/*******************************************************************************
* Copyright 2016-2020 Intel Corporation
*
* Licensed under the Apache License, Version 2.0 (the "License");
* you may not use this file except in compliance with the License.
* You may obtain a copy of the License at
*
*     http://www.apache.org/licenses/LICENSE-2.0
*
* Unless required by applicable law or agreed to in writing, software
* distributed under the License is distributed on an "AS IS" BASIS,
* WITHOUT WARRANTIES OR CONDITIONS OF ANY KIND, either express or implied.
* See the License for the specific language governing permissions and
* limitations under the License.
*******************************************************************************/

#include <cmath>

#include "dnnl_test_common.hpp"
#include "gtest/gtest.h"

#include "dnnl.hpp"

#define CPU_INST_TEST_CASE(str, ...) \
    CPU_INSTANTIATE_TEST_SUITE_P( \
            str, bnorm_test, ::testing::Values(__VA_ARGS__));

#define GPU_INST_TEST_CASE(str, ...) \
    GPU_INSTANTIATE_TEST_SUITE_P( \
            str, bnorm_test, ::testing::Values(__VA_ARGS__));

namespace dnnl {

struct test_bnorm_sizes_t {
    memory::dim mb, c, d, h, w;
};

struct test_bnorm_format_tags_t {
    memory::format_tag data_tag;
    memory::format_tag diff_tag;
};

struct test_bnorm_params_t {
    test_bnorm_format_tags_t tags;
    test_bnorm_sizes_t sizes;
    float epsilon;
    int ndims;
    bool expect_to_fail;
    dnnl_status_t expected_status;
};

template <typename T>
void fill(const memory &m) {
    auto numElements = m.get_desc().get_size() / sizeof(T);
    fill_data<T>(numElements, m);
}

template <typename data_t>
class bnorm_test_common : public ::testing::TestWithParam<test_bnorm_params_t> {
private:
    std::shared_ptr<test_memory> src, dst, diff_src, diff_dst;
    memory weights, diff_weights, mean, variance;

    std::shared_ptr<memory::desc> data_d;
    std::shared_ptr<memory::desc> diff_d;

    batch_normalization_forward::primitive_desc bnorm_fwd_pd;
    batch_normalization_backward::primitive_desc bnorm_bwd_pd;

    test_bnorm_params_t p;
    engine eng;
    stream strm;
    memory::data_type data_type;

protected:
    virtual void SetUp() {
        data_type = data_traits<data_t>::data_type;

        SKIP_IF(data_type == memory::data_type::s8
                        && get_test_engine_kind() == engine::kind::gpu,
                "GPU does not support int8 data type.");

        p = ::testing::TestWithParam<decltype(p)>::GetParam();
        catch_expected_failures(
                [=]() { Test(); }, p.expect_to_fail, p.expected_status);
    }

    void Test() {
        using bf = normalization_flags;
        p = ::testing::TestWithParam<decltype(p)>::GetParam();

        eng = get_test_engine();
<<<<<<< HEAD
        strm = stream(eng);
=======
        strm = make_stream(eng);
>>>>>>> eab9060c

        ASSERT_TRUE(isF32(data_type) || isS8(data_type));

        test_bnorm_sizes_t bs = p.sizes;
        bool has_spatial = (p.tags.data_tag != dnnl_nc);
        if (has_spatial) {
            if (p.ndims == 5) {
                data_d.reset(new memory::desc({bs.mb, bs.c, bs.d, bs.h, bs.w},
                        data_type, p.tags.data_tag));
                diff_d.reset(new memory::desc({bs.mb, bs.c, bs.d, bs.h, bs.w},
                        data_type, p.tags.diff_tag));
            } else {
                data_d.reset(new memory::desc(
                        {bs.mb, bs.c, bs.h, bs.w}, data_type, p.tags.data_tag));
                diff_d.reset(new memory::desc(
                        {bs.mb, bs.c, bs.h, bs.w}, data_type, p.tags.diff_tag));
            }
        } else {
            data_d.reset(new memory::desc(
                    {bs.mb, bs.c}, data_type, p.tags.data_tag));
            diff_d.reset(new memory::desc(
                    {bs.mb, bs.c}, data_type, p.tags.diff_tag));
        }

        src.reset(new test_memory(*data_d, eng));
        dst.reset(new test_memory(*data_d, eng));
        diff_src.reset(new test_memory(*diff_d, eng));
        diff_dst.reset(new test_memory(*diff_d, eng));

        auto training = prop_kind::forward_training;
        auto inference = prop_kind::forward_inference;

        if (isF32(data_type)) {
            Forward(training);
            Forward(training, bf::use_global_stats);
            Forward(training, bf::use_scale_shift);
            Forward(training, bf::use_scale_shift | bf::use_global_stats);
            Forward(inference);
            Forward(inference, bf::use_global_stats);
            Forward(inference, bf::use_scale_shift);

            Backward(prop_kind::backward_data);
            Backward(prop_kind::backward_data, bf::use_global_stats);
            Backward(prop_kind::backward, bf::use_scale_shift);
            Backward(prop_kind::backward,
                    bf::use_scale_shift | bf::use_global_stats);
        } else if (isS8(data_type)) {
            Forward(inference, bf::use_global_stats);
            Forward(inference, bf::use_global_stats | bf::use_scale_shift);
        }
    }

    void Forward(prop_kind pk,
            normalization_flags flags = normalization_flags::none) {
        bool useScaleShift
                = (bool)(flags & normalization_flags::use_scale_shift);
        bool useGlobalStats
                = (bool)(flags & normalization_flags::use_global_stats);
        bool isTraining = pk == prop_kind::forward_training;

        auto bnorm_fwd_d = batch_normalization_forward::desc(
                pk, *data_d, p.epsilon, flags);

        bnorm_fwd_pd
                = batch_normalization_forward::primitive_desc(bnorm_fwd_d, eng);
        bnorm_fwd_pd = batch_normalization_forward::primitive_desc(
                bnorm_fwd_pd.get()); // test construction from a C pd

        ASSERT_TRUE(bnorm_fwd_pd.query_md(query::exec_arg_md, DNNL_ARG_SRC)
                == bnorm_fwd_pd.src_desc());
        ASSERT_TRUE(bnorm_fwd_pd.query_md(query::exec_arg_md, DNNL_ARG_DST)
                == bnorm_fwd_pd.dst_desc());
        ASSERT_TRUE(bnorm_fwd_pd.query_md(query::exec_arg_md, DNNL_ARG_MEAN)
                == bnorm_fwd_pd.mean_desc());
        ASSERT_TRUE(bnorm_fwd_pd.query_md(query::exec_arg_md, DNNL_ARG_VARIANCE)
                == bnorm_fwd_pd.variance_desc());
        ASSERT_TRUE(
                bnorm_fwd_pd.query_md(query::exec_arg_md, DNNL_ARG_SCALE_SHIFT)
                == bnorm_fwd_pd.weights_desc());
        ASSERT_TRUE(
                bnorm_fwd_pd.query_md(query::exec_arg_md, DNNL_ARG_WORKSPACE)
                == bnorm_fwd_pd.workspace_desc());

        weights = memory(bnorm_fwd_pd.weights_desc(), eng);
        if (isTraining || useGlobalStats) {
            mean = memory(bnorm_fwd_pd.mean_desc(), eng);
            variance = memory(bnorm_fwd_pd.variance_desc(), eng);
        }

        fill<data_t>(src->get());
        fill<data_t>(dst->get());
        if (useScaleShift) fill<float>(weights);
        if (useGlobalStats) {
            fill<float>(mean);
            fill<float>(variance);
        }
        check_zero_tail<data_t>(1, src->get());
        check_zero_tail<data_t>(1, dst->get());

        execBnormFwd(isTraining, useGlobalStats, useScaleShift);

        check_zero_tail<data_t>(0, dst->get());

        check_bnorm_fwd(
                p, src->get(), mean, variance, weights, dst->get(), flags, pk);
    }

    void Backward(prop_kind pk,
            normalization_flags flags = normalization_flags::none) {
        bool useScaleShift
                = (bool)(flags & normalization_flags::use_scale_shift);

        auto bnorm_fwd_d = batch_normalization_forward::desc(
                prop_kind::forward_training, *data_d, p.epsilon, flags);
        bnorm_fwd_pd
                = batch_normalization_forward::primitive_desc(bnorm_fwd_d, eng);

        auto bnorm_bwd_d = batch_normalization_backward::desc(
                pk, *diff_d, *data_d, p.epsilon, flags);
        bnorm_bwd_pd = batch_normalization_backward::primitive_desc(
                bnorm_bwd_d, eng, bnorm_fwd_pd);
        bnorm_bwd_pd = batch_normalization_backward::primitive_desc(
                bnorm_bwd_pd.get()); // test construction from a C pd

        ASSERT_TRUE(bnorm_bwd_pd.query_md(query::exec_arg_md, DNNL_ARG_SRC)
                == bnorm_bwd_pd.src_desc());
        ASSERT_TRUE(bnorm_bwd_pd.query_md(query::exec_arg_md, DNNL_ARG_DIFF_DST)
                == bnorm_bwd_pd.diff_dst_desc());
        ASSERT_TRUE(bnorm_bwd_pd.query_md(query::exec_arg_md, DNNL_ARG_MEAN)
                == bnorm_bwd_pd.mean_desc()); // a *very* mean desc
        ASSERT_TRUE(bnorm_bwd_pd.query_md(query::exec_arg_md, DNNL_ARG_VARIANCE)
                == bnorm_bwd_pd.variance_desc());
        ASSERT_TRUE(
                bnorm_bwd_pd.query_md(query::exec_arg_md, DNNL_ARG_SCALE_SHIFT)
                == bnorm_bwd_pd.weights_desc());
        ASSERT_TRUE(bnorm_bwd_pd.query_md(
                            query::exec_arg_md, DNNL_ARG_DIFF_SCALE_SHIFT)
                == bnorm_bwd_pd.diff_weights_desc());
        ASSERT_TRUE(
                bnorm_bwd_pd.query_md(query::exec_arg_md, DNNL_ARG_WORKSPACE)
                == bnorm_bwd_pd.workspace_desc());

        if (useScaleShift) weights = memory(bnorm_bwd_pd.weights_desc(), eng);
        diff_weights = memory(bnorm_bwd_pd.diff_weights_desc(), eng);
        mean = memory(bnorm_bwd_pd.mean_desc(), eng);
        variance = memory(bnorm_bwd_pd.variance_desc(), eng);

        if (useScaleShift) fill<float>(weights);
        fill<float>(diff_src->get());
        fill<float>(diff_dst->get());
        fill<float>(mean);
        fill<float>(variance);
        check_zero_tail<data_t>(1, diff_src->get());
        check_zero_tail<data_t>(1, diff_dst->get());

        execBnormBwd(useScaleShift, pk);

        check_bnorm_bwd(p, src->get(), diff_dst->get(), mean, variance, weights,
                diff_src->get(), diff_weights, flags, pk);
        check_zero_tail<data_t>(0, diff_src->get());
    }

    inline bool isF32(memory::data_type data_type) {
        return data_type == dnnl::memory::data_type::f32;
    }

    inline bool isS8(memory::data_type data_type) {
        return data_type == dnnl::memory::data_type::s8;
    }

    void execBnormFwd(
            bool isTraining, bool useGlobalStats, bool useScaleShift) {
        std::unordered_map<int, memory> args = {
                {DNNL_ARG_SRC, src->get()},
                {DNNL_ARG_DST, dst->get()},
        };

        if (useScaleShift) args.insert({DNNL_ARG_SCALE_SHIFT, weights});

        if (isTraining || useGlobalStats) {
            args.insert({DNNL_ARG_MEAN, mean});
            args.insert({DNNL_ARG_VARIANCE, variance});
        }

        batch_normalization_forward(bnorm_fwd_pd).execute(strm, args);
        strm.wait();
    }

    void execBnormBwd(bool useScaleShift, prop_kind pk) {
        std::unordered_map<int, memory> args = {
                {DNNL_ARG_SRC, src->get()},
                {DNNL_ARG_DIFF_DST, diff_dst->get()},
                {DNNL_ARG_MEAN, mean},
                {DNNL_ARG_VARIANCE, variance},
                {DNNL_ARG_DIFF_SRC, diff_src->get()},
        };

        if (useScaleShift) {
            args.insert({DNNL_ARG_SCALE_SHIFT, weights});
            if (pk == prop_kind::backward)
                args.insert({DNNL_ARG_DIFF_SCALE_SHIFT, diff_weights});
        }

        batch_normalization_backward(bnorm_bwd_pd).execute(strm, args);
        strm.wait();
    }

    void check_bnorm_fwd(const test_bnorm_params_t &p, const memory &src,
            const memory &mean, const memory &variance, const memory &weights,
            const memory &dst, normalization_flags flags, prop_kind pk) {
        memory::data_type data_type = data_traits<data_t>::data_type;
        const test_bnorm_sizes_t &bp = p.sizes;
        if (bp.mb * bp.c * bp.d * bp.h * bp.w == 0) return;

        const bool use_weights
                = (bool)(flags & normalization_flags::use_scale_shift);
        const bool calculate_stats
                = !(bool)(flags & normalization_flags::use_global_stats);
        const bool is_training = pk == prop_kind::forward_training;

        auto src_data = map_memory<const data_t>(src);
        auto dst_data = map_memory<const data_t>(dst);
        auto weights_data
                = use_weights ? map_memory<const float>(weights) : nullptr;
        auto mean_data = (!calculate_stats || is_training)
                ? map_memory<const float>(mean)
                : nullptr;
        auto variance_data = (!calculate_stats || is_training)
                ? map_memory<const float>(variance)
                : nullptr;

        const memory::desc src_d = src.get_desc();
        const memory::desc dst_d = dst.get_desc();
        const memory::desc weights_d
                = use_weights ? weights.get_desc() : memory::desc();

        const dnnl::impl::memory_desc_wrapper src_mdw(src_d.data);
        const dnnl::impl::memory_desc_wrapper dst_mdw(dst_d.data);
        const dnnl::impl::memory_desc_wrapper weights_mdw(weights_d.data);

        float eps = static_cast<float>(1.e-4 * bp.mb * bp.d * bp.h * bp.w);

        auto padded_c = src_d.data.padded_dims[1];

        dnnl::impl::parallel_nd(bp.c, [&](memory::dim c) {
            if (is_current_test_failed()) return;

            float ref_mean = calculate_stats ? float(0) : mean_data[c];
            float ref_variance = calculate_stats ? float(0) : variance_data[c];
            if (calculate_stats) {
                for_(memory::dim n = 0; n < bp.mb; n++)
                for_(memory::dim d = 0; d < bp.d; d++)
                for_(memory::dim h = 0; h < bp.h; h++)
                for (memory::dim w = 0; w < bp.w; w++) {
                    size_t sidx = n * padded_c * bp.d * bp.h * bp.w
                            + c * bp.d * bp.h * bp.w + d * bp.h * bp.w
                            + h * bp.w + w;
                    ref_mean += src_data[src_mdw.off_l(sidx, true)];
                }
                ref_mean /= bp.mb * bp.d * bp.h * bp.w;
                if (is_training) {
                    float mean_norm_max = std::max(
                            std::abs(mean_data[c]), std::abs(ref_mean));
                    if (mean_norm_max < eps) mean_norm_max = float(1);
                    ASSERT_NEAR(
                            (mean_data[c] - ref_mean) / mean_norm_max, 0., eps);
                }

                for_(memory::dim n = 0; n < bp.mb; n++)
                for_(memory::dim d = 0; d < bp.d; d++)
                for_(memory::dim h = 0; h < bp.h; h++)
                for (memory::dim w = 0; w < bp.w; w++) {
                    size_t sidx = n * padded_c * bp.d * bp.h * bp.w
                            + c * bp.d * bp.h * bp.w + d * bp.h * bp.w
                            + h * bp.w + w;
                    float tmp = src_data[src_mdw.off_l(sidx, true)] - ref_mean;
                    ref_variance += tmp * tmp;
                }
                ref_variance /= bp.mb * bp.d * bp.h * bp.w;
                if (is_training) {
                    float variance_norm_max = std::max(
                            std::abs(variance_data[c]), std::abs(ref_variance));
                    if (variance_norm_max < eps) variance_norm_max = float(1);
                    ASSERT_NEAR((variance_data[c] - ref_variance)
                                    / variance_norm_max,
                            0., eps);
                }
            }
            float ref_sqrt_variance
                    = static_cast<float>(sqrt(ref_variance + p.epsilon));
            float ref_rsqrt_variance = float(1) / (ref_sqrt_variance);

            for_(memory::dim n = 0; n < bp.mb; n++)
            for_(memory::dim d = 0; d < bp.d; d++)
            for_(memory::dim h = 0; h < bp.h; h++)
            for (memory::dim w = 0; w < bp.w; w++) {
                size_t sdidx = n * padded_c * bp.d * bp.h * bp.w
                        + c * bp.d * bp.h * bp.w + d * bp.h * bp.w + h * bp.w
                        + w;
                data_t ref_dst = data_t(0);
                float tmp_dst = float(0);
                if (use_weights) {
                    tmp_dst = weights_data[weights_mdw.off_l(c, true)]
                                    * ((float)src_data[src_mdw.off_l(
                                               sdidx, true)]
                                            - ref_mean)
                                    * ref_rsqrt_variance
                            + weights_data[weights_mdw.off_l(bp.c + c, true)];
                } else {
                    tmp_dst = ((float)src_data[src_mdw.off_l(sdidx, true)]
                                      - ref_mean)
                            * ref_rsqrt_variance;
                }

                if (isF32(data_type)) {
                    ref_dst = tmp_dst;
                } else if (isS8(data_type)) {
                    ref_dst = out_round<data_t>(
                            saturate<data_t, float>(tmp_dst));
                }

                data_t out = dst_data[dst_mdw.off_l(sdidx, true)];
                float norm_max = std::max(std::abs(out), std::abs(ref_dst));
                if (norm_max < 1e-2 || isS8(data_type)) norm_max = 1.;
                ASSERT_NEAR((out - ref_dst) / norm_max, 0., eps);
            }
        });
    }

    void check_bnorm_bwd(const test_bnorm_params_t &p, const memory &src,
            const memory &diff_dst, const memory &mean, const memory &variance,
            const memory &weights, const memory &diff_src,
            const memory &diff_weights, normalization_flags flags,
            prop_kind pk) {
        const test_bnorm_sizes_t &bp = p.sizes;
        const bool use_weights
                = (bool)(flags & normalization_flags::use_scale_shift);
        const bool calculate_diff_stats
                = !(bool)(flags & normalization_flags::use_global_stats);

        auto src_data = map_memory<const float>(src);
        auto weights_data
                = use_weights ? map_memory<const float>(weights) : nullptr;
        auto diff_dst_data = map_memory<const float>(diff_dst);
        auto mean_data = map_memory<const float>(mean);
        auto variance_data = map_memory<const float>(variance);
        const auto diff_src_data = map_memory<float>(diff_src);
        const auto diff_weights_data = (pk == prop_kind::backward)
                ? map_memory<float>(diff_weights)
                : nullptr;

        const memory::desc src_d = src.get_desc();
        const memory::desc diff_dst_d = diff_dst.get_desc();
        const memory::desc weights_d = weights.get_desc();
        const memory::desc diff_src_d = diff_src.get_desc();
        const memory::desc diff_weights_d = diff_weights.get_desc();

        const dnnl::impl::memory_desc_wrapper src_mdw(src_d.data);
        const dnnl::impl::memory_desc_wrapper diff_dst_mdw(diff_dst_d.data);
        const dnnl::impl::memory_desc_wrapper weights_mdw(weights_d.data);
        const dnnl::impl::memory_desc_wrapper diff_src_mdw(diff_src_d.data);
        const dnnl::impl::memory_desc_wrapper diff_weights_mdw(
                diff_weights_d.data);

        if (bp.mb * bp.c * bp.d * bp.h * bp.w == 0) {
            if (pk == prop_kind::backward) {
                for (memory::dim c = 0; c < bp.c; ++c) {
                    auto dg = diff_weights_data[diff_weights_mdw.off_l(
                            c, true)];
                    auto db = diff_weights_data[diff_weights_mdw.off_l(
                            bp.c + c, true)];
                    ASSERT_NEAR(dg, 0., 1e-7);
                    ASSERT_NEAR(db, 0., 1e-7);
                }
            }
            return;
        }

        const float eps
                = static_cast<float>(1.e-4 * bp.mb * bp.d * bp.h * bp.w);

        auto padded_c = src_d.data.padded_dims[1];

        dnnl::impl::parallel_nd(bp.c, [&](memory::dim c) {
            if (is_current_test_failed()) return;

            float ref_diff_gamma = float(0);
            float ref_diff_beta = float(0);

            auto v_mean = mean_data[c];
            auto v_variance = variance_data[c];
            const float sqrt_variance = 1.0f / sqrt(v_variance + p.epsilon);

            auto gamma = use_weights ? weights_data[weights_mdw.off_l(c, true)]
                                     : 1;

            for_(memory::dim n = 0; n < bp.mb; n++)
            for_(memory::dim d = 0; d < bp.d; d++)
            for_(memory::dim h = 0; h < bp.h; h++)
            for (memory::dim w = 0; w < bp.w; w++) {
                size_t sidx = n * padded_c * bp.d * bp.h * bp.w
                        + c * bp.d * bp.h * bp.w + d * bp.h * bp.w + h * bp.w
                        + w;
                ref_diff_gamma += (src_data[src_mdw.off_l(sidx, true)] - v_mean)
                        * diff_dst_data[diff_dst_mdw.off_l(sidx, true)];
                ref_diff_beta += diff_dst_data[diff_dst_mdw.off_l(sidx, true)];
            }
            ref_diff_gamma *= sqrt_variance;

            if (pk == prop_kind::backward) {
                auto diff_gamma
                        = diff_weights_data[diff_weights_mdw.off_l(c, true)];
                float norm_max = std::max(
                        std::abs(diff_gamma), std::abs(ref_diff_gamma));
                if (norm_max < 1e-2) norm_max = float(1);
                ASSERT_NEAR((diff_gamma - ref_diff_gamma) / norm_max, 0., eps);

                auto diff_beta = diff_weights_data[diff_weights_mdw.off_l(
                        bp.c + c, true)];
                norm_max = std::max(
                        std::abs(diff_beta), std::abs(ref_diff_beta));
                if (norm_max < 1e-2) norm_max = float(1);
                ASSERT_NEAR((diff_beta - ref_diff_beta) / norm_max, 0., eps);
            }

            for_(memory::dim n = 0; n < bp.mb; n++)
            for_(memory::dim d = 0; d < bp.d; d++)
            for_(memory::dim h = 0; h < bp.h; h++)
            for (memory::dim w = 0; w < bp.w; w++) {
                size_t sidx = n * padded_c * bp.d * bp.h * bp.w
                        + c * bp.d * bp.h * bp.w + d * bp.h * bp.w + h * bp.w
                        + w;
                float ref_diff_src
                        = diff_dst_data[diff_dst_mdw.off_l(sidx, true)];
                if (calculate_diff_stats) {
                    ref_diff_src -= ref_diff_beta / (bp.mb * bp.d * bp.h * bp.w)
                            + (src_data[src_mdw.off_l(sidx, true)] - v_mean)
                                    * ref_diff_gamma * sqrt_variance
                                    / (bp.mb * bp.d * bp.h * bp.w);
                }
                ref_diff_src *= gamma * sqrt_variance;
                float out_diff_src
                        = diff_src_data[diff_src_mdw.off_l(sidx, true)];
                float norm_max = std::max(
                        std::abs(out_diff_src), std::abs(ref_diff_src));
                if (norm_max < eps) norm_max = float(1);
                ASSERT_NEAR((out_diff_src - ref_diff_src) / norm_max, 0., eps);
            }
        });
    }
};

} // namespace dnnl<|MERGE_RESOLUTION|>--- conflicted
+++ resolved
@@ -90,11 +90,7 @@
         p = ::testing::TestWithParam<decltype(p)>::GetParam();
 
         eng = get_test_engine();
-<<<<<<< HEAD
-        strm = stream(eng);
-=======
         strm = make_stream(eng);
->>>>>>> eab9060c
 
         ASSERT_TRUE(isF32(data_type) || isS8(data_type));
 
