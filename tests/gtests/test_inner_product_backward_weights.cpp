--- conflicted
+++ resolved
@@ -137,11 +137,7 @@
         bool with_bias = p.diff_bias_format != memory::format_tag::undef;
 
         auto eng = get_test_engine();
-<<<<<<< HEAD
-        auto strm = stream(eng);
-=======
         auto strm = make_stream(eng);
->>>>>>> eab9060c
         memory::data_type data_type = data_traits<data_t>::data_type;
         ASSERT_EQ(data_type, dnnl::memory::data_type::f32);
 
