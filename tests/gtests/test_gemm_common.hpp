/*******************************************************************************
* Copyright 2018-2019 Intel Corporation
*
* Licensed under the Apache License, Version 2.0 (the "License");
* you may not use this file except in compliance with the License.
* You may obtain a copy of the License at
*
*     http://www.apache.org/licenses/LICENSE-2.0
*
* Unless required by applicable law or agreed to in writing, software
* distributed under the License is distributed on an "AS IS" BASIS,
* WITHOUT WARRANTIES OR CONDITIONS OF ANY KIND, either express or implied.
* See the License for the specific language governing permissions and
* limitations under the License.
*******************************************************************************/

#ifndef TEST_GEMM_COMMON_H
#define TEST_GEMM_COMMON_H

#include "mkldnn_test_common.hpp"
#include "gtest/gtest.h"

#include "mkldnn_types.h"
#include "mkldnn.h"
#include "cpu_isa_traits.hpp"

#include <type_traits>
#include <utility>
#include <vector>

#define CONCAT_WITH_UNDERSCORE_(a,b) a ## _ ## b
#define CONCAT_WITH_UNDERSCORE(a,b) CONCAT_WITH_UNDERSCORE_(a,b)

#define INST_TEST_CASE_(str, ...) \
    INSTANTIATE_TEST_SUITE_P(str, gemm_test, ::testing::Values(__VA_ARGS__))
#define INST_TEST_CASE(str, ...) \
    INST_TEST_CASE_(             \
            CONCAT_WITH_UNDERSCORE(str, TEST_CASE_NAME_PREFIX), __VA_ARGS__)

#define CPU_INST_TEST_CASE_(str, ...) CPU_INSTANTIATE_TEST_SUITE_P( \
        str, gemm_test, ::testing::Values(__VA_ARGS__))
#define CPU_INST_TEST_CASE(str, ...) CPU_INST_TEST_CASE_( \
        CONCAT_WITH_UNDERSCORE(str,TEST_CASE_NAME_PREFIX), __VA_ARGS__)

#if MKLDNN_GPU_RUNTIME == MKLDNN_RUNTIME_OCL

// Declare OpenCL GEMM interfaces for testing
extern "C" {
mkldnn_status_t mkldnn_ocl_sgemm(cl_command_queue queue, char transa,
        char transb, mkldnn_dim_t m, mkldnn_dim_t n, mkldnn_dim_t k,
        cl_float alpha, cl_mem a, mkldnn_dim_t offset_a, mkldnn_dim_t lda,
        cl_mem b, mkldnn_dim_t offset_b, mkldnn_dim_t ldb, cl_float beta,
        cl_mem c, mkldnn_dim_t offset_c, mkldnn_dim_t ldc);

mkldnn_status_t mkldnn_ocl_hgemm(cl_command_queue queue, char transa,
        char transb, mkldnn_dim_t m, mkldnn_dim_t n, mkldnn_dim_t k,
        cl_float alpha, cl_mem a, mkldnn_dim_t offset_a, mkldnn_dim_t lda,
        cl_mem b, mkldnn_dim_t offset_b, mkldnn_dim_t ldb, cl_float beta,
        cl_mem c, mkldnn_dim_t offset_c, mkldnn_dim_t ldc);
}
#endif

// Declare bfloat16 GEMM interfaces for testing
extern "C" {
mkldnn_status_t mkldnn_gemm_bf16bf16f32(
        char transa, char transb,
        mkldnn_dim_t M, mkldnn_dim_t N, mkldnn_dim_t K,
        float alpha,
        const bfloat16_t *A, mkldnn_dim_t lda,
        const bfloat16_t *B, mkldnn_dim_t ldb,
        float beta, float *C, mkldnn_dim_t ldc);
}

// Declare packed GEMM interfaces for testing
namespace mkldnn {
namespace impl {
namespace cpu {

extern mkldnn_status_t sgemm_pack_get_size(const char *identifier,
        const char *transa, const char *transb,  const int *M, const int *N,
        const int *K, const int *lda, const int *ldb, size_t *size,
        bool *pack = nullptr);

extern mkldnn_status_t gemm_s8u8s32_pack_get_size(const char *identifier,
        const char *transa, const char *transb, const int *M, const int *N,
        const int *K, const int *lda, const int *ldb, size_t *size,
        bool *pack = nullptr);

extern mkldnn_status_t sgemm_pack(const char *identifier,
        const char *transa, const char *transb, const int *M, const int *N,
        const int *K, const int *lda, const int *ldb,
        const float *src, float *dst);

extern mkldnn_status_t gemm_s8u8s32_pack(const char *identifier,
        const char *transa, const char *transb, const int *M, const int *N,
        const int *K, const int *lda, const int *ldb, const void *src,
        void *dst);

extern mkldnn_status_t sgemm_compute(const char *transa, const char *transb,
        const int *M, const int *N, const int *K, const float *A,
        const int *lda, const float *B, const int *ldb, const float *beta,
        float *C, const int *ldc);

extern mkldnn_status_t gemm_s8u8s32_compute(const char *transa,
        const char *transb, const char *offsetc, const int *M, const int *N,
        const int *K, const int8_t *A, const int *lda, const uint8_t *B,
        const int *ldb, const float *beta, int32_t *C, const int *ldc,
        const int32_t *co);
}
}
}

namespace mkldnn {

struct test_igemm_params {
    char offsetc;
    bool nonzero_oa;
    bool nonzero_ob;
    bool nonzero_oc;

    int8_t oa() const { return (int8_t)(nonzero_oa ? 4 : 0); }
    int8_t ob() const { return (int8_t)(nonzero_ob ? 3 : 0); }
};

struct test_pack_params {
    bool pack_a;
    bool pack_b;
};

struct gemm_offset {
    int64_t a;
    int64_t b;
    int64_t c;
};

struct test_params {
    char transA;
    char transB;
    int64_t M;
    int64_t N;
    int64_t K;
    float alpha;
    float beta;
    int64_t lda;
    int64_t ldb;
    int64_t ldc;

    test_igemm_params igemm_params;
    test_pack_params pack_params;
    bool expect_to_fail;
    mkldnn_status_t expected_status;

    gemm_offset off;

    bool tr_a() const { return transA == 'T' || transA == 't'; }
    bool tr_b() const { return transB == 'T' || transB == 't'; }
    int64_t sizeC() const { return M * ldc; }

    bool oc_is_R() const
    { auto c = igemm_params.offsetc; return c == 'R' || c == 'r'; }
    bool oc_is_C() const
    { auto c = igemm_params.offsetc; return c == 'C' || c == 'c'; }
    int64_t size_oc() const { return oc_is_R() ? N : oc_is_C() ? M : 1; }
};

template <typename... TArgs>
inline test_params make_test_params_with_offset(
        const gemm_offset &off, TArgs &&... args) {
    test_params params{ std::forward<TArgs>(args)... };
    params.off = off;
    return params;
}

template <typename... TArgs>
inline test_params make_test_params_pack(
        const test_pack_params &pack_params, TArgs &&... args) {
    test_params params{ std::forward<TArgs>(args)... };
    params.pack_params = pack_params;
    return params;
}
/* Test implementation description.
 *
 * To reduce the time spent in GEMM validation the test matrices A, B, and C
 * are generated from sub-matrices (A', B', and C') of smaller size:
 * - A(M, K) <-> A'(M_test, K)
 * - B(K, N) <-> B'(K, N_test)
 * - C(M, N) <-> C'(M_test, N_test)
 *
 * The matrices A', B', and C' are generated randomly. Then:
 * - A(m, k) := A'(mapper_m[m], k),
 * - B(k, n) := B'(k, mapper_n[n]),
 * - C(m, n) := C'(mapper_m[m], mapper_n[n]);
 *
 * Here `mapper_x[]` is surjection of {0, ..., X-1} onto {0, ..., X_test-1}.
 * For simplicity mapper_x[x] = x, for x in {0, ..., X_test-1}.
 *
 * This technique allows reducing the complexity of the validation code from
 * O(M*N*K) to O(M_test * N_test * K).
 *
 * X_test := min(X, X_test_max), where X_test_max is prime number around 50.
 *
 * To make the test robust the surjective functions mapper_m and mapper_n
 * should randomly map the elements {X_test, ..., X-1} onto {0, ..., X_test-1}.
 *
 * The validation itself looks as follows:
 * 0.  Prepare mapper_m and mapper_n
 * 1.a Generate random matrices A', B', C'
 * 1.b Prepare matrices A, B, C based on A', B', and C' respectively
 * 2.  Compute C_calc := Op(M, N, K, A, B, C)
 * 3.  Compute C'_ref := Op_REF(M_test, N_test, K, A', B', C')
 * 4.  Expand C'_ref to C_ref, by applying mapper_m and mapper_n
 * 5.  Compare C_calc and C_ref
 */

const int M_test_max = 47;
const int N_test_max = 53;

/** Mapper:
 * a surjective function from {0, ..., dim-1} onto {0, ..., dim_test-1}.
 */
struct mapper_t {
    mapper_t(int64_t dim, int64_t dim_test_max,
            int64_t gen = 7, int64_t gen_start = 13)
        : dim_(dim), dim_test_((std::min)(dim, dim_test_max))
        , gen_(gen), gen_start_(gen_start)
        , mapper_(dim)
    {
        for (int64_t d = 0; d < dim_test_; ++d) mapper_[d] = d;
        for (int64_t g = gen_start_ % dim_test_, d = dim_test_; d < dim_; ++d) {
            mapper_[d] = mapper_[g];
            g = g * gen_ % dim_test_;
        }
    }

    int64_t dim() const { return dim_; }
    int64_t dim_test() const { return dim_test_; }
    int64_t operator[](int64_t d) const { return mapper_[d]; }

  private:
    const int64_t dim_;
    const int64_t dim_test_;
    const int64_t gen_, gen_start_;
    std::vector<int64_t> mapper_;
};

enum class layout_t { ROW_MAJOR, COL_MAJOR };

/** Prepares matrix A or B according to the dimension mapper.
 * The K dimension is always assumed to be columns, hence:
 * - A layout = A_is_transposed ? ROW_MAJOR : COL_MAJOR
 * - B layout = B_is_transposed ? COL_MAJOR : ROW_MAJOR
 */
template <typename data_t>
void prepare_matrix(const test_memory &M_mem, int64_t off_beg, layout_t layout,
        int64_t R, int64_t C, int64_t LD, const mapper_t &mapper) {
    auto M = map_memory<data_t>(M_mem);
    auto dt = data_traits<data_t>::data_type;
    bool is_fp = (false
            || dt == memory::data_type::f16
            || dt == memory::data_type::bf16
            || dt == memory::data_type::f32);
    const data_t mean = (data_t)(is_fp ? 1.f : 4);
    const data_t var = (data_t)(is_fp ? 2e-1f : 3);

    ASSERT_EQ(R, mapper.dim());
    const int R_test = mapper.dim_test();

    if (layout == layout_t::COL_MAJOR) {
        mkldnn::impl::parallel_nd(C, R_test, [&](int64_t c, int64_t r) {
            const int64_t off = c * LD + r;
            M[off_beg + off] = set_value<data_t>(off, mean, var, 1.);
        });
        if (R > R_test) {
            const int64_t R_rest = R - R_test;
            mkldnn::impl::parallel_nd(C, R_rest, [&](int64_t c, int64_t r_) {
                const int64_t r = R_test + r_;
                const int64_t off = c * LD + r;
                const int64_t off0 = c * LD + mapper[r];
                M[off_beg + off] = M[off_beg + off0];
            });
        }
    } else {
        mkldnn::impl::parallel_nd(R_test, C, [&](int64_t r, int64_t c) {
            const int64_t off = r * LD + c;
            M[off_beg + off] = set_value<data_t>(off, mean, var, 1.);
        });
        if (R > R_test) {
            const int64_t R_rest = R - R_test;
            mkldnn::impl::parallel_nd(R_rest, C, [&](int64_t r_, int64_t c) {
                const int64_t r = R_test + r_;
                const int64_t off = r * LD + c;
                const int64_t off0 = mapper[r] * LD + c;
                M[off_beg + off] = M[off_beg + off0];
            });
        }
    }
}

/** Extends columns of the matrix M according to the mapper_c */
template <typename data_t>
void extend_matrix_cols(const test_memory &M_mem, int64_t off,
        int64_t R, int64_t C, int64_t LD, const mapper_t &mapper_c) {
    auto M = map_memory<data_t>(M_mem);
    ASSERT_EQ(C, mapper_c.dim());
    const int64_t C_test = mapper_c.dim_test();
    if (C_test == C) return;

    mkldnn::impl::parallel_nd(R, C - C_test, [&](int64_t r, int64_t c_) {
        const int64_t c = C_test + c_;
        const int64_t c0 = mapper_c[c];
        M[off + r * LD + c] = M[off + r * LD + c0];
    });
}

/** Extends rows of the matrix M according to the mapper_r */
template <typename data_t>
void extend_matrix_rows(const test_memory &M_mem, int64_t off,
        int64_t R, int64_t C, int64_t LD, const mapper_t &mapper_r) {
    auto M = map_memory<data_t>(M_mem);
    ASSERT_EQ(R, mapper_r.dim());
    const int64_t R_test = mapper_r.dim_test();
    if (R_test == R) return;

    mkldnn::impl::parallel_nd(R - R_test, [&](int64_t r_) {
        const int64_t r = R_test + r_;
        const int64_t r0 = mapper_r[r];
        for (int64_t c = 0; c < C; ++c)
            M[off + r * LD + c] = M[off + r0 * LD + c];
    });
}

/** Extends matrix M according to the mapper_r and mapper_c */
template <typename data_t>
void extend_matrix(const test_memory &M_mem, int64_t off,
        int64_t R, int64_t C, int64_t LD,
        const mapper_t &mapper_r, const mapper_t &mapper_c) {
    ASSERT_EQ(R, mapper_r.dim());
    ASSERT_EQ(C, mapper_c.dim());
    extend_matrix_rows<data_t>(M_mem, off, R, C, LD, mapper_r);
    extend_matrix_cols<data_t>(M_mem, off, R, C, LD, mapper_c);
}

template <typename a_dt, typename b_dt, typename c_dt>
struct ref_gemm {
    static void call(const test_params &p, int64_t M, int64_t N,
            const test_memory &a_mem, const test_memory &b_mem,
            const test_memory &c_mem, const test_memory &) {
        auto a = map_memory<a_dt>(a_mem);
        auto b = map_memory<b_dt>(b_mem);
        auto c = map_memory<c_dt>(c_mem);

        const bool tr_a = p.transA && (p.transA == 'T' || p.transA == 't');
        const bool tr_b = p.transB && (p.transB == 'T' || p.transB == 't');

        auto pa = [&](int64_t i, int64_t j) { return a[p.off.a + i * p.lda + j]; };
        auto pb = [&](int64_t i, int64_t j) { return b[p.off.b + i * p.ldb + j]; };
        auto pc = [&](int64_t i, int64_t j) -> c_dt& {
            return c[p.off.c + i * p.ldc + j];
        };

        mkldnn::impl::parallel_nd(M, N, [&](int64_t im, int64_t in) {
            c_dt c_elem = (p.beta == 0.) ? 0. : pc(im, in) * p.beta;

            for (int64_t ik = 0; ik < p.K; ik++) {
                const a_dt a_elem = tr_a ? pa(ik, im) : pa(im, ik);
                const b_dt b_elem = tr_b ? pb(in, ik) : pb(ik, in);
                c_elem += p.alpha * a_elem * b_elem;
            }
            pc(im, in) = c_elem;
        });
    }
};

template <typename a_dt>
struct ref_gemm<a_dt, int8_t, int32_t> {
    static void call(const test_params &p, int64_t M, int64_t N,
            const test_memory &a_mem, const test_memory &b_mem,
            const test_memory &c_mem, const test_memory &oc_mem) {
        auto A = map_memory<a_dt>(a_mem);
        auto B = map_memory<int8_t>(b_mem);
        auto C = map_memory<int32_t>(c_mem);
        auto oc = map_memory<int32_t>(oc_mem);

        const bool tr_a = p.transA && (p.transA == 'T' || p.transA == 't');
        const bool tr_b = p.transB && (p.transB == 'T' || p.transB == 't');
        bool OCisR = (p.igemm_params.offsetc == 'R'
                || p.igemm_params.offsetc == 'r');
        bool OCisC = (p.igemm_params.offsetc == 'C'
                || p.igemm_params.offsetc == 'c');

        auto pa = [&](int64_t i, int64_t j) {
            return (double)A[p.off.a + i * p.lda + j];
        };
        auto pb = [&](int64_t i, int64_t j) {
            return (double)B[p.off.b + i * p.ldb + j];
        };
        auto pc = [&](int64_t i, int64_t j) -> int32_t& {
            return C[p.off.c + i * p.ldc + j];
        };

        int8_t oa = p.igemm_params.oa();
        int8_t ob = p.igemm_params.ob();

        mkldnn::impl::parallel_nd(M, N, [&](int64_t m, int64_t n) {
            double c_elem = 0;
            for (int64_t k = 0; k < p.K; k++) {
                const double a_elem = (tr_a ? pa(k, m) : pa(m, k)) - oa;
                const double b_elem = (tr_b ? pb(n, k) : pb(k, n)) - ob;
                c_elem += a_elem * b_elem;
            }

            double coffset = OCisR ? oc[n] : OCisC ? oc[m] : oc[0];
            double val = (p.beta == 0.f ? 0. : p.beta * (double)pc(m, n))
                    + p.alpha * c_elem + coffset;
            pc(m, n) = static_cast<int32_t>(
                    nearbyint(saturate<int32_t, double>(val)));
        });
    }
};

template <typename a_dt, typename c_dt>
void compare(const test_params &p, const test_memory &c_mem,
        const test_memory &c_ref_mem) {
    using data_type = memory::data_type;
    auto c = map_memory<c_dt>(c_mem);
    auto c_ref = map_memory<c_dt>(c_ref_mem);
    mkldnn::impl::parallel_nd(p.M, p.ldc, [&](int64_t i, int64_t j) {
        if (is_current_test_failed())
            return;

        c_dt ref = c_ref[p.off.c + i * p.ldc + j];
        c_dt got = c[p.off.c + i * p.ldc + j];
        c_dt diff = got - ref;

        if (data_traits<a_dt>::data_type == data_type::f16) {
            const float eps = 1e-3 * p.K;
            float e = (std::abs(ref) > eps) ? diff / ref : float(diff);
            ASSERT_NEAR(e, 0.0, eps) << "Row: " << i << " Col: " << j;
        } else if (data_traits<a_dt>::data_type == data_type::bf16) {
            const float eps = 1e-2 * p.K;
            float e = (std::abs(ref) > eps) ? diff / ref : float(diff);
            ASSERT_NEAR(e, 0.0, eps) << "Row: " << i << " Col: " << j;
        } else if (data_traits<a_dt>::data_type == data_type::f32) {
            c_dt e = (std::abs(ref) > 1e-4) ? c_dt(diff / ref) : diff;
            ASSERT_NEAR(e, 0.0, 1e-4) << "Row: " << i << " Col: " << j;
        } else {
            // igemm
            c_dt eps = 0;
            if (p.alpha == 1.0f) {
                eps = 1;
            } else if (data_traits<a_dt>::data_type == data_type::u8) {
                eps = p.K / 700 + 1;
            } else if (data_traits<a_dt>::data_type == data_type::s8) {
                eps = p.K / 350 + 1;
            }
            ASSERT_NEAR(diff, 0, eps) << "Row: " << i << " Col: " << j;
        }
    });
}

inline void get_matrix_size(const test_params &p, size_t &sizeA,
        size_t &sizeB, size_t &sizeC) {
    const bool tr_a = (p.transA == 'T' || p.transA == 't');
    const bool tr_b = (p.transB == 'T' || p.transB == 't');
    sizeA = tr_a ? p.lda * p.K : p.lda * p.M,
    sizeB = tr_b ? p.ldb * p.N : p.ldb * p.K,
    sizeC = p.ldc * p.M;
}

template <typename T>
inline test_memory get_matrix_memory(memory::dim n, memory::dim off, engine &eng) {
    auto d = create_md(
            { n + off }, data_traits<T>::data_type, memory::format_tag::x);
    return test_memory(d, eng);
}

template <typename a_dt, typename b_dt, typename c_dt>
void fill_matrices(const test_params &p, const mapper_t &mapper_m,
        const mapper_t &mapper_n, const test_memory &a_mem,
        const test_memory &b_mem, const test_memory &c_mem,
        const test_memory &c_ref_mem, const test_memory &oc_mem) {
    prepare_matrix<a_dt>(a_mem, p.off.a,
            p.tr_a() ? layout_t::COL_MAJOR : layout_t::ROW_MAJOR, p.M, p.K,
            p.lda, mapper_m);
    prepare_matrix<b_dt>(b_mem, p.off.b,
            p.tr_b() ? layout_t::ROW_MAJOR : layout_t::COL_MAJOR, p.N, p.K,
            p.ldb, mapper_n);

    fill_data<c_dt>(p.off.c + p.sizeC(), c_mem.get());
    extend_matrix<c_dt>(c_mem, p.off.c, p.M, p.N, p.ldc, mapper_m, mapper_n);
    {
        auto C = map_memory<c_dt>(c_mem);
        auto C_ref = map_memory<c_dt>(c_ref_mem);
        mkldnn::impl::parallel_nd(p.sizeC(),
                [&](int64_t i) { C_ref[p.off.c + i] = C[p.off.c + i]; });
    }

    if (oc_mem.get_size() == 0)
        return;

    if (p.igemm_params.nonzero_oc) {
        fill_data<c_dt>(p.size_oc(), oc_mem.get(), (c_dt)1, (c_dt)0);
        if (p.oc_is_R()) {
            extend_matrix_cols<c_dt>(oc_mem, 0, 1, p.N, p.N, mapper_n);
        } else if (p.oc_is_C()) {
            extend_matrix_rows<c_dt>(oc_mem, 0, p.M, 1, 1, mapper_m);
        }
    } else {
        auto oc = map_memory<c_dt>(oc_mem);
        for (int64_t i = 0; i < p.size_oc(); i++) oc[i] = 0;
    }
}

template <typename a_dt, typename b_dt, typename c_dt>
struct mkldnn_gemm {
    static mkldnn_status_t call(test_params &p, const test_memory &a_mem,
            const test_memory &b_mem, const test_memory &c_mem) {
        throw error(mkldnn_runtime_error, "unknown gemm");
    }
};

template <>
struct mkldnn_gemm<float16_t, float16_t, float16_t> {
    static mkldnn_status_t call(const test_params &p, const test_memory &a_mem,
            const test_memory &b_mem, const test_memory &c_mem, const test_memory &) {
<<<<<<< HEAD
        engine eng(get_test_engine_kind(), 0);
        stream s(eng);
#if MKLDNN_WITH_OPENCL
=======
#if MKLDNN_GPU_RUNTIME == MKLDNN_RUNTIME_OCL
>>>>>>> a91ecc5c
        if (get_test_engine_kind() == engine::kind::gpu) {
            cl_command_queue q = s.get_ocl_command_queue();
            auto status = mkldnn_ocl_hgemm(q, p.transA, p.transB, p.M, p.N,
                    p.K, p.alpha, a_mem.get().get_ocl_mem_object(), p.off.a,
                    p.lda, b_mem.get().get_ocl_mem_object(), p.off.b, p.ldb,
                    p.beta, c_mem.get().get_ocl_mem_object(), p.off.c, p.ldc);
            s.wait();
            return status;
        }
#endif
        throw error(mkldnn_runtime_error, "unknown gemm");
    }
};

template <>
struct mkldnn_gemm<float, float, float> {
    static mkldnn_status_t call_packed(const test_params &p,
            const test_memory &a_mem, const test_memory &b_mem,
            const test_memory &c_mem) {
        /* Alas, the internal API still uses Fortran notation.
         * So in addition to the changes for pack API, we also need to take
         * care of conversions and layouts */

        using namespace mkldnn::impl::cpu;

        assert(p.alpha == 1.f);

        /* Prepare for Fortran style, hence A <-> B */
        char trans_a = p.transB, trans_b = p.transA;

        int m = p.N, n = p.M, k = p.K;
        int lda = p.ldb, ldb = p.lda, ldc = p.ldc;

        std::vector<float> a_pack_buf, b_pack_buf;
        float *A = map_memory<float>(b_mem), *a_eff = A;
        float *B = map_memory<float>(a_mem), *b_eff = B;
        float *C = map_memory<float>(c_mem);

        bool pack_a = p.pack_params.pack_b;
        bool pack_b = p.pack_params.pack_a;

        mkldnn_status_t status = mkldnn_success;

        if (pack_a) {
            size_t a_sz;
            status = sgemm_pack_get_size("A", &trans_a, &trans_b, &m, &n, &k,
                    &lda, &ldb, &a_sz, &pack_a);
            if (status != mkldnn_success) return status;

            if (pack_a) {
                a_pack_buf.resize(a_sz / sizeof(float));
                a_eff = a_pack_buf.data();

                status = sgemm_pack("A", &trans_a, &trans_b, &m, &n, &k,
                        &lda, &ldb, A, a_eff);
                if (status != mkldnn_success) return status;
            }
        }

        if (pack_b) {
            size_t b_sz;
            status = sgemm_pack_get_size("B", &trans_a, &trans_b, &m, &n, &k,
                    &lda, &ldb, &b_sz, &pack_b);
            if (status != mkldnn_success) return status;

            if (pack_b) {
                b_pack_buf.resize(b_sz / sizeof(float));
                b_eff = b_pack_buf.data();

                status = sgemm_pack("B", &trans_a, &trans_b, &m, &n, &k,
                        &lda, &ldb, B, b_eff);
                if (status != mkldnn_success) return status;
            }
        }

        if (pack_a) trans_a = 'P';
        if (pack_b) trans_b = 'P';

        status = sgemm_compute(&trans_a, &trans_b, &m, &n, &k, a_eff, &lda,
                b_eff, &ldb, &p.beta, C, &ldc);

        return status;
    }

    static mkldnn_status_t call(const test_params &p, const test_memory &a_mem,
            const test_memory &b_mem, const test_memory &c_mem,
            const test_memory &) {

        if (p.pack_params.pack_a || p.pack_params.pack_b)
            return call_packed(p, a_mem, b_mem, c_mem);

<<<<<<< HEAD
        engine eng = a_mem.get().get_engine();
        stream s(eng);

#if MKLDNN_WITH_OPENCL
=======
#if MKLDNN_GPU_RUNTIME == MKLDNN_RUNTIME_OCL
>>>>>>> a91ecc5c
        if (get_test_engine_kind() == engine::kind::gpu) {
            cl_command_queue q = s.get_ocl_command_queue();
            auto status = mkldnn_ocl_sgemm(q, p.transA, p.transB, p.M, p.N,
                    p.K, p.alpha, a_mem.get().get_ocl_mem_object(), p.off.a,
                    p.lda, b_mem.get().get_ocl_mem_object(), p.off.b, p.ldb,
                    p.beta, c_mem.get().get_ocl_mem_object(), p.off.c, p.ldc);
            s.wait();
            return status;
        }
#endif
        auto A = map_memory<float>(a_mem);
        auto B = map_memory<float>(b_mem);
        auto C = map_memory<float>(c_mem);

        return mkldnn_sgemm(p.transA, p.transB, p.M, p.N, p.K, p.alpha, A,
                p.lda, B, p.ldb, p.beta, C, p.ldc);
    }
};

template <>
struct mkldnn_gemm<int8_t, int8_t, int32_t> {
    static mkldnn_status_t call(const test_params &p, const test_memory &a_mem,
            const test_memory &b_mem, const test_memory &c_mem,
            const test_memory &oc_mem) {

        auto A = map_memory<int8_t>(a_mem);
        auto B = map_memory<int8_t>(b_mem);
        auto C = map_memory<int32_t>(c_mem);
        auto oc = map_memory<int32_t>(oc_mem);
        int8_t oa = p.igemm_params.oa();
        int8_t ob = p.igemm_params.ob();
        return mkldnn_gemm_s8s8s32(p.transA, p.transB, p.igemm_params.offsetc,
                p.M, p.N, p.K, p.alpha, A, p.lda, oa, B, p.ldb, ob,
                p.beta, C, p.ldc, oc);
    }
};

template <>
struct mkldnn_gemm<uint8_t, int8_t, int32_t> {
    static mkldnn_status_t call_packed(const test_params &p,
            const test_memory &a_mem, const test_memory &b_mem,
            const test_memory &c_mem, const test_memory &oc_mem) {
        /* Alas, the internal API still uses Fortran notation.
         * So in addition to the changes for pack API, we also need to take
         * care of conversions and layouts */

        using namespace mkldnn::impl::cpu;

        assert(p.alpha == 1.f);
        assert(p.igemm_params.oa() == 0);
        assert(p.igemm_params.ob() == 0);

        /* Prepare for Fortran style, hence A <-> B */
        char trans_a = p.transB, trans_b = p.transA;

        int m = p.N, n = p.M, k = p.K;
        int lda = p.ldb, ldb = p.lda, ldc = p.ldc;

        int8_t *A = map_memory<int8_t>(b_mem), *a_eff = A;
        uint8_t *B = map_memory<uint8_t>(a_mem), *b_eff = B;

        auto C = map_memory<int32_t>(c_mem);
        auto oc = map_memory<int32_t>(oc_mem);

        char offset_c = '\0';
        switch (p.igemm_params.offsetc) {
        case 'R': offset_c = 'C'; break;
        case 'r': offset_c = 'c'; break;
        case 'C': offset_c = 'R'; break;
        case 'c': offset_c = 'r'; break;
        default: offset_c = p.igemm_params.offsetc;
        }

        std::vector<int8_t> a_pack_buf;
        std::vector<uint8_t> b_pack_buf;
        bool pack_a = p.pack_params.pack_b;
        bool pack_b = p.pack_params.pack_a;

        mkldnn_status_t status = mkldnn_success;

        if (pack_a) {
            size_t a_sz;
            status = gemm_s8u8s32_pack_get_size("A", &trans_a, &trans_b,
                    &m, &n, &k, &lda, &ldb, &a_sz);
            if (status != mkldnn_success) return status;

            if (pack_a) {
                a_pack_buf.resize(a_sz);
                a_eff = a_pack_buf.data();

                status = gemm_s8u8s32_pack("A", &trans_a, &trans_b, &m, &n,
                        &k, &lda, &ldb, A, a_eff);
                if (status != mkldnn_success) return status;
            }
        }

        if (pack_b) {
            size_t b_sz;

            status = gemm_s8u8s32_pack_get_size("B", &trans_a, &trans_b,
                    &m, &n, &k, &lda, &ldb, &b_sz);

            if (pack_b) {
                b_pack_buf.resize(b_sz);
                b_eff = b_pack_buf.data();

                status = gemm_s8u8s32_pack("B", &trans_a, &trans_b, &m, &n,
                        &k, &lda, &ldb, B, b_eff);
                if (status != mkldnn_success) return status;
            }
        }

        if (pack_a) trans_a = 'P';
        if (pack_b) trans_b = 'P';

        status = gemm_s8u8s32_compute(&trans_a, &trans_b, &offset_c,
                &m, &n, &k, a_eff, &lda, b_eff, &ldb, &p.beta, C, &ldc, oc);

        return status;
    }

    static mkldnn_status_t call(const test_params &p, const test_memory &a_mem,
            const test_memory &b_mem, const test_memory &c_mem,
            const test_memory &oc_mem) {
        assert(p.igemm_params.oa() >= 0);

        if (p.pack_params.pack_a || p.pack_params.pack_b)
            return call_packed(p, a_mem, b_mem, c_mem, oc_mem);

        auto A = map_memory<uint8_t>(a_mem);
        auto B = map_memory<int8_t>(b_mem);
        auto C = map_memory<int32_t>(c_mem);
        auto oc = map_memory<int32_t>(oc_mem);
        uint8_t oa = (uint8_t)p.igemm_params.oa();
        int8_t ob = p.igemm_params.ob();

        return mkldnn_gemm_u8s8s32(p.transA, p.transB, p.igemm_params.offsetc,
                p.M, p.N, p.K, p.alpha, A, p.lda, oa, B, p.ldb, ob,
                p.beta, C, p.ldc, oc);
    }
};

template <>
struct mkldnn_gemm<bfloat16_t, bfloat16_t, float> {
    static mkldnn_status_t call(const test_params &p, const test_memory &a_mem,
            const test_memory &b_mem, const test_memory &c_mem,
            const test_memory &) {
        auto A = map_memory<bfloat16_t>(a_mem);
        auto B = map_memory<bfloat16_t>(b_mem);
        auto C = map_memory<float>(c_mem);
        return mkldnn_gemm_bf16bf16f32(p.transA, p.transB, p.M, p.N, p.K,
                p.alpha, A, p.lda, B, p.ldb, p.beta, C, p.ldc);
    }
};

template <typename a_dt, typename b_dt, typename c_dt>
struct run_test_gemm {
    static void call(const test_params &p) {
        if (p.expect_to_fail) {
            engine eng(get_test_engine_kind(), 0);
            test_memory zero_mem({}, eng);
            auto status = mkldnn_gemm<a_dt, b_dt, c_dt>::call(
                    p, zero_mem, zero_mem, zero_mem, zero_mem);
            if (status != mkldnn_success)
                throw error(status, "mkldnn gemm returned error");
            return;
        }

        size_t sizeA, sizeB, sizeC;
        get_matrix_size(p, sizeA, sizeB, sizeC);

        engine eng(get_test_engine_kind(), 0);
        test_memory a_mem = get_matrix_memory<a_dt>(sizeA, p.off.a, eng);
        test_memory b_mem = get_matrix_memory<b_dt>(sizeB, p.off.b, eng);
        test_memory c_mem = get_matrix_memory<c_dt>(sizeC, p.off.c, eng);
        test_memory c_ref_mem = get_matrix_memory<c_dt>(sizeC, p.off.c, eng);
        test_memory oc_mem = get_matrix_memory<c_dt>(p.size_oc(), 0, eng);

        mapper_t mapper_m(p.M, M_test_max), mapper_n(p.N, N_test_max);
        const int64_t M_test = mapper_m.dim_test();
        const int64_t N_test = mapper_n.dim_test();

        fill_matrices<a_dt, b_dt, c_dt>(
                p, mapper_m, mapper_n, a_mem, b_mem, c_mem, c_ref_mem, oc_mem);

        auto status = mkldnn_gemm<a_dt, b_dt, c_dt>::call(
                p, a_mem, b_mem, c_mem, oc_mem);

        if (status == mkldnn_success) {
            ref_gemm<a_dt, b_dt, c_dt>::call(
                    p, M_test, N_test, a_mem, b_mem, c_ref_mem, oc_mem);
            extend_matrix<c_dt>(c_ref_mem, p.off.c, p.M, p.N, p.ldc, mapper_m, mapper_n);
            compare<a_dt, c_dt>(p, c_mem, c_ref_mem);
        }

        if (status != mkldnn_success)
            throw error(status, "mkldnn gemm returned error");
    }
};

template <typename a_dt, typename b_dt, typename c_dt>
class gemm_test_common: public ::testing::TestWithParam<test_params> {
protected:
    virtual void SetUp() {
        const auto &p = ::testing::TestWithParam<test_params>::GetParam();

        bool zero_off = (p.off.a == 0 && p.off.b == 0 && p.off.c == 0);
        SKIP_IF(!zero_off && get_test_engine_kind() == engine::kind::cpu,
                "CPU does not support non-zero offsets.");

        bool is_f16 = (data_traits<c_dt>::data_type == memory::data_type::f16);
        SKIP_IF(is_f16 && get_test_engine_kind() == engine::kind::cpu,
                "CPU does not support f16 data type.");

#if MKLDNN_CPU_BACKEND == MKLDNN_BACKEND_SYCL
        SKIP_IF(get_test_engine_kind() == engine::kind::cpu,
                "SYCL CPU GEMM not implemented.");
#endif

#if MKLDNN_GPU_BACKEND == MKLDNN_BACKEND_SYCL
        SKIP_IF(get_test_engine_kind() == engine::kind::gpu,
                "SYCL GPU GEMM not implemented.");
#endif

        bool is_bfloat16 = true
                && data_traits<a_dt>::data_type == memory::data_type::bf16
                && data_traits<b_dt>::data_type == memory::data_type::bf16
                && data_traits<c_dt>::data_type == memory::data_type::f32;

        SKIP_IF(is_bfloat16 && get_test_engine_kind() == engine::kind::gpu,
                "GPU does not support bfloat16 data type.");
        SKIP_IF(is_bfloat16 && !impl::cpu::mayiuse(impl::cpu::avx512_core),
                "Skip test for systems that do not support avx512_core.");

        bool pack = (p.pack_params.pack_a || p.pack_params.pack_b);
        SKIP_IF(get_test_engine_kind() == engine::kind::gpu && pack,
                "GPU does not support packed GEMM.");
        SKIP_IF(data_traits<a_dt>::data_type == memory::data_type::s8 && pack,
                "Packed s8s8s32 GEMM is not supported.");
        SKIP_IF((p.alpha != 1.f || p.igemm_params.oa() != 0
                    || p.igemm_params.ob() != 0) && pack,
                "Packed GEMM doesn't support alpha or non-zero offset{A,B}.");

        catch_expected_failures([=](){Test();}, p.expect_to_fail,
                    p.expected_status);
    }
    void Test() {
        const auto &p = ::testing::TestWithParam<test_params>::GetParam();
        run_test_gemm<a_dt, b_dt, c_dt>::call(p);
    }
};
}
#endif<|MERGE_RESOLUTION|>--- conflicted
+++ resolved
@@ -523,13 +523,9 @@
 struct mkldnn_gemm<float16_t, float16_t, float16_t> {
     static mkldnn_status_t call(const test_params &p, const test_memory &a_mem,
             const test_memory &b_mem, const test_memory &c_mem, const test_memory &) {
-<<<<<<< HEAD
         engine eng(get_test_engine_kind(), 0);
         stream s(eng);
-#if MKLDNN_WITH_OPENCL
-=======
 #if MKLDNN_GPU_RUNTIME == MKLDNN_RUNTIME_OCL
->>>>>>> a91ecc5c
         if (get_test_engine_kind() == engine::kind::gpu) {
             cl_command_queue q = s.get_ocl_command_queue();
             auto status = mkldnn_ocl_hgemm(q, p.transA, p.transB, p.M, p.N,
@@ -621,14 +617,10 @@
         if (p.pack_params.pack_a || p.pack_params.pack_b)
             return call_packed(p, a_mem, b_mem, c_mem);
 
-<<<<<<< HEAD
         engine eng = a_mem.get().get_engine();
         stream s(eng);
 
-#if MKLDNN_WITH_OPENCL
-=======
 #if MKLDNN_GPU_RUNTIME == MKLDNN_RUNTIME_OCL
->>>>>>> a91ecc5c
         if (get_test_engine_kind() == engine::kind::gpu) {
             cl_command_queue q = s.get_ocl_command_queue();
             auto status = mkldnn_ocl_sgemm(q, p.transA, p.transB, p.M, p.N,
@@ -843,12 +835,12 @@
         SKIP_IF(is_f16 && get_test_engine_kind() == engine::kind::cpu,
                 "CPU does not support f16 data type.");
 
-#if MKLDNN_CPU_BACKEND == MKLDNN_BACKEND_SYCL
+#if MKLDNN_CPU_RUNTIME == MKLDNN_RUNTIME_SYCL
         SKIP_IF(get_test_engine_kind() == engine::kind::cpu,
                 "SYCL CPU GEMM not implemented.");
 #endif
 
-#if MKLDNN_GPU_BACKEND == MKLDNN_BACKEND_SYCL
+#if MKLDNN_GPU_RUNTIME == MKLDNN_RUNTIME_SYCL
         SKIP_IF(get_test_engine_kind() == engine::kind::gpu,
                 "SYCL GPU GEMM not implemented.");
 #endif
