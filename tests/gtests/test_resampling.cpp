/*******************************************************************************
* Copyright 2019-2020 Intel Corporation
*
* Licensed under the Apache License, Version 2.0 (the "License");
* you may not use this file except in compliance with the License.
* You may obtain a copy of the License at
*
*     http://www.apache.org/licenses/LICENSE-2.0
*
* Unless required by applicable law or agreed to in writing, software
* distributed under the License is distributed on an "AS IS" BASIS,
* WITHOUT WARRANTIES OR CONDITIONS OF ANY KIND, either express or implied.
* See the License for the specific language governing permissions and
* limitations under the License.
*******************************************************************************/

#include "dnnl_test_common.hpp"
#include "gtest/gtest.h"

#include "dnnl.hpp"

namespace dnnl {

struct test_resampling_desc_t {
    memory::dim mb, c;
    memory::dim id, ih, iw;
    memory::dim od, oh, ow;
    float fd, fh, fw;
};

struct resampling_test_params {
    prop_kind aprop_kind;
    algorithm aalgorithm;
    memory::format_tag src_format;
    int ndims;
    test_resampling_desc_t test_pd;
    bool expect_to_fail;
    dnnl_status_t expected_status;
};

float linear_map(memory::dim y, float f) {
    volatile float s = (y + 0.5f)
            * (1.f / f); // prevent Intel Compiler optimizing operation for better accuracy
    return s - 0.5f;
}
memory::dim left_edge(memory::dim y, memory::dim y_max, memory::dim x_max) {
    return std::max(
            (int64_t)floor(linear_map(y, (float)y_max / x_max)), (int64_t)0);
}
memory::dim right_edge(memory::dim y, memory::dim y_max, memory::dim x_max) {
    return std::min(
            (int64_t)ceil(linear_map(y, (float)y_max / x_max)), x_max - 1);
}
memory::dim nearest_edge(memory::dim y, memory::dim y_max, memory::dim x_max) {
    return std::round(linear_map(y, (float)y_max / x_max));
}
float linear_weight(memory::dim y, memory::dim y_max, memory::dim x_max) {
    return fabs(
            linear_map(y, (float)y_max / x_max) - left_edge(y, y_max, x_max));
}

template <typename data_t>
void compute_ref_resampling_fwd(const resampling_test_params &p,
        const memory &src_m, const memory &dst_m) {
    auto src_data = map_memory<data_t>(src_m);
    auto dst_data = map_memory<data_t>(dst_m);

    const memory::desc src_d = src_m.get_desc();
    const memory::desc dst_d = dst_m.get_desc();

    const dnnl::impl::memory_desc_wrapper src_mdw(src_d.data);
    const dnnl::impl::memory_desc_wrapper dst_mdw(dst_d.data);

    auto pd = p.test_pd;
    auto padded_c = src_mdw.padded_dims()[1];

    auto src = [&](memory::dim n, memory::dim c, memory::dim d, memory::dim h,
                       memory::dim w) {
        memory::dim idx = n * padded_c * pd.id * pd.ih * pd.iw
                + c * pd.id * pd.ih * pd.iw + d * pd.ih * pd.iw + h * pd.iw + w;
        return src_data[src_mdw.off_l(idx, true)];
    };

    dnnl::impl::parallel_nd(pd.mb, pd.c, [&](memory::dim n, memory::dim c) {
        for_(memory::dim od = 0; od < pd.od; od++)
        for_(memory::dim oh = 0; oh < pd.oh; oh++)
        for (memory::dim ow = 0; ow < pd.ow; ow++) {
            memory::dim oidx = n * padded_c * pd.od * pd.oh * pd.ow
                    + c * pd.od * pd.oh * pd.ow + od * pd.oh * pd.ow
                    + oh * pd.ow + ow;

            if (p.aalgorithm == algorithm::resampling_nearest) {
                memory::dim id = nearest_edge(od, pd.od, pd.id),
                            ih = nearest_edge(oh, pd.oh, pd.ih),
                            iw = nearest_edge(ow, pd.ow, pd.iw);
                memory::dim iidx = n * padded_c * pd.id * pd.ih * pd.iw
                        + c * pd.id * pd.ih * pd.iw + id * pd.ih * pd.iw
                        + ih * pd.iw + iw;
                dst_data[dst_mdw.off_l(oidx, true)]
                        = src_data[src_mdw.off_l(iidx, true)];
            } else if (p.aalgorithm == algorithm::resampling_linear) {
                memory::dim id_left = left_edge(od, pd.od, pd.id),
                            id_right = right_edge(od, pd.od, pd.id),
                            ih_left = left_edge(oh, pd.oh, pd.ih),
                            ih_right = right_edge(oh, pd.oh, pd.ih),
                            iw_left = left_edge(ow, pd.ow, pd.iw),
                            iw_right = right_edge(ow, pd.ow, pd.iw);
                float w_d = linear_weight(od, pd.od, pd.id),
                      w_h = linear_weight(oh, pd.oh, pd.ih),
                      w_w = linear_weight(ow, pd.ow, pd.iw);
                float c00 = src(n, c, id_left, ih_left, iw_left) * (1 - w_d)
                        + src(n, c, id_right, ih_left, iw_left) * w_d;
                float c01 = src(n, c, id_left, ih_left, iw_right) * (1 - w_d)
                        + src(n, c, id_right, ih_left, iw_right) * w_d;
                float c10 = src(n, c, id_left, ih_right, iw_left) * (1 - w_d)
                        + src(n, c, id_right, ih_right, iw_left) * w_d;
                float c11 = src(n, c, id_left, ih_right, iw_right) * (1 - w_d)
                        + src(n, c, id_right, ih_right, iw_right) * w_d;
                float c0 = c00 * (1 - w_h) + c10 * w_h;
                float c1 = c01 * (1 - w_h) + c11 * w_h;
                dst_data[dst_mdw.off_l(oidx, true)] = c0 * (1 - w_w) + c1 * w_w;
            }
        }
    });
}

template <typename data_t>
void compute_ref_resampling_bwd(const resampling_test_params &p,
        const memory &diff_dst_m, const memory &diff_src_m) {
    auto diff_src_data = map_memory<data_t>(diff_src_m);
    auto diff_dst_data = map_memory<data_t>(diff_dst_m);

    const memory::desc diff_src_d = diff_src_m.get_desc();
    const memory::desc diff_dst_d = diff_dst_m.get_desc();

    const dnnl::impl::memory_desc_wrapper diff_src_mdw(diff_src_d.data);
    const dnnl::impl::memory_desc_wrapper diff_dst_mdw(diff_dst_d.data);

    auto pd = p.test_pd;
    auto padded_c = diff_src_mdw.padded_dims()[1];

    auto off = [&](memory::dim n, memory::dim c, memory::dim d, memory::dim h,
                       memory::dim w) {
        return diff_src_mdw.off_l(n * padded_c * pd.id * pd.ih * pd.iw
                        + c * pd.id * pd.ih * pd.iw + d * pd.ih * pd.iw
                        + h * pd.iw + w,
                true);
    };
    dnnl::impl::parallel_nd(pd.mb, pd.c, [&](memory::dim n, memory::dim c) {
        for_(memory::dim id = 0; id < pd.id; id++)
        for_(memory::dim ih = 0; ih < pd.ih; ih++)
        for (memory::dim iw = 0; iw < pd.iw; iw++) {
            memory::dim iidx = n * padded_c * pd.id * pd.ih * pd.iw
                    + c * pd.id * pd.ih * pd.iw + id * pd.ih * pd.iw
                    + ih * pd.iw + iw;

            diff_src_data[diff_src_mdw.off_l(iidx, true)] = 0.f;
        }
        for_(memory::dim od = 0; od < pd.od; od++)
        for_(memory::dim oh = 0; oh < pd.oh; oh++)
        for (memory::dim ow = 0; ow < pd.ow; ow++) {
            memory::dim oidx = n * padded_c * pd.od * pd.oh * pd.ow
                    + c * pd.od * pd.oh * pd.ow + od * pd.oh * pd.ow
                    + oh * pd.ow + ow;

            if (p.aalgorithm == algorithm::resampling_nearest) {
                memory::dim id = nearest_edge(od, pd.od, pd.id),
                            ih = nearest_edge(oh, pd.oh, pd.ih),
                            iw = nearest_edge(ow, pd.ow, pd.iw);
                memory::dim iidx = n * padded_c * pd.id * pd.ih * pd.iw
                        + c * pd.id * pd.ih * pd.iw + id * pd.ih * pd.iw
                        + ih * pd.iw + iw;
                diff_src_data[diff_src_mdw.off_l(iidx, true)]
                        += diff_dst_data[diff_dst_mdw.off_l(oidx, true)];
            } else if (p.aalgorithm == algorithm::resampling_linear) {
                memory::dim id_left = left_edge(od, pd.od, pd.id),
                            id_right = right_edge(od, pd.od, pd.id),
                            ih_left = left_edge(oh, pd.oh, pd.ih),
                            ih_right = right_edge(oh, pd.oh, pd.ih),
                            iw_left = left_edge(ow, pd.ow, pd.iw),
                            iw_right = right_edge(ow, pd.ow, pd.iw);
                float w_d = linear_weight(od, pd.od, pd.id),
                      w_h = linear_weight(oh, pd.oh, pd.ih),
                      w_w = linear_weight(ow, pd.ow, pd.iw);
                float dd = diff_dst_data[diff_dst_mdw.off_l(oidx, true)];

                diff_src_data[off(n, c, id_left, ih_left, iw_left)]
                        += (1 - w_d) * (1 - w_h) * (1 - w_w) * dd;
                diff_src_data[off(n, c, id_right, ih_left, iw_left)]
                        += w_d * (1 - w_h) * (1 - w_w) * dd;
                diff_src_data[off(n, c, id_left, ih_right, iw_left)]
                        += (1 - w_d) * w_h * (1 - w_w) * dd;
                diff_src_data[off(n, c, id_left, ih_left, iw_right)]
                        += (1 - w_d) * (1 - w_h) * w_w * dd;
                diff_src_data[off(n, c, id_right, ih_right, iw_left)]
                        += w_d * w_h * (1 - w_w) * dd;
                diff_src_data[off(n, c, id_left, ih_right, iw_right)]
                        += (1 - w_d) * w_h * w_w * dd;
                diff_src_data[off(n, c, id_right, ih_left, iw_right)]
                        += w_d * (1 - w_h) * w_w * dd;
                diff_src_data[off(n, c, id_right, ih_right, iw_right)]
                        += w_d * w_h * w_w * dd;
            }
        }
    });
}

template <typename data_t>
class resampling_test
    : public ::testing::TestWithParam<resampling_test_params> {
private:
    std::shared_ptr<test_memory> src, dst, diff_src, diff_dst;
    std::shared_ptr<memory::desc> src_desc, dst_desc;
    std::vector<float> factors;
    resampling_forward::primitive_desc resampling_pd;

    resampling_test_params p;
    engine eng;
    stream strm;

protected:
    virtual void SetUp() {
        p = ::testing::TestWithParam<decltype(p)>::GetParam();
        catch_expected_failures(
                [=]() { Test(); }, p.expect_to_fail, p.expected_status);
    }

    void Test() {
        p = ::testing::TestWithParam<decltype(p)>::GetParam();

        eng = get_test_engine();
<<<<<<< HEAD
        strm = stream(eng);
=======
        strm = make_stream(eng);
>>>>>>> eab9060c

        test_resampling_desc_t pd = p.test_pd;

        memory::dims src_dims = {pd.mb, pd.c}, dst_dims = {pd.mb, pd.c};
        if (p.ndims == 5) {
            factors.push_back(pd.fd);
            src_dims.push_back(pd.id);
            dst_dims.push_back(pd.od);
        }
        if (p.ndims >= 4) {
            factors.push_back(pd.fh);
            src_dims.push_back(pd.ih);
            dst_dims.push_back(pd.oh);
        }
        if (p.ndims >= 3) {
            factors.push_back(pd.fw);
            src_dims.push_back(pd.iw);
            dst_dims.push_back(pd.ow);
        }

        memory::data_type data_type = data_traits<data_t>::data_type;
        src_desc.reset(new memory::desc(src_dims, data_type, p.src_format));
        dst_desc.reset(new memory::desc(dst_dims, data_type, p.src_format));

        Forward();
        Backward();
    }

    void Forward() {
        auto resampling_desc = resampling_forward::desc(
                p.aprop_kind, p.aalgorithm, *src_desc, *dst_desc);

        resampling_pd
                = resampling_forward::primitive_desc(resampling_desc, eng);
        resampling_pd = resampling_forward::primitive_desc(
                resampling_pd.get()); // test construction from a C pd

        if (true) {
            auto resampling_desc_no_dst = resampling_forward::desc(p.aprop_kind,
                    p.aalgorithm, factors, resampling_pd.src_desc());
            auto resampling_pd_no_dst = resampling_forward::primitive_desc(
                    resampling_desc_no_dst, eng);
            ASSERT_EQ(
                    resampling_pd.dst_desc(), resampling_pd_no_dst.dst_desc());
        }

        memory src(resampling_pd.src_desc(), eng);
        memory dst(resampling_pd.dst_desc(), eng);
        memory dst_ref(resampling_pd.dst_desc(), eng);

        fill_data<data_t>(src.get_desc().get_size() / sizeof(data_t), src);
        check_zero_tail<data_t>(1, src);

        resampling_forward(resampling_pd)
                .execute(strm, {{DNNL_ARG_SRC, src}, {DNNL_ARG_DST, dst}});
        strm.wait();

        compute_ref_resampling_fwd<data_t>(p, src, dst_ref);
        check_zero_tail<data_t>(1, dst_ref);
        compare_data<data_t>(dst_ref, dst);

        check_zero_tail<data_t>(0, dst);
    }

    void Backward() {
        auto resampling_bwd_desc = resampling_backward::desc(
                p.aalgorithm, factors, *src_desc, *dst_desc);

        auto resampling_bwd_pd = resampling_backward::primitive_desc(
                resampling_bwd_desc, eng, resampling_pd);

        memory diff_src(resampling_bwd_pd.diff_src_desc(), eng);
        memory diff_dst(resampling_bwd_pd.diff_dst_desc(), eng);
        memory diff_src_ref(resampling_bwd_pd.diff_src_desc(), eng);

        fill_data<data_t>(
                diff_dst.get_desc().get_size() / sizeof(data_t), diff_dst);
        check_zero_tail<data_t>(1, diff_dst);
        check_zero_tail<data_t>(1, diff_src);

        resampling_backward(resampling_bwd_pd)
                .execute(strm,
                        {{DNNL_ARG_DIFF_SRC, diff_src},
                                {DNNL_ARG_DIFF_DST, diff_dst}});
        strm.wait();

        compute_ref_resampling_bwd<data_t>(p, diff_dst, diff_src_ref);
        check_zero_tail<data_t>(1, diff_src_ref);
        compare_data<data_t>(diff_src_ref, diff_src);
        check_zero_tail<data_t>(0, diff_src);
    }
};

using resampling_test_float = resampling_test<float>;

#define EXPAND_SIZES_3D(...) \
    5, { __VA_ARGS__ }
#define EXPAND_SIZES_2D(mb, c, ih, iw, oh, ow, fh, fw) \
    4, { mb, c, 1, ih, iw, 1, oh, ow, 1.f, fh, fw }
#define EXPAND_SIZES_1D(mb, c, iw, ow, fw) \
    3, { mb, c, 1, 1, iw, 1, 1, ow, 1.f, 1.f, fw }

TEST_P(resampling_test_float, TestsResampleF32) {}

CPU_INSTANTIATE_TEST_SUITE_P(TestResampleForwardPlainLinear,
        resampling_test_float,
        ::testing::Values(
                resampling_test_params {prop_kind::forward,
                        algorithm::resampling_linear, memory::format_tag::ncw,
                        EXPAND_SIZES_1D(1, 1, 5, 10, 2.f)},
                resampling_test_params {prop_kind::forward,
                        algorithm::resampling_linear, memory::format_tag::ncw,
                        EXPAND_SIZES_1D(1, 1, 525, 5, 0.01f)},
                resampling_test_params {prop_kind::forward,
                        algorithm::resampling_linear, memory::format_tag::ncw,
                        EXPAND_SIZES_1D(13, 10, 7, 13, 1.99f)},
                resampling_test_params {prop_kind::forward,
                        algorithm::resampling_linear, memory::format_tag::ncw,
                        EXPAND_SIZES_1D(10, 16, 7, 13, 1.9f)},
                resampling_test_params {prop_kind::forward,
                        algorithm::resampling_linear, memory::format_tag::nchw,
                        EXPAND_SIZES_2D(32, 10, 14, 7, 29, 5, 2.1f, 0.72f)},
                resampling_test_params {prop_kind::forward,
                        algorithm::resampling_linear, memory::format_tag::nhwc,
                        EXPAND_SIZES_2D(2, 14, 5, 5, 2, 3, 0.5f, 0.6f)},
                resampling_test_params {prop_kind::forward,
                        algorithm::resampling_linear, memory::format_tag::ndhwc,
                        EXPAND_SIZES_3D(
                                1, 16, 5, 10, 1, 10, 5, 1, 2.f, 0.5f, 1.f)}));

CPU_INSTANTIATE_TEST_SUITE_P(TestResampleForwardBlockedLinear,
        resampling_test_float,
        ::testing::Values(
                resampling_test_params {prop_kind::forward,
                        algorithm::resampling_linear,
                        memory::format_tag::nChw8c,
                        EXPAND_SIZES_2D(32, 16, 14, 6, 28, 3, 2, 0.5f)},
                resampling_test_params {prop_kind::forward,
                        algorithm::resampling_linear,
                        memory::format_tag::nChw16c,
                        EXPAND_SIZES_2D(32, 10, 14, 7, 29, 5, 2.1f, 0.72f)},
                resampling_test_params {prop_kind::forward,
                        algorithm::resampling_linear, memory::format_tag::ncdhw,
                        EXPAND_SIZES_3D(
                                1, 1, 5, 10, 15, 10, 5, 7, 2.f, 0.5f, 0.5f)}));

CPU_INSTANTIATE_TEST_SUITE_P(TestResampleForwardPlainNN, resampling_test_float,
        ::testing::Values(
                resampling_test_params {prop_kind::forward,
                        algorithm::resampling_nearest, memory::format_tag::ncw,
                        EXPAND_SIZES_1D(10, 16, 5, 10, 2.f)},
                resampling_test_params {prop_kind::forward,
                        algorithm::resampling_nearest, memory::format_tag::ncw,
                        EXPAND_SIZES_1D(13, 10, 7, 13, 1.99f)},
                resampling_test_params {prop_kind::forward,
                        algorithm::resampling_nearest, memory::format_tag::ncw,
                        EXPAND_SIZES_1D(10, 16, 7, 13, 1.9f)},
                resampling_test_params {prop_kind::forward,
                        algorithm::resampling_nearest, memory::format_tag::nchw,
                        EXPAND_SIZES_2D(32, 10, 14, 7, 29, 5, 2.1f, 0.72f)},
                resampling_test_params {prop_kind::forward,
                        algorithm::resampling_nearest, memory::format_tag::nhwc,
                        EXPAND_SIZES_2D(64, 32, 5, 5, 2, 3, 0.5f, 0.6f)},
                resampling_test_params {prop_kind::forward,
                        algorithm::resampling_nearest,
                        memory::format_tag::ndhwc,
                        EXPAND_SIZES_3D(
                                5, 5, 5, 10, 15, 10, 5, 7, 2.f, 0.5f, 0.5f)}));

CPU_INSTANTIATE_TEST_SUITE_P(TestResampleForwardBlockedNN,
        resampling_test_float,
        ::testing::Values(
                resampling_test_params {prop_kind::forward,
                        algorithm::resampling_nearest,
                        memory::format_tag::nChw8c,
                        EXPAND_SIZES_2D(32, 16, 14, 6, 28, 3, 2, 0.5f)},
                resampling_test_params {prop_kind::forward,
                        algorithm::resampling_nearest,
                        memory::format_tag::nChw16c,
                        EXPAND_SIZES_2D(32, 10, 14, 7, 29, 5, 2.1f, 0.72f)},
                resampling_test_params {prop_kind::forward,
                        algorithm::resampling_nearest,
                        memory::format_tag::nCdhw16c,
                        EXPAND_SIZES_3D(
                                5, 5, 5, 10, 15, 10, 5, 7, 2.f, 0.5f, 0.5f)}));
} // namespace dnnl<|MERGE_RESOLUTION|>--- conflicted
+++ resolved
@@ -229,11 +229,7 @@
         p = ::testing::TestWithParam<decltype(p)>::GetParam();
 
         eng = get_test_engine();
-<<<<<<< HEAD
-        strm = stream(eng);
-=======
         strm = make_stream(eng);
->>>>>>> eab9060c
 
         test_resampling_desc_t pd = p.test_pd;
 
