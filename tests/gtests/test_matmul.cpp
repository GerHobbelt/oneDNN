/*******************************************************************************
* Copyright 2019-2020 Intel Corporation
*
* Licensed under the Apache License, Version 2.0 (the "License");
* you may not use this file except in compliance with the License.
* You may obtain src copy of the License at
*
*     http://www.apache.org/licenses/LICENSE-2.0
*
* Unless required by applicable law or agreed to in writing, software
* distributed under the License is distributed on an "AS IS" BASIS,
* WITHOUT WARRANTIES OR CONDITIONS OF ANY KIND, either express or implied.
* See the License for the specific language governing permissions and
* limitations under the License.
*******************************************************************************/

#include "dnnl_test_common.hpp"
#include "gtest/gtest.h"

#include "cpu_isa_traits.hpp"
#include "dnnl.hpp"

#include <vector>

namespace dnnl {

namespace P {
// Common
unsigned NONE = 0u;

unsigned RUNTIME = 1u << 31;

unsigned SCALES = 1u << 30;
unsigned ZERO_POINTS = 1u << 29;

unsigned LEADING_DIM = 1u << 28;

// matrices indices: 1 .. 7
// bits reserved: 20 .. 22
unsigned MATRIX_MASK = 7u << 20;
unsigned SRC = 1u << 20;
unsigned WEIGHTS = 2u << 20;
unsigned DST = 3u << 20;

// scales and zero points: 1 .. 3
// bits reserved: 0 .. 1
unsigned MASK_MASK = 3u << 0;
unsigned COMMON = 1u << 0;
unsigned PER_N = 1u << 1;
} // namespace P

struct matmul_base_t {
    struct md_t {
        memory::dims dims;
        memory::data_type dt;
        memory::format_tag tag;
        unsigned flags;
    } src, weights, dst;
    memory::data_type bia_dt;
};

// TODO: src way to generalize?
struct matmul_attr_t {
    // ctor {P::SCALE, {P::SRC, P::WEIGHTS, P::DST}, {P::POST_OPS, ...}}

    unsigned scale_flags;

    struct zero_points_t {
        unsigned src, weights, dst;
    } zero_points;

    struct post_op_t {
        primitive::kind kind;
        algorithm alg;
    };

    std::vector<post_op_t> post_ops;
};

struct matmul_test_params {
    matmul_base_t base;
    matmul_attr_t attr;

    bool expect_to_fail;
    dnnl_status_t expected_status;
};

using tag = memory::format_tag;

class matmul_iface_test : public ::testing::TestWithParam<matmul_test_params> {
protected:
    virtual void SetUp() {
        matmul_test_params p
                = ::testing::TestWithParam<decltype(p)>::GetParam();

        SKIP_IF(p.base.src.dt == memory::data_type::f16
                        && get_test_engine_kind() == engine::kind::cpu,
                "CPU does not support f16 data type.");
        SKIP_IF(p.base.src.dt == memory::data_type::bf16
                        && get_test_engine_kind() == engine::kind::cpu
                        && !impl::cpu::mayiuse(impl::cpu::avx512_core),
                "current ISA doesn't support bfloat16 data type");

        catch_expected_failures(
                [=]() { Test(); }, p.expect_to_fail, p.expected_status, false);
    }

    // use `force_no_rt = true` when create final memory
    static memory::desc init_md(
            const matmul_base_t::md_t &desc, bool force_no_rt = false) {
        const bool runtime = force_no_rt ? false : (desc.flags & P::RUNTIME);
        const bool use_ld = (desc.flags & P::LEADING_DIM);

        memory::dims dims = desc.dims;
        if (runtime)
            dims = memory::dims(desc.dims.size(), DNNL_RUNTIME_DIM_VAL);

        if (runtime || use_ld == false)
            return memory::desc(dims, desc.dt, desc.tag);

        memory::dims strides;
        switch (desc.tag) {
            case tag::ab: strides = {dims[1] + 1, 1}; break;
            case tag::ba: strides = {1, dims[0] + 1}; break;
            case tag::abc:
                strides = {dims[1] * (dims[2] + 1) + 1, dims[2] + 1, 1};
                break;
            case tag::acb:
                strides = {dims[1] * (dims[2] + 1) + 1, dims[2] + 1, 1};
                break;
            default:
                throw std::invalid_argument("tag doesn't support custom ld");
        }

        return memory::desc(dims, desc.dt, strides);
    }

    static void create_attr(const matmul_test_params &p, primitive_attr &attr,
            memory &scales_m, memory &zero_points_src_m,
            memory &zero_points_weights_m, memory &zero_points_dst_m,
            engine &eng) {
        const int ndims = (int)p.base.dst.dims.size();

        // output scales
        if (p.attr.scale_flags != P::NONE) {
            ASSERT_TRUE(p.attr.scale_flags & P::SCALES);

            unsigned scales_mask = p.attr.scale_flags & P::MASK_MASK;
            ASSERT_TRUE(scales_mask == P::COMMON || scales_mask == P::PER_N);

            int mask = scales_mask == P::PER_N ? 1 << (ndims - 1) : 0;
            memory::dim scale_size = mask ? p.base.dst.dims[ndims - 1] : 1;

            if (p.attr.scale_flags & P::RUNTIME) {
                attr.set_output_scales(mask, {DNNL_RUNTIME_F32_VAL});

                scales_m = memory(
                        {{scale_size}, memory::data_type::f32, {1}}, eng);
                auto s = map_memory<float>(scales_m);
                for (memory::dim i = 0; i < scale_size; ++i)
                    s[i] = 2.f;
            } else {
                std::vector<float> scales(scale_size, 2.f);
                attr.set_output_scales(mask, scales);
            }
        }

        // zero points
        auto handle_zero_points = [&](int arg, unsigned flags,
                                          const matmul_base_t::md_t &md,
                                          memory &zero_points_m) {
            if (flags == P::NONE) return;

            ASSERT_TRUE(flags & P::ZERO_POINTS);
            ASSERT_TRUE(flags & P::MATRIX_MASK);

            // sanity check
            switch (arg) {
                case DNNL_ARG_SRC:
                    ASSERT_TRUE((flags & P::MATRIX_MASK) == P::SRC);
                    break;
                case DNNL_ARG_WEIGHTS:
                    ASSERT_TRUE((flags & P::MATRIX_MASK) == P::WEIGHTS);
                    break;
                case DNNL_ARG_DST:
                    ASSERT_TRUE((flags & P::MATRIX_MASK) == P::DST);
                    break;
                default: ASSERT_TRUE(!"unreachable");
            }

            unsigned zero_points_mask = flags & P::MASK_MASK;
            ASSERT_TRUE(zero_points_mask == P::COMMON
                    || zero_points_mask == P::PER_N);
            int mask = zero_points_mask == P::PER_N ? 1 << (ndims - 1) : 0;
            memory::dim zero_points_size = mask ? md.dims[ndims - 1] : 1;

            if (flags & P::RUNTIME) {
                attr.set_zero_points(arg, mask, {DNNL_RUNTIME_S32_VAL});
                zero_points_m = memory(
                        {{zero_points_size}, memory::data_type::s32, {1}}, eng);
                auto z = map_memory<int32_t>(zero_points_m);
                for (memory::dim i = 0; i < zero_points_size; ++i)
                    z[i] = (arg % 7) - 3;
            } else {
                std::vector<int32_t> zero_points(
                        zero_points_size, (arg % 7) - 3);
                attr.set_zero_points(arg, mask, zero_points);
            }
        };

        handle_zero_points(DNNL_ARG_SRC, p.attr.zero_points.src, p.base.src,
                zero_points_src_m);
        handle_zero_points(DNNL_ARG_WEIGHTS, p.attr.zero_points.weights,
                p.base.weights, zero_points_weights_m);
        handle_zero_points(DNNL_ARG_DST, p.attr.zero_points.dst, p.base.dst,
                zero_points_dst_m);

        // post ops
        post_ops po;
        for (auto post_op : p.attr.post_ops) {
            switch (post_op.kind) {
                case primitive::kind::sum: po.append_sum(); break;
                case primitive::kind::eltwise:
                    po.append_eltwise(1.f, post_op.alg, 0.f, 0.f);
                    break;
                default: ASSERT_TRUE(!"unknown post op kind");
            }
        }
        attr.set_post_ops(po);
    }

    void Test() {
        matmul_test_params p
                = ::testing::TestWithParam<matmul_test_params>::GetParam();

        auto eng = get_test_engine();
<<<<<<< HEAD
        auto strm = stream(eng);
=======
        auto strm = make_stream(eng);
>>>>>>> eab9060c

        auto check_matrix_flags = [](unsigned flags, unsigned matrix) {
            if (flags) { ASSERT_EQ(flags & P::MATRIX_MASK, matrix); }
        };
        check_matrix_flags(p.base.src.flags, P::SRC);
        check_matrix_flags(p.base.weights.flags, P::WEIGHTS);
        check_matrix_flags(p.base.dst.flags, P::DST);

        auto src_md = init_md(p.base.src);
        auto weights_md = init_md(p.base.weights);
        auto dst_md = init_md(p.base.dst);

        auto bia_md = memory::desc();
        memory bia_m;
        if (p.base.bia_dt != memory::data_type::undef) {
            memory::dims bia_dims(p.base.dst.dims.size() - 1, 1);
            bia_dims.push_back(p.base.dst.dims.back());
            tag bia_tag = bia_dims.size() == 2 ? tag::ab : tag::abc;
            bia_md = init_md({bia_dims, p.base.bia_dt, bia_tag,
                    p.base.dst.flags & P::RUNTIME});
            bia_m = memory(init_md({bia_dims, p.base.bia_dt, bia_tag}), eng);
        }

        auto matmul_d = matmul::desc(src_md, weights_md, bia_md, dst_md);

        primitive_attr attr;
        memory scales_m, zero_points_src_m, zero_points_weights_m,
                zero_points_dst_m;
        create_attr(p, attr, scales_m, zero_points_src_m, zero_points_weights_m,
                zero_points_dst_m, eng);

        auto matmul_pd = matmul::primitive_desc(matmul_d, attr, eng);

        ASSERT_TRUE(matmul_pd.query_md(query::exec_arg_md, DNNL_ARG_SRC)
                == matmul_pd.src_desc());
        ASSERT_TRUE(matmul_pd.query_md(query::exec_arg_md, DNNL_ARG_WEIGHTS)
                == matmul_pd.weights_desc());
        ASSERT_TRUE(matmul_pd.query_md(query::exec_arg_md, DNNL_ARG_BIAS)
                == matmul_pd.bias_desc());
        ASSERT_TRUE(matmul_pd.query_md(query::exec_arg_md, DNNL_ARG_DST)
                == matmul_pd.dst_desc());

        auto matmul_p = matmul(matmul_pd);

        memory src_m(init_md(p.base.src, true), eng);
        memory weights_m(init_md(p.base.weights, true), eng);
        memory dst_m(init_md(p.base.dst, true), eng);

        // Initialize memory to make sanitizers happy
        auto set_to_zero = [](memory &m) {
            if (m) {
                auto p = map_memory<char>(m);
                memset(p, 0, m.get_desc().get_size());
            }
        };
        set_to_zero(src_m);
        set_to_zero(weights_m);
        set_to_zero(dst_m);
        set_to_zero(bia_m);

        matmul_p.execute(strm,
                {
                        {DNNL_ARG_SRC, src_m},
                        {DNNL_ARG_WEIGHTS, weights_m},
                        {DNNL_ARG_BIAS, bia_m},
                        {DNNL_ARG_DST, dst_m},
                        {DNNL_ARG_ATTR_OUTPUT_SCALES, scales_m},
                        {DNNL_ARG_ATTR_ZERO_POINTS | DNNL_ARG_SRC,
                                zero_points_src_m},
                        {DNNL_ARG_ATTR_ZERO_POINTS | DNNL_ARG_WEIGHTS,
                                zero_points_weights_m},
                        {DNNL_ARG_ATTR_ZERO_POINTS | DNNL_ARG_DST,
                                zero_points_dst_m},
                });
        strm.wait();
    }
};

/********************************* TEST CASES *********************************/

using iface = matmul_iface_test;

using data_type = memory::data_type;

TEST_P(iface, TestsMatMul) {}

static auto cases_ef = []() {
    std::vector<matmul_test_params> cases;

    // inconsistent dims
    cases.push_back(
            {{{{10, 1}, data_type::f32, tag::ab},
                     {{2, 20}, data_type::f32, tag::ab},
                     {{10, 20}, data_type::f32, tag::ab}, data_type::undef},
                    {}, true, dnnl_invalid_arguments});
    cases.push_back({{{{10, 1}, data_type::f32, tag::ab},
                             {{1, 20}, data_type::f32, tag::ab},
                             {{10, 21}, data_type::f32, tag::ab}},
            {}, true, dnnl_invalid_arguments});
    cases.push_back({{{{10, 1}, data_type::f32, tag::ab},
                             {{1, 1, 20}, data_type::f32, tag::abc},
                             {{10, 20}, data_type::f32, tag::ab}},
            {}, true, dnnl_invalid_arguments});
    cases.push_back({{{{1, 10, 1}, data_type::u8, tag::abc},
                             {{1, 1, 2}, data_type::s8, tag::abc},
                             {{1, 11, 2}, data_type::s8, tag::abc}},
            {}, true, dnnl_invalid_arguments});

    // f32 data and zero-points
    cases.push_back({{{{10, 1}, data_type::f32, tag::ab},
                             {{1, 20}, data_type::f32, tag::ab},
                             {{10, 20}, data_type::f32, tag::ab}},
            {P::NONE, {P::ZERO_POINTS | P::SRC | P::COMMON}}, true,
            dnnl_unimplemented});

    // unimplemented data types
    cases.push_back(
            {{{{10, 1}, data_type::f32, tag::ab},
                     {{1, 20}, data_type::f32, tag::ab},
                     {{10, 20}, data_type::f32, tag::ab}, data_type::u8},
                    {}, true, dnnl_unimplemented});
    // XXX: disable assert in type_helpers.hpp: default_accum_data_type(...)
    //cases.push_back({{{{10, 1}, data_type::u8, tag::ab}, {{1, 20}, data_type::u8, tag::ab},
    //                           {{10, 20}, data_type::u8, tag::ab}},
    //        {}, true, dnnl_unimplemented});

    // unimplemented post-ops
    cases.push_back({{{{10, 1}, data_type::u8, tag::ab},
                             {{1, 20}, data_type::s8, tag::ab},
                             {{10, 20}, data_type::f32, tag::ab}},
            {P::NONE, {},
                    {{primitive::kind::eltwise, algorithm::eltwise_relu},
                            {primitive::kind::eltwise,
                                    algorithm::eltwise_tanh}}},
            true, dnnl_unimplemented});

    return ::testing::ValuesIn(cases);
};
INSTANTIATE_TEST_SUITE_P(EF, iface, cases_ef());

static auto cases_f = [](memory::data_type dt) {
    std::vector<matmul_test_params> cases;

    // simple case
    cases.push_back({{{{10, 2}, dt, tag::ab}, {{2, 20}, dt, tag::ab},
                             {{10, 20}, dt, tag::ab}, data_type::undef},
            {}});
    // simple case + leading dimensions
    cases.push_back({{{{10, 1}, dt, tag::ab, P::SRC | P::LEADING_DIM},
                             {{1, 3}, dt, tag::ba},
                             {{10, 3}, dt, tag::ab, P::DST | P::LEADING_DIM},
                             data_type::f32},
            {}});
    // simple case + leading dimensions + runtime dims
    cases.push_back(
            {{{{1, 10}, dt, tag::ab, P::SRC | P::LEADING_DIM | P::RUNTIME},
                     {{10, 2}, dt, tag::ba, P::WEIGHTS | P::RUNTIME},
                     {{1, 2}, dt, tag::ab,
                             P::DST | P::LEADING_DIM | P::RUNTIME},
                     data_type::f32},
                    {}});

    // output scales
    cases.push_back({{{{10, 2}, dt, tag::ab}, {{2, 20}, dt, tag::ab},
                             {{10, 20}, dt, tag::ab}, data_type::undef},
            {P::SCALES | P::COMMON}});
    // output scales + per_n + runtime
    cases.push_back({{{{10, 2}, dt, tag::ab}, {{2, 20}, dt, tag::ab},
                             {{10, 20}, dt, tag::ab}, data_type::undef},
            {P::SCALES | P::PER_N | P::RUNTIME}});

    // post-ops
    cases.push_back({{{{10, 1}, dt, tag::ab}, {{1, 20}, dt, tag::ab},
                             {{10, 20}, dt, tag::ab}},
            {P::NONE, {},
                    {{primitive::kind::eltwise, algorithm::eltwise_relu}}}});
    // multiple post-ops
    cases.push_back({{{{10, 2}, dt, tag::ab}, {{2, 20}, dt, tag::ab},
                             {{10, 20}, dt, tag::ab}},
            {P::SCALES | P::COMMON, {},
                    {{primitive::kind::sum},
                            {primitive::kind::eltwise,
                                    algorithm::eltwise_relu}}}});

    // gemm like: output scale + post-ops(sum)
    cases.push_back({{{{10, 1}, dt, tag::ab}, {{1, 20}, dt, tag::ab},
                             {{10, 20}, dt, tag::ab}, data_type::f32},
            {P::SCALES | P::COMMON, {}, {{primitive::kind::sum}}}});
    // gemm like: output scale + post-ops(sum) + all runtime
    cases.push_back({{{{10, 1}, dt, tag::ab, P::SRC | P::RUNTIME},
                             {{1, 20}, dt, tag::ab, P::WEIGHTS | P::RUNTIME},
                             {{10, 20}, dt, tag::ab, P::DST | P::RUNTIME},
                             data_type::f32},
            {P::SCALES | P::COMMON | P::RUNTIME, {},
                    {{primitive::kind::sum}}}});

    return ::testing::ValuesIn(cases);
};

GPU_INSTANTIATE_TEST_SUITE_P(Generic_f16, iface, cases_f(data_type::f16));
GPU_INSTANTIATE_TEST_SUITE_P(Generic_bf16, iface, cases_f(data_type::bf16));
INSTANTIATE_TEST_SUITE_P(Generic_f32, iface, cases_f(data_type::f32));

static auto cases_x8 = [](memory::data_type src_dt, memory::data_type dst_dt) {
    std::vector<matmul_test_params> cases;

    // simple case
    cases.push_back(
            {{{{10, 2}, src_dt, tag::ba}, {{2, 20}, data_type::s8, tag::ab},
                     {{10, 20}, dst_dt, tag::ab}, data_type::undef},
                    {}});
    // simple case + leading dimensions
    cases.push_back(
            {{{{10, 1}, src_dt, tag::ba, P::SRC | P::LEADING_DIM},
                     {{1, 3}, data_type::s8, tag::ba},
                     {{10, 3}, dst_dt, tag::ab, P::DST | P::LEADING_DIM},
                     data_type::s8},
                    {}});
    // simple case + leading dimensions + runtime dims
    cases.push_back(
            {{{{1, 10}, src_dt, tag::ba, P::SRC | P::LEADING_DIM | P::RUNTIME},
                     {{10, 2}, data_type::s8, tag::ba, P::WEIGHTS | P::RUNTIME},
                     {{1, 2}, dst_dt, tag::ab,
                             P::DST | P::LEADING_DIM | P::RUNTIME},
                     data_type::u8},
                    {}});

    // output scales
    cases.push_back(
            {{{{10, 2}, src_dt, tag::ab}, {{2, 20}, data_type::s8, tag::ab},
                     {{10, 20}, dst_dt, tag::ab}, data_type::undef},
                    {P::SCALES | P::COMMON}});
    // output scales + per_n + runtime
    cases.push_back(
            {{{{10, 2}, src_dt, tag::ab}, {{2, 20}, data_type::s8, tag::ab},
                     {{10, 20}, dst_dt, tag::ab}, data_type::undef},
                    {P::SCALES | P::PER_N | P::RUNTIME}});

    // zero points
    cases.push_back(
            {{{{10, 2}, src_dt, tag::ba}, {{2, 20}, data_type::s8, tag::ab},
                     {{10, 20}, dst_dt, tag::ab}, data_type::f32},
                    {P::SCALES | P::COMMON,
                            {P::ZERO_POINTS | P::SRC | P::COMMON,
                                    P::ZERO_POINTS | P::WEIGHTS | P::COMMON,
                                    P::ZERO_POINTS | P::DST | P::COMMON}}});

    // zero points + runtime
    cases.push_back(
            {{{{10, 2}, src_dt, tag::ba}, {{2, 20}, data_type::s8, tag::ab},
                     {{10, 20}, dst_dt, tag::ab}, data_type::f32},
                    {P::SCALES | P::COMMON | P::RUNTIME,
                            {P::ZERO_POINTS | P::SRC | P::COMMON, P::NONE,
                                    P::ZERO_POINTS | P::DST | P::COMMON
                                            | P::RUNTIME}}});

    // post-ops
    cases.push_back({{{{10, 1}, src_dt, tag::ab},
                             {{1, 20}, data_type::s8, tag::ab},
                             {{10, 20}, dst_dt, tag::ab}},
            {P::NONE, {},
                    {{primitive::kind::eltwise, algorithm::eltwise_relu}}}});
    // multiple post-ops
    cases.push_back(
            {{{{10, 2}, src_dt, tag::ab}, {{2, 20}, data_type::s8, tag::ab},
                     {{10, 20}, dst_dt, tag::ab}, data_type::f32},
                    {P::SCALES | P::COMMON, {},
                            {{primitive::kind::sum},
                                    {primitive::kind::eltwise,
                                            algorithm::eltwise_relu}}}});

    // igemm like: output scale + post-ops(sum)
    cases.push_back({{{{10, 1}, src_dt, tag::ab},
                             {{1, 20}, data_type::s8, tag::ab},
                             {{10, 20}, dst_dt, tag::ab}, data_type::s8},
            {P::SCALES | P::COMMON,
                    {P::ZERO_POINTS | P::SRC | P::COMMON, P::NONE,
                            P::ZERO_POINTS | P::DST | P::COMMON | P::RUNTIME},
                    {{primitive::kind::sum}}}});
    // igemm like: output scale + post-ops(sum) + all runtime
    cases.push_back({{{{10, 2}, src_dt, tag::ba},
                             {{2, 20}, data_type::s8, tag::ba},
                             {{10, 20}, dst_dt, tag::ab}, data_type::s8},
            {P::SCALES | P::PER_N | P::RUNTIME,
                    {P::ZERO_POINTS | P::SRC | P::COMMON | P::RUNTIME,
                            P::ZERO_POINTS | P::WEIGHTS | P::COMMON
                                    | P::RUNTIME,
                            P::ZERO_POINTS | P::DST | P::COMMON | P::RUNTIME},
                    {{primitive::kind::sum}}}});

    return ::testing::ValuesIn(cases);
};
INSTANTIATE_TEST_SUITE_P(
        Generic_s8s8s32, iface, cases_x8(data_type::s8, data_type::s32));
INSTANTIATE_TEST_SUITE_P(
        Generic_u8s8u8, iface, cases_x8(data_type::u8, data_type::u8));

} // namespace dnnl<|MERGE_RESOLUTION|>--- conflicted
+++ resolved
@@ -234,11 +234,7 @@
                 = ::testing::TestWithParam<matmul_test_params>::GetParam();
 
         auto eng = get_test_engine();
-<<<<<<< HEAD
-        auto strm = stream(eng);
-=======
         auto strm = make_stream(eng);
->>>>>>> eab9060c
 
         auto check_matrix_flags = [](unsigned flags, unsigned matrix) {
             if (flags) { ASSERT_EQ(flags & P::MATRIX_MASK, matrix); }
