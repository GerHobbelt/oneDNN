--- conflicted
+++ resolved
@@ -444,8 +444,6 @@
                 {fmt::tnc, fmt::ldnc, fmt::ldigo, fmt::ldigo, fmt::ldgo,
                         fmt::tnc, fmt::ldnc},
                 test_rnn_sizes_t(1, 1, 10, 16, 100, 100, 100, 100)}));
-<<<<<<< HEAD
-=======
 
 CPU_INSTANTIATE_TEST_SUITE_P(TestLSTM_failure, lstm_forward_test_f32,
         ::testing::Values(cfg_f32 {NOT_RNN, prop_kind::forward_inference,
@@ -482,5 +480,4 @@
                 //               L  D  T  MB  SLC  SIC  DLC  DIC
                 test_rnn_sizes_t(1, 1, 1, 1, 10, 5, 5, 5)}));
 
->>>>>>> c53a700b
 } // namespace mkldnn