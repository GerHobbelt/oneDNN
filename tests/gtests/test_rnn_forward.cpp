/*******************************************************************************
* Copyright 2018-2020 Intel Corporation
*
* Licensed under the Apache License, Version 2.0 (the "License");
* you may not use this file except in compliance with the License.
* You may obtain a copy of the License at
*
*     http://www.apache.org/licenses/LICENSE-2.0
*
* Unless required by applicable law or agreed to in writing, software
* distributed under the License is distributed on an "AS IS" BASIS,
* WITHOUT WARRANTIES OR CONDITIONS OF ANY KIND, either express or implied.
* See the License for the specific language governing permissions and
* limitations under the License.
*******************************************************************************/

#include <numeric>
#include <utility>
#include <type_traits>

#include "dnnl_test_common.hpp"
#include "gtest/gtest.h"

#include "dnnl.hpp"

namespace dnnl {

struct test_rnn_sizes_t {
    memory::dim l, d, t, mb;
    memory::dim slc, sic, dhc, dic;
};

struct test_rnn_formats_t {
    dnnl::memory::format_tag src_layer_fmt;
    dnnl::memory::format_tag src_iter_fmt;
    dnnl::memory::format_tag weights_layer_fmt;
    dnnl::memory::format_tag weights_iter_fmt;
    dnnl::memory::format_tag weights_peephole_fmt;
    dnnl::memory::format_tag weights_projection_fmt;
    dnnl::memory::format_tag bias_fmt;
    dnnl::memory::format_tag dst_layer_fmt;
    dnnl::memory::format_tag dst_iter_fmt;
};

struct test_rnn_extra_t {
    dnnl::algorithm activation;
    rnn_flags flags;
    float alpha;
    float beta;
};

struct test_rnn_params_t {
    test_rnn_extra_t extra;
    prop_kind aprop;
    dnnl::rnn_direction direction;
    test_rnn_formats_t fmts;
    test_rnn_sizes_t sizes;
    bool expect_to_fail;
    dnnl_status_t expected_status;
};

// We assume uniform data type accross tensors for now
template <typename T, typename data_t>
class rnn_forward_test : public ::testing::TestWithParam<test_rnn_params_t> {

private:
    memory::dim getNGates();

    typename T::desc setDesc(prop_kind aprop, algorithm activation,
            rnn_direction direction, const memory::desc &src_layer_md,
            const memory::desc &src_iter_md, const memory::desc &src_iter_c_md,
            const memory::desc &weights_layer_md,
            const memory::desc &weights_iter_md,
            const memory::desc &weights_peephole_md,
            const memory::desc &weights_projection_md,
            const memory::desc &bias_md, const memory::desc &dst_layer_md,
            const memory::desc &dst_iter_md, const memory::desc &dst_iter_c_md,
            rnn_flags flags = rnn_flags::undef, float alpha = 0.0f,
            float beta = 0.0f);

    bool skipTest(bool src_layer_match, bool src_iter_match,
            bool src_iter_c_match, bool weights_layer_match,
            bool weights_iter_match, bool bias_match, bool dst_layer_match,
            bool dst_iter_match, bool dst_iter_c_match) {
        // By default, we ignore src_iter_c and dst_iter_c as they are
        // only supported for lstm. For LSTM tests, this function
        // should be specialized to handle them.
        return src_layer_match && src_iter_match && weights_layer_match
                && weights_iter_match && bias_match && dst_layer_match
                && dst_iter_match;
    }

    memory::desc querySrcIterC(typename T::primitive_desc rpd) {
        return memory::desc();
    }

    memory::desc queryWeightsPeephole(typename T::primitive_desc rpd) {
        return memory::desc();
    }

    memory::desc queryWeightsProjection(typename T::primitive_desc rpd) {
        return memory::desc();
    }

    memory::desc queryDstIterC(typename T::primitive_desc rpd) {
        return memory::desc();
    }

    void testExecArgQueries(typename T::primitive_desc pd) {
        ASSERT_TRUE(pd.query_md(query::exec_arg_md, DNNL_ARG_WEIGHTS_LAYER)
                == pd.weights_layer_desc());
        ASSERT_TRUE(pd.query_md(query::exec_arg_md, DNNL_ARG_WEIGHTS_ITER)
                == pd.weights_iter_desc());
        ASSERT_TRUE(pd.query_md(query::exec_arg_md, DNNL_ARG_WEIGHTS_PEEPHOLE)
                == pd.weights_peephole_desc());
        ASSERT_TRUE(pd.query_md(query::exec_arg_md, DNNL_ARG_WEIGHTS_PROJECTION)
                == pd.weights_projection_desc());
        ASSERT_TRUE(pd.query_md(query::exec_arg_md, DNNL_ARG_BIAS)
                == pd.bias_desc());
        ASSERT_TRUE(pd.query_md(query::exec_arg_md, DNNL_ARG_SRC_LAYER)
                == pd.src_layer_desc());
        ASSERT_TRUE(pd.query_md(query::exec_arg_md, DNNL_ARG_SRC_ITER)
                == pd.src_iter_desc());
        ASSERT_TRUE(pd.query_md(query::exec_arg_md, DNNL_ARG_SRC_ITER_C)
                == querySrcIterC(pd));
        ASSERT_TRUE(pd.query_md(query::exec_arg_md, DNNL_ARG_DST_LAYER)
                == pd.dst_layer_desc());
        ASSERT_TRUE(pd.query_md(query::exec_arg_md, DNNL_ARG_DST_ITER)
                == pd.dst_iter_desc());
        ASSERT_TRUE(pd.query_md(query::exec_arg_md, DNNL_ARG_DST_ITER_C)
                == queryDstIterC(pd));
    };

protected:
    virtual void SetUp() {
        auto p = ::testing::TestWithParam<test_rnn_params_t>::GetParam();
        catch_expected_failures(
                [=]() { Test(); }, p.expect_to_fail, p.expected_status, false);
    }

    void Test() {
        auto p = ::testing::TestWithParam<test_rnn_params_t>::GetParam();
        const bool is_lstm_peephole
                = p.fmts.weights_peephole_fmt != memory::format_tag::undef;
        const bool is_lstm_projection
                = p.fmts.weights_projection_fmt != memory::format_tag::undef;
        auto eng = get_test_engine();
<<<<<<< HEAD
        auto strm = stream(eng);
=======
        auto strm = make_stream(eng);
>>>>>>> eab9060c
        //@todo check algorithm is one of the supported by RNN
        //ASSERT_EQ(p.aalgorithm, algorithm::vanilla_lstm);

        // Initialize the data
        memory::data_type prec = data_traits<data_t>::data_type;
        auto dims = p.sizes;
        auto t = dims.t, mb = dims.mb, l = dims.l, d = dims.d;
        auto slc = dims.slc, sic = dims.sic, dhc = dims.dhc, dic = dims.dic;
        auto dlc = (p.direction == rnn_direction::bidirectional_concat ? 2 : 1)
                * dic;
        memory::dim g = getNGates();
        memory::dim bias_extra_gate
                = std::is_same<T, lbr_gru_forward>::value ? 1 : 0;

        auto weights_layer_dims = {l, d, slc, g, dhc};
        auto weights_iter_dims = {l, d, sic, g, dhc};
        auto weights_peephole_dims = {l, d, (memory::dim)3, dhc};
        auto weights_projection_dims = {l, d, dhc, dic};
        auto bias_dims = {l, d, g + bias_extra_gate, dhc};
        auto src_layer_dims = {t, mb, slc};
        auto src_iter_dims = {l, d, mb, sic};
        auto src_iter_c_dims = {l, d, mb, dhc};
        auto dst_layer_dims = {t, mb, dlc};
        auto dst_iter_dims = {l, d, mb, dic};
        auto dst_iter_c_dims = {l, d, mb, dhc};

        auto weights_layer_md_any = memory::desc(
                {weights_layer_dims}, prec, memory::format_tag::any);
        auto weights_iter_md_any = memory::desc(
                {weights_iter_dims}, prec, memory::format_tag::any);
        auto weights_peephole_md_any = memory::desc(
                {weights_peephole_dims}, prec, memory::format_tag::any);
        auto weights_projection_md_any = memory::desc(
                {weights_projection_dims}, prec, memory::format_tag::any);
        auto bias_md_any
                = memory::desc({bias_dims}, prec, memory::format_tag::any);
        auto src_layer_md_any
                = memory::desc({src_layer_dims}, prec, memory::format_tag::any);
        auto src_iter_md_any
                = memory::desc({src_iter_dims}, prec, memory::format_tag::any);
        auto src_iter_c_md_any = memory::desc(
                {src_iter_c_dims}, prec, memory::format_tag::any);
        auto dst_layer_md_any
                = memory::desc({dst_layer_dims}, prec, memory::format_tag::any);
        auto dst_iter_md_any
                = memory::desc({dst_iter_dims}, prec, memory::format_tag::any);
        auto dst_iter_c_md_any = memory::desc(
                {dst_iter_c_dims}, prec, memory::format_tag::any);

        auto weights_layer_md_tgt = memory::desc(
                {weights_layer_dims}, prec, p.fmts.weights_layer_fmt);
        auto weights_iter_md_tgt = memory::desc(
                {weights_iter_dims}, prec, p.fmts.weights_iter_fmt);
        auto weights_peephole_md_tgt = is_lstm_peephole
                ? memory::desc({weights_peephole_dims}, prec,
                        p.fmts.weights_peephole_fmt)
                : memory::desc();
        auto weights_projection_md_tgt = is_lstm_projection
                ? memory::desc({weights_projection_dims}, prec,
                        p.fmts.weights_projection_fmt)
                : memory::desc();
        auto bias_md_tgt = memory::desc({bias_dims}, prec, p.fmts.bias_fmt);
        auto src_layer_md_tgt
                = memory::desc({src_layer_dims}, prec, p.fmts.src_layer_fmt);
        auto src_iter_md_tgt
                = (p.fmts.src_iter_fmt != memory::format_tag::undef)
                ? memory::desc({src_iter_dims}, prec, p.fmts.src_iter_fmt)
                : memory::desc();
        auto src_iter_c_md_tgt
                = (p.fmts.src_iter_fmt != memory::format_tag::undef)
                ? memory::desc({src_iter_c_dims}, prec, p.fmts.src_iter_fmt)
                : memory::desc();
        auto dst_layer_md_tgt
                = memory::desc({dst_layer_dims}, prec, p.fmts.dst_layer_fmt);
        auto dst_iter_md_tgt
                = (p.fmts.dst_iter_fmt != memory::format_tag::undef)
                ? memory::desc({dst_iter_dims}, prec, p.fmts.dst_iter_fmt)
                : memory::desc();
        auto dst_iter_c_md_tgt
                = (p.fmts.dst_iter_fmt != memory::format_tag::undef)
                ? memory::desc({dst_iter_c_dims}, prec, p.fmts.dst_iter_fmt)
                : memory::desc();

        // Create the reference primitive descriptor
        auto ref_d = setDesc(p.aprop, p.extra.activation, p.direction,
                src_layer_md_any, src_iter_md_any, src_iter_c_md_any,
                weights_layer_md_any, weights_iter_md_any,
                weights_peephole_md_any, weights_projection_md_any, bias_md_any,
                dst_layer_md_any, dst_iter_md_any, dst_iter_c_md_any,
                p.extra.flags, p.extra.alpha, p.extra.beta);
        typename T::primitive_desc ref_pd(ref_d, eng);
        // test construction from a C pd
        ref_pd = typename T::primitive_desc(ref_pd.get());
        testExecArgQueries(ref_pd);

        // Query the descriptor for memory descriptors
        auto weights_layer_md_ref = ref_pd.weights_layer_desc();
        auto weights_iter_md_ref = ref_pd.weights_iter_desc();
        auto weights_peephole_md_ref = queryWeightsPeephole(ref_pd);
        auto weights_projection_md_ref = queryWeightsProjection(ref_pd);
        auto bias_md_ref = ref_pd.bias_desc();
        auto src_layer_md_ref = ref_pd.src_layer_desc();
        auto src_iter_md_ref = ref_pd.src_iter_desc();
        auto src_iter_c_md_ref = querySrcIterC(ref_pd);
        auto dst_layer_md_ref = ref_pd.dst_layer_desc();
        auto dst_iter_md_ref = ref_pd.dst_iter_desc();
        auto dst_iter_c_md_ref = queryDstIterC(ref_pd);

        if (skipTest(weights_layer_md_ref == weights_layer_md_tgt,
                    weights_iter_md_ref == weights_iter_md_tgt,
                    bias_md_ref == bias_md_tgt,
                    src_layer_md_ref == src_layer_md_tgt,
                    src_iter_md_ref == src_iter_md_tgt,
                    src_iter_c_md_ref == src_iter_c_md_tgt,
                    dst_layer_md_ref == dst_layer_md_tgt,
                    dst_iter_md_ref == dst_iter_md_tgt,
                    dst_iter_c_md_ref == dst_iter_c_md_tgt))
            return;

        /* initialize data */
        auto weights_layer_ref = memory(weights_layer_md_ref, eng);
        auto weights_iter_ref = memory(weights_iter_md_ref, eng);
        auto weights_peephole_ref = memory(weights_peephole_md_ref, eng);
        auto weights_projection_ref = memory(weights_projection_md_ref, eng);
        auto bias_ref = memory(bias_md_ref, eng);
        auto src_layer_ref = memory(src_layer_md_ref, eng);
        auto src_iter_ref = memory(src_iter_md_ref, eng);
        auto src_iter_c_ref = memory(src_iter_c_md_ref, eng);
        auto dst_layer_ref = memory(dst_layer_md_ref, eng);
        auto dst_iter_ref = memory(dst_iter_md_ref, eng);
        auto dst_iter_c_ref = memory(dst_iter_c_md_ref, eng);

        auto weights_layer_tgt = memory(weights_layer_md_tgt, eng);
        auto weights_iter_tgt = memory(weights_iter_md_tgt, eng);
        auto weights_peephole_tgt = memory(weights_peephole_md_tgt, eng);
        auto weights_projection_tgt = memory(weights_projection_md_tgt, eng);
        auto bias_tgt = memory(bias_md_tgt, eng);
        auto src_layer_tgt = memory(src_layer_md_tgt, eng);
        auto src_iter_tgt = memory(src_iter_md_tgt, eng);
        auto src_iter_c_tgt = memory(src_iter_c_md_tgt, eng);
        auto dst_layer_tgt = memory(dst_layer_md_tgt, eng);
        auto dst_iter_tgt = memory(dst_iter_md_tgt, eng);
        auto dst_iter_c_tgt = memory(dst_iter_c_md_tgt, eng);

        // Assumption: b is a plain layout
        auto init_tensor = [&](memory a, memory b, int scale = 1) {
            auto desc = a.get_desc();
            auto b_dims = desc.data.dims;
            auto b_ndims = desc.data.ndims;
            auto n_elems = std::accumulate(b_dims, b_dims + b_ndims, size_t(1),
                    std::multiplies<dnnl_dim_t>());
            const dnnl::impl::memory_desc_wrapper mdw(desc.data);
            {
                auto b_ptr = map_memory<float>(b);
                for (size_t i = 0; i < n_elems; i++)
                    b_ptr[i] = scale * i;
            }
            reorder(b, a).execute(strm, b, a);
            strm.wait();
        };
        auto init_zero_tensor = [&](memory a, memory::format_tag fmt) {
            auto desc = a.get_desc();
            memory::desc tmp_md(desc.dims(), desc.data_type(), fmt);
            memory tmp(tmp_md, eng);
            // Zero fill the tmp tensor
            init_tensor(a, tmp, 0);
        };
        auto init_id_wights_projection = [&](memory w) {
            {
                auto w_ptr = map_memory<float>(w);
                for_(memory::dim l = 0; l < dims.l; ++l)
                for_(memory::dim d = 0; d < dims.d; ++d)
                for_(memory::dim i = 0; i < dims.dhc; ++i)
                for (memory::dim o = 0; o < dims.dic; ++o) {
                    auto off = (((l * dims.d) + d) * dims.dhc + i) * dims.dic
                            + o;
                    w_ptr[off] = (i == o) ? 1.f : 0.f;
                }
            }
        };

        init_tensor(weights_layer_ref, weights_layer_tgt);
        init_tensor(weights_iter_ref, weights_iter_tgt);
        if (is_lstm_peephole)
            init_tensor(weights_peephole_ref, weights_peephole_tgt);
        else if (std::is_same<T, lstm_forward>::value)
            init_zero_tensor(weights_peephole_ref, memory::format_tag::ldgo);
        if (is_lstm_projection)
            init_tensor(weights_projection_ref, weights_projection_tgt);
        else if (std::is_same<T, lstm_forward>::value)
            init_id_wights_projection(weights_projection_ref);
        init_tensor(bias_ref, bias_tgt);
        init_tensor(src_layer_ref, src_layer_tgt);
        if (p.fmts.src_iter_fmt != memory::format_tag::undef) {
            init_tensor(src_iter_ref, src_iter_tgt);
            if (std::is_same<T, lstm_forward>::value)
                init_tensor(src_iter_c_ref, src_iter_c_tgt);
        } else {
            init_zero_tensor(src_iter_ref, memory::format_tag::ldnc);
            if (std::is_same<T, lstm_forward>::value)
                init_zero_tensor(src_iter_c_ref, memory::format_tag::ldnc);
        }

        // run the non packed version
        T(ref_pd).execute(strm,
                {{DNNL_ARG_SRC_LAYER, src_layer_ref},
                        {DNNL_ARG_SRC_ITER, src_iter_ref},
                        {DNNL_ARG_SRC_ITER_C, src_iter_c_ref},
                        {DNNL_ARG_WEIGHTS_LAYER, weights_layer_ref},
                        {DNNL_ARG_WEIGHTS_ITER, weights_iter_ref},
                        {DNNL_ARG_WEIGHTS_PEEPHOLE, weights_peephole_ref},
                        {DNNL_ARG_WEIGHTS_PROJECTION, weights_projection_ref},
                        {DNNL_ARG_BIAS, bias_ref},
                        {DNNL_ARG_DST_LAYER, dst_layer_ref},
                        {DNNL_ARG_DST_ITER, dst_iter_ref},
                        {DNNL_ARG_DST_ITER_C, dst_iter_c_ref}});
        strm.wait();

        // run the packed version
        auto tgt_d = setDesc(p.aprop, p.extra.activation, p.direction,
                src_layer_md_tgt, src_iter_md_tgt, src_iter_c_md_tgt,
                weights_layer_md_tgt, weights_iter_md_tgt,
                weights_peephole_md_tgt, weights_projection_md_tgt, bias_md_tgt,
                dst_layer_md_tgt, dst_iter_md_tgt, dst_iter_c_md_tgt,
                p.extra.flags, p.extra.alpha, p.extra.beta);
        typename T::primitive_desc tgt_pd(tgt_d, eng);
        testExecArgQueries(tgt_pd);

        T(tgt_pd).execute(strm,
                {{DNNL_ARG_SRC_LAYER, src_layer_tgt},
                        {DNNL_ARG_SRC_ITER, src_iter_tgt},
                        {DNNL_ARG_SRC_ITER_C, src_iter_c_tgt},
                        {DNNL_ARG_WEIGHTS_LAYER, weights_layer_tgt},
                        {DNNL_ARG_WEIGHTS_ITER, weights_iter_tgt},
                        {DNNL_ARG_WEIGHTS_PEEPHOLE, weights_peephole_tgt},
                        {DNNL_ARG_WEIGHTS_PROJECTION, weights_projection_tgt},
                        {DNNL_ARG_BIAS, bias_tgt},
                        {DNNL_ARG_DST_LAYER, dst_layer_tgt},
                        {DNNL_ARG_DST_ITER, dst_iter_tgt},
                        {DNNL_ARG_DST_ITER_C, dst_iter_c_tgt}});
        strm.wait();

        // compare dst_layer and dst_iter
        compare_data<data_t>(dst_layer_ref, dst_layer_tgt, 1e-5);
        if (p.fmts.dst_iter_fmt != memory::format_tag::undef) {
            compare_data<data_t>(dst_iter_ref, dst_iter_tgt, 1e-5);
            if (std::is_same<T, lstm_forward>::value)
                compare_data<data_t>(dst_iter_c_ref, dst_iter_c_tgt, 1e-5);
        }
    }
};

/* RNN specializations */
template <>
memory::dim rnn_forward_test<vanilla_rnn_forward, float>::getNGates() {
    return 1;
}

template <>
vanilla_rnn_forward::desc rnn_forward_test<vanilla_rnn_forward, float>::setDesc(
        prop_kind aprop, algorithm activation, rnn_direction direction,
        const memory::desc &src_layer_md, const memory::desc &src_iter_md,
        const memory::desc &src_iter_c_md, const memory::desc &weights_layer_md,
        const memory::desc &weights_iter_md, const memory::desc &,
        const memory::desc &, const memory::desc &bias_md,
        const memory::desc &dst_layer_md, const memory::desc &dst_iter_md,
        const memory::desc &dst_iter_c_md, rnn_flags flags, float alpha,
        float beta) {
    vanilla_rnn_forward::desc rnn_d(aprop, activation, direction, src_layer_md,
            src_iter_md, weights_layer_md, weights_iter_md, bias_md,
            dst_layer_md, dst_iter_md, flags, alpha, beta);
    return rnn_d;
}

/* LSTM specializations */
template <>
memory::dim rnn_forward_test<lstm_forward, float>::getNGates() {
    return 4;
}

template <>
lstm_forward::desc rnn_forward_test<lstm_forward, float>::setDesc(
        prop_kind aprop, algorithm activation, rnn_direction direction,
        const memory::desc &src_layer_md, const memory::desc &src_iter_md,
        const memory::desc &src_iter_c_md, const memory::desc &weights_layer_md,
        const memory::desc &weights_iter_md,
        const memory::desc &weights_peephole_md,
        const memory::desc &weights_projection_md, const memory::desc &bias_md,
        const memory::desc &dst_layer_md, const memory::desc &dst_iter_md,
        const memory::desc &dst_iter_c_md, rnn_flags flags, float alpha,
        float beta) {
    lstm_forward::desc lstm_d(aprop, direction, src_layer_md, src_iter_md,
            src_iter_c_md, weights_layer_md, weights_iter_md,
            weights_peephole_md, weights_projection_md, bias_md, dst_layer_md,
            dst_iter_md, dst_iter_c_md, flags);
    return lstm_d;
}

template <>
bool rnn_forward_test<lstm_forward, float>::skipTest(bool src_layer_match,
        bool src_iter_match, bool src_iter_c_match, bool weights_layer_match,
        bool weights_iter_match, bool bias_match, bool dst_layer_match,
        bool dst_iter_match, bool dst_iter_c_match) {
    return src_layer_match && src_iter_match && src_iter_c_match
            && weights_layer_match && weights_iter_match && bias_match
            && dst_layer_match && dst_iter_match && dst_iter_c_match;
}

template <>
memory::desc rnn_forward_test<lstm_forward, float>::querySrcIterC(
        lstm_forward::primitive_desc rpd) {
    return rpd.src_iter_c_desc();
}

template <>
memory::desc rnn_forward_test<lstm_forward, float>::queryWeightsPeephole(
        lstm_forward::primitive_desc rpd) {
    return rpd.weights_peephole_desc();
}

template <>
memory::desc rnn_forward_test<lstm_forward, float>::queryWeightsProjection(
        lstm_forward::primitive_desc rpd) {
    return rpd.weights_projection_desc();
}

template <>
memory::desc rnn_forward_test<lstm_forward, float>::queryDstIterC(
        lstm_forward::primitive_desc rpd) {
    return rpd.dst_iter_c_desc();
}

/* GRU specializations */
template <>
memory::dim rnn_forward_test<gru_forward, float>::getNGates() {
    return 3;
}

template <>
gru_forward::desc rnn_forward_test<gru_forward, float>::setDesc(prop_kind aprop,
        algorithm activation, rnn_direction direction,
        const memory::desc &src_layer_md, const memory::desc &src_iter_md,
        const memory::desc &src_iter_c_md, const memory::desc &weights_layer_md,
        const memory::desc &weights_iter_md, const memory::desc &,
        const memory::desc &, const memory::desc &bias_md,
        const memory::desc &dst_layer_md, const memory::desc &dst_iter_md,
        const memory::desc &dst_iter_c_md, rnn_flags flags, float alpha,
        float beta) {
    gru_forward::desc gru_d(aprop, direction, src_layer_md, src_iter_md,
            weights_layer_md, weights_iter_md, bias_md, dst_layer_md,
            dst_iter_md, flags);
    return gru_d;
}

/* LBR GRU specializations */
template <>
memory::dim rnn_forward_test<lbr_gru_forward, float>::getNGates() {
    return 3;
}

template <>
lbr_gru_forward::desc rnn_forward_test<lbr_gru_forward, float>::setDesc(
        prop_kind aprop, algorithm activation, rnn_direction direction,
        const memory::desc &src_layer_md, const memory::desc &src_iter_md,
        const memory::desc &src_iter_c_md, const memory::desc &weights_layer_md,
        const memory::desc &weights_iter_md, const memory::desc &,
        const memory::desc &, const memory::desc &bias_md,
        const memory::desc &dst_layer_md, const memory::desc &dst_iter_md,
        const memory::desc &dst_iter_c_md, rnn_flags flags, float alpha,
        float beta) {
    lbr_gru_forward::desc lbr_gru_d(aprop, direction, src_layer_md, src_iter_md,
            weights_layer_md, weights_iter_md, bias_md, dst_layer_md,
            dst_iter_md, flags);
    return lbr_gru_d;
}

using eng = engine::kind;
using fmt = memory::format_tag;
using alg = algorithm;
using dir = rnn_direction;
using rnn_forward_test_f32 = rnn_forward_test<vanilla_rnn_forward, float>;
using lstm_forward_test_f32 = rnn_forward_test<lstm_forward, float>;
using gru_forward_test_f32 = rnn_forward_test<gru_forward, float>;
using lbr_gru_forward_test_f32 = rnn_forward_test<lbr_gru_forward, float>;

using cfg_f32 = test_rnn_params_t;

#define PLAIN_RNN(a) \
    { a, rnn_flags::undef, 0.0f, 0.0f }
#define NOT_RNN \
    { alg::undef, rnn_flags::undef, 0.0f, 0.0f }

TEST_P(rnn_forward_test_f32, TestsRnn) {}
CPU_INSTANTIATE_TEST_SUITE_P(TestRnn, rnn_forward_test_f32,
        ::testing::Values(
                cfg_f32 {PLAIN_RNN(alg::eltwise_tanh),
                        prop_kind::forward_inference,
                        dir::unidirectional_left2right,
                        {fmt::tnc, fmt::ldnc, fmt::ldigo, fmt::ldigo,
                                fmt::undef, fmt::undef, fmt::ldgo, fmt::tnc,
                                fmt::ldnc},
                        test_rnn_sizes_t {1, 1, 10, 16, 100, 100, 100, 100}},
                /* Check for invalid parameters: unsupported unrolling */
                cfg_f32 {PLAIN_RNN(alg::eltwise_tanh),
                        prop_kind::forward_inference,
                        dir::unidirectional_left2right,
                        {fmt::tnc, fmt::ldnc, fmt::ldigo, fmt::ldigo,
                                fmt::undef, fmt::undef, fmt::ldgo, fmt::tnc,
                                fmt::ldnc},
                        test_rnn_sizes_t {2, 1, 10, 16, 200, 100, 100, 100},
                        true, dnnl_invalid_arguments},
                cfg_f32 {PLAIN_RNN(alg::eltwise_tanh),
                        prop_kind::forward_inference,
                        dir::unidirectional_left2right,
                        {fmt::tnc, fmt::ldnc, fmt::ldigo, fmt::ldigo,
                                fmt::undef, fmt::undef, fmt::ldgo, fmt::tnc,
                                fmt::ldnc},
                        test_rnn_sizes_t {2, 1, 10, 16, 100, 200, 100, 100},
                        true, dnnl_invalid_arguments},
                /* Check for invalid parameters: inconsistent dimensions */
                cfg_f32 {PLAIN_RNN(alg::eltwise_tanh),
                        prop_kind::forward_inference,
                        dir::unidirectional_left2right,
                        {fmt::tnc, fmt::ldnc, fmt::ldigo, fmt::ldigo,
                                fmt::undef, fmt::undef, fmt::ldgo, fmt::tnc,
                                fmt::ldnc},
                        test_rnn_sizes_t {2, 1, 10, 16, 100, 100, 50, 100},
                        true, dnnl_invalid_arguments},
                /* Check if passing {src,dst}_iter impacts results */
                cfg_f32 {PLAIN_RNN(alg::eltwise_tanh),
                        prop_kind::forward_inference,
                        dir::unidirectional_left2right,
                        {fmt::tnc, fmt::undef, fmt::ldigo, fmt::ldigo,
                                fmt::undef, fmt::undef, fmt::ldgo, fmt::tnc,
                                fmt::ldnc},
                        test_rnn_sizes_t {3, 1, 5, 1, 4, 4, 4, 4}},
                cfg_f32 {PLAIN_RNN(alg::eltwise_tanh),
                        prop_kind::forward_inference,
                        dir::unidirectional_left2right,
                        {fmt::tnc, fmt::ldnc, fmt::ldigo, fmt::ldigo,
                                fmt::undef, fmt::undef, fmt::ldgo, fmt::tnc,
                                fmt::undef},
                        test_rnn_sizes_t {3, 1, 5, 1, 4, 4, 4, 4}},
                cfg_f32 {PLAIN_RNN(alg::eltwise_tanh),
                        prop_kind::forward_inference,
                        dir::unidirectional_left2right,
                        {fmt::tnc, fmt::undef, fmt::ldigo, fmt::ldigo,
                                fmt::undef, fmt::undef, fmt::ldgo, fmt::tnc,
                                fmt::undef},
                        test_rnn_sizes_t {3, 1, 5, 1, 4, 4, 4, 4}}));

TEST_P(lstm_forward_test_f32, TestsLSTM) {}
CPU_INSTANTIATE_TEST_SUITE_P(TestLSTM, lstm_forward_test_f32,
        ::testing::Values(
                cfg_f32 {NOT_RNN, prop_kind::forward_inference,
                        dir::unidirectional_left2right,
                        {fmt::tnc, fmt::ldnc, fmt::ldigo, fmt::ldigo,
                                fmt::undef, fmt::undef, fmt::ldgo, fmt::tnc,
                                fmt::ldnc},
                        test_rnn_sizes_t {1, 1, 10, 16, 100, 100, 100, 100}},
                cfg_f32 {NOT_RNN, prop_kind::forward_inference,
                        dir::unidirectional_left2right,
                        {fmt::tnc, fmt::ldnc, fmt::ldigo, fmt::ldigo, fmt::ldgo,
                                fmt::undef, fmt::ldgo, fmt::tnc, fmt::ldnc},
                        test_rnn_sizes_t {1, 1, 10, 16, 100, 100, 100, 100}},
                cfg_f32 {NOT_RNN, prop_kind::forward_inference,
                        dir::unidirectional_left2right,
                        {fmt::tnc, fmt::ldnc, fmt::ldigo, fmt::ldigo, fmt::ldgo,
                                fmt::ldio, fmt::ldgo, fmt::tnc, fmt::ldnc},
                        test_rnn_sizes_t {1, 1, 10, 16, 100, 100, 100, 100}},
                /* Non uniform sizes tests */
                cfg_f32 {NOT_RNN, prop_kind::forward_inference,
                        dir::unidirectional_left2right,
                        {fmt::tnc, fmt::ldnc, fmt::ldigo, fmt::ldigo,
                                fmt::undef, fmt::undef, fmt::ldgo, fmt::tnc,
                                fmt::ldnc},
                        test_rnn_sizes_t {1, 1, 1, 1, 10, 5, 5, 5}},
                cfg_f32 {NOT_RNN, prop_kind::forward_inference,
                        dir::unidirectional_left2right,
                        {fmt::tnc, fmt::ldnc, fmt::ldigo, fmt::ldigo, fmt::ldgo,
                                fmt::undef, fmt::ldgo, fmt::tnc, fmt::ldnc},
                        test_rnn_sizes_t {1, 1, 1, 1, 10, 5, 5, 5}},
                cfg_f32 {NOT_RNN, prop_kind::forward_inference,
                        dir::unidirectional_left2right,
                        {fmt::tnc, fmt::ldnc, fmt::ldigo, fmt::ldigo, fmt::ldgo,
                                fmt::ldio, fmt::ldgo, fmt::tnc, fmt::ldnc},
                        test_rnn_sizes_t {1, 1, 1, 1, 10, 5, 5, 15}},
                /* Check if not passing dst_iter impacts results */
                cfg_f32 {NOT_RNN, prop_kind::forward_inference,
                        dir::unidirectional_left2right,
                        {fmt::tnc, fmt::ldnc, fmt::ldigo, fmt::ldigo,
                                fmt::undef, fmt::undef, fmt::ldgo, fmt::tnc,
                                fmt::undef},
                        test_rnn_sizes_t {3, 1, 5, 1, 4, 4, 4, 4}}));

TEST_P(gru_forward_test_f32, TestsGRU) {}
CPU_INSTANTIATE_TEST_SUITE_P(TestGRU, gru_forward_test_f32,
        ::testing::Values(cfg_f32 {NOT_RNN, prop_kind::forward_inference,
                                  dir::unidirectional_left2right,
                                  {fmt::tnc, fmt::ldnc, fmt::ldigo, fmt::ldigo,
                                          fmt::undef, fmt::undef, fmt::ldgo,
                                          fmt::tnc, fmt::ldnc},
                                  test_rnn_sizes_t {1, 1, 1, 1, 10, 5, 5, 5}},
                /* Check if not passing dst_iter impacts results */
                cfg_f32 {NOT_RNN, prop_kind::forward_inference,
                        dir::unidirectional_left2right,
                        {fmt::tnc, fmt::ldnc, fmt::ldigo, fmt::ldigo,
                                fmt::undef, fmt::undef, fmt::ldgo, fmt::tnc,
                                fmt::undef},
                        test_rnn_sizes_t {3, 1, 5, 1, 4, 4, 4, 4}}));

TEST_P(lbr_gru_forward_test_f32, TestsGRUlbr) {}
CPU_INSTANTIATE_TEST_SUITE_P(TestGRUlbr, lbr_gru_forward_test_f32,
        ::testing::Values(cfg_f32 {NOT_RNN, prop_kind::forward_inference,
                                  dir::unidirectional_left2right,
                                  {fmt::tnc, fmt::ldnc, fmt::ldigo, fmt::ldigo,
                                          fmt::undef, fmt::undef, fmt::ldgo,
                                          fmt::tnc, fmt::ldnc},
                                  test_rnn_sizes_t {1, 1, 1, 1, 10, 5, 5, 5}},
                /* Check if not passing dst_iter impacts results */
                cfg_f32 {NOT_RNN, prop_kind::forward_inference,
                        dir::unidirectional_left2right,
                        {fmt::tnc, fmt::ldnc, fmt::ldigo, fmt::ldigo,
                                fmt::undef, fmt::undef, fmt::ldgo, fmt::tnc,
                                fmt::undef},
                        test_rnn_sizes_t {3, 1, 5, 1, 4, 4, 4, 4}}));

} // namespace dnnl<|MERGE_RESOLUTION|>--- conflicted
+++ resolved
@@ -145,11 +145,7 @@
         const bool is_lstm_projection
                 = p.fmts.weights_projection_fmt != memory::format_tag::undef;
         auto eng = get_test_engine();
-<<<<<<< HEAD
-        auto strm = stream(eng);
-=======
         auto strm = make_stream(eng);
->>>>>>> eab9060c
         //@todo check algorithm is one of the supported by RNN
         //ASSERT_EQ(p.aalgorithm, algorithm::vanilla_lstm);
 
