--- conflicted
+++ resolved
@@ -36,130 +36,6 @@
     engine e;
 
 protected:
-<<<<<<< HEAD
-    virtual void SetUp() { e = get_test_engine(); }
-};
-
-HANDLE_EXCEPTIONS_FOR_TEST_F(reorder_formats_test, TestChecksAllFormats) {
-    SKIP_IF(get_test_engine_kind() == engine::kind::gpu,
-            "GPU takes a lot of time to complete this test.");
-    static auto isa = get_effective_cpu_isa();
-    bool has_bf16 = isa >= cpu_isa::avx512_core && isa != cpu_isa::avx2_vnni;
-
-    // to be removed once {sse41, avx2} are enabled
-    bool has_int8_zp_support
-            = isa >= cpu_isa::avx512_core && isa != cpu_isa::avx2_vnni;
-
-    bool is_cpu = get_test_engine_kind() == engine::kind::cpu;
-
-    memory::dims SP1D = {2};
-    memory::dims SP2D = {2, 2};
-    memory::dims SP3D = {2, 2, 2};
-    memory::dims SP4D = {2, 2, 2, 2};
-    memory::dims SP5D = {2, 2, 2, 2, 2};
-    memory::dims SP6D = {2, 2, 2, 2, 2, 2};
-    memory::dims SP7D = {2, 2, 2, 2, 2, 2, 2};
-    memory::dims SP8D = {2, 2, 2, 2, 2, 2, 2, 2};
-    memory::dims SP9D = {2, 2, 2, 2, 2, 2, 2, 2, 2};
-    memory::dims SP10D = {2, 2, 2, 2, 2, 2, 2, 2, 2, 2};
-    memory::dims SP11D = {2, 2, 2, 2, 2, 2, 2, 2, 2, 2, 2};
-    memory::dims SP12D = {2, 2, 2, 2, 2, 2, 2, 2, 2, 2, 2, 2};
-    std::vector<memory::dims> v_dims = {SP1D, SP2D, SP3D, SP4D, SP5D, SP6D,
-            SP7D, SP8D, SP9D, SP10D, SP11D, SP12D};
-
-    // first one is f16 which is not supported on cpu
-    unsigned start_dt = 1 + is_cpu;
-    unsigned end_dt = 7;
-
-    unsigned start_tag = static_cast<unsigned>(tag::any) + 1;
-    unsigned end_tag = static_cast<unsigned>(tag::format_tag_last);
-
-    dt in_dt, out_dt;
-    tag in_tag, out_tag;
-    md in_md, out_md;
-
-    auto flag_comp = dnnl_memory_extra_flag_compensation_conv_s8s8;
-    dnnl_memory_extra_desc_t none {}, conv_s8s8 {}, gconv_s8s8 {};
-    gconv_s8s8.flags = conv_s8s8.flags = flag_comp;
-    conv_s8s8.compensation_mask = (1 << 0);
-    gconv_s8s8.compensation_mask = (1 << 0) + (1 << 1);
-
-    auto flag_zp = dnnl_memory_extra_flag_compensation_conv_asymmetric_src;
-    dnnl_memory_extra_desc_t conv_zp {}, gconv_zp {}, conv_s8s8_zp {},
-            gconv_s8s8_zp {};
-
-    // test zero_point compensation for {s8, u8}
-    gconv_zp.flags = conv_zp.flags = conv_s8s8_zp.flags = gconv_s8s8_zp.flags
-            = flag_zp;
-    conv_s8s8_zp.flags |= flag_comp;
-    gconv_s8s8_zp.flags |= flag_comp;
-    conv_s8s8_zp.compensation_mask = (1 << 0);
-    gconv_s8s8_zp.compensation_mask = (1 << 0) + (1 << 1);
-    conv_s8s8_zp.asymm_compensation_mask = conv_zp.asymm_compensation_mask
-            = (1 << 0);
-    gconv_s8s8_zp.asymm_compensation_mask = gconv_zp.asymm_compensation_mask
-            = (1 << 0) + (1 << 1);
-
-    std::vector<dnnl_memory_extra_desc_t> extra {none, conv_s8s8, gconv_s8s8,
-            conv_zp, gconv_zp, conv_s8s8_zp, gconv_s8s8_zp};
-
-    for (unsigned i_dt = start_dt; i_dt < end_dt; i_dt++) {
-        in_dt = static_cast<dt>(i_dt);
-        if (in_dt == dt::bf16 && !has_bf16) continue;
-        if ((in_dt == dt::s8 || in_dt == dt::u8) && !has_int8_zp_support)
-            continue;
-
-        for (unsigned i_tag = start_tag; i_tag < end_tag; i_tag++) {
-            in_tag = static_cast<tag>(i_tag);
-            for (const auto &i_dims : v_dims) {
-                in_md = md(i_dims, in_dt, in_tag, true);
-                if (in_md) break;
-            }
-            ASSERT_TRUE(in_md);
-
-            const dnnl::impl::memory_desc_wrapper in_d(in_md.data);
-            bool abx2any = in_d.matches_one_of_tag(dnnl_a, dnnl_ab, dnnl_abc,
-                    dnnl_abcd, dnnl_abcde, dnnl_abcdef, dnnl_abcdefg,
-                    dnnl_abcdefgh, dnnl_abcdefghij, dnnl_abcdefghijk,
-                    dnnl_abcdefghijkl);
-
-            for (unsigned o_dt = start_dt; o_dt < end_dt; o_dt++) {
-                out_dt = static_cast<dt>(o_dt);
-                if (out_dt == dt::bf16 && !has_bf16) continue;
-
-                for_(unsigned o_tag = start_tag; o_tag < end_tag; o_tag++)
-                for (const auto &i_extra : extra) {
-                    out_tag = static_cast<tag>(o_tag);
-                    for (const auto &i_dims : v_dims) {
-                        out_md = md(i_dims, out_dt, out_tag, true);
-                        if (out_md) break;
-                    }
-                    ASSERT_TRUE(out_md);
-                    if (in_md.data.ndims != out_md.data.ndims) continue;
-
-                    const dnnl::impl::memory_desc_wrapper out_d(out_md.data);
-                    bool any2abx = out_d.matches_one_of_tag(dnnl_a, dnnl_ab,
-                            dnnl_abc, dnnl_abcd, dnnl_abcde, dnnl_abcdef,
-                            dnnl_abcdefg, dnnl_abcdefgh, dnnl_abcdefghij,
-                            dnnl_abcdefghijk, dnnl_abcdefghijkl);
-
-                    // test only abx->any and any->abx reorders, otherwise it
-                    // takes too long. These combinations cover most popular
-                    // reorder use cases.
-                    if (!abx2any && !any2abx) continue;
-
-                    out_md.data.extra = i_extra;
-
-                    auto src = test::make_memory(in_md, e);
-                    auto dst = test::make_memory(out_md, e);
-                    reorder::primitive_desc r_pd(
-                            e, in_md, e, out_md, primitive_attr(), true);
-                    if (r_pd) {
-                        auto r = reorder(r_pd);
-                        auto strm = make_stream(r_pd.get_engine());
-                        r.execute(strm, src, dst);
-                        strm.wait();
-=======
     virtual void SetUp() {
         e = get_test_engine();
         SKIP_IF(get_test_engine_kind() == engine::kind::gpu,
@@ -276,7 +152,6 @@
                         catch_expected_failures(
                                 [=]() { TestFormat(in_md, out_md); }, false,
                                 dnnl_success);
->>>>>>> 1d031601
                     }
                 }
             }
