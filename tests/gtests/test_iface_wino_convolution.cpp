/*******************************************************************************
* Copyright 2020 Intel Corporation
*
* Licensed under the Apache License, Version 2.0 (the "License");
* you may not use this file except in compliance with the License.
* You may obtain a copy of the License at
*
*     http://www.apache.org/licenses/LICENSE-2.0
*
* Unless required by applicable law or agreed to in writing, software
* distributed under the License is distributed on an "AS IS" BASIS,
* WITHOUT WARRANTIES OR CONDITIONS OF ANY KIND, either express or implied.
* See the License for the specific language governing permissions and
* limitations under the License.
*******************************************************************************/

#include "dnnl_test_common.hpp"
#include "gtest/gtest.h"

#include "oneapi/dnnl/dnnl.hpp"
#include "src/common/dnnl_thread.hpp"

#if DNNL_X64
#include "src/cpu/x64/cpu_isa_traits.hpp"
#endif

namespace dnnl {

// short names for brevity
using data_type = memory::data_type;
using tag = memory::format_tag;

class wino_conv_test_t : public ::testing::Test {
protected:
    engine eng = get_test_engine();
    struct input_data_t {
        data_type dat_dt;
        data_type wei_dt;
        bool wino_supported = false;
        bool backward_supported = false;
    } input_f32, input_f16, input_int8;

    void SetUp() override {
        input_f32.dat_dt = data_type::f32;
        input_f32.wei_dt = data_type::f32;

        input_f16.dat_dt = data_type::f16;
        input_f16.wei_dt = data_type::f16;

        input_int8.dat_dt = data_type::u8;
        input_int8.wei_dt = data_type::s8;

        const bool is_cpu = get_test_engine_kind() == engine::kind::cpu;
        const bool is_gpu = get_test_engine_kind() == engine::kind::gpu;
        static const auto isa = get_effective_cpu_isa();
        input_f32.wino_supported = (is_cpu && isa >= cpu_isa::avx512_mic)
                || is_gpu || is_nvidia_gpu(eng);
        input_f16.wino_supported = is_gpu || is_nvidia_gpu(eng);
        input_int8.wino_supported = (is_cpu && isa >= cpu_isa::avx512_core);
#if DNNL_X64
<<<<<<< HEAD
        input_f32.backward_supported
                = get_test_engine_kind() == engine::kind::cpu
                && impl::dnnl_thr_syncable();
=======
        const bool is_cpu = get_test_engine_kind() == engine::kind::cpu;
        const bool is_gpu = get_test_engine_kind() == engine::kind::gpu;
        static const auto isa = get_effective_cpu_isa();
        input_f32.wino_supported = is_gpu
                || (is_cpu && isa >= cpu_isa::avx512_mic
                        && isa != cpu_isa::avx2_vnni);
        input_f16.wino_supported = is_gpu;
        input_int8.wino_supported = is_cpu && isa >= cpu_isa::avx512_core
                && isa != cpu_isa::avx2_vnni;
        input_f32.backward_supported = is_cpu && impl::dnnl_thr_syncable();
>>>>>>> 35b333f7
#endif // DNNL_X64
    }
};

TEST_F(wino_conv_test_t, TestSmallPadding) {
    for (const auto &input : {input_f32, input_f16, input_int8}) {
        if (unsupported_data_type(input.dat_dt)
                || unsupported_data_type(input.wei_dt))
            continue;

        memory::desc src_md {{1, 16, 7, 7}, input.dat_dt, tag::any};
        memory::desc wei_md {{32, 16, 3, 3}, input.wei_dt, tag::any};
        memory::desc dst_md {{1, 32, 7, 7}, input.dat_dt, tag::any};
        auto fwd_op_desc = convolution_forward::desc(prop_kind::forward,
                algorithm::convolution_winograd, src_md, wei_md, dst_md, {1, 1},
                {1, 1}, {1, 1});

        if (input.wino_supported) {
            EXPECT_NO_THROW(
                    convolution_forward::primitive_desc(fwd_op_desc, eng));
            if (input.backward_supported) {
                auto bwdd_op_desc = convolution_backward_data::desc(
                        algorithm::convolution_winograd, src_md, wei_md, dst_md,
                        {1, 1}, {1, 1}, {1, 1});
                auto bwdw_op_desc = convolution_backward_weights::desc(
                        algorithm::convolution_winograd, src_md, wei_md, dst_md,
                        {1, 1}, {1, 1}, {1, 1});
                EXPECT_NO_THROW(convolution_backward_data::primitive_desc(
                        bwdd_op_desc, eng,
                        convolution_forward::primitive_desc(fwd_op_desc, eng)));
                EXPECT_NO_THROW(convolution_backward_weights::primitive_desc(
                        bwdw_op_desc, eng,
                        convolution_forward::primitive_desc(fwd_op_desc, eng)));
            }
        } else {
            EXPECT_ANY_THROW(
                    convolution_forward::primitive_desc(fwd_op_desc, eng));
        }
    }
}

TEST_F(wino_conv_test_t, TestLargePadding) {
    for (const auto &input : {input_f32, input_f16, input_int8}) {
        if (unsupported_data_type(input.dat_dt)
                || unsupported_data_type(input.wei_dt))
            continue;

        memory::desc src_md {{1, 16, 7, 7}, input.dat_dt, tag::any};
        memory::desc wei_md {{32, 16, 3, 3}, input.wei_dt, tag::any};
        memory::desc dst_md {{1, 32, 9, 9}, input.dat_dt, tag::any};
        auto fwd_op_desc = convolution_forward::desc(prop_kind::forward,
                algorithm::convolution_winograd, src_md, wei_md, dst_md, {1, 1},
                {2, 2}, {2, 2});

<<<<<<< HEAD
        bool large_pad_is_supported = is_nvidia_gpu(eng) ? true : false;
=======
        // oneDNN backend does not support pad != 1 for Wino conv, which may
        // not be the case for other backends.
        bool large_pad_is_supported = false;
>>>>>>> 35b333f7
        if (input.wino_supported && large_pad_is_supported) {
            EXPECT_NO_THROW(
                    convolution_forward::primitive_desc(fwd_op_desc, eng));
        } else {
            EXPECT_ANY_THROW(
                    convolution_forward::primitive_desc(fwd_op_desc, eng));
        }
    }
}

TEST_F(wino_conv_test_t, TestUnsupportedKernel) {
    for (const auto &input : {input_f32, input_f16, input_int8}) {
        if (unsupported_data_type(input.dat_dt)
                || unsupported_data_type(input.wei_dt))
            continue;

        memory::desc src_md {{1, 16, 5, 5}, input.dat_dt, tag::any};
        memory::desc wei_md {{32, 16, 2, 2}, input.wei_dt, tag::any};
        memory::desc dst_md {{1, 32, 6, 6}, input.dat_dt, tag::any};
        auto fwd_op_desc = convolution_forward::desc(prop_kind::forward,
                algorithm::convolution_winograd, src_md, wei_md, dst_md, {1, 1},
                {1, 1}, {1, 1});

        EXPECT_ANY_THROW(convolution_forward::primitive_desc(fwd_op_desc, eng));
    }
}

} // namespace dnnl<|MERGE_RESOLUTION|>--- conflicted
+++ resolved
@@ -50,19 +50,7 @@
         input_int8.dat_dt = data_type::u8;
         input_int8.wei_dt = data_type::s8;
 
-        const bool is_cpu = get_test_engine_kind() == engine::kind::cpu;
-        const bool is_gpu = get_test_engine_kind() == engine::kind::gpu;
-        static const auto isa = get_effective_cpu_isa();
-        input_f32.wino_supported = (is_cpu && isa >= cpu_isa::avx512_mic)
-                || is_gpu || is_nvidia_gpu(eng);
-        input_f16.wino_supported = is_gpu || is_nvidia_gpu(eng);
-        input_int8.wino_supported = (is_cpu && isa >= cpu_isa::avx512_core);
 #if DNNL_X64
-<<<<<<< HEAD
-        input_f32.backward_supported
-                = get_test_engine_kind() == engine::kind::cpu
-                && impl::dnnl_thr_syncable();
-=======
         const bool is_cpu = get_test_engine_kind() == engine::kind::cpu;
         const bool is_gpu = get_test_engine_kind() == engine::kind::gpu;
         static const auto isa = get_effective_cpu_isa();
@@ -73,7 +61,6 @@
         input_int8.wino_supported = is_cpu && isa >= cpu_isa::avx512_core
                 && isa != cpu_isa::avx2_vnni;
         input_f32.backward_supported = is_cpu && impl::dnnl_thr_syncable();
->>>>>>> 35b333f7
 #endif // DNNL_X64
     }
 };
@@ -128,13 +115,7 @@
                 algorithm::convolution_winograd, src_md, wei_md, dst_md, {1, 1},
                 {2, 2}, {2, 2});
 
-<<<<<<< HEAD
         bool large_pad_is_supported = is_nvidia_gpu(eng) ? true : false;
-=======
-        // oneDNN backend does not support pad != 1 for Wino conv, which may
-        // not be the case for other backends.
-        bool large_pad_is_supported = false;
->>>>>>> 35b333f7
         if (input.wino_supported && large_pad_is_supported) {
             EXPECT_NO_THROW(
                     convolution_forward::primitive_desc(fwd_op_desc, eng));
