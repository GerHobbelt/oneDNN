/*******************************************************************************
* Copyright 2016-2020 Intel Corporation
*
* Licensed under the Apache License, Version 2.0 (the "License");
* you may not use this file except in compliance with the License.
* You may obtain a copy of the License at
*
*     http://www.apache.org/licenses/LICENSE-2.0
*
* Unless required by applicable law or agreed to in writing, software
* distributed under the License is distributed on an "AS IS" BASIS,
* WITHOUT WARRANTIES OR CONDITIONS OF ANY KIND, either express or implied.
* See the License for the specific language governing permissions and
* limitations under the License.
*******************************************************************************/

#include "dnnl_test_common.hpp"
#include "gtest/gtest.h"

#include "dnnl.hpp"
namespace dnnl {

struct test_pool_bwd_desc_t {
    memory::dim mb, c;
    memory::dim id, ih, iw;
    memory::dim od, oh, ow;
    memory::dim kd, kh, kw;
    memory::dim padf, padt, padl;
    memory::dim strd, strh, strw;
};

struct pool_bwd_test_params {
    algorithm aalgorithm;
    memory::format_tag diff_src_format;
    memory::format_tag diff_dst_format;
    int ndims;
    test_pool_bwd_desc_t test_pd;
    bool expect_to_fail;
    dnnl_status_t expected_status;
};

template <typename data_t>
void check_pool_fwd(
        const pool_bwd_test_params &p, const memory &src, const memory &dst) {
    auto src_data = map_memory<data_t>(src);
    auto dst_data = map_memory<data_t>(dst);

    const memory::desc src_d = src.get_desc();
    const memory::desc dst_d = dst.get_desc();
    const dnnl::impl::memory_desc_wrapper src_mdw(src_d.data);
    const dnnl::impl::memory_desc_wrapper dst_mdw(dst_d.data);

    auto pd = p.test_pd;

    auto apply_offset = [=](memory::dim index, memory::dim offset) {
        return (index > offset) ? index - offset : 0;
    };
    auto padded_c = src_d.data.padded_dims[1];

    dnnl::impl::parallel_nd(pd.mb, pd.c, pd.od, pd.oh, pd.ow,
            [&](memory::dim n, memory::dim c, memory::dim od, memory::dim oh,
                    memory::dim ow) {
                if (is_current_test_failed()) return;

                memory::dim oidx = n * padded_c * pd.od * pd.oh * pd.ow
                        + c * pd.od * pd.oh * pd.ow + od * pd.oh * pd.ow
                        + oh * pd.ow + ow;
                data_t out = dst_data[dst_mdw.off_l(oidx, true)];

                // match implementation for pooling_max: padding
                // is done with lowest value and not zero, it
                // affects the case when kernel slips into
                // the padding area entirely
                data_t out_ref = (p.aalgorithm == algorithm::pooling_max)
                        ? std::numeric_limits<data_t>::lowest()
                        : data_t(0);
                bool is_initialized = false;

                auto id_start = apply_offset(od * pd.strd, pd.padf);
                auto ih_start = apply_offset(oh * pd.strh, pd.padt);
                auto iw_start = apply_offset(ow * pd.strw, pd.padl);
                auto id_end = std::min(od * pd.strd - pd.padf + pd.kd, pd.id);
                auto ih_end = std::min(oh * pd.strh - pd.padt + pd.kh, pd.ih);
                auto iw_end = std::min(ow * pd.strw - pd.padl + pd.kw, pd.iw);

                auto num_summands
                        = p.aalgorithm != algorithm::pooling_avg_exclude_padding
                        ? pd.kw * pd.kh * pd.kd
                        : (ih_end - ih_start) * (iw_end - iw_start)
                                * (id_end - id_start);

                for_(memory::dim id = id_start; id < id_end; ++id)
                for_(memory::dim ih = ih_start; ih < ih_end; ++ih)
                for (memory::dim iw = iw_start; iw < iw_end; ++iw) {
                    memory::dim iidx = n * padded_c * pd.id * pd.ih * pd.iw
                            + c * pd.id * pd.ih * pd.iw + id * pd.ih * pd.iw
                            + ih * pd.iw + iw;

                    data_t d = src_data[src_mdw.off_l(iidx, true)];
                    if (p.aalgorithm == algorithm::pooling_max) {
                        if (!is_initialized) {
                            out_ref = d;
                            is_initialized = true;
                        } else {
                            if (out_ref < d) out_ref = d;
                        }
                    } else if (p.aalgorithm
                                    == algorithm::pooling_avg_include_padding
                            || p.aalgorithm
                                    == algorithm::pooling_avg_exclude_padding) {
                        out_ref += d;
                    }
                }

                if (p.aalgorithm == algorithm::pooling_avg_include_padding
                        || p.aalgorithm
                                == algorithm::pooling_avg_exclude_padding) {
                    out_ref /= num_summands;
                }
                ASSERT_NEAR(out, out_ref, 1e-6f);
            });
}

template <typename data_t>
void check_pool_bwd(const pool_bwd_test_params &p, const memory &diff_src,
        const memory &diff_dst, const memory &ws) {
    auto diff_src_data = map_memory<data_t>(diff_src);
    auto diff_dst_data = map_memory<data_t>(diff_dst);

    auto ws_data_ptr = map_memory<unsigned char>(ws);

    auto ws_data = [&](size_t idx) -> int {
        auto w = (const unsigned char *)ws_data_ptr;
        if (w == nullptr) return -1;
        if (ws.get_desc().data.data_type == dnnl_u8)
            return (int)w[idx];
        else
            return ((const int *)w)[idx];
    };

    const memory::desc diff_src_d = diff_src.get_desc();
    const memory::desc diff_dst_d = diff_dst.get_desc();
    const memory::desc ws_d = ws.get_desc();

    const dnnl::impl::memory_desc_wrapper diff_src_mdw(diff_src_d.data);
    const dnnl::impl::memory_desc_wrapper diff_dst_mdw(diff_dst_d.data);
    const dnnl::impl::memory_desc_wrapper ws_mdw(ws_d.data);

    auto pd = p.test_pd;
    if (pd.mb * pd.c * pd.id * pd.ih * pd.iw == 0) return;

    std::vector<data_t> ref_diff_src_vec(pd.mb * pd.c * pd.id * pd.ih * pd.iw);
    data_t *ref_diff_src = &ref_diff_src_vec[0];

    auto apply_offset = [=](memory::dim index, memory::dim offset) {
        return (index > offset) ? index - offset : 0;
    };

    dnnl::impl::parallel_nd(pd.mb * pd.c * pd.id * pd.ih * pd.iw,
            [&](memory::dim i) { ref_diff_src[i] = 0.; });

    dnnl::impl::parallel_nd(pd.mb, pd.c, [&](memory::dim n, memory::dim c) {
        for_(memory::dim od = 0; od < pd.od; od++)
        for_(memory::dim oh = 0; oh < pd.oh; oh++)
        for (memory::dim ow = 0; ow < pd.ow; ow++) {
            memory::dim oidx = n * pd.c * pd.od * pd.oh * pd.ow
                    + c * pd.od * pd.oh * pd.ow + od * pd.oh * pd.ow
                    + oh * pd.ow + ow;
            data_t diff_dst = diff_dst_data[diff_dst_mdw.off_l(oidx, true)];
            if (p.aalgorithm == algorithm::pooling_max) {
                memory::dim kw_max = ws_data(ws_mdw.off_l(oidx, true)) % pd.kw;
                memory::dim kh_max
                        = (ws_data(ws_mdw.off_l(oidx, true)) / pd.kw) % pd.kh;
                memory::dim kd_max
                        = (ws_data(ws_mdw.off_l(oidx, true)) / pd.kw) / pd.kh;
                for_(memory::dim kd = 0; kd < pd.kd; kd++)
                for_(memory::dim kh = 0; kh < pd.kh; kh++)
                for (memory::dim kw = 0; kw < pd.kw; kw++) {
                    memory::dim iw = ow * pd.strw - pd.padl + kw;
                    memory::dim ih = oh * pd.strh - pd.padt + kh;
                    memory::dim id = od * pd.strd - pd.padf + kd;
                    if (iw < 0 || iw >= pd.iw) continue;
                    if (ih < 0 || ih >= pd.ih) continue;
                    if (id < 0 || id >= pd.id) continue;
                    memory::dim iidx = n * pd.c * pd.id * pd.ih * pd.iw
                            + c * pd.id * pd.ih * pd.iw + id * pd.ih * pd.iw
                            + ih * pd.iw + iw;

                    if (kh == kh_max && kw == kw_max && kd == kd_max)
                        ref_diff_src[iidx] += diff_dst;
                }
            } else if (p.aalgorithm == algorithm::pooling_avg_include_padding
                    || p.aalgorithm == algorithm::pooling_avg_exclude_padding) {
                auto id_start = apply_offset(od * pd.strd, pd.padf);
                auto ih_start = apply_offset(oh * pd.strh, pd.padt);
                auto iw_start = apply_offset(ow * pd.strw, pd.padl);
                auto id_end = std::min(od * pd.strd - pd.padf + pd.kd, pd.id);
                auto ih_end = std::min(oh * pd.strh - pd.padt + pd.kh, pd.ih);
                auto iw_end = std::min(ow * pd.strw - pd.padl + pd.kw, pd.iw);

                auto num_summands
                        = (p.aalgorithm
                                  != algorithm::pooling_avg_exclude_padding)
                        ? pd.kw * pd.kh * pd.kd
                        : (ih_end - ih_start) * (iw_end - iw_start)
                                * (id_end - id_start);

                for_(int id = id_start; id < id_end; id++)
                for_(int ih = ih_start; ih < ih_end; ih++)
                for (int iw = iw_start; iw < iw_end; iw++) {
                    memory::dim iidx = n * pd.c * pd.id * pd.ih * pd.iw
                            + c * pd.id * pd.ih * pd.iw + id * pd.ih * pd.iw
                            + ih * pd.iw + iw;
                    ref_diff_src[iidx] += diff_dst / num_summands;
                }
            }
        }
    });

    dnnl::impl::parallel_nd(
            pd.mb * pd.c * pd.id * pd.ih * pd.iw, [&](memory::dim i) {
                if (is_current_test_failed()) return;

                ASSERT_NEAR(ref_diff_src[i],
                        diff_src_data[diff_src_mdw.off_l(i, true)], 1e-5f);
            });
}

template <typename data_t>
class pooling_bwd_test : public ::testing::TestWithParam<pool_bwd_test_params> {
private:
    std::shared_ptr<memory::desc> src_desc;
    std::shared_ptr<memory::desc> dst_desc;
    memory workspace;
    pooling_forward::primitive_desc pool_prim_desc;
    pool_bwd_test_params p;
    memory::dims strides, ker, pad_l, pad_r;
    engine eng;
    stream strm;
    memory::data_type data_type;

protected:
    virtual void SetUp() {
        p = ::testing::TestWithParam<decltype(p)>::GetParam();
        catch_expected_failures(
                [=]() { Test(); }, p.expect_to_fail, p.expected_status);
    }

    void Test() {
        test_pool_bwd_desc_t pd = p.test_pd;

        eng = get_test_engine();
<<<<<<< HEAD
        strm = stream(eng);
=======
        strm = make_stream(eng);
>>>>>>> eab9060c
        data_type = data_traits<data_t>::data_type;
        ASSERT_EQ(data_type, dnnl::memory::data_type::f32);

        if (p.ndims == 5) {
            src_desc.reset(new memory::desc({pd.mb, pd.c, pd.id, pd.ih, pd.iw},
                    data_type, p.diff_src_format));
            dst_desc.reset(new memory::desc({pd.mb, pd.c, pd.od, pd.oh, pd.ow},
                    data_type, p.diff_dst_format));
        } else {
            src_desc.reset(new memory::desc(
                    {pd.mb, pd.c, pd.ih, pd.iw}, data_type, p.diff_src_format));
            dst_desc.reset(new memory::desc(
                    {pd.mb, pd.c, pd.oh, pd.ow}, data_type, p.diff_dst_format));
        }

        if (p.ndims == 5) {
            strides = memory::dims({pd.strd, pd.strh, pd.strw});
            ker = memory::dims({pd.kd, pd.kh, pd.kw});
            pad_l = memory::dims({pd.padf, pd.padt, pd.padl});
            pad_r = memory::dims({right_padding(pd.id, pd.od, pd.kd, pd.padf,
                                          pd.strd),
                    right_padding(pd.ih, pd.oh, pd.kh, pd.padt, pd.strh),
                    right_padding(pd.iw, pd.ow, pd.kw, pd.padl, pd.strw)});
        } else {
            strides = memory::dims({pd.strh, pd.strw});
            ker = memory::dims({pd.kh, pd.kw});
            pad_l = memory::dims({pd.padt, pd.padl});
            pad_r = memory::dims({right_padding(pd.ih, pd.oh, pd.kh, pd.padt,
                                          pd.strh),
                    right_padding(pd.iw, pd.ow, pd.kw, pd.padl, pd.strw)});
        }

        Forward();
        Backward();
    }

    void Forward() {
        auto pool_desc = pooling_forward::desc(prop_kind::forward_training,
                p.aalgorithm, *src_desc, *dst_desc, strides, ker, pad_l, pad_r);
        pool_prim_desc = pooling_forward::primitive_desc(pool_desc, eng);

        auto p_workspace_desc = pool_prim_desc.workspace_desc();

        memory src(*src_desc, eng);
        memory dst(*dst_desc, eng);
        workspace = memory(p_workspace_desc, eng);

        fill_data<data_t>(src.get_desc().get_size() / sizeof(data_t), src);
        fill_data<data_t>(dst.get_desc().get_size() / sizeof(data_t), dst);
        check_zero_tail<data_t>(1, src);
        check_zero_tail<data_t>(1, dst);

        pooling_forward(pool_prim_desc)
                .execute(strm,
                        {{DNNL_ARG_SRC, src}, {DNNL_ARG_DST, dst},
                                {DNNL_ARG_WORKSPACE, workspace}});
        strm.wait();

        check_zero_tail<data_t>(0, dst);
        check_pool_fwd<data_t>(p, src, dst);
    }

    void Backward() {
        auto pool_bwd_desc = pooling_backward::desc(
                p.aalgorithm, *src_desc, *dst_desc, strides, ker, pad_l, pad_r);
        auto pool_bwd_prim_desc = pooling_backward::primitive_desc(
                pool_bwd_desc, eng, pool_prim_desc);
        pool_bwd_prim_desc = pooling_backward::primitive_desc(
                pool_bwd_prim_desc.get()); // test construction from a C pd

        ASSERT_TRUE(pool_bwd_prim_desc.query_md(
                            query::exec_arg_md, DNNL_ARG_DIFF_SRC)
                == pool_bwd_prim_desc.diff_src_desc());
        ASSERT_TRUE(pool_bwd_prim_desc.query_md(
                            query::exec_arg_md, DNNL_ARG_DIFF_DST)
                == pool_bwd_prim_desc.diff_dst_desc());
        ASSERT_TRUE(pool_bwd_prim_desc.query_md(
                            query::exec_arg_md, DNNL_ARG_WORKSPACE)
                == pool_bwd_prim_desc.workspace_desc());

        memory diff_src(*src_desc, eng);
        memory diff_dst(*dst_desc, eng);

        fill_data<data_t>(
                diff_dst.get_desc().get_size() / sizeof(data_t), diff_dst);
        fill_data<data_t>(
                diff_src.get_desc().get_size() / sizeof(data_t), diff_src);
        check_zero_tail<data_t>(1, diff_dst);
        check_zero_tail<data_t>(1, diff_src);

        pooling_backward(pool_bwd_prim_desc)
                .execute(strm,
                        {{DNNL_ARG_DIFF_DST, diff_dst},
                                {DNNL_ARG_DIFF_SRC, diff_src},
                                {DNNL_ARG_WORKSPACE, workspace}});
        strm.wait();

        check_zero_tail<data_t>(0, diff_src);
        check_pool_bwd<data_t>(p, diff_src, diff_dst, workspace);
    }
};

using pooling_bwd_test_float = pooling_bwd_test<float>;
using pool_bwd_test_params_float = pool_bwd_test_params;

#define EXPAND_SIZES_3D(...) \
    5, { __VA_ARGS__ }
#define EXPAND_SIZES_2D( \
        mb, ic, ih, iw, oh, ow, kh, kw, padt, padl, strh, strw) \
    4, { mb, ic, 1, ih, iw, 1, oh, ow, 1, kh, kw, 0, padt, padl, 1, strh, strw }

TEST_P(pooling_bwd_test_float, TestsPoolingBackward) {}

INSTANTIATE_TEST_SUITE_P(TestPoolingBackwardZeroDim, pooling_bwd_test_float,
        ::testing::Values(
                pool_bwd_test_params_float {algorithm::pooling_max,
                        memory::format_tag::nchw, memory::format_tag::nchw,
                        EXPAND_SIZES_2D(2, 0, 4, 4, 4, 4, 3, 3, 1, 1, 1, 1)},
                pool_bwd_test_params_float {algorithm::pooling_max,
                        memory::format_tag::nchw, memory::format_tag::nchw,
                        EXPAND_SIZES_2D(0, 4, 4, 4, 4, 4, 3, 3, 1, 1, 1, 1)},
                pool_bwd_test_params_float {algorithm::pooling_max,
                        memory::format_tag::nchw, memory::format_tag::nchw,
                        EXPAND_SIZES_2D(2, 4, 0, 4, 4, 4, 3, 3, 1, 1, 1, 1)}));

INSTANTIATE_TEST_SUITE_P(TestPoolingBackwardEF, pooling_bwd_test_float,
        ::testing::Values(
                pool_bwd_test_params_float {algorithm::pooling_max,
                        memory::format_tag::nchw, memory::format_tag::nchw,
                        EXPAND_SIZES_2D(2, -4, 4, 4, 4, 4, 3, 3, 1, 1, 1, 1),
                        true, dnnl_invalid_arguments},
                pool_bwd_test_params_float {algorithm::pooling_max,
                        memory::format_tag::nchw, memory::format_tag::nchw,
                        EXPAND_SIZES_2D(-2, 4, 4, 4, 4, 4, 3, 3, 1, 1, 1, 1),
                        true, dnnl_invalid_arguments},
                pool_bwd_test_params_float {algorithm::eltwise_square,
                        memory::format_tag::nchw, memory::format_tag::nchw,
                        EXPAND_SIZES_2D(2, 4, 4, 4, 4, 4, 3, 3, 1, 1, 1, 1),
                        true, dnnl_invalid_arguments}));

INSTANTIATE_TEST_SUITE_P(TestPooling_nChw16c_padded, pooling_bwd_test_float,
        ::testing::Values(
                pool_bwd_test_params_float {algorithm::pooling_max,
                        memory::format_tag::nChw16c,
                        memory::format_tag::nChw16c,
                        EXPAND_SIZES_2D(4, 17, 6, 6, 7, 7, 2, 2, 1, 1, 1, 1)},
                pool_bwd_test_params_float {
                        algorithm::pooling_avg_exclude_padding,
                        memory::format_tag::nChw16c,
                        memory::format_tag::nChw16c,
                        EXPAND_SIZES_2D(
                                4, 23, 60, 60, 31, 31, 3, 4, 1, 1, 2, 2)},
                pool_bwd_test_params_float {
                        algorithm::pooling_avg_include_padding,
                        memory::format_tag::nChw16c,
                        memory::format_tag::nChw16c,
                        EXPAND_SIZES_2D(
                                4, 14, 60, 60, 31, 31, 3, 2, 1, 1, 2, 2)},
                pool_bwd_test_params_float {algorithm::pooling_max,
                        memory::format_tag::nChw16c,
                        memory::format_tag::nChw16c,
                        EXPAND_SIZES_2D(
                                4, 17, 60, 60, 31, 31, 4, 3, 1, 1, 2, 2)},
                pool_bwd_test_params_float {
                        algorithm::pooling_avg_exclude_padding,
                        memory::format_tag::nChw16c,
                        memory::format_tag::nChw16c,
                        EXPAND_SIZES_2D(
                                4, 14, 60, 60, 31, 31, 2, 3, 1, 1, 2, 2)},
                pool_bwd_test_params_float {
                        algorithm::pooling_avg_include_padding,
                        memory::format_tag::nChw16c,
                        memory::format_tag::nChw16c,
                        EXPAND_SIZES_2D(
                                4, 28, 60, 60, 31, 31, 4, 2, 1, 1, 2, 2)}));

INSTANTIATE_TEST_SUITE_P(TestPooling_nChw8c_padded, pooling_bwd_test_float,
        ::testing::Values(
                pool_bwd_test_params_float {algorithm::pooling_max,
                        memory::format_tag::nChw8c, memory::format_tag::nChw8c,
                        EXPAND_SIZES_2D(4, 5, 6, 6, 7, 7, 2, 2, 1, 1, 1, 1)},
                pool_bwd_test_params_float {
                        algorithm::pooling_avg_exclude_padding,
                        memory::format_tag::nChw8c, memory::format_tag::nChw8c,
                        EXPAND_SIZES_2D(
                                4, 23, 60, 60, 31, 31, 3, 4, 1, 1, 2, 2)},
                pool_bwd_test_params_float {
                        algorithm::pooling_avg_include_padding,
                        memory::format_tag::nChw8c, memory::format_tag::nChw8c,
                        EXPAND_SIZES_2D(
                                4, 14, 60, 60, 31, 31, 3, 2, 1, 1, 2, 2)},
                pool_bwd_test_params_float {algorithm::pooling_max,
                        memory::format_tag::nChw8c, memory::format_tag::nChw8c,
                        EXPAND_SIZES_2D(
                                4, 17, 60, 60, 31, 31, 4, 3, 1, 1, 2, 2)},
                pool_bwd_test_params_float {
                        algorithm::pooling_avg_exclude_padding,
                        memory::format_tag::nChw8c, memory::format_tag::nChw8c,
                        EXPAND_SIZES_2D(
                                4, 14, 60, 60, 31, 31, 2, 3, 1, 1, 2, 2)},
                pool_bwd_test_params_float {
                        algorithm::pooling_avg_include_padding,
                        memory::format_tag::nChw8c, memory::format_tag::nChw8c,
                        EXPAND_SIZES_2D(
                                4, 28, 60, 60, 31, 31, 4, 2, 1, 1, 2, 2)}));

CPU_INSTANTIATE_TEST_SUITE_P(TestPoolingBackwardMaxKernelSlipsToPadding,
        pooling_bwd_test_float,
        ::testing::Values(
                pool_bwd_test_params_float {algorithm::pooling_max,
                        memory::format_tag::nchw, memory::format_tag::nchw,
                        EXPAND_SIZES_2D(
                                1, 16, 10, 10, 6, 6, 5, 5, 10, 10, 5, 5)},
                pool_bwd_test_params_float {algorithm::pooling_max,
                        memory::format_tag::nhwc, memory::format_tag::nhwc,
                        EXPAND_SIZES_2D(
                                1, 16, 10, 10, 6, 6, 5, 5, 10, 10, 5, 5)},
                pool_bwd_test_params_float {algorithm::pooling_max,
                        memory::format_tag::nChw8c, memory::format_tag::nChw8c,
                        EXPAND_SIZES_2D(
                                1, 16, 10, 10, 6, 6, 5, 5, 10, 10, 5, 5)},
                pool_bwd_test_params_float {algorithm::pooling_max,
                        memory::format_tag::nChw16c,
                        memory::format_tag::nChw16c,
                        EXPAND_SIZES_2D(
                                1, 16, 10, 10, 6, 6, 5, 5, 10, 10, 5, 5)}));

CPU_INSTANTIATE_TEST_SUITE_P(TestPooling3D_nCdhw16c, pooling_bwd_test_float,
        ::testing::Values(pool_bwd_test_params_float {algorithm::pooling_max,
                                  memory::format_tag::nCdhw16c,
                                  memory::format_tag::nCdhw16c,
                                  EXPAND_SIZES_3D(2, 32, 60, 60, 60, 31, 30, 30,
                                          2, 3, 4, 1, 1, 1, 2, 2, 2)},
                pool_bwd_test_params_float {algorithm::pooling_max,
                        memory::format_tag::nCdhw16c,
                        memory::format_tag::nCdhw16c,
                        EXPAND_SIZES_3D(2, 32, 23, 23, 23, 11, 11, 11, 2, 2, 2,
                                0, 0, 0, 2, 2, 2)},
                pool_bwd_test_params_float {
                        algorithm::pooling_avg_exclude_padding,
                        memory::format_tag::nCdhw16c,
                        memory::format_tag::nCdhw16c,
                        EXPAND_SIZES_3D(2, 32, 60, 60, 60, 30, 30, 31, 4, 3, 2,
                                1, 1, 1, 2, 2, 2)},
                pool_bwd_test_params_float {
                        algorithm::pooling_avg_include_padding,
                        memory::format_tag::nCdhw16c,
                        memory::format_tag::nCdhw16c,
                        EXPAND_SIZES_3D(2, 32, 60, 60, 60, 30, 31, 30, 4, 2, 3,
                                1, 1, 1, 2, 2, 2)},
                pool_bwd_test_params_float {algorithm::pooling_max,
                        memory::format_tag::nCdhw16c,
                        memory::format_tag::nCdhw16c,
                        EXPAND_SIZES_3D(2, 32, 30, 30, 30, 30, 30, 30, 3, 3, 3,
                                1, 1, 1, 1, 1, 1)},
                pool_bwd_test_params_float {
                        algorithm::pooling_avg_exclude_padding,
                        memory::format_tag::nCdhw16c,
                        memory::format_tag::nCdhw16c,
                        EXPAND_SIZES_3D(2, 32, 30, 30, 30, 30, 30, 30, 3, 3, 3,
                                1, 1, 1, 1, 1, 1)},
                pool_bwd_test_params_float {
                        algorithm::pooling_avg_include_padding,
                        memory::format_tag::nCdhw16c,
                        memory::format_tag::nCdhw16c,
                        EXPAND_SIZES_3D(2, 32, 30, 30, 30, 30, 30, 30, 3, 3, 3,
                                1, 1, 1, 1, 1, 1)}));

CPU_INSTANTIATE_TEST_SUITE_P(TestPooling3D_ncdhw, pooling_bwd_test_float,
        ::testing::Values(
                pool_bwd_test_params_float {algorithm::pooling_max,
                        memory::format_tag::ncdhw, memory::format_tag::ncdhw,
                        EXPAND_SIZES_3D(2, 32, 60, 60, 60, 31, 30, 30, 2, 3, 4,
                                1, 1, 1, 2, 2, 2)},
                pool_bwd_test_params_float {
                        algorithm::pooling_avg_exclude_padding,
                        memory::format_tag::ncdhw, memory::format_tag::ncdhw,
                        EXPAND_SIZES_3D(2, 32, 60, 60, 60, 30, 30, 31, 4, 3, 2,
                                1, 1, 1, 2, 2, 2)},
                pool_bwd_test_params_float {
                        algorithm::pooling_avg_include_padding,
                        memory::format_tag::ncdhw, memory::format_tag::ncdhw,
                        EXPAND_SIZES_3D(2, 32, 60, 60, 60, 30, 31, 30, 4, 2, 3,
                                1, 1, 1, 2, 2, 2)},
                pool_bwd_test_params_float {algorithm::pooling_max,
                        memory::format_tag::ncdhw, memory::format_tag::ncdhw,
                        EXPAND_SIZES_3D(2, 32, 30, 30, 30, 30, 30, 30, 3, 3, 3,
                                1, 1, 1, 1, 1, 1)},
                pool_bwd_test_params_float {
                        algorithm::pooling_avg_exclude_padding,
                        memory::format_tag::ncdhw, memory::format_tag::ncdhw,
                        EXPAND_SIZES_3D(2, 32, 30, 30, 30, 30, 30, 30, 3, 3, 3,
                                1, 1, 1, 1, 1, 1)},
                pool_bwd_test_params_float {
                        algorithm::pooling_avg_include_padding,
                        memory::format_tag::ncdhw, memory::format_tag::ncdhw,
                        EXPAND_SIZES_3D(2, 32, 30, 30, 30, 30, 30, 30, 3, 3, 3,
                                1, 1, 1, 1, 1, 1)}));

CPU_INSTANTIATE_TEST_SUITE_P(TestPooling3D_ndhwc, pooling_bwd_test_float,
        ::testing::Values(
                pool_bwd_test_params_float {algorithm::pooling_max,
                        memory::format_tag::ndhwc, memory::format_tag::ndhwc,
                        EXPAND_SIZES_3D(2, 32, 60, 60, 60, 31, 30, 30, 2, 3, 4,
                                1, 1, 1, 2, 2, 2)},
                pool_bwd_test_params_float {
                        algorithm::pooling_avg_exclude_padding,
                        memory::format_tag::ndhwc, memory::format_tag::ndhwc,
                        EXPAND_SIZES_3D(2, 32, 60, 60, 60, 30, 30, 31, 4, 3, 2,
                                1, 1, 1, 2, 2, 2)},
                pool_bwd_test_params_float {
                        algorithm::pooling_avg_include_padding,
                        memory::format_tag::ndhwc, memory::format_tag::ndhwc,
                        EXPAND_SIZES_3D(2, 32, 60, 60, 60, 30, 31, 30, 4, 2, 3,
                                1, 1, 1, 2, 2, 2)},
                pool_bwd_test_params_float {algorithm::pooling_max,
                        memory::format_tag::ndhwc, memory::format_tag::ndhwc,
                        EXPAND_SIZES_3D(2, 32, 30, 30, 30, 30, 30, 30, 3, 3, 3,
                                1, 1, 1, 1, 1, 1)},
                pool_bwd_test_params_float {
                        algorithm::pooling_avg_exclude_padding,
                        memory::format_tag::ndhwc, memory::format_tag::ndhwc,
                        EXPAND_SIZES_3D(2, 32, 30, 30, 30, 30, 30, 30, 3, 3, 3,
                                1, 1, 1, 1, 1, 1)},
                pool_bwd_test_params_float {
                        algorithm::pooling_avg_include_padding,
                        memory::format_tag::ndhwc, memory::format_tag::ndhwc,
                        EXPAND_SIZES_3D(2, 32, 30, 30, 30, 30, 30, 30, 3, 3, 3,
                                1, 1, 1, 1, 1, 1)}));

CPU_INSTANTIATE_TEST_SUITE_P(TestPooling3D_nCdhw8c, pooling_bwd_test_float,
        ::testing::Values(pool_bwd_test_params_float {algorithm::pooling_max,
                                  memory::format_tag::nCdhw8c,
                                  memory::format_tag::nCdhw8c,
                                  EXPAND_SIZES_3D(2, 32, 60, 60, 60, 31, 30, 30,
                                          2, 3, 4, 1, 1, 1, 2, 2, 2)},
                pool_bwd_test_params_float {
                        algorithm::pooling_avg_exclude_padding,
                        memory::format_tag::nCdhw8c,
                        memory::format_tag::nCdhw8c,
                        EXPAND_SIZES_3D(2, 32, 60, 60, 60, 30, 30, 31, 4, 3, 2,
                                1, 1, 1, 2, 2, 2)},
                pool_bwd_test_params_float {
                        algorithm::pooling_avg_include_padding,
                        memory::format_tag::nCdhw8c,
                        memory::format_tag::nCdhw8c,
                        EXPAND_SIZES_3D(2, 32, 60, 60, 60, 30, 31, 30, 4, 2, 3,
                                1, 1, 1, 2, 2, 2)},
                pool_bwd_test_params_float {algorithm::pooling_max,
                        memory::format_tag::nCdhw8c,
                        memory::format_tag::nCdhw8c,
                        EXPAND_SIZES_3D(2, 32, 30, 30, 30, 30, 30, 30, 3, 3, 3,
                                1, 1, 1, 1, 1, 1)},
                pool_bwd_test_params_float {
                        algorithm::pooling_avg_exclude_padding,
                        memory::format_tag::nCdhw8c,
                        memory::format_tag::nCdhw8c,
                        EXPAND_SIZES_3D(2, 32, 30, 30, 30, 30, 30, 30, 3, 3, 3,
                                1, 1, 1, 1, 1, 1)},
                pool_bwd_test_params_float {
                        algorithm::pooling_avg_include_padding,
                        memory::format_tag::nCdhw8c,
                        memory::format_tag::nCdhw8c,
                        EXPAND_SIZES_3D(2, 32, 30, 30, 30, 30, 30, 30, 3, 3, 3,
                                1, 1, 1, 1, 1, 1)}));

CPU_INSTANTIATE_TEST_SUITE_P(TestPoolingBackwardMax3DunetNCDHW,
        pooling_bwd_test_float,
        ::testing::Values(
                pool_bwd_test_params_float {algorithm::pooling_max,
                        memory::format_tag::ncdhw, memory::format_tag::ncdhw,
                        EXPAND_SIZES_3D(1, 64, 64, 64, 64, 64, 64, 64, 2, 2, 2,
                                0, 0, 0, 1, 1, 1)},
                pool_bwd_test_params_float {algorithm::pooling_max,
                        memory::format_tag::ncdhw, memory::format_tag::ncdhw,
                        EXPAND_SIZES_3D(1, 128, 28, 28, 28, 28, 28, 28, 2, 2, 2,
                                0, 0, 0, 1, 1, 1)},
                pool_bwd_test_params_float {algorithm::pooling_max,
                        memory::format_tag::ncdhw, memory::format_tag::ncdhw,
                        EXPAND_SIZES_3D(1, 256, 12, 12, 12, 12, 12, 12, 2, 2, 2,
                                0, 0, 0, 1, 1, 1)}));

CPU_INSTANTIATE_TEST_SUITE_P(TestPoolingBackwardMax3DunetNDHWC,
        pooling_bwd_test_float,
        ::testing::Values(
                pool_bwd_test_params_float {algorithm::pooling_max,
                        memory::format_tag::ndhwc, memory::format_tag::ndhwc,
                        EXPAND_SIZES_3D(1, 64, 64, 64, 64, 64, 64, 64, 2, 2, 2,
                                0, 0, 0, 1, 1, 1)},
                pool_bwd_test_params_float {algorithm::pooling_max,
                        memory::format_tag::ndhwc, memory::format_tag::ndhwc,
                        EXPAND_SIZES_3D(1, 128, 28, 28, 28, 28, 28, 28, 2, 2, 2,
                                0, 0, 0, 1, 1, 1)},
                pool_bwd_test_params_float {algorithm::pooling_max,
                        memory::format_tag::ndhwc, memory::format_tag::ndhwc,
                        EXPAND_SIZES_3D(1, 256, 12, 12, 12, 12, 12, 12, 2, 2, 2,
                                0, 0, 0, 1, 1, 1)}));

CPU_INSTANTIATE_TEST_SUITE_P(TestPoolingBackwardMaxAlexNetNCHW,
        pooling_bwd_test_float,
        ::testing::Values(
                pool_bwd_test_params_float {algorithm::pooling_max,
                        memory::format_tag::nchw, memory::format_tag::nchw,
                        EXPAND_SIZES_2D(
                                2, 16, 55, 55, 27, 27, 3, 3, 0, 0, 2, 2)},
                pool_bwd_test_params_float {algorithm::pooling_max,
                        memory::format_tag::nchw, memory::format_tag::nchw,
                        EXPAND_SIZES_2D(
                                2, 16, 27, 27, 13, 13, 3, 3, 0, 0, 2, 2)},
                pool_bwd_test_params_float {algorithm::pooling_max,
                        memory::format_tag::nchw, memory::format_tag::nchw,
                        EXPAND_SIZES_2D(
                                2, 16, 13, 13, 6, 6, 3, 3, 0, 0, 2, 2)}));

CPU_INSTANTIATE_TEST_SUITE_P(TestPoolingBackwardMaxCIFAR10NCHW,
        pooling_bwd_test_float,
        ::testing::Values(
                pool_bwd_test_params_float {algorithm::pooling_max,
                        memory::format_tag::nchw, memory::format_tag::nchw,
                        EXPAND_SIZES_2D(
                                2, 32, 32, 32, 16, 16, 3, 3, 0, 0, 2, 2)},
                pool_bwd_test_params_float {algorithm::pooling_max,
                        memory::format_tag::nchw, memory::format_tag::nchw,
                        EXPAND_SIZES_2D(2, 32, 16, 16, 8, 8, 3, 3, 0, 0, 2, 2)},
                pool_bwd_test_params_float {algorithm::pooling_max,
                        memory::format_tag::nchw, memory::format_tag::nchw,
                        EXPAND_SIZES_2D(2, 64, 8, 8, 4, 4, 3, 3, 0, 0, 2, 2)}));

CPU_INSTANTIATE_TEST_SUITE_P(TestPoolingBackwardMax, pooling_bwd_test_float,
        ::testing::Values(
                pool_bwd_test_params_float {algorithm::pooling_max,
                        memory::format_tag::nchw, memory::format_tag::nchw,
                        EXPAND_SIZES_2D(1, 1, 2, 2, 1, 1, 2, 2, 0, 0, 1, 1)},
                pool_bwd_test_params_float {algorithm::pooling_max,
                        memory::format_tag::nchw, memory::format_tag::nchw,
                        EXPAND_SIZES_2D(2, 2, 2, 2, 1, 1, 2, 2, 0, 0, 1, 1)},
                pool_bwd_test_params_float {algorithm::pooling_max,
                        memory::format_tag::nchw, memory::format_tag::nchw,
                        EXPAND_SIZES_2D(2, 4, 4, 4, 4, 4, 3, 3, 1, 1, 1, 1)}));

CPU_INSTANTIATE_TEST_SUITE_P(TestPoolingBackwardMaxBlocked,
        pooling_bwd_test_float,
        ::testing::Values(

                pool_bwd_test_params_float {algorithm::pooling_max,
                        memory::format_tag::nChw8c, memory::format_tag::nChw8c,
                        EXPAND_SIZES_2D(1, 8, 3, 3, 1, 1, 3, 3, 0, 0, 1, 1)},
                pool_bwd_test_params_float {algorithm::pooling_max,
                        memory::format_tag::nChw8c, memory::format_tag::nChw8c,
                        EXPAND_SIZES_2D(2, 8, 4, 4, 2, 2, 3, 3, 0, 0, 1, 1)},
                pool_bwd_test_params_float {algorithm::pooling_max,
                        memory::format_tag::nChw8c, memory::format_tag::nChw8c,
                        EXPAND_SIZES_2D(2, 32, 4, 4, 2, 2, 3, 3, 0, 0, 1, 1)},
                pool_bwd_test_params_float {algorithm::pooling_max,
                        memory::format_tag::nChw8c, memory::format_tag::nChw8c,
                        EXPAND_SIZES_2D(
                                2, 32, 13, 13, 12, 12, 3, 3, 0, 0, 1, 1)},
                pool_bwd_test_params_float {algorithm::pooling_max,
                        memory::format_tag::nChw8c, memory::format_tag::nChw8c,
                        EXPAND_SIZES_2D(2, 32, 4, 4, 4, 4, 3, 3, 0, 0, 1, 1)},
                pool_bwd_test_params_float {algorithm::pooling_max,
                        memory::format_tag::nChw8c, memory::format_tag::nChw8c,
                        EXPAND_SIZES_2D(2, 32, 3, 3, 4, 4, 3, 3, 1, 1, 1, 1)},
                pool_bwd_test_params_float {algorithm::pooling_max,
                        memory::format_tag::nChw8c, memory::format_tag::nChw8c,
                        EXPAND_SIZES_2D(2, 32, 3, 3, 2, 2, 3, 3, 0, 0, 1, 1)},
                pool_bwd_test_params_float {algorithm::pooling_max,
                        memory::format_tag::nChw8c, memory::format_tag::nChw8c,
                        EXPAND_SIZES_2D(
                                122, 32, 32, 2, 32, 2, 3, 3, 1, 1, 1, 1)}));

CPU_INSTANTIATE_TEST_SUITE_P(TestPoolingBackwardAvgBlocked,
        pooling_bwd_test_float,
        ::testing::Values(
                pool_bwd_test_params_float {
                        algorithm::pooling_avg_include_padding,
                        memory::format_tag::nChw8c, memory::format_tag::nChw8c,
                        EXPAND_SIZES_2D(2, 8, 4, 4, 2, 2, 3, 3, 0, 0, 1, 1)},
                pool_bwd_test_params_float {
                        algorithm::pooling_avg_exclude_padding,
                        memory::format_tag::nChw8c, memory::format_tag::nChw8c,
                        EXPAND_SIZES_2D(2, 8, 4, 4, 2, 2, 3, 3, 0, 0, 1, 1)},
                pool_bwd_test_params_float {
                        algorithm::pooling_avg_include_padding,
                        memory::format_tag::nChw8c, memory::format_tag::nChw8c,
                        EXPAND_SIZES_2D(2, 32, 4, 4, 2, 2, 3, 3, 0, 0, 1, 1)},
                pool_bwd_test_params_float {
                        algorithm::pooling_avg_exclude_padding,
                        memory::format_tag::nChw8c, memory::format_tag::nChw8c,
                        EXPAND_SIZES_2D(2, 32, 4, 4, 2, 2, 3, 3, 0, 0, 1, 1)},
                pool_bwd_test_params_float {
                        algorithm::pooling_avg_include_padding,
                        memory::format_tag::nChw8c, memory::format_tag::nChw8c,
                        EXPAND_SIZES_2D(
                                2, 32, 13, 13, 11, 11, 3, 3, 0, 0, 1, 1)},
                pool_bwd_test_params_float {
                        algorithm::pooling_avg_exclude_padding,
                        memory::format_tag::nChw8c, memory::format_tag::nChw8c,
                        EXPAND_SIZES_2D(
                                2, 32, 13, 13, 11, 11, 3, 3, 0, 0, 1, 1)},
                pool_bwd_test_params_float {
                        algorithm::pooling_avg_include_padding,
                        memory::format_tag::nChw8c, memory::format_tag::nChw8c,
                        EXPAND_SIZES_2D(2, 32, 4, 4, 4, 4, 2, 2, 0, 0, 1, 1)},
                pool_bwd_test_params_float {
                        algorithm::pooling_avg_exclude_padding,
                        memory::format_tag::nChw8c, memory::format_tag::nChw8c,
                        EXPAND_SIZES_2D(2, 32, 4, 4, 4, 4, 2, 2, 0, 0, 1, 1)},
                pool_bwd_test_params_float {
                        algorithm::pooling_avg_include_padding,
                        memory::format_tag::nChw8c, memory::format_tag::nChw8c,
                        EXPAND_SIZES_2D(2, 32, 3, 3, 3, 3, 3, 3, 1, 1, 1, 1)},
                pool_bwd_test_params_float {
                        algorithm::pooling_avg_exclude_padding,
                        memory::format_tag::nChw8c, memory::format_tag::nChw8c,
                        EXPAND_SIZES_2D(2, 32, 3, 3, 3, 3, 3, 3, 1, 1, 1, 1)},
                pool_bwd_test_params_float {
                        algorithm::pooling_avg_include_padding,
                        memory::format_tag::nChw8c, memory::format_tag::nChw8c,
                        EXPAND_SIZES_2D(2, 32, 3, 3, 1, 1, 3, 3, 0, 0, 1, 1)},
                pool_bwd_test_params_float {
                        algorithm::pooling_avg_exclude_padding,
                        memory::format_tag::nChw8c, memory::format_tag::nChw8c,
                        EXPAND_SIZES_2D(2, 32, 3, 3, 1, 1, 3, 3, 0, 0, 1, 1)},
                pool_bwd_test_params_float {
                        algorithm::pooling_avg_include_padding,
                        memory::format_tag::nChw8c, memory::format_tag::nChw8c,
                        EXPAND_SIZES_2D(
                                122, 32, 32, 2, 32, 2, 3, 3, 1, 1, 1, 1)},
                pool_bwd_test_params_float {
                        algorithm::pooling_avg_exclude_padding,
                        memory::format_tag::nChw8c, memory::format_tag::nChw8c,
                        EXPAND_SIZES_2D(
                                122, 32, 32, 2, 32, 2, 3, 3, 1, 1, 1, 1)},
                pool_bwd_test_params_float {
                        algorithm::pooling_avg_include_padding,
                        memory::format_tag::nChw8c, memory::format_tag::nChw8c,
                        EXPAND_SIZES_2D(
                                122, 32, 32, 2, 32, 2, 3, 3, 0, 0, 1, 1)},
                pool_bwd_test_params_float {
                        algorithm::pooling_avg_exclude_padding,
                        memory::format_tag::nChw8c, memory::format_tag::nChw8c,
                        EXPAND_SIZES_2D(
                                122, 32, 32, 2, 32, 2, 3, 3, 0, 0, 1, 1)},
                pool_bwd_test_params_float {
                        algorithm::pooling_avg_include_padding,
                        memory::format_tag::nChw8c, memory::format_tag::nChw8c,
                        EXPAND_SIZES_2D(2, 32, 5, 5, 2, 2, 3, 3, 0, 0, 2, 2)},
                pool_bwd_test_params_float {
                        algorithm::pooling_avg_exclude_padding,
                        memory::format_tag::nChw8c, memory::format_tag::nChw8c,
                        EXPAND_SIZES_2D(2, 32, 5, 5, 2, 2, 3, 3, 0, 0, 2, 2)},
                pool_bwd_test_params_float {
                        algorithm::pooling_avg_include_padding,
                        memory::format_tag::nChw8c, memory::format_tag::nChw8c,
                        EXPAND_SIZES_2D(2, 8, 3, 2, 2, 2, 3, 3, 1, 1, 2, 1)},
                pool_bwd_test_params_float {
                        algorithm::pooling_avg_exclude_padding,
                        memory::format_tag::nChw8c, memory::format_tag::nChw8c,
                        EXPAND_SIZES_2D(2, 8, 3, 2, 2, 2, 3, 3, 1, 1, 2, 1)}

                ));

CPU_INSTANTIATE_TEST_SUITE_P(TestPoolingBackwardMaxBlocked16,
        pooling_bwd_test_float,
        ::testing::Values(

                pool_bwd_test_params_float {algorithm::pooling_max,
                        memory::format_tag::nChw16c,
                        memory::format_tag::nChw16c,
                        EXPAND_SIZES_2D(1, 16, 3, 3, 1, 1, 3, 3, 0, 0, 1, 1)},
                pool_bwd_test_params_float {algorithm::pooling_max,
                        memory::format_tag::nChw16c,
                        memory::format_tag::nChw16c,
                        EXPAND_SIZES_2D(2, 16, 4, 4, 2, 2, 3, 3, 0, 0, 1, 1)},
                pool_bwd_test_params_float {algorithm::pooling_max,
                        memory::format_tag::nChw16c,
                        memory::format_tag::nChw16c,
                        EXPAND_SIZES_2D(2, 32, 4, 4, 2, 2, 3, 3, 0, 0, 1, 1)},
                pool_bwd_test_params_float {algorithm::pooling_max,
                        memory::format_tag::nChw16c,
                        memory::format_tag::nChw16c,
                        EXPAND_SIZES_2D(
                                2, 32, 13, 13, 12, 12, 3, 3, 0, 0, 1, 1)},
                pool_bwd_test_params_float {algorithm::pooling_max,
                        memory::format_tag::nChw16c,
                        memory::format_tag::nChw16c,
                        EXPAND_SIZES_2D(2, 32, 4, 4, 4, 4, 3, 3, 0, 0, 1, 1)},
                pool_bwd_test_params_float {algorithm::pooling_max,
                        memory::format_tag::nChw16c,
                        memory::format_tag::nChw16c,
                        EXPAND_SIZES_2D(2, 32, 3, 3, 4, 4, 3, 3, 1, 1, 1, 1)},
                pool_bwd_test_params_float {algorithm::pooling_max,
                        memory::format_tag::nChw16c,
                        memory::format_tag::nChw16c,
                        EXPAND_SIZES_2D(2, 32, 3, 3, 2, 2, 3, 3, 0, 0, 1, 1)},
                pool_bwd_test_params_float {algorithm::pooling_max,
                        memory::format_tag::nChw16c,
                        memory::format_tag::nChw16c,
                        EXPAND_SIZES_2D(
                                122, 32, 32, 2, 32, 2, 3, 3, 1, 1, 1, 1)}));

CPU_INSTANTIATE_TEST_SUITE_P(TestPoolingBackwardAvgBlocked16,
        pooling_bwd_test_float,
        ::testing::Values(
                pool_bwd_test_params_float {
                        algorithm::pooling_avg_include_padding,
                        memory::format_tag::nChw16c,
                        memory::format_tag::nChw16c,
                        EXPAND_SIZES_2D(2, 16, 4, 4, 2, 2, 3, 3, 0, 0, 1, 1)},
                pool_bwd_test_params_float {
                        algorithm::pooling_avg_exclude_padding,
                        memory::format_tag::nChw16c,
                        memory::format_tag::nChw16c,
                        EXPAND_SIZES_2D(2, 16, 4, 4, 2, 2, 3, 3, 0, 0, 1, 1)},
                pool_bwd_test_params_float {
                        algorithm::pooling_avg_include_padding,
                        memory::format_tag::nChw16c,
                        memory::format_tag::nChw16c,
                        EXPAND_SIZES_2D(2, 32, 4, 4, 2, 2, 3, 3, 0, 0, 1, 1)},
                pool_bwd_test_params_float {
                        algorithm::pooling_avg_exclude_padding,
                        memory::format_tag::nChw16c,
                        memory::format_tag::nChw16c,
                        EXPAND_SIZES_2D(2, 32, 4, 4, 2, 2, 3, 3, 0, 0, 1, 1)},
                pool_bwd_test_params_float {
                        algorithm::pooling_avg_include_padding,
                        memory::format_tag::nChw16c,
                        memory::format_tag::nChw16c,
                        EXPAND_SIZES_2D(
                                2, 32, 13, 13, 11, 11, 3, 3, 0, 0, 1, 1)},
                pool_bwd_test_params_float {
                        algorithm::pooling_avg_exclude_padding,
                        memory::format_tag::nChw16c,
                        memory::format_tag::nChw16c,
                        EXPAND_SIZES_2D(
                                2, 32, 13, 13, 11, 11, 3, 3, 0, 0, 1, 1)},
                pool_bwd_test_params_float {
                        algorithm::pooling_avg_include_padding,
                        memory::format_tag::nChw16c,
                        memory::format_tag::nChw16c,
                        EXPAND_SIZES_2D(2, 32, 4, 4, 4, 4, 2, 2, 0, 0, 1, 1)},
                pool_bwd_test_params_float {
                        algorithm::pooling_avg_exclude_padding,
                        memory::format_tag::nChw16c,
                        memory::format_tag::nChw16c,
                        EXPAND_SIZES_2D(2, 32, 4, 4, 4, 4, 2, 2, 0, 0, 1, 1)},
                pool_bwd_test_params_float {
                        algorithm::pooling_avg_include_padding,
                        memory::format_tag::nChw16c,
                        memory::format_tag::nChw16c,
                        EXPAND_SIZES_2D(2, 32, 3, 3, 3, 3, 3, 3, 1, 1, 1, 1)},
                pool_bwd_test_params_float {
                        algorithm::pooling_avg_exclude_padding,
                        memory::format_tag::nChw16c,
                        memory::format_tag::nChw16c,
                        EXPAND_SIZES_2D(2, 32, 3, 3, 3, 3, 3, 3, 1, 1, 1, 1)},
                pool_bwd_test_params_float {
                        algorithm::pooling_avg_include_padding,
                        memory::format_tag::nChw16c,
                        memory::format_tag::nChw16c,
                        EXPAND_SIZES_2D(2, 32, 3, 3, 1, 1, 3, 3, 0, 0, 1, 1)},
                pool_bwd_test_params_float {
                        algorithm::pooling_avg_exclude_padding,
                        memory::format_tag::nChw16c,
                        memory::format_tag::nChw16c,
                        EXPAND_SIZES_2D(2, 32, 3, 3, 1, 1, 3, 3, 0, 0, 1, 1)},
                pool_bwd_test_params_float {
                        algorithm::pooling_avg_include_padding,
                        memory::format_tag::nChw16c,
                        memory::format_tag::nChw16c,
                        EXPAND_SIZES_2D(
                                122, 32, 32, 2, 32, 2, 3, 3, 1, 1, 1, 1)},
                pool_bwd_test_params_float {
                        algorithm::pooling_avg_exclude_padding,
                        memory::format_tag::nChw16c,
                        memory::format_tag::nChw16c,
                        EXPAND_SIZES_2D(
                                122, 32, 32, 2, 32, 2, 3, 3, 1, 1, 1, 1)},
                pool_bwd_test_params_float {
                        algorithm::pooling_avg_include_padding,
                        memory::format_tag::nChw16c,
                        memory::format_tag::nChw16c,
                        EXPAND_SIZES_2D(
                                122, 32, 32, 2, 32, 2, 3, 3, 0, 0, 1, 1)},
                pool_bwd_test_params_float {
                        algorithm::pooling_avg_exclude_padding,
                        memory::format_tag::nChw16c,
                        memory::format_tag::nChw16c,
                        EXPAND_SIZES_2D(
                                122, 32, 32, 2, 32, 2, 3, 3, 0, 0, 1, 1)},
                pool_bwd_test_params_float {
                        algorithm::pooling_avg_include_padding,
                        memory::format_tag::nChw16c,
                        memory::format_tag::nChw16c,
                        EXPAND_SIZES_2D(2, 32, 5, 5, 2, 2, 3, 3, 0, 0, 2, 2)},
                pool_bwd_test_params_float {
                        algorithm::pooling_avg_exclude_padding,
                        memory::format_tag::nChw16c,
                        memory::format_tag::nChw16c,
                        EXPAND_SIZES_2D(2, 32, 5, 5, 2, 2, 3, 3, 0, 0, 2, 2)},
                pool_bwd_test_params_float {
                        algorithm::pooling_avg_include_padding,
                        memory::format_tag::nChw16c,
                        memory::format_tag::nChw16c,
                        EXPAND_SIZES_2D(2, 16, 3, 2, 2, 2, 3, 3, 1, 1, 2, 1)},
                pool_bwd_test_params_float {
                        algorithm::pooling_avg_exclude_padding,
                        memory::format_tag::nChw16c,
                        memory::format_tag::nChw16c,
                        EXPAND_SIZES_2D(2, 16, 3, 2, 2, 2, 3, 3, 1, 1, 2, 1)}

                ));

CPU_INSTANTIATE_TEST_SUITE_P(TestPoolingBackwardMaxBlockedPerf,
        pooling_bwd_test_float,
        ::testing::Values(pool_bwd_test_params_float {algorithm::pooling_max,
                memory::format_tag::nChw8c, memory::format_tag::nChw8c,
                EXPAND_SIZES_2D(16, 64, 32, 32, 16, 16, 3, 3, 0, 0, 2, 2)}));

CPU_INSTANTIATE_TEST_SUITE_P(TestPoolingBackwardAvgBlockedPerf,
        pooling_bwd_test_float,
        ::testing::Values(
                pool_bwd_test_params_float {
                        algorithm::pooling_avg_include_padding,
                        memory::format_tag::nChw8c, memory::format_tag::nChw8c,
                        EXPAND_SIZES_2D(
                                16, 64, 32, 32, 16, 16, 3, 3, 0, 0, 2, 2)},
                pool_bwd_test_params_float {
                        algorithm::pooling_avg_exclude_padding,
                        memory::format_tag::nChw8c, memory::format_tag::nChw8c,
                        EXPAND_SIZES_2D(
                                16, 64, 32, 32, 16, 16, 3, 3, 0, 0, 2, 2)}));

CPU_INSTANTIATE_TEST_SUITE_P(TestPoolingBackwardMaxBlocked16Perf,
        pooling_bwd_test_float,
        ::testing::Values(pool_bwd_test_params_float {algorithm::pooling_max,
                memory::format_tag::nChw16c, memory::format_tag::nChw16c,
                EXPAND_SIZES_2D(16, 64, 32, 32, 16, 16, 3, 3, 0, 0, 2, 2)}));

CPU_INSTANTIATE_TEST_SUITE_P(TestPoolingBackwardAvgBlocked16Perf,
        pooling_bwd_test_float,
        ::testing::Values(
                pool_bwd_test_params_float {
                        algorithm::pooling_avg_include_padding,
                        memory::format_tag::nChw16c,
                        memory::format_tag::nChw16c,
                        EXPAND_SIZES_2D(
                                16, 64, 32, 32, 16, 16, 3, 3, 0, 0, 2, 2)},
                pool_bwd_test_params_float {
                        algorithm::pooling_avg_exclude_padding,
                        memory::format_tag::nChw16c,
                        memory::format_tag::nChw16c,
                        EXPAND_SIZES_2D(
                                16, 64, 32, 32, 16, 16, 3, 3, 0, 0, 2, 2)}));

CPU_INSTANTIATE_TEST_SUITE_P(TestPoolingBackwardAsymmPadding,
        pooling_bwd_test_float,
        ::testing::Values(
                pool_bwd_test_params_float {algorithm::pooling_max,
                        memory::format_tag::nChw8c, memory::format_tag::nChw8c,
                        EXPAND_SIZES_2D(1, 8, 3, 4, 1, 5, 3, 3, 0, 1, 1, 1)},
                pool_bwd_test_params_float {
                        algorithm::pooling_avg_include_padding,
                        memory::format_tag::nChw8c, memory::format_tag::nChw8c,
                        EXPAND_SIZES_2D(1, 8, 3, 4, 1, 5, 3, 3, 0, 1, 1, 1)},
                pool_bwd_test_params_float {
                        algorithm::pooling_avg_exclude_padding,
                        memory::format_tag::nChw8c, memory::format_tag::nChw8c,
                        EXPAND_SIZES_2D(1, 8, 3, 4, 1, 5, 3, 3, 0, 1, 1, 1)}

                ,
                pool_bwd_test_params_float {algorithm::pooling_max,
                        memory::format_tag::nChw8c, memory::format_tag::nChw8c,
                        EXPAND_SIZES_2D(1, 8, 3, 14, 1, 8, 3, 3, 0, 1, 1, 2)},
                pool_bwd_test_params_float {
                        algorithm::pooling_avg_include_padding,
                        memory::format_tag::nChw8c, memory::format_tag::nChw8c,
                        EXPAND_SIZES_2D(1, 8, 3, 14, 1, 8, 3, 3, 0, 1, 1, 2)},
                pool_bwd_test_params_float {
                        algorithm::pooling_avg_exclude_padding,
                        memory::format_tag::nChw8c, memory::format_tag::nChw8c,
                        EXPAND_SIZES_2D(1, 8, 3, 14, 1, 8, 3, 3, 0, 1, 1, 2)}

                ,
                pool_bwd_test_params_float {algorithm::pooling_max,
                        memory::format_tag::nChw8c, memory::format_tag::nChw8c,
                        EXPAND_SIZES_2D(
                                1, 96, 3, 100, 1, 51, 3, 3, 0, 1, 1, 2)},
                pool_bwd_test_params_float {
                        algorithm::pooling_avg_include_padding,
                        memory::format_tag::nChw8c, memory::format_tag::nChw8c,
                        EXPAND_SIZES_2D(
                                1, 96, 3, 100, 1, 51, 3, 3, 0, 1, 1, 2)},
                pool_bwd_test_params_float {
                        algorithm::pooling_avg_exclude_padding,
                        memory::format_tag::nChw8c, memory::format_tag::nChw8c,
                        EXPAND_SIZES_2D(1, 96, 3, 100, 1, 51, 3, 3, 0, 1, 1, 2)}

                ,
                pool_bwd_test_params_float {algorithm::pooling_max,
                        memory::format_tag::nChw8c, memory::format_tag::nChw8c,
                        EXPAND_SIZES_2D(
                                1, 96, 3, 102, 1, 52, 3, 3, 0, 1, 1, 2)},
                pool_bwd_test_params_float {
                        algorithm::pooling_avg_include_padding,
                        memory::format_tag::nChw8c, memory::format_tag::nChw8c,
                        EXPAND_SIZES_2D(
                                1, 96, 3, 102, 1, 52, 3, 3, 0, 1, 1, 2)},
                pool_bwd_test_params_float {
                        algorithm::pooling_avg_exclude_padding,
                        memory::format_tag::nChw8c, memory::format_tag::nChw8c,
                        EXPAND_SIZES_2D(1, 96, 3, 102, 1, 52, 3, 3, 0, 1, 1, 2)}

                ,
                pool_bwd_test_params_float {algorithm::pooling_max,
                        memory::format_tag::nChw8c, memory::format_tag::nChw8c,
                        EXPAND_SIZES_2D(
                                1, 96, 9, 103, 7, 52, 3, 3, 0, 1, 1, 2)},
                pool_bwd_test_params_float {
                        algorithm::pooling_avg_include_padding,
                        memory::format_tag::nChw8c, memory::format_tag::nChw8c,
                        EXPAND_SIZES_2D(
                                1, 96, 9, 103, 7, 52, 3, 3, 0, 1, 1, 2)},
                pool_bwd_test_params_float {
                        algorithm::pooling_avg_exclude_padding,
                        memory::format_tag::nChw8c, memory::format_tag::nChw8c,
                        EXPAND_SIZES_2D(1, 96, 9, 103, 7, 52, 3, 3, 0, 1, 1, 2)}

                ,
                pool_bwd_test_params_float {algorithm::pooling_max,
                        memory::format_tag::nChw8c, memory::format_tag::nChw8c,
                        EXPAND_SIZES_2D(
                                1, 96, 300, 500, 151, 251, 3, 3, 1, 1, 2, 2)},
                pool_bwd_test_params_float {
                        algorithm::pooling_avg_include_padding,
                        memory::format_tag::nChw8c, memory::format_tag::nChw8c,
                        EXPAND_SIZES_2D(
                                1, 96, 300, 500, 151, 251, 3, 3, 1, 1, 2, 2)},
                pool_bwd_test_params_float {
                        algorithm::pooling_avg_exclude_padding,
                        memory::format_tag::nChw8c, memory::format_tag::nChw8c,
                        EXPAND_SIZES_2D(
                                1, 96, 300, 500, 151, 251, 3, 3, 1, 1, 2, 2)}

                ));

GPU_INSTANTIATE_TEST_SUITE_P(TestPoolingSlipsToPadding, pooling_bwd_test_float,
        ::testing::Values(pool_bwd_test_params {algorithm::pooling_max,
                                  memory::format_tag::NChw16n16c,
                                  memory::format_tag::NChw16n16c,
                                  EXPAND_SIZES_2D(64, 64, 56, 56, 56, 56, 3, 3,
                                          1, 1, 1, 1)},
                pool_bwd_test_params {algorithm::pooling_avg_exclude_padding,
                        memory::format_tag::NChw16n16c,
                        memory::format_tag::NChw16n16c,
                        EXPAND_SIZES_2D(
                                64, 64, 56, 56, 56, 56, 3, 3, 1, 1, 1, 1)},
                pool_bwd_test_params {algorithm::pooling_avg_include_padding,
                        memory::format_tag::NChw16n16c,
                        memory::format_tag::NChw16n16c,
                        EXPAND_SIZES_2D(
                                64, 64, 56, 56, 56, 56, 3, 3, 1, 1, 1, 1)}));

GPU_INSTANTIATE_TEST_SUITE_P(TestPooling_ncdhw, pooling_bwd_test_float,
        ::testing::Values(
                pool_bwd_test_params_float {algorithm::pooling_max,
                        memory::format_tag::ncdhw, memory::format_tag::ncdhw,
                        EXPAND_SIZES_3D(5, 32, 14, 14, 14, 14, 14, 14, 3, 3, 3,
                                1, 1, 1, 1, 1, 1)},
                pool_bwd_test_params_float {
                        algorithm::pooling_avg_exclude_padding,
                        memory::format_tag::ncdhw, memory::format_tag::ncdhw,
                        EXPAND_SIZES_3D(5, 32, 14, 14, 14, 14, 14, 14, 3, 3, 3,
                                1, 1, 1, 1, 1, 1)},
                pool_bwd_test_params_float {
                        algorithm::pooling_avg_include_padding,
                        memory::format_tag::ncdhw, memory::format_tag::ncdhw,
                        EXPAND_SIZES_3D(5, 32, 14, 14, 14, 14, 14, 14, 3, 3, 3,
                                1, 1, 1, 1, 1, 1)},
                pool_bwd_test_params_float {algorithm::pooling_max,
                        memory::format_tag::NCdhw16n16c,
                        memory::format_tag::NCdhw16n16c,
                        EXPAND_SIZES_3D(32, 32, 14, 14, 14, 14, 14, 14, 3, 3, 3,
                                1, 1, 1, 1, 1, 1)},
                pool_bwd_test_params_float {
                        algorithm::pooling_avg_exclude_padding,
                        memory::format_tag::NCdhw16n16c,
                        memory::format_tag::NCdhw16n16c,
                        EXPAND_SIZES_3D(32, 32, 14, 14, 14, 14, 14, 14, 3, 3, 3,
                                1, 1, 1, 1, 1, 1)},
                pool_bwd_test_params_float {
                        algorithm::pooling_avg_include_padding,
                        memory::format_tag::NCdhw16n16c,
                        memory::format_tag::NCdhw16n16c,
                        EXPAND_SIZES_3D(32, 32, 14, 14, 14, 14, 14, 14, 3, 3, 3,
                                1, 1, 1, 1, 1, 1)},
                pool_bwd_test_params_float {algorithm::pooling_max,
                        memory::format_tag::nCdhw16c,
                        memory::format_tag::nCdhw16c,
                        EXPAND_SIZES_3D(3, 32, 14, 14, 14, 14, 14, 14, 3, 3, 3,
                                1, 1, 1, 1, 1, 1)},
                pool_bwd_test_params_float {
                        algorithm::pooling_avg_exclude_padding,
                        memory::format_tag::nCdhw16c,
                        memory::format_tag::nCdhw16c,
                        EXPAND_SIZES_3D(3, 32, 14, 14, 14, 14, 14, 14, 3, 3, 3,
                                1, 1, 1, 1, 1, 1)},
                pool_bwd_test_params_float {
                        algorithm::pooling_avg_include_padding,
                        memory::format_tag::nCdhw16c,
                        memory::format_tag::nCdhw16c,
                        EXPAND_SIZES_3D(3, 32, 14, 14, 14, 14, 14, 14, 3, 3, 3,
                                1, 1, 1, 1, 1, 1)}));

} // namespace dnnl<|MERGE_RESOLUTION|>--- conflicted
+++ resolved
@@ -250,11 +250,7 @@
         test_pool_bwd_desc_t pd = p.test_pd;
 
         eng = get_test_engine();
-<<<<<<< HEAD
-        strm = stream(eng);
-=======
         strm = make_stream(eng);
->>>>>>> eab9060c
         data_type = data_traits<data_t>::data_type;
         ASSERT_EQ(data_type, dnnl::memory::data_type::f32);
 
