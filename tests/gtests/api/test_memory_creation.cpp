/*******************************************************************************
* Copyright 2019 Intel Corporation
*
* Licensed under the Apache License, Version 2.0 (the "License");
* you may not use this file except in compliance with the License.
* You may obtain a copy of the License at
*
*     http://www.apache.org/licenses/LICENSE-2.0
*
* Unless required by applicable law or agreed to in writing, software
* distributed under the License is distributed on an "AS IS" BASIS,
* WITHOUT WARRANTIES OR CONDITIONS OF ANY KIND, either express or implied.
* See the License for the specific language governing permissions and
* limitations under the License.
*******************************************************************************/

#include <cstring>
#include <memory>
#include <tuple>

#include "dnnl_test_common.hpp"
#include "gtest/gtest.h"

#include "dnnl.hpp"

namespace dnnl {

typedef float data_t;

struct params_t {
    memory::dims dims;
    memory::format_tag fmt_tag;
    dnnl_status_t expected_status;
};

using params_w_engine_t = std::tuple<dnnl::engine::kind, params_t>;

class memory_creation_test
    : public ::testing::TestWithParam<params_w_engine_t> {
protected:
    virtual void SetUp() override {
        params_w_engine_t pwe
                = ::testing::TestWithParam<decltype(pwe)>::GetParam();

        auto engine_kind = std::get<0>(pwe);
        if (dnnl::engine::get_count(engine_kind) == 0) return;

        eng = dnnl::engine(engine_kind, 0);
        p = std::get<1>(pwe);
    }

    void Test() {
        dnnl::memory::desc md(p.dims, memory::data_type::f32, p.fmt_tag);
        dnnl::memory::dim phys_size = md.get_size() / sizeof(data_t);

        // mem0
        // Initially spoiled by putting non-zero values in padded area.
        // The test will manually fix it later.
        dnnl::memory mem0(md, eng);

        // `runtime`-aware buffer for future mem1
        dnnl::memory mem1_placeholder(md, eng);

        // Map-unmap section
        {
            // Put non-zeros even to the padded area
            auto mem0_ptr = map_memory<data_t>(mem0);
            fill_data<data_t>(phys_size, mem0_ptr);

            // mem1_placeholder = copy(mem0)
            auto mem1_ph_ptr = map_memory<data_t>(mem1_placeholder);
            for (dnnl::memory::dim i = 0; i < phys_size; ++i)
                mem1_ph_ptr[i] = mem0_ptr[i];
        }

        // mem1
        // A `corrected` version of mem0 (i.e. padded area should be filled with
        // zeros) and with a buffer taken from mem1_placeholder.
        dnnl::memory mem1(md, eng, mem1_placeholder.get_data_handle());

        check_zero_tail<data_t>(0, mem1); // Check, if mem1 is indeed corrected
        check_zero_tail<data_t>(1, mem0); // Manually correct mem0

        // Map-unmap section
        {
            auto mem0_ptr = map_memory<data_t>(mem0);
            auto mem1_ptr = map_memory<data_t>(mem1);

            // Check if mem0 == mem1
            for (dnnl::memory::dim i = 0; i < phys_size; ++i)
                ASSERT_EQ(mem0_ptr[i], mem1_ptr[i]) << i;
        }
    }

    dnnl::engine eng;
    params_t p;
};

TEST_P(memory_creation_test, TestsMemoryCreation) {
    SKIP_IF(eng.get(true) == nullptr, "Engine is not supported");
    catch_expected_failures([=]() { Test(); },
            p.expected_status != dnnl_success, p.expected_status);
}

namespace {
auto all_engine_kinds
        = ::testing::Values(dnnl::engine::kind::cpu, dnnl::engine::kind::gpu);

using fmt = dnnl::memory::format_tag;

auto cases_expect_to_fail = ::testing::Values(
        params_t {{2, 2, -1, 1}, fmt::nchw, dnnl_invalid_arguments},
        params_t {{1, 2, 3, 4}, fmt::any, dnnl_invalid_arguments});

auto cases_zero_dim = ::testing::Values(params_t {{2, 0, 1, 1}, fmt::nChw16c},
        params_t {{0, 1, 0, 1}, fmt::nhwc}, params_t {{2, 1, 0, 1}, fmt::nchw});

auto cases_generic = ::testing::Values(params_t {{2, 15, 3, 2}, fmt::nChw16c},
        params_t {{2, 15, 3, 2, 4}, fmt::nCdhw8c},
        params_t {{2, 9, 3}, fmt::OIw8o4i},
        params_t {{2, 9, 3, 2}, fmt::OIhw8o4i},
        params_t {{2, 9, 3, 2}, fmt::OIhw8o8i},
        params_t {{2, 9, 3, 2}, fmt::OIhw8i16o2i},
        params_t {{2, 9, 3, 2}, fmt::OIhw8o16i2o},
        params_t {{2, 9, 3, 2}, fmt::OIhw16o16i},
        params_t {{2, 9, 3, 2}, fmt::OIhw16i16o},
        params_t {{2, 9, 3, 2}, fmt::OIhw4i16o4i},
        params_t {{2, 9, 3, 2}, fmt::OIhw2i8o4i},
<<<<<<< HEAD
        params_t {{2, 9, 3, 2, 4}, fmt::OIdhw8o4i},
        params_t {{2, 17, 9, 2}, fmt::gOIw8o4i},
=======
        params_t {{3, 18, 9, 3, 2, 3}, fmt::gOIdhw4i16o4i},
        params_t {{2, 18, 8, 4, 2, 3}, fmt::gOIdhw2i8o4i},
        params_t {{1, 2, 9, 3, 3, 2}, fmt::gOIdhw4o4i},
>>>>>>> ed1cf723
        params_t {{2, 9, 4, 3, 2}, fmt::gOihw16o},
        params_t {{2, 17, 9, 3, 2}, fmt::gOIhw8o4i},
        params_t {{1, 2, 9, 3, 2}, fmt::gOIhw8o8i},
        params_t {{1, 2, 9, 3, 2}, fmt::gOIhw4o4i},
        params_t {{1, 2, 9, 3, 2}, fmt::gOIhw8i8o},
        params_t {{2, 17, 9, 3, 2}, fmt::gOIhw4i16o4i},
        params_t {{2, 17, 9, 3, 2}, fmt::gOIhw2i8o4i},
        params_t {{2, 17, 9, 3, 2, 4}, fmt::gOIdhw8o4i},
        params_t {{15, 16, 16, 3, 3}, fmt::Goihw8g},
        params_t {{2, 9, 3}, fmt::OIw2i8o4i},
        params_t {{2, 17, 9, 3}, fmt::gOIw2i8o4i},
        params_t {{15, 16, 16, 3}, fmt::Goiw8g});
} // namespace

INSTANTIATE_TEST_SUITE_P(TestMemoryCreationEF, memory_creation_test,
        ::testing::Combine(all_engine_kinds, cases_expect_to_fail));

INSTANTIATE_TEST_SUITE_P(TestMemoryCreationZeroDim, memory_creation_test,
        ::testing::Combine(all_engine_kinds, cases_zero_dim));

INSTANTIATE_TEST_SUITE_P(TestMemoryCreationOK, memory_creation_test,
        ::testing::Combine(all_engine_kinds, cases_generic));

class c_api_memory_test : public ::testing::Test {
    virtual void SetUp() {}
};

TEST_F(c_api_memory_test, TestZeroPadBoom) {
    dnnl_memory_desc_t md;
    memset(&md, 0xcc, sizeof(md));

    md.ndims = 2;
    md.data_type = dnnl_f32;
    md.offset0 = 0;
    md.dims[0] = 1;
    md.dims[1] = 1001;
    md.padded_dims[0] = 1;
    md.padded_dims[1] = 1008;
    md.padded_offsets[0] = 0;
    md.padded_offsets[1] = 0;

    md.extra.flags = dnnl_memory_extra_flag_none;

    md.format_kind = dnnl_blocked;
    md.format_desc.blocking.inner_nblks = 1;
    md.format_desc.blocking.inner_blks[0] = 16;
    md.format_desc.blocking.inner_idxs[0] = 1;
    md.format_desc.blocking.strides[0] = 1008;
    md.format_desc.blocking.strides[1] = 16;

    dnnl_engine_t e;
    ASSERT_TRUE(dnnl_success == dnnl_engine_create(&e, dnnl_cpu, 0));

    dnnl_memory_t m;
    ASSERT_TRUE(
            dnnl_success == dnnl_memory_create(&m, &md, e, DNNL_MEMORY_NONE));

    void *p = malloc(dnnl_memory_desc_get_size(&md));
    ASSERT_TRUE(p != NULL);
    ASSERT_TRUE(dnnl_success == dnnl_memory_set_data_handle(m, p)); // Boom

    ASSERT_TRUE(dnnl_success == dnnl_memory_destroy(m));
    free(p);

    ASSERT_TRUE(dnnl_success == dnnl_engine_destroy(e));
}

} // namespace dnnl<|MERGE_RESOLUTION|>--- conflicted
+++ resolved
@@ -126,14 +126,11 @@
         params_t {{2, 9, 3, 2}, fmt::OIhw16i16o},
         params_t {{2, 9, 3, 2}, fmt::OIhw4i16o4i},
         params_t {{2, 9, 3, 2}, fmt::OIhw2i8o4i},
-<<<<<<< HEAD
         params_t {{2, 9, 3, 2, 4}, fmt::OIdhw8o4i},
         params_t {{2, 17, 9, 2}, fmt::gOIw8o4i},
-=======
         params_t {{3, 18, 9, 3, 2, 3}, fmt::gOIdhw4i16o4i},
         params_t {{2, 18, 8, 4, 2, 3}, fmt::gOIdhw2i8o4i},
         params_t {{1, 2, 9, 3, 3, 2}, fmt::gOIdhw4o4i},
->>>>>>> ed1cf723
         params_t {{2, 9, 4, 3, 2}, fmt::gOihw16o},
         params_t {{2, 17, 9, 3, 2}, fmt::gOIhw8o4i},
         params_t {{1, 2, 9, 3, 2}, fmt::gOIhw8o8i},
