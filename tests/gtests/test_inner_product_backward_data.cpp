/*******************************************************************************
* Copyright 2016-2018 Intel Corporation
*
* Licensed under the Apache License, Version 2.0 (the "License");
* you may not use this file except in compliance with the License.
* You may obtain a copy of the License at
*
*     http://www.apache.org/licenses/LICENSE-2.0
*
* Unless required by applicable law or agreed to in writing, software
* distributed under the License is distributed on an "AS IS" BASIS,
* WITHOUT WARRANTIES OR CONDITIONS OF ANY KIND, either express or implied.
* See the License for the specific language governing permissions and
* limitations under the License.
*******************************************************************************/

#include "mkldnn_test_common.hpp"
#include "gtest/gtest.h"

#include "mkldnn.hpp"

namespace mkldnn {

struct test_inner_product_descr_t {
    memory::dim mb;
    memory::dim ic;
    memory::dim oc;
    memory::dim kd, kh, kw;
};

template <typename data_t>
void compute_ref_inner_product_bwd_data(int ndims,
    const test_inner_product_descr_t &ipd, const memory &diff_dst,
    const memory &weights, const memory &diff_src)
{
    auto diff_dst_data = map_memory<data_t>(diff_dst);
    auto weights_data = map_memory<data_t>(weights);
    auto diff_src_data = map_memory<data_t>(diff_src);

    const memory::desc diff_dst_d = diff_dst.get_desc();
    const memory::desc weights_d = weights.get_desc();
    const memory::desc diff_src_d = diff_src.get_desc();
    const mkldnn::impl::memory_desc_wrapper diff_dst_mdw(diff_dst_d.data);
    const mkldnn::impl::memory_desc_wrapper weights_mdw(weights_d.data);
    const mkldnn::impl::memory_desc_wrapper diff_src_mdw(diff_src_d.data);

    bool has_spatial = ipd.kh > 1 || ipd.kw > 1;
    if (ndims == 5) has_spatial = has_spatial || ipd.kd > 1;
    auto padded_ic = diff_src_d.data.padded_dims[1];

    mkldnn::impl::parallel_nd(ipd.mb, ipd.ic, [&](memory::dim n, memory::dim ic) {
        if (has_spatial) {
            for (memory::dim kd = 0; kd < ipd.kd; ++kd)
            for (memory::dim kh = 0; kh < ipd.kh; ++kh)
            for (memory::dim kw = 0; kw < ipd.kw; ++kw) {
                memory::dim dsidx = n * padded_ic * ipd.kd * ipd.kh * ipd.kw
                    + ic * ipd.kd * ipd.kh * ipd.kw
                    + kd * ipd.kh * ipd.kw + kh * ipd.kw + kw;
                data_t *ds = &diff_src_data[diff_src_mdw.off_l(dsidx, true)];
                    *ds = data_t(0);
                for (memory::dim oc = 0; oc < ipd.oc; ++oc) {
                    memory::dim ddidx = n * ipd.oc + oc;
                    memory::dim widx = oc * padded_ic * ipd.kd * ipd.kh * ipd.kw
                        + ic * ipd.kd * ipd.kh * ipd.kw
                        + kd * ipd.kh * ipd.kw + kh * ipd.kw + kw;
                        *ds += diff_dst_data[diff_dst_mdw.off_l(ddidx, true)]
                            * weights_data[weights_mdw.off_l(widx, true)];
                }
            }
        } else {
            memory::dim dsidx = n * ipd.ic + ic;
            data_t *ds = &diff_src_data[diff_src_mdw.off_l(dsidx, true)];
            *ds = data_t(0);
            for (memory::dim oc = 0; oc < ipd.oc; ++oc) {
                memory::dim ddidx = n * ipd.oc + oc;
                memory::dim widx = oc * ipd.ic + ic;
                *ds += diff_dst_data[diff_dst_mdw.off_l(ddidx, true)]
                    * weights_data[weights_mdw.off_l(widx, true)];
            }
        }
    });
}

struct inprod_test_params {
    memory::format_tag diff_src_format;
    memory::format_tag weights_format;
    memory::format_tag diff_dst_format;
    int ndims;
    test_inner_product_descr_t test_ipd;
    bool expect_to_fail;
    mkldnn_status_t expected_status;
};

template <typename data_t>
class inner_product_test_bwd_data : public ::testing::TestWithParam<inprod_test_params> {
protected:
    virtual void SetUp() {
        auto p = ::testing::TestWithParam<inprod_test_params>::GetParam();
        catch_expected_failures([=](){Test();}, p.expect_to_fail,
                    p.expected_status);
    }

    void Test() {

        auto p = ::testing::TestWithParam<inprod_test_params>::GetParam();
        test_inner_product_descr_t ipd = p.test_ipd;
        bool has_spatial = ipd.kh > 1 || ipd.kw > 1;
        if (p.ndims == 5) has_spatial = has_spatial || ipd.kd > 1;

        auto eng = engine(get_test_engine_kind(), 0);
        auto strm = stream(eng);
        memory::data_type data_type = data_traits<data_t>::data_type;
        ASSERT_EQ(data_type, mkldnn::memory::data_type::f32);

        auto ip_diff_src_desc = has_spatial ? p.ndims == 5
            ? create_md({ ipd.mb, ipd.ic, ipd.kd, ipd.kh, ipd.kw },
                    data_type, p.diff_src_format)
            : create_md({ ipd.mb, ipd.ic, ipd.kh, ipd.kw }, data_type,
                    p.diff_src_format) :
                create_md({ ipd.mb, ipd.ic }, data_type, p.diff_src_format);
        auto ip_weights_desc = has_spatial ? p.ndims == 5
            ? create_md({ ipd.oc, ipd.ic, ipd.kd, ipd.kh, ipd.kw },
                    data_type, p.weights_format)
            : create_md({ ipd.oc, ipd.ic, ipd.kh, ipd.kw }, data_type,
                    p.weights_format) :
                create_md({ ipd.oc, ipd.ic }, data_type, p.weights_format);
        auto ip_diff_dst_desc =
            create_md({ ipd.mb, ipd.oc }, data_type,p.diff_dst_format);

        // Create inner product forward (hint for backward)
        auto ip_fwd_desc = inner_product_forward::desc(prop_kind::forward,
                ip_diff_src_desc, ip_weights_desc, ip_diff_dst_desc);
        auto ip_fwd_pdesc = inner_product_forward::primitive_desc
            (ip_fwd_desc, eng);

        // Create inner product backward
        auto ip_desc = inner_product_backward_data::desc(ip_diff_src_desc,
                ip_weights_desc, ip_diff_dst_desc);

        auto ip_primitive_desc = inner_product_backward_data::primitive_desc(
                ip_desc, eng, ip_fwd_pdesc);

        memory ip_diff_src(ip_primitive_desc.diff_src_desc(), eng);
        memory ip_weights(ip_primitive_desc.weights_desc(), eng);
        memory ip_diff_dst(ip_primitive_desc.diff_dst_desc(), eng);
        memory diff_src_ref(ip_primitive_desc.diff_src_desc(), eng);

        fill_data<data_t>(
                ip_diff_dst.get_desc().get_size() / sizeof(data_t),
                ip_diff_dst);
        fill_data<data_t>(
                ip_weights.get_desc().get_size() / sizeof(data_t),
                ip_weights);

        check_zero_tail<data_t>(1, ip_diff_dst);
        check_zero_tail<data_t>(1, ip_weights);

        inner_product_backward_data(ip_primitive_desc).execute(strm, {
<<<<<<< HEAD
                {MKLDNN_ARG_DIFF_DST, *ip_diff_dst},
                {MKLDNN_ARG_WEIGHTS, *ip_weights},
                {MKLDNN_ARG_DIFF_SRC, *ip_diff_src}});
        strm.wait();

        compute_ref_inner_product_bwd_data<data_t>(p.ndims == 5, ipd, *ip_diff_dst,
                *ip_weights, *diff_src_ref);
        check_zero_tail<data_t>(1,*diff_src_ref);
        compare_data<data_t>(*diff_src_ref, *ip_diff_src);
        check_zero_tail<data_t>(0,*ip_diff_src);
=======
                {MKLDNN_ARG_DIFF_DST, ip_diff_dst},
                {MKLDNN_ARG_WEIGHTS, ip_weights},
                {MKLDNN_ARG_DIFF_SRC, ip_diff_src}});
        strm.wait();

        compute_ref_inner_product_bwd_data<data_t>(p.ndims == 5, ipd,
                ip_diff_dst, ip_weights, diff_src_ref);
        check_zero_tail<data_t>(1, diff_src_ref);
        compare_data<data_t>(diff_src_ref, ip_diff_src);
        check_zero_tail<data_t>(0, ip_diff_src);
>>>>>>> dfc819e8
    }
};

using inner_product_test_float = inner_product_test_bwd_data<float>;
using inprod_test_params_float = inprod_test_params;

#define EXPAND_SIZES_3D(...) 5, { __VA_ARGS__ }
#define EXPAND_SIZES_2D(mb,ic,oc,kh,kw) \
    4, { mb,ic,oc,1,kh,kw }

TEST_P(inner_product_test_float, TestsInnerProduct)
{
}

CPU_INSTANTIATE_TEST_SUITE_P(
        TestInnerProductBackwardZeroDim, inner_product_test_float,
        ::testing::Values(
                inprod_test_params_float{
                        memory::format_tag::any, memory::format_tag::any,
                        memory::format_tag::any,
                        EXPAND_SIZES_2D( 0, 32, 48, 6, 6 )}));

CPU_INSTANTIATE_TEST_SUITE_P(
        TestInnerProductBackwardDataEF, inner_product_test_float,
        ::testing::Values(
                inprod_test_params_float{
                        memory::format_tag::any, memory::format_tag::any,
                        memory::format_tag::any,
                        EXPAND_SIZES_2D( 2, 0, 48, 6, 6 ),
                        true, mkldnn_invalid_arguments},
                inprod_test_params_float{
                        memory::format_tag::any, memory::format_tag::any,
                        memory::format_tag::any,
                        EXPAND_SIZES_2D( -1, 32, 48, 6, 6 ),
                        true, mkldnn_invalid_arguments},
                inprod_test_params_float{
                        memory::format_tag::any, memory::format_tag::any,
                        memory::format_tag::any,
                        EXPAND_SIZES_2D( 2, -1, 48, 6, 6 ),
                        true, mkldnn_invalid_arguments}));

CPU_INSTANTIATE_TEST_SUITE_P(
        TestInnerProductBackwardData_nCdhw8c, inner_product_test_float,
        ::testing::Values(
                inprod_test_params_float{
                        memory::format_tag::nCdhw8c, memory::format_tag::aBcde8b,
                        memory::format_tag::nc,
                        EXPAND_SIZES_3D( 2, 9, 4, 2, 2, 2) },
                inprod_test_params_float{
                        memory::format_tag::nCdhw8c, memory::format_tag::aBcde8b,
                        memory::format_tag::nc,
                        EXPAND_SIZES_3D( 2, 17, 16, 2, 2, 2) },
                inprod_test_params_float{
                        memory::format_tag::nCdhw8c, memory::format_tag::aBcde8b,
                        memory::format_tag::nc,
                        EXPAND_SIZES_3D( 2, 29, 7, 2, 2, 2) }));

CPU_INSTANTIATE_TEST_SUITE_P(
        TestInnerProductBackwardData_nCdhw16c, inner_product_test_float,
        ::testing::Values(
                inprod_test_params_float{
                        memory::format_tag::nCdhw16c, memory::format_tag::aBcde16b,
                        memory::format_tag::nc,
                        EXPAND_SIZES_3D( 2, 9, 4, 2, 2, 2) },
                inprod_test_params_float{
                        memory::format_tag::nCdhw16c, memory::format_tag::aBcde16b,
                        memory::format_tag::nc,
                        EXPAND_SIZES_3D( 2, 17, 16, 2, 2, 2) },
                inprod_test_params_float{
                        memory::format_tag::nCdhw16c, memory::format_tag::aBcde16b,
                        memory::format_tag::nc,
                        EXPAND_SIZES_3D( 2, 29, 7, 2, 2, 2) }));

CPU_INSTANTIATE_TEST_SUITE_P(
        TestInnerProductBackwardData_padded, inner_product_test_float,
        ::testing::Values(
                inprod_test_params_float{
                        memory::format_tag::nChw16c, memory::format_tag::aBcd16b,
                        memory::format_tag::nc,
                        EXPAND_SIZES_2D( 2, 9, 4, 2, 2 ) },
                inprod_test_params_float{
                        memory::format_tag::nChw16c, memory::format_tag::aBcd16b,
                        memory::format_tag::nc,
                        EXPAND_SIZES_2D( 2, 17, 16, 2, 2 ) },
                inprod_test_params_float{
                        memory::format_tag::nChw16c, memory::format_tag::aBcd16b,
                        memory::format_tag::nc,
                        EXPAND_SIZES_2D( 2, 29, 7, 2, 2 ) },
                inprod_test_params_float{
                        memory::format_tag::nChw8c, memory::format_tag::aBcd8b,
                        memory::format_tag::nc,
                        EXPAND_SIZES_2D( 2, 5, 4, 2, 2 ) },
                inprod_test_params_float{
                        memory::format_tag::nChw8c, memory::format_tag::aBcd8b,
                        memory::format_tag::nc,
                        EXPAND_SIZES_2D( 2, 14, 16, 2, 2 ) },
                inprod_test_params_float{
                        memory::format_tag::nChw8c, memory::format_tag::aBcd8b,
                        memory::format_tag::nc,
                        EXPAND_SIZES_2D( 2, 33, 7, 2, 2 ) }));

CPU_INSTANTIATE_TEST_SUITE_P(
        TestInnerProductBackwardData, inner_product_test_float,
        ::testing::Values(
                inprod_test_params_float{
                        memory::format_tag::any, memory::format_tag::any,
                        memory::format_tag::any,
                        EXPAND_SIZES_2D( 2, 32, 48, 6, 6 ) },
                inprod_test_params_float{
                        memory::format_tag::any, memory::format_tag::any,
                        memory::format_tag::any,
                        EXPAND_SIZES_2D( 2, 1024, 48, 2, 2 ) },
                inprod_test_params_float{
                        memory::format_tag::nhwc, memory::format_tag::hwio,
                        memory::format_tag::nc,
                        EXPAND_SIZES_2D( 2, 32, 48, 6, 6 ) },
                inprod_test_params_float{
                        memory::format_tag::nhwc, memory::format_tag::oihw,
                        memory::format_tag::nc,
                        EXPAND_SIZES_2D( 2, 32, 48, 6, 6 ) },
                inprod_test_params_float{
                        memory::format_tag::nchw, memory::format_tag::oihw,
                        memory::format_tag::nc,
                        EXPAND_SIZES_2D( 2, 32, 48, 6, 6 ) },
                inprod_test_params_float{
                        memory::format_tag::nChw8c, memory::format_tag::aBcd8b,
                        memory::format_tag::nc,
                        EXPAND_SIZES_2D( 2, 32, 48, 6, 6 ) },
                inprod_test_params_float{
                        memory::format_tag::nChw16c, memory::format_tag::aBcd16b,
                        memory::format_tag::nc,
                        EXPAND_SIZES_2D( 2, 32, 48, 6, 6 ) },
                inprod_test_params_float{
                        memory::format_tag::nc, memory::format_tag::oi,
                        memory::format_tag::nc,
                        EXPAND_SIZES_2D( 2, 32, 1152, 1, 1 ) },
                inprod_test_params_float{
                        memory::format_tag::nc, memory::format_tag::oi,
                        memory::format_tag::nc,
                        EXPAND_SIZES_2D( 2, 2, 4, 1, 1 ) },
                inprod_test_params_float{
                        memory::format_tag::nc, memory::format_tag::io,
                        memory::format_tag::nc,
                        EXPAND_SIZES_2D( 2, 8, 16, 1, 1 ) }));

CPU_INSTANTIATE_TEST_SUITE_P(
        TestInnerProductBackwardData3D, inner_product_test_float,
        ::testing::Values(
                inprod_test_params_float{
                        memory::format_tag::any, memory::format_tag::any,
                        memory::format_tag::any,
                        EXPAND_SIZES_3D( 2, 32, 48, 6, 6, 6 ) },
                inprod_test_params_float{
                        memory::format_tag::any, memory::format_tag::any,
                        memory::format_tag::any,
                        EXPAND_SIZES_3D( 2, 1024, 48, 2, 2, 2 ) },
                inprod_test_params_float{
                        memory::format_tag::ncdhw, memory::format_tag::oidhw,
                        memory::format_tag::nc,
                        EXPAND_SIZES_3D( 2, 32, 48, 6, 6, 6 ) },
                inprod_test_params_float{
                        memory::format_tag::ndhwc, memory::format_tag::dhwio,
                        memory::format_tag::nc,
                        EXPAND_SIZES_3D( 2, 16, 48, 3, 3, 3 ) }));

GPU_INSTANTIATE_TEST_SUITE_P(TestInnerProductBackwardData_padded,
        inner_product_test_float,
        ::testing::Values(
                inprod_test_params_float{
                        memory::format_tag::nChw16c, memory::format_tag::aBcd16b,
                        memory::format_tag::nc, EXPAND_SIZES_2D(2, 9, 4, 2, 2) },
                inprod_test_params_float{
                        memory::format_tag::nChw16c, memory::format_tag::aBcd16b,
                        memory::format_tag::nc, EXPAND_SIZES_2D(2, 17, 16, 2, 2) },
                inprod_test_params_float{
                        memory::format_tag::nChw16c, memory::format_tag::aBcd16b,
                        memory::format_tag::nc, EXPAND_SIZES_2D(2, 29, 7, 2, 2) },
                inprod_test_params_float{
                        memory::format_tag::nChw8c, memory::format_tag::aBcd8b,
                        memory::format_tag::nc, EXPAND_SIZES_2D(2, 5, 4, 2, 2) },
                inprod_test_params_float{
                        memory::format_tag::nChw8c, memory::format_tag::aBcd8b,
                        memory::format_tag::nc, EXPAND_SIZES_2D(2, 14, 16, 2, 2) },
                inprod_test_params_float{
                        memory::format_tag::nChw8c, memory::format_tag::aBcd8b,
                        memory::format_tag::nc, EXPAND_SIZES_2D(2, 33, 7, 2, 2) }));

}<|MERGE_RESOLUTION|>--- conflicted
+++ resolved
@@ -156,18 +156,6 @@
         check_zero_tail<data_t>(1, ip_weights);
 
         inner_product_backward_data(ip_primitive_desc).execute(strm, {
-<<<<<<< HEAD
-                {MKLDNN_ARG_DIFF_DST, *ip_diff_dst},
-                {MKLDNN_ARG_WEIGHTS, *ip_weights},
-                {MKLDNN_ARG_DIFF_SRC, *ip_diff_src}});
-        strm.wait();
-
-        compute_ref_inner_product_bwd_data<data_t>(p.ndims == 5, ipd, *ip_diff_dst,
-                *ip_weights, *diff_src_ref);
-        check_zero_tail<data_t>(1,*diff_src_ref);
-        compare_data<data_t>(*diff_src_ref, *ip_diff_src);
-        check_zero_tail<data_t>(0,*ip_diff_src);
-=======
                 {MKLDNN_ARG_DIFF_DST, ip_diff_dst},
                 {MKLDNN_ARG_WEIGHTS, ip_weights},
                 {MKLDNN_ARG_DIFF_SRC, ip_diff_src}});
@@ -178,7 +166,6 @@
         check_zero_tail<data_t>(1, diff_src_ref);
         compare_data<data_t>(diff_src_ref, ip_diff_src);
         check_zero_tail<data_t>(0, ip_diff_src);
->>>>>>> dfc819e8
     }
 };
 
