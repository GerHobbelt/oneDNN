/*******************************************************************************
* Copyright 2017-2020 Intel Corporation
*
* Licensed under the Apache License, Version 2.0 (the "License");
* you may not use this file except in compliance with the License.
* You may obtain a copy of the License at
*
*     http://www.apache.org/licenses/LICENSE-2.0
*
* Unless required by applicable law or agreed to in writing, software
* distributed under the License is distributed on an "AS IS" BASIS,
* WITHOUT WARRANTIES OR CONDITIONS OF ANY KIND, either express or implied.
* See the License for the specific language governing permissions and
* limitations under the License.
*******************************************************************************/

#include <assert.h>
#include <limits.h>
#include <stdint.h>

#include <fstream>
#include <functional>
#include <string>
#include <utility>
#include <vector>

#ifdef __linux__
#include <string>
#include <unistd.h>
#endif

#include "mkldnn.h"

#include "common.hpp"

// BENCHDNN_MEMORY_CHECK macro enables guarding mechanism for memory allocation:
// memory block is allocated on a page boundary and the page after the block is
// protected to catch possible invalid accesses.
//
// Note that the macro affects the correctness mode only.
#ifdef __unix__
#define BENCHDNN_MEMORY_CHECK
#endif

#ifdef BENCHDNN_MEMORY_CHECK
#include <stdlib.h>
#include <unistd.h>
#include <sys/mman.h>
#endif

const char *bench_mode2str(bench_mode_t mode) {
    const char *modes[] = {"MODE_UNDEF", "CORR", "PERF", "CORR+PERF", "LIST"};
    assert((int)mode < sizeof(modes) / sizeof(*modes));
    return modes[(int)mode];
}

bench_mode_t str2bench_mode(const char *str) {
    bench_mode_t mode = MODE_UNDEF;
    if (strchr(str, 'c') || strchr(str, 'C'))
        mode = (bench_mode_t)((int)mode | (int)CORR);
    if (strchr(str, 'p') || strchr(str, 'P'))
        mode = (bench_mode_t)((int)mode | (int)PERF);
    if (strchr(str, 'l') || strchr(str, 'L')) {
        // list mode is exclusive
        assert(mode == MODE_UNDEF);
        mode = (bench_mode_t)((int)mode | (int)LIST);
    }
    if (mode == MODE_UNDEF)
        []() {
            SAFE(FAIL, CRIT);
            return 0;
        }();
    return mode;
}

/* perf */
#include <chrono>

static inline double ms_now() {
    auto timePointTmp
            = std::chrono::high_resolution_clock::now().time_since_epoch();
    return std::chrono::duration<double, std::milli>(timePointTmp).count();
}

#if !defined(BENCHDNN_USE_RDPMC) || defined(_WIN32)
unsigned long long ticks_now() {
    return (unsigned long long)0;
}
#else
unsigned long long ticks_now() {
    unsigned eax, edx, ecx;

    ecx = (1 << 30) + 1;
    __asm__ volatile("rdpmc" : "=a"(eax), "=d"(edx) : "c"(ecx));

    return (unsigned long long)eax | (unsigned long long)edx << 32;
}
#endif

void benchdnn_timer_t::reset() {
    times_ = 0;
    for (int i = 0; i < n_modes; ++i)
        ticks_[i] = 0;
    ticks_start_ = 0;
    for (int i = 0; i < n_modes; ++i)
        ms_[i] = 0;
    ms_start_ = 0;

    start();
}

void benchdnn_timer_t::start() {
    ticks_start_ = ticks_now();
    ms_start_ = ms_now();
}

void benchdnn_timer_t::stop(int add_times) {
    if (add_times == 0) return;

    long long d_ticks = ticks_now() - ticks_start_; /* FIXME: overflow? */
    double d_ms = ms_now() - ms_start_;

    ticks_start_ += d_ticks;
    ms_start_ += d_ms;

    ms_[benchdnn_timer_t::avg] += d_ms;
    ticks_[benchdnn_timer_t::avg] += d_ticks;

    d_ticks /= add_times;
    d_ms /= add_times;

    ms_[benchdnn_timer_t::min]
            = times_ ? MIN2(ms_[benchdnn_timer_t::min], d_ms) : d_ms;
    ms_[benchdnn_timer_t::max]
            = times_ ? MAX2(ms_[benchdnn_timer_t::max], d_ms) : d_ms;

    ticks_[benchdnn_timer_t::min]
            = times_ ? MIN2(ticks_[benchdnn_timer_t::min], d_ticks) : d_ticks;
    ticks_[benchdnn_timer_t::max]
            = times_ ? MAX2(ticks_[benchdnn_timer_t::max], d_ticks) : d_ticks;

    times_ += add_times;
}

benchdnn_timer_t &benchdnn_timer_t::operator=(const benchdnn_timer_t &rhs) {
    if (this == &rhs) return *this;
    times_ = rhs.times_;
    for (int i = 0; i < n_modes; ++i)
        ticks_[i] = rhs.ticks_[i];
    ticks_start_ = rhs.ticks_start_;
    for (int i = 0; i < n_modes; ++i)
        ms_[i] = rhs.ms_[i];
    ms_start_ = rhs.ms_start_;
    return *this;
}

/* result structure */
const char *state2str(res_state_t state, bool allow_unimpl) {
    if (state == UNIMPLEMENTED && !allow_unimpl) return "UNIMPLEMENTED_FAILED";
    if (state == UNTESTED) return "UNTESTED_FAILED"; // for easier fail search

#define CASE(x) \
    if (state == x) return STRINGIFY(x)
    CASE(PASSED);
    CASE(SKIPPED);
    CASE(MISTRUSTED);
    CASE(UNIMPLEMENTED);
    CASE(FAILED);
    CASE(LISTED);
#undef CASE
    assert(!"unknown res state");
    return "STATE_UNDEF";
}

void parse_result(res_t &res, bool &want_perf_report, bool allow_unimpl,
        int status, const char *pstr) {
    auto &bs = benchdnn_stat;
    const char *state = state2str(res.state, allow_unimpl);

    switch (res.state) {
        case UNTESTED:
            if (!(bench_mode & CORR)) {
                want_perf_report = true;
                break;
            }
        case FAILED:
            assert(status == FAIL);
            bs.failed++;
            BENCHDNN_PRINT(0, "%d:%s (errors:%lu total:%lu) __REPRO: %s\n",
                    bs.tests, state, (unsigned long)res.errors,
                    (unsigned long)res.total, pstr);
            break;
        case SKIPPED:
            assert(status == OK);
            BENCHDNN_PRINT(0, "%d:%s __REPRO: %s\n", bs.tests, state, pstr);
            bs.skipped++;
            break;
        case UNIMPLEMENTED:
            assert(status == OK);
            BENCHDNN_PRINT(0, "%d:%s __REPRO: %s\n", bs.tests, state, pstr);
            bs.unimplemented++;
            bs.failed += !allow_unimpl;
            break;
        case MISTRUSTED:
            assert(status == OK);
            bs.mistrusted++;
            BENCHDNN_PRINT(0, "%d:%s __REPRO: %s\n", bs.tests, state, pstr);
            // bs.failed++; /* temporal workaround for some tests */
            break;
        case PASSED:
            assert(status == OK);
            BENCHDNN_PRINT(0, "%d:%s __REPRO: %s\n", bs.tests, state, pstr);
            want_perf_report = true;
            bs.passed++;
            break;
        case LISTED:
            assert(status == OK);
            BENCHDNN_PRINT(0, "%d:%s __REPRO: %s\n", bs.tests, state, pstr);
            want_perf_report = false;
            bs.listed++;
            break;
        default:
            assert(!"unknown state");
            {
                []() {
                    SAFE(FAIL, CRIT);
                    return 0;
                }();
            }
    }

    if (bench_mode & PERF) {
        using bt = benchdnn_timer_t;
        for (int mode = 0; mode < (int)bt::n_modes; ++mode)
            bs.ms[mode] += res.timer.ms((bt::mode_t)mode);
    }

#ifdef __linux__
    // XXX: work around for memory leak in SYCL
    // Exit when memory consumption is high
    {
        size_t page_size_bytes = sysconf(_SC_PAGE_SIZE);

        size_t vm_pages;
        size_t resident_pages;
        std::ifstream in_statm("/proc/self/statm");
        in_statm >> vm_pages >> resident_pages;
        size_t vm = page_size_bytes * vm_pages;

        size_t total_kb;
        std::ifstream in_meminfo("/proc/meminfo");
        std::string dummy;
        in_meminfo >> dummy >> total_kb >> dummy;
        in_meminfo >> dummy >> dummy >> dummy;
        in_meminfo >> dummy >> dummy;

        size_t total = 1024 * total_kb;
        double mb = 1 << 20;

        if (vm * 1.0 / total > 0.8) {
            printf("MEMORY CONSUMPTION IS HIGH: %f MB / %f MB. "
                   "EXITING..........................\n",
                    vm / mb, total / mb);
            exit(!!benchdnn_stat.failed);
        }
    }
#endif
}

/* misc */

#ifdef BENCHDNN_MEMORY_CHECK
static void *zmalloc_protect(size_t size) {
    const size_t page_sz = getpagesize();

    const size_t block_sz = size + 2 * sizeof(void *);
    const size_t total_sz = div_up(block_sz, page_sz) * page_sz + page_sz;

    void *mem_ptr;
    int rc = ::posix_memalign(&mem_ptr, page_sz, total_sz);
    if (rc != 0) return nullptr;

    uint8_t *ptr_start = (uint8_t *)mem_ptr;
    uint8_t *ptr = ptr_start + total_sz - page_sz - size;

    // Aligned on a page boundary
    void *ptr_protect = ptr + size;

    // Layout of the allocated region:
    // ptr_start   <- start of the allocated region
    // ptr[-16]    <- stores start address: ptr_start
    // ptr[-8]     <- stores protected address: ptr_protect
    // ptr         <- pointer to be returned from the function
    // ptr_protect <- pointer to the block to protect

    // Protect one page right after the block of size bytes
    int err = mprotect(ptr_protect, page_sz, PROT_NONE);
    if (err != 0) {
        ::free(ptr_start);
        return nullptr;
    }

    // Save pointers for zfree_protect
    ((void **)ptr)[-2] = ptr_start;
    ((void **)ptr)[-1] = ptr_protect;

    return ptr;
}

static void zfree_protect(void *ptr) {
    const size_t page_sz = getpagesize();

    // Restore read-write access for the protected region
    void *ptr_protect = ((void **)ptr)[-1];
    mprotect(ptr_protect, page_sz, PROT_READ | PROT_WRITE);

    // Deallocate the whole region
    void *ptr_start = ((void **)ptr)[-2];
    ::free(ptr_start);
}
#endif

void *zmalloc(size_t size, size_t align) {
#ifdef BENCHDNN_MEMORY_CHECK
    if (bench_mode & CORR) { return zmalloc_protect(size); }
#endif

    void *ptr;
#ifdef _WIN32
    ptr = _aligned_malloc(size, align);
    int rc = ((ptr) ? 0 : errno);
#else
    // posix_memalign requires alignment to be
    // a power of 2 and a multiple of sizeof(void *)
    if (align < sizeof(void *)) align = sizeof(void *);
    assert(((align & (align - 1)) == 0) && "align must be a power of 2");

    // TODO. Heuristics: Increasing the size to alignment increases
    // the stability of performance results.
    if ((bench_mode & PERF) && (size < align)) size = align;
    int rc = ::posix_memalign(&ptr, align, size);
#endif /* _WIN32 */
    return rc == 0 ? ptr : 0;
}

void zfree(void *ptr) {
#ifdef BENCHDNN_MEMORY_CHECK
    if (bench_mode & CORR) {
        zfree_protect(ptr);
        return;
    }
#endif

#ifdef _WIN32
    _aligned_free(ptr);
#else
    return ::free(ptr);
#endif /* _WIN32 */
}

bool str2bool(const char *str) {
    return !strcasecmp("true", str) || !strcasecmp("1", str);
}

const char *bool2str(bool value) {
    return value ? "true" : "false";
}

#ifdef _WIN32
/* NOTE: this should be supported on linux as well, but currently
 * having issues for ICC170 and Clang*/
#include <regex>

bool match_regex(const char *str, const char *pattern) {
    std::regex re(pattern);
    return std::regex_search(str, re);
}
#else
#include <regex.h>
#include <sys/types.h>

bool match_regex(const char *str, const char *pattern) {
    static regex_t regex;
    static const char *prev_pattern = NULL;
    if (pattern != prev_pattern) {
        if (prev_pattern) regfree(&regex);

        if (regcomp(&regex, pattern, 0)) {
            fprintf(stderr, "could not create regex\n");
            return true;
        }

        prev_pattern = pattern;
    }

    return !regexec(&regex, str, 0, NULL, 0);
}
#endif /* _WIN32 */

<<<<<<< HEAD
bool maybe_skip(const char *impl_str) {
    if (skip_impl.empty()) return false;

    const std::string impl(impl_str);
=======
bool maybe_skip(const std::string &impl_str) {
    if (skip_impl.empty()) return false;

>>>>>>> e2cf4939
    size_t start_pos = 0, end_pos = 0;
    if (skip_impl[0] == '"' || skip_impl[0] == '\'') start_pos++;

    do {
        const size_t delim_pos = skip_impl.find_first_of(':', start_pos);
        // rows below to identify quotes at the end and deal with them
        end_pos = MIN2(skip_impl.size(), delim_pos);
        size_t len = end_pos - start_pos;
        if (skip_impl[end_pos - 1] == '"' || skip_impl[end_pos - 1] == '\'')
            len--;
        std::string sub_skip_impl = skip_impl.substr(start_pos, len);
        // even incomplete match leads to skipping
        if (!sub_skip_impl.empty()
<<<<<<< HEAD
                && impl.find(sub_skip_impl) != std::string::npos)
=======
                && impl_str.find(sub_skip_impl) != std::string::npos)
>>>>>>> e2cf4939
            return true;
        start_pos = end_pos + 1;
    } while (end_pos < skip_impl.size());

    return false;
}

#if defined(_WIN32) && !defined(__GNUC__)
#include <windows.h>
#define PATH_MAX MAX_PATH
static char *dirname(char *path) {
    char drive[_MAX_DRIVE];
    char dir[_MAX_DIR];
    SAFE_V(_splitpath_s(path, drive, sizeof(drive), dir, sizeof(dir), NULL, 0,
                   NULL, 0) == 0
                    ? OK
                    : FAIL);
    path[0] = '\0';
    SAFE_V(strncat_s(path, PATH_MAX, drive, _MAX_DRIVE) == 0 ? OK : FAIL);
    SAFE_V(strncat_s(path, PATH_MAX, dir, _MAX_DIR) == 0 ? OK : FAIL);
    if (path[0] == '\0') {
        path[0] = '.';
        path[1] = '\0';
    }
    return path;
}

int readlink(const char *path, char *buf, size_t buf_max) {
    (void)path;
    // NULL means take the path of myself
    return GetModuleFileName(NULL, buf, (DWORD)buf_max);
}
#else
#include <libgen.h>
#include <unistd.h>
#endif /* _WIN32 */

std::string locate_batch_file(const std::string &fname) {
    SAFE_V(fname.length() < PATH_MAX ? OK : FAIL);

    const int max_paths = 4;

    static int n_paths = 0;
    static std::string search_paths[max_paths];

    std::string fdir;
    {
        std::string fname_copy = fname;
        fname_copy.resize(PATH_MAX);
        char *c_fdir = dirname(&fname_copy[0]);
        fdir = std::string(c_fdir);
    }

    bool dir_found = false;
    for (int n = 0; n_paths < max_paths && n < n_paths; ++n)
        if (search_paths[n].find(fdir) == 0) {
            dir_found = true;
            break;
        }
    if (!dir_found) {
        SAFE_V(n_paths < max_paths ? OK : FAIL);
        search_paths[n_paths++] = std::move(fdir);
    }

    std::ifstream ifs(fname);
    if (ifs.is_open()) return fname;

    for (int n = 0; n < n_paths; ++n) {
        const std::string fullname = search_paths[n] + "/" + fname;
        ifs.open(fullname);
        if (ifs.is_open()) {
            BENCHDNN_PRINT(50, "batch file used: %s\n", fullname.c_str());
            return fullname;
        }
    }

    // Search in default inputs directory
    // Takes dirname(executable)/inputs/file_name on Linux
    // Takes dirname(executable)/../inputs/file_name on Windows
    fdir.resize(PATH_MAX);
    int length = readlink("/proc/self/exe", &fdir[0], PATH_MAX);
    if (length) {
        std::string s_fdir = std::string(dirname(&fdir[0]));
        for (int i_try = 0; i_try < 2; ++i_try) {
            fdir = s_fdir + std::string("/inputs/") + std::string(driver_name);
            if (i_try == 1) { // Windows has different folder structure
                fdir = s_fdir + std::string("/../inputs/")
                        + std::string(driver_name);
            }
            const std::string fullname = fdir + "/" + fname;
            ifs.open(fullname);
            if (ifs.is_open()) {
                search_paths[n_paths++] = std::move(fdir);
                BENCHDNN_PRINT(50, "batch file used: %s\n", fullname.c_str());
                return fullname;
            }
        }
    }

    fprintf(stderr, "cannot open file %s\n", fname.c_str());
    return fname;
}

int batch(const char *fname, bench_f bench) {
    std::ifstream ifs(locate_batch_file(std::string(fname)));
    SAFE_V(ifs.is_open() ? OK : FAIL);

    std::vector<std::string> opts;
    std::string str;
    while (ifs >> str) {
        if (str.length() > 0 && str[0] == '#') {
            std::getline(ifs, str); /* stop reading till eol */
            continue;
        }
        opts.push_back(std::move(str));
    }

    std::vector<char *> c_opts;
    for (const auto &opt : opts)
        c_opts.push_back(const_cast<char *>(opt.c_str()));

    return bench(static_cast<int>(c_opts.size()), c_opts.data());
}

int flip_coin(ptrdiff_t seed, float probability) {
    const ptrdiff_t big_prime = 1000003;
    const ptrdiff_t prime = 753737;
    seed *= prime;
    return (seed % big_prime) < (probability * big_prime);
}

int64_t div_up(const int64_t a, const int64_t b) {
    SAFE_V(b != 0 ? OK : FAIL);
    return (a + b - 1) / b;
}

int64_t next_pow2(int64_t a) {
    assert(a > 0 && a <= ((int64_t)1 << 62));
    if (a > 1) a--;
    while (a & (a - 1))
        a &= (a - 1);
    return a << 1;
}

#if defined(__x86_64__) || defined(_M_X64)
#include <immintrin.h>
#include <xmmintrin.h>

int mxcsr_round(float f) {
    return _mm_cvtss_si32(_mm_load_ss(&f));
}
void init_fp_mode() {
    // We set ftz to avoid denormals in perf measurements
    _MM_SET_FLUSH_ZERO_MODE(_MM_FLUSH_ZERO_ON);
}
#else
int mxcsr_round(float f) {
    return (int)nearbyintf(f);
}
void init_fp_mode() {}
#endif

void array_set(char *arr, size_t size) {
    for (size_t i = 0; i < size; ++i)
        arr[i] = 0;
}

void gemm(const char *layout, const char *transa, const char *transb, int64_t m,
        int64_t n, int64_t k, const float alpha, const float *a,
        const int64_t lda, const float *b, const int64_t ldb, const float beta,
        float *c, const int64_t ldc) {
    if (*layout == 'C') {
        dnnl_sgemm(
                *transa, *transb, m, n, k, alpha, a, lda, b, ldb, beta, c, ldc);
    } else {
        dnnl_sgemm(
                *transb, *transa, n, m, k, alpha, b, ldb, a, lda, beta, c, ldc);
    }
}

int sanitize_desc(int &ndims, std::vector<std::reference_wrapper<int64_t>> d,
        std::vector<std::reference_wrapper<int64_t>> h,
        std::vector<std::reference_wrapper<int64_t>> w,
        const std::vector<int64_t> &def_values, bool must_have_spatial) {
    size_t N = d.size();
    assert(h.size() == N && w.size() == N && def_values.size() == N);

    ndims = 5;

    // check output spatial values
    const bool no_d = d[0].get() == 0;
    const bool no_h = h[0].get() == 0;
    const bool no_w = w[0].get() == 0;

    if (no_d) ndims--;
    if (no_d && no_h) ndims--;
    if (no_d && no_h && no_w) ndims--;
    if (must_have_spatial && ndims <= 2) return FAIL;

    if (ndims == 5) {
        if (no_h && no_w) {
            // User specified values for the d dimension but not values for h
            // and w dimensions. Propagate d values to h and w dimensions.
            for (size_t n = 0; n < N; ++n)
                w[n].get() = h[n].get() = d[n].get();
        } else if (!no_h && !no_w) {
            // User specified them all, good to go.
        } else {
            // Problem is not cubic and one of h or w dimension is missing.
            return FAIL;
        }
    } else if (ndims == 4 && no_w) {
        // User specified values for the h dimension but not values for the w
        // dimension. Propagate h values to the w dimension.
        for (size_t n = 0; n < N; ++n)
            w[n].get() = h[n].get();
    }

    for (size_t n = 0; n < N; ++n) {
        if (ndims < 5) d[n].get() = def_values[n];
        if (ndims < 4) h[n].get() = def_values[n];
        if (ndims < 3) w[n].get() = def_values[n];
    }

    return OK;
}

void print_dhw(bool &print_d, bool &print_h, bool &print_w, int ndims,
        const std::vector<int64_t> &d, const std::vector<int64_t> &h,
        const std::vector<int64_t> &w) {
    size_t N = d.size();
    assert(h.size() == N && w.size() == N);

    bool square_shape = true, cubic_shape = true;
    for (size_t n = 0; n < N; ++n) {
        square_shape = square_shape && h[n] == w[n];
        cubic_shape = cubic_shape && d[n] == h[n] && h[n] == w[n];
    }

    print_d = ndims == 5;
    print_h = ndims == 4 || (ndims == 5 && (!cubic_shape || canonical));
    print_w = ndims == 3 || (ndims == 5 && (!cubic_shape || canonical))
            || (ndims == 4 && (!square_shape || canonical));
}<|MERGE_RESOLUTION|>--- conflicted
+++ resolved
@@ -397,16 +397,9 @@
 }
 #endif /* _WIN32 */
 
-<<<<<<< HEAD
-bool maybe_skip(const char *impl_str) {
-    if (skip_impl.empty()) return false;
-
-    const std::string impl(impl_str);
-=======
 bool maybe_skip(const std::string &impl_str) {
     if (skip_impl.empty()) return false;
 
->>>>>>> e2cf4939
     size_t start_pos = 0, end_pos = 0;
     if (skip_impl[0] == '"' || skip_impl[0] == '\'') start_pos++;
 
@@ -420,11 +413,7 @@
         std::string sub_skip_impl = skip_impl.substr(start_pos, len);
         // even incomplete match leads to skipping
         if (!sub_skip_impl.empty()
-<<<<<<< HEAD
-                && impl.find(sub_skip_impl) != std::string::npos)
-=======
                 && impl_str.find(sub_skip_impl) != std::string::npos)
->>>>>>> e2cf4939
             return true;
         start_pos = end_pos + 1;
     } while (end_pos < skip_impl.size());
