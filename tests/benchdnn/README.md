--- conflicted
+++ resolved
@@ -31,80 +31,10 @@
 * [softmax](doc/driver_softmax.md)
 * [sum](doc/driver_sum.md)
 
-<<<<<<< HEAD
-## License
-**benchdnn** is licensed under
-[Apache License Version 2.0](http://www.apache.org/licenses/LICENSE-2.0).
-
-## Harness Usage
-``` sh
-    ./benchdnn --DRIVER
-               [--engine=ENGINE_KIND] \
-               [--mode=MODE] \
-               [--reset] \
-               [--max-ms-per-prb=INT] \
-               [--fix-times-per-prb=INT] \
-               [-vINT|--verbose=INT] \
-               [--fast-ref-gpu=BOOL] \
-               [--skip-impl=SKIP_IMPL] \
-               [--canonical=BOOL] \
-               [--mem-check=BOOL] \
-               [--scratchpad=SMODE] \
-               [--perf-template=PERF_TEMPLATE] \
-               [--batch=FILE] \
-               [DRIVER-OPTS] \
-               PROBLEM-DESCRIPTION
-```
-
-where:
-
- - `--DRIVER` -- is either `binary`, `bnorm`, `concat`, `conv`, `deconv`,
-            `eltwise`, `ip`, `lnorm`, `lrn`, `matmul`, `pool`, `reorder`,
-            `resampling`, `rnn`, `shuffle`, `softmax`, or `sum`.
- - `--engine=ENGINE_KIND` -- specifies the engine kind to use for the benchmark.
-            Can be `cpu` [default] or `gpu`.
- - `--mode=MODE` -- string that contains flags for benchmark mode.
-            `C`, `c` for correctness [default], `P`, `p` for performance, `L`,
-            `l` to list all tests without running them.
- - `--reset` -- reset all the parameters set previously to the default.
- - `--max-ms-per-prb=INT` -- time spent per problem in milliseconds.
-            Available range [1e2, 60e3]. Default is `3e3`.
- - `--fix-times-per-prb=INT` -- number of iterations run per problem, must be
-            non-negative. Default is `0` (not applied, time criterion is used).
- - `-vINT, --verbose=INT` -- verbose level; use for printing additional
-            information. Default is `0`.
- - `--fast-ref-gpu=true|false` -- allow using CPU primitives as the reference
-            for GPU testing to reduce testing time. Default is `true`.
- - `--skip-impl="str1[:str2]..."` -- skip a specific implementation
-            (see dnnl_query_impl_info_str), default `""`.
- - `--canonical=true|false` -- If `true`, print all problem and descriptor
-            settings with default values. Default is `false`.
- - `--mem-check=true|false` -- When `true` (the default) a driver checks if
-            problem memory requirement fits a device RAM capability. When
-            verbose level with value `2` or higher is specified, driver gives a
-            correspondent message if problem was skipped by RAM fit criteria.
- - `--scratchpad=SMODE` -- specifies the scratchpad mode to use in oneDNN.
-            `SMODE` can be `library` [default] or `user`.
- - `--perf-template={def [default], csv, CUSTOM_TEMPLATE}` -- A template to
-            provide the output for a performance run. Refer to
-            [performance report](doc/knobs_perf_report.md) for details.
- - `--batch=file` -- use options from the given file, can handle any options,
-            including `DRIVER-OPTS` and `PROBLEM-DESCRIPTION`.
- - `DRIVER-OPTS` -- each driver has a customized list of options. Refer to
-            the corresponding driver_DRIVER.md for detailed information.
- - `PROBLEM-DESCRIPTION` -- each driver requires a specific problem format.
-            Refer to the corresponding driver_DRIVER.md for detailed
-            information.
-
-Returns `0` on success (all tests passed) or non-zero in case of any error.
-
-## Common Glossary
-=======
 Refer to [`COMMON-OPTIONS`](doc/knobs_common.md) for details on options
 supported across all the drivers. Refer to each driver's documentation for
 `DRIVER-OPTIONS` and `PROBLEM-DESCRIPTION` definitions, which vary from driver
 to driver.
->>>>>>> 6478ab6b
 
 See also [general information](doc/benchdnn_general_info.md) about
 **benchdnn**.
