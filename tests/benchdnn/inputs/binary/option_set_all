--- conflicted
+++ resolved
@@ -24,22 +24,11 @@
 
 --stag=aBx16b:aBx16b       4x16x5x7:4x16x5x7
                            8x15x5x8:8x15x1x1
-<<<<<<< HEAD
-                           8x16x8x16:8x16x1x16
-                           8x16x8x16:8x1x1x16
-                           8x15x5x7:1x1x1x1
-                           8x15x5x8:8x15x1x1
-                           8x16x5x7:1x1x1x1
-                           8x16x7:8x16x1
-                           8x16x12:8x16x1
-                           8x16x14:8x16x1
-=======
                            8x15x5x7:1
                            8x16x5x7:1
                            8x16x7:8x16
                            8x16x12:8x16
                            8x16x14:8x16
->>>>>>> 1d031601
 
 --stag=aBx8b:aBx8b         4x16x5x7:4x16x5x7
                            8x15x5x7:1x15x1x1
