--reset

--tag=ncw,nCw16c,NCw16n16c
--dir=FWD_D,BWD_DW --flags=SR,GS,S --attr=                --batch=bnorm_1d
--dir=FWD_D        --flags=GS,S    --attr=post_ops='relu' --batch=bnorm_1d
--dir=BWD_D        --flags=        --attr=                --batch=bnorm_1d

--tag=ncdhw,nCdhw16c,NCdhw16n16c
--dir=FWD_D,BWD_DW --flags=SR,GS,S --attr=                --batch=bnorm_3d

--tag=nchw,nChw16c
--dir=FWD_D,BWD_DW --flags=SR,GS,S --attr=                --batch=bnorm_topo_small
--dir=FWD_D        --flags=GS,S    --attr=post_ops='relu' --batch=bnorm_topo_small
--dir=BWD_D        --flags=        --attr=                --batch=bnorm_topo_small

--mb=2
--dt=f16,s8
--dir=FWD_I        --flags=GS      --attr=                --batch=bnorm_topo_small
--dir=FWD_I        --flags=GS      --attr=post_ops='relu' --batch=bnorm_topo_small

--reset

--mb=48
--tag=NChw16n16c
--dir=FWD_D,BWD_DW --flags=SR,GS,S --attr=                --batch=bnorm_topo_small
--dir=FWD_D        --flags=GS,S    --attr=post_ops='relu' --batch=bnorm_topo_small
--dir=BWD_D        --flags=        --attr=                --batch=bnorm_topo_small

<<<<<<< HEAD
--dt=f16,s8
=======
--dt=f16,bf16
>>>>>>> 4a253978
--dir=FWD_I        --flags=GS      --attr=                --batch=bnorm_topo_small
--dir=FWD_I        --flags=GS      --attr=post_ops='relu' --batch=bnorm_topo_small<|MERGE_RESOLUTION|>--- conflicted
+++ resolved
@@ -26,10 +26,6 @@
 --dir=FWD_D        --flags=GS,S    --attr=post_ops='relu' --batch=bnorm_topo_small
 --dir=BWD_D        --flags=        --attr=                --batch=bnorm_topo_small
 
-<<<<<<< HEAD
---dt=f16,s8
-=======
---dt=f16,bf16
->>>>>>> 4a253978
+--dt=f16,s8,bf16
 --dir=FWD_I        --flags=GS      --attr=                --batch=bnorm_topo_small
 --dir=FWD_I        --flags=GS      --attr=post_ops='relu' --batch=bnorm_topo_small