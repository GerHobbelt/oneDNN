--- conflicted
+++ resolved
@@ -7,14 +7,10 @@
                 'add:f32:per_oc;sum:0.25:relu:0.5'
 --mb=2 --batch=set_gpu
 --mb=0 --batch=shapes_0d_gpu
-<<<<<<< HEAD
---attr-oscale=common:2.25 --attr-post-ops='sum:0.5;add:f32;add:u8:per_dim_01;linear:-0.5:0.5:0.5;mul:f32:per_dim_0;add:s8:per_oc;add:f32:per_dim_01;square'
-=======
 
 --attr-oscale=common:2.25
 --attr-post-ops='sum:0.5','add:u8','linear:-0.5:0.5:0.5', \
                 'add:f32:per_oc;abs;sum:0.5'
->>>>>>> e85a4326
 --batch=shapes_1d
 
 # f32
