--- conflicted
+++ resolved
@@ -41,61 +41,12 @@
 
 --stag=abx,xba
 --dtag=abx,xba
-2x64x3x3
+
 
 # simple nChw{8,16}c impl
 --stag=aBx4b,aBx8b --dtag=aBx16b 2x71x16x16 2x72x16x16 2x73x16x16
 --stag=aBx16b      --dtag=aBx8b  2x71x16x16 2x72x16x16 2x73x16x16
 
-<<<<<<< HEAD
-
-# s8, f32, bf16 -> s8 w/ compensations
-
---reset
---alg=bootstrap
---sdt=f32,s8,bf16
---ddt=s8
-
---stag=abx,xba --dtag=ABx4b16a4b,ABx4b32a4b,ABx4b64a4b
---oflag=,conv_s8s8
-80x24
-80x24x3
-80x24x3x5
-80x24x4x2x3
-
---stag=oiw,wio --dtag=wio,OIw4i16o4i,OIw2i8o4i,OIw4o4i,Owi16o,OwI16o4i,OIw16i16o4i
-32x32x3
---oflag=conv_s8s8,conv_zp_comp,conv_s8s8:conv_zp_comp 32x32x3
-
---stag=oihw,hwio --dtag=hwio,OIhw4i16o4i,OIhw2i8o4i,OIhw4o4i,Owhi16o,OhwI16o4i,OIhw16i16o4i
-32x32x3x3
---oflag=conv_s8s8,conv_zp_comp,conv_s8s8:conv_zp_comp 32x32x3x3
-
---stag=wigo,goiw --oflag=gconv_s8s8,gconv_zp_comp,gconv_s8s8:gconv_zp_comp
---dtag=wigo 2x32x32x3
---dtag=gOIw4i16o4i 2x32x32x3
---dtag=gOIw4o4i 2x36x36x3
---dtag=gOIw2i8o4i 2x40x40x3
---dtag=Goiw16g,Goiw8g,Goiw4g 64x1x1x3
---dtag=gOwi16o,gOwI16o4i,gOIw16i16o4i 2x32x32x3
-
---stag=hwigo --oflag=gconv_s8s8
---stag=dhwio,oidhw --dtag=dhwio,OIdhw4i16o4i,OIdhw2i8o4i,OIdhw4o4i
---oflag=conv_s8s8,conv_zp_comp,conv_s8s8:conv_zp_comp  32x32x3x3x3
-
---stag=hwigo,goihw --oflag=gconv_s8s8,gconv_zp_comp,gconv_s8s8:gconv_zp_comp
---dtag=hwigo 2x32x32x3x3
---dtag=gOIhw4i16o4i 2x32x32x3x3
---dtag=gOIhw4o4i 2x36x36x3x3
---dtag=gOIhw2i8o4i 2x40x40x3x3
---dtag=Goihw16g,Goihw8g,Goihw4g 512x1x1x3x3
---dtag=gOwhi16o,gOhwI16o4i,gOIhw16i16o4i 2x32x32x3x3
-
---stag=goidhw --dtag=dhwigo,gOIdhw4i16o4i,gOIdhw2i8o4i,gOIdhw4o4i
---oflag=gconv_s8s8,gconv_zp_comp,gconv_s8s8:gconv_zp_comp  16x32x32x3x3x3
-
-=======
->>>>>>> 9e674ac9
 # f16
 --reset
 --attr-oscale=per_dim_1:0.5
