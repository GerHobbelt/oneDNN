--reset
# f32, bf16
--mb=2
--cfg=f32,bf16
--dir=FWD_D,FWD_I,BWD_D
--alg=max,avg_np,avg_p
--tag=abx,aBx16b,aBx32b
--batch=set_all_small

# f32
--mb=16
--cfg=f32
--dir=FWD_D,FWD_I,BWD_D
--alg=max,avg_np,avg_p
--tag=ABx16a16b,ABx32a32b
--batch=set_all_small

# u8, s8, s32, f16, bf16
--mb=2
--cfg=u8,s8,s32,f16,bf16
--dir=FWD_I
--alg=max,avg_np,avg_p
--tag=abx,aBx16b,aBx32b
--batch=shapes_2d_small

--mb=16
--tag=ABx16a16b
--batch=set_all_small

--mb=32
--tag=ABx32a32b
--batch=set_all_small

--reset
# f32, nhwc
--mb=1
--cfg=f32
--dir=FWD_D,BWD_D
--alg=max,avg_np,avg_p
--tag=axb
--batch=shapes_2d_small

--mb=1,16
--alg=max
--batch=set_all_small

# f16, nhwc
--mb=1,16
--cfg=f16
--dir=FWD_I
<<<<<<< HEAD
--alg=MAX
--mb=1,16
=======
--alg=max
>>>>>>> 3178c7dd
--batch=set_all_small

# basic post op tests
--reset
--dir=FWD_I
--cfg=f32,s32,f16,bf16,u8,s8
--alg=max,avg_np,avg_p
--attr-post-ops='add:s32:per_oc;sub:s8:per_tensor','add:f32;linear:-0.5:1.5'
--mb=2
--tag=abx,aBx16b
--batch=shapes_3d_small

--mb=16
--tag=ABx16a16b
--batch=shapes_2d_small

--mb=32
--tag=ABx32a32b
--batch=shapes_2d_small

# int8 axb tests
--reset
--cfg=u8,s8
--dir=FWD_I
--tag=axb
--alg=max,avg_np,avg_p
--attr-post-ops='','add:f32;sub:s8:per_tensor;linear:-0.5:1.5'
--batch=set_all_small

# Test different src and dst datatypes
--batch=harness_pooling_different_dt<|MERGE_RESOLUTION|>--- conflicted
+++ resolved
@@ -48,12 +48,8 @@
 --mb=1,16
 --cfg=f16
 --dir=FWD_I
-<<<<<<< HEAD
---alg=MAX
+--alg=max
 --mb=1,16
-=======
---alg=max
->>>>>>> 3178c7dd
 --batch=set_all_small
 
 # basic post op tests
