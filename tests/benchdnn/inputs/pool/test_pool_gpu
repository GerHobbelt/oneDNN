--reset
# f32, bf16
--mb=2
--cfg=f32,bf16
--dir=FWD_D,FWD_I,BWD_D
--alg=MAX,AVG_NP,AVG_P
--tag=abx,aBx16b
--batch=set_all_small

# f32
--mb=16
--cfg=f32
--dir=FWD_D,FWD_I,BWD_D
--alg=MAX,AVG_NP,AVG_P
--tag=ABx16a16b
--batch=set_all_small

# u8, s8, s32, f16, bf16
--mb=2
--cfg=u8,s8,s32,f16,bf16
--dir=FWD_I
--alg=MAX,AVG_NP,AVG_P
--tag=abx,aBx16b
--batch=shapes_2d_small

--mb=16
--tag=ABx16a16b
--batch=set_all_small


--reset
# f32, nhwc
--mb=1
--cfg=f32
--dir=FWD_D,BWD_D
--alg=MAX,AVG_NP,AVG_P
--tag=axb
--batch=shapes_2d_small

--mb=1,16
--alg=MAX
--batch=set_all_small

# f16, nhwc
--mb=1,16
--cfg=f16
--dir=FWD_I
--alg=MAX
--mb=1,16
--batch=set_all_small

# post op tests
--reset
--cfg=u8,bf16,f32
--alg=MAX,AVG_NP,AVG_P
--dir=FWD_I
--attr-post-ops='sum;add:f32;min:u8:per_dim_01;linear:0.5:1.5;mul:f32:per_dim_0;add:f32:per_dim_01;max:f16;mul:s8;add:f32:per_oc;sum'
--mb=1,2
--tag=abx,aBx16b
--batch=shapes_3d_small

--mb=16
--tag=ABx16a16b
<<<<<<< HEAD
--batch=shapes_2d_small
=======
--batch=pool_2d_small

# Test different src and dst datatypes
--batch=harness_pooling_different_dt
>>>>>>> a251ec5b
<|MERGE_RESOLUTION|>--- conflicted
+++ resolved
@@ -61,11 +61,7 @@
 
 --mb=16
 --tag=ABx16a16b
-<<<<<<< HEAD
 --batch=shapes_2d_small
-=======
---batch=pool_2d_small
 
 # Test different src and dst datatypes
---batch=harness_pooling_different_dt
->>>>>>> a251ec5b
+--batch=harness_pooling_different_dt