/*******************************************************************************
* Copyright 2017-2018 Intel Corporation
*
* Licensed under the Apache License, Version 2.0 (the "License");
* you may not use this file except in compliance with the License.
* You may obtain a copy of the License at
*
*     http://www.apache.org/licenses/LICENSE-2.0
*
* Unless required by applicable law or agreed to in writing, software
* distributed under the License is distributed on an "AS IS" BASIS,
* WITHOUT WARRANTIES OR CONDITIONS OF ANY KIND, either express or implied.
* See the License for the specific language governing permissions and
* limitations under the License.
*******************************************************************************/

#include <float.h>
#include <math.h>
#include <random>
#include <stdio.h>
#include <stdlib.h>

#include "dnnl.h"

#include "src/common/dnnl_thread.hpp"

#include "dnnl_common.hpp"
#include "dnnl_memory.hpp"

#include "ip/ip.hpp"

namespace ip {

inline bool is_3d(const prb_t *p) {
    return p->id > 1;
}

inline bool is_1d(const prb_t *p) {
    return !is_3d(p) && p->ih == 1;
}

inline int init_pd(const prb_t *p, dnnl_inner_product_desc_t &ipd,
        dnnl_primitive_desc_t &ippd, res_t *r) {
    dnnl_memory_desc_t src_d, wei_d, bia_d, dst_d;

    int ndims = is_3d(p) ? 5 : is_1d(p) ? 3 : 4;
    dnnl_dims_t src_1d_dims = {p->mb, p->ic, p->iw};
    dnnl_dims_t src_2d_dims = {p->mb, p->ic, p->ih, p->iw};
    dnnl_dims_t src_3d_dims = {p->mb, p->ic, p->id, p->ih, p->iw};
    dnnl_dims_t wei_1d_dims = {p->oc, p->ic, p->iw};
    dnnl_dims_t wei_2d_dims = {p->oc, p->ic, p->ih, p->iw};
    dnnl_dims_t wei_3d_dims = {p->oc, p->ic, p->id, p->ih, p->iw};
    dnnl_dims_t bia_dims = {p->oc};
    dnnl_dims_t dst_dims = {p->mb, p->oc};

    DNN_SAFE(dnnl_memory_desc_init_by_tag(&src_d, ndims,
                     is_3d(p) ? src_3d_dims
                              : is_1d(p) ? src_1d_dims : src_2d_dims,
                     p->cfg[SRC].dt, p->stag),
            WARN);
    DNN_SAFE(dnnl_memory_desc_init_by_tag(&wei_d, ndims,
                     is_3d(p) ? wei_3d_dims
                              : is_1d(p) ? wei_1d_dims : wei_2d_dims,
                     p->cfg[WEI].dt, p->wtag),
            WARN);
    DNN_SAFE(dnnl_memory_desc_init_by_tag(
                     &bia_d, 1, bia_dims, p->cfg[BIA].dt, dnnl_format_tag_any),
            WARN);
    DNN_SAFE(dnnl_memory_desc_init_by_tag(
                     &dst_d, 2, dst_dims, p->cfg[DST].dt, p->dtag),
            WARN);

    switch (p->dir) {
        case FWD_D:
        case FWD_B:
            DNN_SAFE(dnnl_inner_product_forward_desc_init(&ipd, dnnl_forward,
                             &src_d, &wei_d, p->dir == FWD_D ? NULL : &bia_d,
                             &dst_d),
                    WARN);
            break;
        case BWD_D:
            DNN_SAFE(dnnl_inner_product_backward_data_desc_init(
                             &ipd, &src_d, &wei_d, &dst_d),
                    WARN);
            break;
        case BWD_W:
        case BWD_WB:
            DNN_SAFE(dnnl_inner_product_backward_weights_desc_init(&ipd, &src_d,
                             &wei_d, p->dir == BWD_W ? NULL : &bia_d, &dst_d),
                    WARN);
            break;
        default: DNN_SAFE(dnnl_invalid_arguments, CRIT);
    }

    DNN_SAFE(ipd.accum_data_type == p->cfg[ACC].dt ? dnnl_success
                                                   : dnnl_unimplemented,
            CRIT);

    auto dnnl_attr = create_dnnl_attr(p->attr, p->oc, p->scales);

    dnnl_status_t init_status = dnnl_success;
    init_status = dnnl_primitive_desc_create(
            &ippd, &ipd, dnnl_attr, engine_tgt, NULL);

    dnnl_primitive_attr_destroy(dnnl_attr);

    if (init_status == dnnl_unimplemented)
        return r->state = UNIMPLEMENTED, OK;
    else
        SAFE(init_status, WARN);

    const char *impl_str = query_impl_info(ippd);
    print(5, "dnnl implementation: %s\n", impl_str);

    auto q = [=](dnnl_query_t query, int index = 0) {
        return *dnnl_primitive_desc_query_md(ippd, query, index);
    };

    if (p->dir == BWD_D)
        ipd.diff_src_desc = q(dnnl_query_diff_src_md);
    else
        ipd.src_desc = q(dnnl_query_src_md);

    if (p->dir & FLAG_WEI)
        ipd.diff_weights_desc = q(dnnl_query_diff_weights_md);
    else
        ipd.weights_desc = q(dnnl_query_weights_md);

    if (p->dir & FLAG_BIA) {
        if (p->dir & FLAG_BWD)
            ipd.diff_bias_desc = q(dnnl_query_diff_weights_md, 1);
        else
            ipd.bias_desc = q(dnnl_query_weights_md, 1);
    }

    if (p->dir & FLAG_BWD)
        ipd.diff_dst_desc = q(dnnl_query_diff_dst_md);
    else
        ipd.dst_desc = q(dnnl_query_dst_md);

    return OK;
}

inline int compare_dat(const prb_t *p, data_kind_t kind, dnn_mem_t &mem_dt,
        dnn_mem_t &mem_fp, res_t *r) {
    const auto nelems = mem_dt.nelems();
    int64_t non_zero = 0;
    const char *skind = data_kind2str(kind);

    r->errors = 0;
    r->total = nelems;

    for (int64_t i = 0; i < nelems; ++i) {
        const float dt = mem_dt.get_elem(i);
        const float fp0 = mem_fp.get_elem(i);
        const float fp = maybe_saturate(p->cfg[kind].dt, fp0);

        const float diff = fabsf(fp - dt);
        const float rel_diff = diff / (fabsf(fp) > FLT_MIN ? fabsf(fp) : 1);
        const bool ok = (fabs(fp) > 1e-5 ? rel_diff : diff) <= p->cfg[kind].eps;

        r->errors += !ok;

        const bool dump = false || (!ok && (r->errors < 10 || verbose >= 10))
                || (verbose >= 50 && i < 30) || (verbose >= 99);
        if (dump) {
            print(0,
                    "[%4ld][%s]"
                    "fp:%8g fp0:%8g dt:%8g diff:%8g rdiff:%8g\n",
                    (long)i, skind, fp, fp0, dt, diff, rel_diff);
        }
        non_zero += fp != 0;
    }

    const double trust_nz = (double)non_zero / r->total;
    bool no_trust = trust_nz < 0.1;
    if (no_trust) {
        r->state = MISTRUSTED;
        const char *skind = data_kind2str(kind);
        print(0,
                "@@@ [%s] test-bug: trust is too low."
                " Nonzeros in output: %.2f\n",
                skind, trust_nz);
    }

    if (r->errors) r->state = FAILED;

    if (r->state == UNTESTED) r->state = PASSED; /* optimism */

    return r->state == FAILED ? FAIL : OK;
}

int fill_data(data_kind_t kind, const prb_t *p, dnn_mem_t &mem_dt,
        dnn_mem_t &mem_fp, res_t *r) {
    dnn_mem_t mem_00(mem_dt.md_, dnnl_f32, get_default_tag(mem_dt.md_.ndims),
            engine_ref);

    const auto nelems = mem_dt.nelems();
    assert(mem_dt.nelems() == mem_fp.nelems());

    const auto &c = p->cfg[kind];

    dnnl::impl::parallel(0, [&](int ithr, int nthr) {
        int64_t chunk_size = (nelems + nthr - 1) / nthr;
        int64_t idx_start = ithr * chunk_size;
        int64_t idx_end = MIN2(idx_start + chunk_size, nelems);
        std::minstd_rand msr;
        std::uniform_int_distribution<> gen(c.f_min, c.f_max);
        msr.discard(kind + idx_start);
        for (int64_t idx = idx_start; idx < idx_end; ++idx) {
            auto val = (float)gen(msr) * c.f_scale;
            mem_00.set_elem(idx, val);
        }
    });

    SAFE(mem_dt.reorder(mem_00), WARN);
    SAFE(mem_fp.reorder(mem_dt), WARN);
    return OK;
}

int doit(const prb_t *p, res_t *r) {
<<<<<<< HEAD
    if (bench_mode == LIST) return r->state = LISTED, OK;

    mkldnn_inner_product_desc_t ipd;
    mkldnn_primitive_desc_t ippd;
    mkldnn_primitive_t ip;
=======
    dnnl_inner_product_desc_t ipd;
    dnnl_primitive_desc_t ippd;
    dnnl_primitive_t ip;
>>>>>>> 98b0de90

    SAFE(init_pd(p, ipd, ippd, r), WARN);
    if (r->state == SKIPPED || r->state == UNIMPLEMENTED) return OK;

    DNN_SAFE(dnnl_primitive_create(&ip, ippd), WARN);
    DNN_SAFE(dnnl_primitive_desc_destroy(ippd), CRIT);

    auto &src_dt_d = p->dir == BWD_D ? ipd.diff_src_desc : ipd.src_desc;
    auto &wei_dt_d
            = p->dir & FLAG_WEI ? ipd.diff_weights_desc : ipd.weights_desc;
    auto &bia_dt_d = p->dir & FLAG_BWD ? ipd.diff_bias_desc : ipd.bias_desc;
    auto &dst_dt_d = p->dir & FLAG_BWD ? ipd.diff_dst_desc : ipd.dst_desc;

    const auto fp = dnnl_f32;
    dnn_mem_t src_dt(
            src_dt_d, p->cfg[SRC].dt, dnnl_format_tag_undef, engine_tgt);
    dnn_mem_t wei_dt(
            wei_dt_d, p->cfg[WEI].dt, dnnl_format_tag_undef, engine_tgt);
    dnn_mem_t dst_dt(
            dst_dt_d, p->cfg[DST].dt, dnnl_format_tag_undef, engine_tgt);
    dnn_mem_t bia_dt = p->dir & FLAG_BIA
            ? dnn_mem_t(bia_dt_d, p->cfg[BIA].dt, engine_tgt)
            : dnn_mem_t();

    const auto src_tag = get_default_tag(src_dt.md_.ndims);
    const auto wei_tag = get_default_tag(wei_dt.md_.ndims);
    dnn_mem_t src_fp(src_dt_d, fp, src_tag, engine_ref);
    dnn_mem_t wei_fp(wei_dt_d, fp, wei_tag, engine_ref);
    dnn_mem_t dst_fp(dst_dt_d, fp, dnnl_nc, engine_ref);
    dnn_mem_t bia_fp = p->dir & FLAG_BIA
            ? dnn_mem_t(bia_dt_d, fp, dnnl_x, engine_ref)
            : dnn_mem_t();

    SAFE(fill_data(SRC, p, src_dt, src_fp, r), WARN);
    SAFE(fill_data(WEI, p, wei_dt, wei_fp, r), WARN);
    SAFE(fill_data(DST, p, dst_dt, dst_fp, r), WARN);
    if (p->dir & FLAG_BIA) SAFE(fill_data(BIA, p, bia_dt, bia_fp, r), WARN);

    args_t args;

    if (p->dir & FLAG_FWD) {
        args.set(DNNL_ARG_SRC, src_dt.m_);
        args.set(DNNL_ARG_WEIGHTS, wei_dt.m_);
        if (p->dir & FLAG_BIA) args.set(DNNL_ARG_BIAS, bia_dt.m_);
        args.set(DNNL_ARG_DST, dst_dt.m_);
        DNN_SAFE(execute_and_wait(ip, stream_tgt, args.size(), args), WARN);
        if (bench_mode & CORR) {
            compute_ref_fwd(p, src_fp, wei_fp, bia_fp, dst_fp);
            dnn_mem_t dst(dst_dt, fp, dnnl_nc, engine_ref);
            SAFE(compare_dat(p, DST, dst, dst_fp, r), WARN);
        }
    } else if (p->dir == BWD_D) {
        args.set(DNNL_ARG_DIFF_DST, dst_dt.m_);
        args.set(DNNL_ARG_WEIGHTS, wei_dt.m_);
        args.set(DNNL_ARG_DIFF_SRC, src_dt.m_);

        DNN_SAFE(execute_and_wait(ip, stream_tgt, args.size(), args), WARN);

        if (bench_mode & CORR) {
            compute_ref_bwd_d(p, src_fp, wei_fp, dst_fp);
            dnn_mem_t src(src_dt, fp, src_tag, engine_ref);
            SAFE(compare_dat(p, SRC, src, src_fp, r), WARN);
        }
    } else if (p->dir & FLAG_BWD && p->dir & FLAG_WEI) {
        args.set(DNNL_ARG_SRC, src_dt.m_);
        args.set(DNNL_ARG_DIFF_DST, dst_dt.m_);
        args.set(DNNL_ARG_DIFF_WEIGHTS, wei_dt.m_);
        if (p->dir & FLAG_BIA) args.set(DNNL_ARG_DIFF_BIAS, bia_dt.m_);

        DNN_SAFE(execute_and_wait(ip, stream_tgt, args.size(), args), WARN);

        if (bench_mode & CORR) {
            compute_ref_bwd_w(p, src_fp, wei_fp, bia_fp, dst_fp);
            dnn_mem_t wei(wei_dt, fp, wei_tag, engine_ref);
            if (compare_dat(p, WEI, wei, wei_fp, r) != OK) return FAIL;
            if (p->dir & FLAG_BIA) {
                dnn_mem_t bia(bia_dt, fp, dnnl_x, engine_ref);
                SAFE(compare_dat(p, BIA, bia, bia_fp, r), WARN);
            }
        }
    }

    measure_perf(r->timer, ip, args);

    DNN_SAFE(dnnl_primitive_destroy(ip), CRIT);

    return OK;
}

} // namespace ip<|MERGE_RESOLUTION|>--- conflicted
+++ resolved
@@ -219,17 +219,11 @@
 }
 
 int doit(const prb_t *p, res_t *r) {
-<<<<<<< HEAD
     if (bench_mode == LIST) return r->state = LISTED, OK;
 
-    mkldnn_inner_product_desc_t ipd;
-    mkldnn_primitive_desc_t ippd;
-    mkldnn_primitive_t ip;
-=======
     dnnl_inner_product_desc_t ipd;
     dnnl_primitive_desc_t ippd;
     dnnl_primitive_t ip;
->>>>>>> 98b0de90
 
     SAFE(init_pd(p, ipd, ippd, r), WARN);
     if (r->state == SKIPPED || r->state == UNIMPLEMENTED) return OK;
