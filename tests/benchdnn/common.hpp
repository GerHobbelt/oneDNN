--- conflicted
+++ resolved
@@ -28,21 +28,12 @@
 #include <cinttypes>
 
 #include "src/common/z_magic.hpp"
-<<<<<<< HEAD
 
 #define ABS(a) ((a) > 0 ? (a) : (-(a)))
 
 #define MIN2(a, b) ((a) < (b) ? (a) : (b))
 #define MAX2(a, b) ((a) > (b) ? (a) : (b))
 
-=======
-
-#define ABS(a) ((a) > 0 ? (a) : (-(a)))
-
-#define MIN2(a, b) ((a) < (b) ? (a) : (b))
-#define MAX2(a, b) ((a) > (b) ? (a) : (b))
-
->>>>>>> c53a700b
 #define MIN3(a, b, c) MIN2(a, MIN2(b, c))
 #define MAX3(a, b, c) MAX2(a, MAX2(b, c))
 
@@ -85,8 +76,6 @@
                     __PRETTY_FUNCTION__, __LINE__, STRINGIFY(f), status); \
             fflush(0); \
             exit(1); \
-<<<<<<< HEAD
-=======
         } \
     } while (0)
 
@@ -102,7 +91,6 @@
             } \
             clean(); \
             return status; \
->>>>>>> c53a700b
         } \
     } while (0)
 
