--- conflicted
+++ resolved
@@ -135,10 +135,7 @@
     }
     virtual const mkldnn_data_type_t *ddt() const { return nullptr; }
     virtual const mkldnn_format_tag_t *tag() const { return nullptr; }
-<<<<<<< HEAD
-=======
     virtual const mkldnn_format_tag_t *stat_tag() const { return nullptr; }
->>>>>>> c53a700b
     virtual const std::vector<mkldnn_format_tag_t> *stag() const {
         return nullptr;
     }
