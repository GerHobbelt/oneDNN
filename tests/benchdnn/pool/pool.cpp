--- conflicted
+++ resolved
@@ -223,7 +223,6 @@
 }
 
 void check_known_skipped_case(const prb_t *p, res_t *r) {
-<<<<<<< HEAD
     check_known_skipped_case_common(
             {p->cfg[SRC].dt, p->cfg[DST].dt}, p->dir, r);
     if (r->state == SKIPPED) return;
@@ -238,14 +237,11 @@
             r->state = SKIPPED, r->reason = INVALID_CASE;
             return;
         }
-=======
-    check_known_skipped_case_common({p->cfg[SRC].dt, p->cfg[DST].dt}, r);
-    if (r->state == SKIPPED) return;
+    }
 
     if (engine_tgt_kind == dnnl_cpu && p->cfg[SRC].dt != p->cfg[DST].dt) {
         r->state = SKIPPED, r->reason = CASE_NOT_SUPPORTED;
         return;
->>>>>>> a251ec5b
     }
 }
 
