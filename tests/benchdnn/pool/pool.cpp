/*******************************************************************************
* Copyright 2019 Intel Corporation
*
* Licensed under the Apache License, Version 2.0 (the "License");
* you may not use this file except in compliance with the License.
* You may obtain a copy of the License at
*
*     http://www.apache.org/licenses/LICENSE-2.0
*
* Unless required by applicable law or agreed to in writing, software
* distributed under the License is distributed on an "AS IS" BASIS,
* WITHOUT WARRANTIES OR CONDITIONS OF ANY KIND, either express or implied.
* See the License for the specific language governing permissions and
* limitations under the License.
*******************************************************************************/

#include <stdio.h>
#include <stdlib.h>

#include <sstream>

#include "dnnl.h"

#include "src/common/dnnl_thread.hpp"

#include "dnnl_common.hpp"
#include "dnnl_memory.hpp"
#include "norm.hpp"

#include "pool/pool.hpp"

namespace pool {

inline bool is_3d(const prb_t *p) {
    return p->id > 1 || p->od > 1 || p->kd > 1;
}

inline bool is_1d(const prb_t *p) {
    return !is_3d(p) && p->ih == 1 && p->oh == 1 && p->kh == 1;
}

inline int compare_dat(const prb_t *p, data_kind_t kind, dnn_mem_t &mem_dt,
        dnn_mem_t &mem_fp, res_t *r) {
    const auto nelems = mem_dt.nelems();

    r->errors = 0;
    r->total = nelems;

    for (int64_t i = 0; i < nelems; ++i) {
        const float dt = mem_dt.get_elem(i);
        const float fp0 = mem_fp.get_elem(i);
        const float fp = maybe_saturate(p->cfg[kind].dt, fp0);

        const float diff = fabsf(fp - dt);
        const float rel_diff = diff / (fabsf(fp) > FLT_MIN ? fabsf(fp) : 1);
        bool ok = false;
        if (fp < p->cfg[kind].min)
            ok = dt == p->cfg[kind].min;
        else
            ok = (fabs(fp) > 1e-5 ? rel_diff : diff) <= p->cfg[kind].eps;

        r->errors += !ok;

        if ((!ok && (r->errors < 10 || verbose >= 10))
                || (verbose >= 50 && i < 30)) {
            int64_t mb = 0, ic = 0, d = 0, h = 0, w = 0;
            switch (kind) {
                case SRC: inv_src_off_f(p, i, mb, ic, d, h, w); break;
                case DST: inv_dst_off_f(p, i, mb, ic, d, h, w); break;
            }
            print(0,
                    "[%4ld][" IFMT "," IFMT "," IFMT "," IFMT "," IFMT
                    "] "
                    "fp:%8g fp0:%8g dt:%8g diff:%8g rdiff:%8g\n",
                    (long)i, mb, ic, d, h, w, fp, fp0, dt, diff, rel_diff);
        }
    }

    if (r->errors) r->state = FAILED;

    if (r->state == UNTESTED) r->state = PASSED; /* optimism */

    return r->state == FAILED ? FAIL : OK;
}

int compare_src(
        const prb_t *p, dnn_mem_t &mem_dt, dnn_mem_t &mem_fp, res_t *r) {
    return compare_dat(p, SRC, mem_dt, mem_fp, r);
}

int compare_dst(
        const prb_t *p, dnn_mem_t &mem_dt, dnn_mem_t &mem_fp, res_t *r) {
    return compare_dat(p, DST, mem_dt, mem_fp, r);
}

int fill_dat(const prb_t *p, data_kind_t kind, dnn_mem_t &mem_dt,
        dnn_mem_t &mem_fp, res_t *r) {
    const int64_t MB {p->mb};
    const int64_t IC {p->ic};
    const int64_t D {kind == SRC ? p->id : p->od};
    const int64_t H {kind == SRC ? p->ih : p->oh};
    const int64_t W {kind == SRC ? p->iw : p->ow};
    const int64_t ker_size {p->kd * p->kh * p->kw};
    const auto &c = p->cfg[kind];

    dnnl::impl::parallel_nd(MB, IC, D, H, W,
            [&](int64_t mb, int64_t ic, int64_t d, int64_t h, int64_t w) {
                const int64_t factor = p->alg == MAX ? 1 : ker_size;
                // keep values for avg_exclude_pad positive to prevent cancellation err
                const int64_t f_min = p->alg == MAX ? c.f_min / factor : 0;
                // divide on factor to keep value in the range
                const int64_t range = c.f_max / factor - f_min + 1;
                const int64_t gen
                        = 5 * d + 17 * h + 13 * w + 13 * mb + 19 * ic + 1637;
                const float value = (f_min + gen % range) * factor;

                const size_t off = kind == SRC ? src_off_f(p, mb, ic, d, h, w)
                                               : dst_off_f(p, mb, ic, d, h, w);
                ((float *)mem_fp)[off] = value;
            });

    SAFE(mem_dt.reorder(mem_fp), WARN);

    return OK;
}

int fill_src(const prb_t *p, dnn_mem_t &mem_dt, dnn_mem_t &mem_fp, res_t *r) {
    return fill_dat(p, SRC, mem_dt, mem_fp, r);
}

int fill_dst(const prb_t *p, dnn_mem_t &mem_dt, dnn_mem_t &mem_fp, res_t *r) {
    return fill_dat(p, DST, mem_dt, mem_fp, r);
}

// fill ws with big numbers to reliably cause a correctness issue (and not
// anything else) in case of a bug in the library
int fill_ws(const prb_t *p, dnn_mem_t &mem_dt, dnn_mem_t &mem_fp, res_t *r) {
    dnnl::impl::parallel_nd(mem_fp.nelems(),
            [&](int64_t i) { mem_fp.set_elem(i, (1 << 24) - 1); });

    SAFE(mem_dt.reorder(mem_fp), WARN);

    return OK;
}

int init_pd(const prb_t *p, dir_t dir, dnnl_pooling_desc_t &pd,
        dnnl_primitive_desc_t &ppd, const_dnnl_primitive_desc_t hint,
        res_t *r) {
    dnnl_memory_desc_t src_d, dst_d;

    const int ndims = is_3d(p) ? 5 : is_1d(p) ? 3 : 4;

    dnnl_dims_t src_1d_dims = {p->mb, p->ic, p->iw};
    dnnl_dims_t src_2d_dims = {p->mb, p->ic, p->ih, p->iw};
    dnnl_dims_t src_3d_dims = {p->mb, p->ic, p->id, p->ih, p->iw};
    dnnl_dim_t *src_dims
            = is_3d(p) ? src_3d_dims : is_1d(p) ? src_1d_dims : src_2d_dims;

    dnnl_dims_t dst_1d_dims = {p->mb, p->ic, p->ow};
    dnnl_dims_t dst_2d_dims = {p->mb, p->ic, p->oh, p->ow};
    dnnl_dims_t dst_3d_dims = {p->mb, p->ic, p->od, p->oh, p->ow};
    dnnl_dim_t *dst_dims
            = is_3d(p) ? dst_3d_dims : is_1d(p) ? dst_1d_dims : dst_2d_dims;

    DNN_SAFE(dnnl_memory_desc_init_by_tag(
                     &src_d, ndims, src_dims, p->cfg[SRC].dt, p->tag),
            WARN);

    DNN_SAFE(dnnl_memory_desc_init_by_tag(
                     &dst_d, ndims, dst_dims, p->cfg[DST].dt, p->tag),
            WARN);

    dnnl_dim_t strides_nd[] = {p->sd, p->sh, p->sw};
    dnnl_dim_t kernel_nd[] = {p->kd, p->kh, p->kw};
    dnnl_dim_t padding_l_nd[] = {p->pd, p->ph, p->pw};

    auto bph = [&](int64_t ih, int64_t oh, int64_t kh, int64_t sh, int64_t ph) {
        return (oh - 1) * sh - ih + kh - ph;
    };
    dnnl_dim_t padding_r_nd[] = {bph(p->id, p->od, p->kd, p->sd, p->pd),
            bph(p->ih, p->oh, p->kh, p->sh, p->ph),
            bph(p->iw, p->ow, p->kw, p->sw, p->pw)};

    dnnl_dim_t *strides = strides_nd + (5 - ndims);
    dnnl_dim_t *kernel = kernel_nd + (5 - ndims);
    dnnl_dim_t *padding_l = padding_l_nd + (5 - ndims);
    dnnl_dim_t *padding_r = padding_r_nd + (5 - ndims);

    dnnl_alg_kind_t alg = alg2alg_kind(p->alg);
    if (dir & FLAG_FWD) {
        auto prop_kind = p->dir & FLAG_INF ? dnnl_forward_inference
                                           : dnnl_forward_training;
        DNN_SAFE(dnnl_pooling_forward_desc_init(&pd, prop_kind, alg, &src_d,
                         &dst_d, strides, kernel, padding_l, padding_r),
                WARN);
    } else {
        DNN_SAFE(dnnl_pooling_backward_desc_init(&pd, alg, &src_d, &dst_d,
                         strides, kernel, padding_l, padding_r),
                WARN);
    }

    dnnl_status_t init_status = dnnl_success;
    init_status = dnnl_primitive_desc_create(&ppd, &pd, NULL, engine_tgt, hint);

    if (init_status == dnnl_unimplemented)
        return r->state = UNIMPLEMENTED, OK;
    else
        SAFE(init_status, WARN);

    const char *impl_str = query_impl_info(ppd);
    if (maybe_skip(skip_impl, impl_str)) {
        print(2, "SKIPPED: dnnl implementation: %s\n", impl_str);
        DNN_SAFE(dnnl_primitive_desc_destroy(ppd), WARN);
        return r->state = SKIPPED, OK;
    } else {
        print(5, "dnnl implementation: %s\n", impl_str);
    }

    const auto q = [=](dnnl_query_t query, int index = 0) {
        return *dnnl_primitive_desc_query_md(ppd, query, index);
    };

    if (dir & FLAG_FWD) {
        pd.src_desc = q(dnnl_query_src_md);
        pd.dst_desc = q(dnnl_query_dst_md);
    } else {
        pd.diff_src_desc = q(dnnl_query_diff_src_md);
        pd.diff_dst_desc = q(dnnl_query_diff_dst_md);
    }

    return OK;
}

int init_pd_fwd(const prb_t *p, dnnl_pooling_desc_t &pd,
        dnnl_primitive_desc_t &ppd, res_t *r) {
    return init_pd(p, FLAG_FWD, pd, ppd, nullptr, r);
}

int init_pd_bwd(const prb_t *p, dnnl_pooling_desc_t &pd,
        dnnl_primitive_desc_t &ppd, const_dnnl_primitive_desc_t hint,
        res_t *r) {
    return init_pd(p, FLAG_BWD, pd, ppd, hint, r);
}

int doit(const prb_t *p, res_t *r) {
<<<<<<< HEAD
    if (bench_mode == LIST) return r->state = LISTED, OK;

    mkldnn_pooling_desc_t pfd, pbd;
    mkldnn_primitive_desc_t pfpd, pbpd;
    mkldnn_primitive_t pf, pb;
=======
    dnnl_pooling_desc_t pfd, pbd;
    dnnl_primitive_desc_t pfpd, pbpd;
    dnnl_primitive_t pf, pb;
>>>>>>> 98b0de90

    SAFE(init_pd_fwd(p, pfd, pfpd, r), WARN);
    if (r->state == SKIPPED || r->state == UNIMPLEMENTED) { return OK; }

    DNN_SAFE(dnnl_primitive_create(&pf, pfpd), WARN);

    dnn_mem_t ws_dt, ws_fp;
    if (p->alg == MAX && !(p->dir & FLAG_INF)) {
        const auto &ws_d = *dnnl_primitive_desc_query_md(
                pfpd, dnnl_query_workspace_md, 0);
        ws_dt = dnn_mem_t(ws_d, engine_tgt);
        ws_fp = dnn_mem_t(ws_d, engine_ref);
        // to catch usage of uninitialized values in the library
        SAFE(fill_ws(p, ws_dt, ws_fp, r), WARN);
    }

    const auto &src_desc = pfd.src_desc;
    const auto &dst_desc = pfd.dst_desc;
    dnn_mem_t src_dt(src_desc, p->cfg[SRC].dt, engine_tgt);
    dnn_mem_t dst_dt(dst_desc, p->cfg[DST].dt, engine_tgt);
    dnn_mem_t d_src_dt, d_dst_dt;

    const auto tag = get_default_tag(src_dt.md_.ndims);
    const auto fp = dnnl_f32;

    dnn_mem_t src_fp(src_desc, fp, tag, engine_ref);
    dnn_mem_t dst_fp(dst_desc, fp, tag, engine_ref);
    dnn_mem_t d_dst_fp, d_src_fp;

    SAFE(fill_src(p, src_dt, src_fp, r), WARN);

    args_t args_fwd, args_bwd;
    args_fwd.set(DNNL_ARG_SRC, src_dt.m_);
    args_fwd.set(DNNL_ARG_DST, dst_dt.m_);
    if (p->alg == MAX && !(p->dir & FLAG_INF))
        args_fwd.set(DNNL_ARG_WORKSPACE, ws_dt.m_);

    args_t &args = args_fwd;
    dnnl_primitive_t pl = pf;

    DNN_SAFE(execute_and_wait(pl, stream_tgt, args.size(), args), WARN);

    if (bench_mode & CORR) {
        compute_ref_fwd(p, src_fp, dst_fp, ws_fp);
        if (p->dir & FLAG_FWD) {
            dnn_mem_t dst(dst_dt, fp, tag, engine_ref);
            SAFE(compare_dst(p, dst, dst_fp, r), WARN);
        }
    }

    if (p->dir & FLAG_BWD) {
        SAFE(init_pd_bwd(p, pbd, pbpd, pfpd, r), WARN);
        if (r->state == SKIPPED || r->state == UNIMPLEMENTED) return OK;

        DNN_SAFE(dnnl_primitive_create(&pb, pbpd), WARN);
        DNN_SAFE(dnnl_primitive_desc_destroy(pbpd), CRIT);

        const auto &d_src_desc = pbd.diff_src_desc;
        const auto &d_dst_desc = pbd.diff_dst_desc;
        d_dst_dt = dnn_mem_t(d_dst_desc, p->cfg[DST].dt, engine_tgt);
        d_src_dt = dnn_mem_t(d_src_desc, p->cfg[SRC].dt, engine_tgt);

        d_dst_fp = dnn_mem_t(d_dst_desc, fp, tag, engine_ref);
        d_src_fp = dnn_mem_t(d_src_desc, fp, tag, engine_ref);

        SAFE(fill_dst(p, d_dst_dt, d_dst_fp, r), WARN);

        args_bwd.set(DNNL_ARG_DIFF_DST, d_dst_dt.m_);
        args_bwd.set(DNNL_ARG_DIFF_SRC, d_src_dt.m_);
        if (p->alg == MAX) args_bwd.set(DNNL_ARG_WORKSPACE, ws_dt.m_);

        args = args_bwd;
        pl = pb;

        DNN_SAFE(execute_and_wait(pl, stream_tgt, args.size(), args), WARN);

        if (bench_mode & CORR) {
            compute_ref_bwd(p, d_src_fp, d_dst_fp, ws_fp);
            dnn_mem_t diff_src(d_src_dt, fp, tag, engine_ref);
            SAFE(compare_src(p, diff_src, d_src_fp, r), WARN);
        }
    }

    measure_perf(r->timer, pl, args);

    DNN_SAFE(dnnl_primitive_desc_destroy(pfpd), CRIT);
    DNN_SAFE(dnnl_primitive_destroy(pf), CRIT);
    if (p->dir & FLAG_BWD) DNN_SAFE(dnnl_primitive_destroy(pb), CRIT);

    return OK;
}

} // namespace pool<|MERGE_RESOLUTION|>--- conflicted
+++ resolved
@@ -243,17 +243,11 @@
 }
 
 int doit(const prb_t *p, res_t *r) {
-<<<<<<< HEAD
     if (bench_mode == LIST) return r->state = LISTED, OK;
 
-    mkldnn_pooling_desc_t pfd, pbd;
-    mkldnn_primitive_desc_t pfpd, pbpd;
-    mkldnn_primitive_t pf, pb;
-=======
     dnnl_pooling_desc_t pfd, pbd;
     dnnl_primitive_desc_t pfpd, pbpd;
     dnnl_primitive_t pf, pb;
->>>>>>> 98b0de90
 
     SAFE(init_pd_fwd(p, pfd, pfpd, r), WARN);
     if (r->state == SKIPPED || r->state == UNIMPLEMENTED) { return OK; }
