/*******************************************************************************
* Copyright 2019-2020 Intel Corporation
*
* Licensed under the Apache License, Version 2.0 (the "License");
* you may not use this file except in compliance with the License.
* You may obtain a copy of the License at
*
*     http://www.apache.org/licenses/LICENSE-2.0
*
* Unless required by applicable law or agreed to in writing, software
* distributed under the License is distributed on an "AS IS" BASIS,
* WITHOUT WARRANTIES OR CONDITIONS OF ANY KIND, either express or implied.
* See the License for the specific language governing permissions and
* limitations under the License.
*******************************************************************************/

#include <stdio.h>
#include <stdlib.h>

#include <sstream>

#include "dnnl.h"

#include "tests/test_thread.hpp"

#include "dnnl_common.hpp"
#include "dnnl_memory.hpp"
#include "norm.hpp"

#include "pool/pool.hpp"

namespace pool {

inline int compare_dat(const prb_t *p, data_kind_t kind, dnn_mem_t &mem_dt,
        dnn_mem_t &mem_fp, res_t *r) {
    const auto nelems = mem_dt.nelems();

    r->errors = 0;
    r->total = nelems;

    for (int64_t i = 0; i < nelems; ++i) {
        const float dt = mem_dt.get_elem(i);
        const float fp0 = mem_fp.get_elem(i);
        const float fp = maybe_saturate(p->cfg[kind].dt, fp0);

        const float diff = fabsf(fp - dt);
        const float rel_diff = diff / (fabsf(fp) > FLT_MIN ? fabsf(fp) : 1);
        bool ok = false;
        if (fp < p->cfg[kind].min)
            ok = dt == p->cfg[kind].min;
        else
            ok = (fabs(fp) > 1e-5 ? rel_diff : diff) <= p->cfg[kind].eps;

        r->errors += !ok;

        if ((!ok && (r->errors < 10 || verbose >= 10))
                || (verbose >= 50 && i < 30)) {
            int64_t mb = 0, ic = 0, d = 0, h = 0, w = 0;
            switch (kind) {
                case SRC: inv_src_off_f(p, i, mb, ic, d, h, w); break;
                case DST: inv_dst_off_f(p, i, mb, ic, d, h, w); break;
            }
            BENCHDNN_PRINT(0,
                    "[%4ld][" IFMT "," IFMT "," IFMT "," IFMT "," IFMT
                    "] "
                    "fp:%8g fp0:%8g dt:%8g diff:%8g rdiff:%8g\n",
                    (long)i, mb, ic, d, h, w, fp, fp0, dt, diff, rel_diff);
        }
    }

    if (r->errors) r->state = FAILED;

    if (r->state == UNTESTED) r->state = PASSED; /* optimism */

    return r->state == FAILED ? FAIL : OK;
}

int compare_src(
        const prb_t *p, dnn_mem_t &mem_dt, dnn_mem_t &mem_fp, res_t *r) {
    return compare_dat(p, SRC, mem_dt, mem_fp, r);
}

int compare_dst(
        const prb_t *p, dnn_mem_t &mem_dt, dnn_mem_t &mem_fp, res_t *r) {
    return compare_dat(p, DST, mem_dt, mem_fp, r);
}

int fill_dat(const prb_t *p, data_kind_t kind, dnn_mem_t &mem_dt,
        dnn_mem_t &mem_fp, res_t *r) {
    const int64_t MB {p->mb};
    const int64_t IC {p->ic};
    const int64_t D {kind == SRC ? p->id : p->od};
    const int64_t H {kind == SRC ? p->ih : p->oh};
    const int64_t W {kind == SRC ? p->iw : p->ow};
    const int64_t ker_size {p->kd * p->kh * p->kw};
    const auto &c = p->cfg[kind];

    dnnl::impl::parallel_nd(MB, IC, D, H, W,
            [&](int64_t mb, int64_t ic, int64_t d, int64_t h, int64_t w) {
                const int64_t factor = p->alg == MAX ? 1 : ker_size;
                // keep values for avg_exclude_pad positive to prevent cancellation err
                const int64_t f_min = p->alg == MAX ? c.f_min / factor : 0;
                // divide on factor to keep value in the range
                const int64_t range = c.f_max / factor - f_min + 1;
                const int64_t gen
                        = 5 * d + 17 * h + 13 * w + 13 * mb + 19 * ic + 1637;
                const float value = (f_min + gen % range) * factor;

                const size_t off = kind == SRC ? src_off_f(p, mb, ic, d, h, w)
                                               : dst_off_f(p, mb, ic, d, h, w);
                ((float *)mem_fp)[off] = value;
            });

    SAFE(mem_dt.reorder(mem_fp), WARN);

    return OK;
}

int fill_src(const prb_t *p, dnn_mem_t &mem_dt, dnn_mem_t &mem_fp, res_t *r) {
    return fill_dat(p, SRC, mem_dt, mem_fp, r);
}

int fill_dst(const prb_t *p, dnn_mem_t &mem_dt, dnn_mem_t &mem_fp, res_t *r) {
    return fill_dat(p, DST, mem_dt, mem_fp, r);
}

// fill ws with big numbers to reliably cause a correctness issue (and not
// anything else) in case of a bug in the library
int fill_ws(const prb_t *p, dnn_mem_t &mem_dt, dnn_mem_t &mem_fp, res_t *r) {
    dnnl::impl::parallel_nd(mem_fp.nelems(),
            [&](int64_t i) { mem_fp.set_elem(i, (1 << 24) - 1); });

    SAFE(mem_dt.reorder(mem_fp), WARN);

    return OK;
}

static int init_pd(dnnl_engine_t engine, const prb_t *p,
        dnnl_primitive_desc_t &ppd, res_t *r, dir_t dir,
        const_dnnl_primitive_desc_t hint) {
    dnnl_memory_desc_t src_d, dst_d;

    dnnl_dims_t src_1d_dims = {p->mb, p->ic, p->iw};
    dnnl_dims_t src_2d_dims = {p->mb, p->ic, p->ih, p->iw};
    dnnl_dims_t src_3d_dims = {p->mb, p->ic, p->id, p->ih, p->iw};
    dnnl_dim_t *src_dims = p->ndims == 5
            ? src_3d_dims
            : p->ndims == 4 ? src_2d_dims : src_1d_dims;

    dnnl_dims_t dst_1d_dims = {p->mb, p->ic, p->ow};
    dnnl_dims_t dst_2d_dims = {p->mb, p->ic, p->oh, p->ow};
    dnnl_dims_t dst_3d_dims = {p->mb, p->ic, p->od, p->oh, p->ow};
    dnnl_dim_t *dst_dims = p->ndims == 5
            ? dst_3d_dims
            : p->ndims == 4 ? dst_2d_dims : dst_1d_dims;

    const auto src_tag = (dir & FLAG_FWD) ? convert_tag(p->tag, p->ndims)
                                          : dnnl_format_tag_any;
    const auto dst_tag = dnnl_format_tag_any;

    DNN_SAFE(dnnl_memory_desc_init_by_tag(
                     &src_d, p->ndims, src_dims, p->cfg[SRC].dt, src_tag),
            WARN);

    DNN_SAFE(dnnl_memory_desc_init_by_tag(
                     &dst_d, p->ndims, dst_dims, p->cfg[DST].dt, dst_tag),
            WARN);

    dnnl_dim_t strides_nd[] = {p->sd, p->sh, p->sw};
    dnnl_dim_t kernel_nd[] = {p->kd, p->kh, p->kw};
    dnnl_dim_t padding_l_nd[] = {p->pd, p->ph, p->pw};

    auto bph = [](int64_t ih, int64_t oh, int64_t kh, int64_t sh, int64_t ph) {
        return (oh - 1) * sh - ih + kh - ph;
    };
    dnnl_dim_t padding_r_nd[] = {bph(p->id, p->od, p->kd, p->sd, p->pd),
            bph(p->ih, p->oh, p->kh, p->sh, p->ph),
            bph(p->iw, p->ow, p->kw, p->sw, p->pw)};

    dnnl_dim_t *strides = strides_nd + (5 - p->ndims);
    dnnl_dim_t *kernel = kernel_nd + (5 - p->ndims);
    dnnl_dim_t *padding_l = padding_l_nd + (5 - p->ndims);
    dnnl_dim_t *padding_r = padding_r_nd + (5 - p->ndims);

    dnnl_alg_kind_t alg = alg2alg_kind(p->alg);
    dnnl_pooling_desc_t pd;

    if (dir & FLAG_FWD) {
        auto prop_kind = p->dir & FLAG_INF ? dnnl_forward_inference
                                           : dnnl_forward_training;
        DNN_SAFE(dnnl_pooling_forward_desc_init(&pd, prop_kind, alg, &src_d,
                         &dst_d, strides, kernel, padding_l, padding_r),
                WARN);
    } else {
        DNN_SAFE(dnnl_pooling_backward_desc_init(&pd, alg, &src_d, &dst_d,
                         strides, kernel, padding_l, padding_r),
                WARN);
    }

    attr_args_t aa;
    aa.prepare_binary_post_op_mds(p->attr, p->ndims, dst_dims);
    auto dnnl_attr = create_dnnl_attr_v2(p->attr, aa);

    dnnl_status_t init_status
            = dnnl_primitive_desc_create(&ppd, &pd, dnnl_attr, engine, hint);

    dnnl_primitive_attr_destroy(dnnl_attr);

    if (init_status == dnnl_unimplemented)
        return r->state = UNIMPLEMENTED, OK;
    else
        SAFE(init_status, WARN);

    // Return if pd is not the one being tested
    if ((dir & FLAG_FWD) != (p->dir & FLAG_FWD)) return OK;

    r->impl_name = query_impl_info(ppd);
    if (maybe_skip(r->impl_name)) {
        BENCHDNN_PRINT(2, "SKIPPED: oneDNN implementation: %s\n",
                r->impl_name.c_str());
        DNN_SAFE(dnnl_primitive_desc_destroy(ppd), WARN);
        return r->state = SKIPPED, r->reason = SKIP_IMPL_HIT, OK;
    } else {
        BENCHDNN_PRINT(5, "oneDNN implementation: %s\n", r->impl_name.c_str());
    }

    return OK;
}

void check_known_skipped_case(const prb_t *p, res_t *r) {
    check_known_skipped_case_common({p->cfg[SRC].dt, p->cfg[DST].dt}, r);
}

int doit(const prb_t *p, res_t *r) {
    if (bench_mode == LIST) return r->state = LISTED, OK;

    check_known_skipped_case(p, r);
    if (r->state == SKIPPED) return OK;

    dnnl_primitive_t pp {};
    SAFE(init_prim(&pp, init_pd, p, r), WARN);
    if (r->state == SKIPPED || r->state == UNIMPLEMENTED) return OK;

    const_dnnl_primitive_desc_t const_fpd;
    DNN_SAFE(dnnl_primitive_get_primitive_desc(pp, &const_fpd), CRIT);

    if (dnn_mem_t::check_mem_size(const_fpd) != OK) {
        DNN_SAFE_V(dnnl_primitive_destroy(pp));
        return r->state = SKIPPED, r->reason = NOT_ENOUGH_RAM, OK;
    }

    const auto q = [](const_dnnl_primitive_desc_t pd,
                           int index = 0) -> const dnnl_memory_desc_t & {
        return *dnnl_primitive_desc_query_md(pd, dnnl_query_exec_arg_md, index);
    };

    const auto &src_md = q(const_fpd, DNNL_ARG_SRC);
    const auto &dst_md = q(const_fpd, DNNL_ARG_DST);
    const auto &ws_md = q(const_fpd, DNNL_ARG_WORKSPACE);
    const auto &scratchpad_md = q(const_fpd, DNNL_ARG_SCRATCHPAD);

    SAFE(!check_md_consistency_with_tag(dst_md, p->tag), WARN);

    const auto fp = dnnl_f32;
    const auto tag = get_abx_tag(p->ndims);

    const auto &test_engine = get_test_engine();
<<<<<<< HEAD

    dnn_mem_t src_fp(src_md, fp, tag, test_engine);
    dnn_mem_t src_dt(src_md, test_engine);

=======

    dnn_mem_t src_fp(src_md, fp, tag, test_engine);
    dnn_mem_t src_dt(src_md, test_engine);

>>>>>>> 6478ab6b
    dnn_mem_t dst_fp(dst_md, fp, tag, test_engine);
    dnn_mem_t dst_dt(dst_md, test_engine);

    if (p->dir & FLAG_INF) SAFE(ws_md.ndims == 0 ? OK : FAIL, WARN);
    dnn_mem_t ws_fp(ws_md, test_engine);
    dnn_mem_t ws_dt(ws_md, test_engine);
    dnn_mem_t scratchpad_dt(scratchpad_md, test_engine);
<<<<<<< HEAD

    std::vector<dnn_mem_t> binary_po_fp, binary_po_dt;
    std::vector<int> binary_po_args;
    SAFE(setup_binary(const_fpd, binary_po_args, binary_po_dt, binary_po_fp),
            WARN);
=======
>>>>>>> 6478ab6b

    dnn_mem_t d_src_dt, d_dst_dt;

    SAFE(fill_src(p, src_dt, src_fp, r), WARN);
    SAFE(fill_dst(p, dst_dt, dst_fp, r), WARN);

    args_t args;
    args.set(DNNL_ARG_SRC, src_dt);
    args.set(DNNL_ARG_DST, dst_dt);
    args.set(DNNL_ARG_WORKSPACE, ws_dt);
    args.set(DNNL_ARG_SCRATCHPAD, scratchpad_dt);
    args.set(binary_po_args, binary_po_dt);

<<<<<<< HEAD
    DNN_SAFE(execute_and_wait(pp, args), WARN);
=======
    SAFE(execute_and_wait(pp, args), WARN);
>>>>>>> 6478ab6b

    // want this pass on backward to get ws_fp filled properly
    if (bench_mode & CORR) {
        compute_ref_fwd(p, src_fp, binary_po_fp, dst_fp, ws_fp);
        if (p->dir & FLAG_FWD) {
            dnn_mem_t dst(dst_dt, fp, tag, test_engine);
            SAFE(compare_dst(p, dst, dst_fp, r), WARN);
        }
    }

    if (p->dir & FLAG_BWD) {
        dnnl_primitive_t bwd_p {};
        int status = init_prim(&bwd_p, init_pd, p, r, FLAG_BWD, const_fpd);
        dnnl_primitive_destroy(pp);
        if (status != OK) return status;
        if (r->state == SKIPPED || r->state == UNIMPLEMENTED) return OK;
        pp = bwd_p;

        const_dnnl_primitive_desc_t const_bpd;
        DNN_SAFE(dnnl_primitive_get_primitive_desc(pp, &const_bpd), CRIT);

        if (dnn_mem_t::check_mem_size(const_bpd) != OK) {
            DNN_SAFE_V(dnnl_primitive_destroy(pp));
            return r->state = SKIPPED, r->reason = NOT_ENOUGH_RAM, OK;
        }

        const auto &d_dst_md = q(const_bpd, DNNL_ARG_DIFF_DST);
        const auto &d_src_md = q(const_bpd, DNNL_ARG_DIFF_SRC);
        const auto &d_scratchpad_md = q(const_bpd, DNNL_ARG_SCRATCHPAD);

        dnn_mem_t d_dst_fp = dnn_mem_t(d_dst_md, fp, tag, test_engine);
        d_dst_dt = dnn_mem_t(d_dst_md, p->cfg[DST].dt, test_engine);

        dnn_mem_t d_src_fp = dnn_mem_t(d_src_md, fp, tag, test_engine);
        d_src_dt = dnn_mem_t(d_src_md, p->cfg[SRC].dt, test_engine);

        scratchpad_dt = dnn_mem_t(d_scratchpad_md, test_engine);

        SAFE(fill_dst(p, d_dst_dt, d_dst_fp, r), WARN);

        args.clear();
        args.set(DNNL_ARG_DIFF_DST, d_dst_dt);
        args.set(DNNL_ARG_DIFF_SRC, d_src_dt);
        args.set(DNNL_ARG_WORKSPACE, ws_dt);
        args.set(DNNL_ARG_SCRATCHPAD, scratchpad_dt);

<<<<<<< HEAD
        DNN_SAFE(execute_and_wait(pp, args), WARN);
=======
        SAFE(execute_and_wait(pp, args), WARN);
>>>>>>> 6478ab6b

        if (bench_mode & CORR) {
            compute_ref_bwd(p, d_src_fp, d_dst_fp, ws_fp);
            dnn_mem_t diff_src(d_src_dt, fp, tag, test_engine);
            SAFE(compare_src(p, diff_src, d_src_fp, r), WARN);
        }
    }

    measure_perf(r->timer, pp, args);

    DNN_SAFE_V(dnnl_primitive_destroy(pp));

    return OK;
}

} // namespace pool<|MERGE_RESOLUTION|>--- conflicted
+++ resolved
@@ -265,17 +265,10 @@
     const auto tag = get_abx_tag(p->ndims);
 
     const auto &test_engine = get_test_engine();
-<<<<<<< HEAD
 
     dnn_mem_t src_fp(src_md, fp, tag, test_engine);
     dnn_mem_t src_dt(src_md, test_engine);
 
-=======
-
-    dnn_mem_t src_fp(src_md, fp, tag, test_engine);
-    dnn_mem_t src_dt(src_md, test_engine);
-
->>>>>>> 6478ab6b
     dnn_mem_t dst_fp(dst_md, fp, tag, test_engine);
     dnn_mem_t dst_dt(dst_md, test_engine);
 
@@ -283,14 +276,11 @@
     dnn_mem_t ws_fp(ws_md, test_engine);
     dnn_mem_t ws_dt(ws_md, test_engine);
     dnn_mem_t scratchpad_dt(scratchpad_md, test_engine);
-<<<<<<< HEAD
 
     std::vector<dnn_mem_t> binary_po_fp, binary_po_dt;
     std::vector<int> binary_po_args;
     SAFE(setup_binary(const_fpd, binary_po_args, binary_po_dt, binary_po_fp),
             WARN);
-=======
->>>>>>> 6478ab6b
 
     dnn_mem_t d_src_dt, d_dst_dt;
 
@@ -304,11 +294,7 @@
     args.set(DNNL_ARG_SCRATCHPAD, scratchpad_dt);
     args.set(binary_po_args, binary_po_dt);
 
-<<<<<<< HEAD
-    DNN_SAFE(execute_and_wait(pp, args), WARN);
-=======
     SAFE(execute_and_wait(pp, args), WARN);
->>>>>>> 6478ab6b
 
     // want this pass on backward to get ws_fp filled properly
     if (bench_mode & CORR) {
@@ -355,11 +341,7 @@
         args.set(DNNL_ARG_WORKSPACE, ws_dt);
         args.set(DNNL_ARG_SCRATCHPAD, scratchpad_dt);
 
-<<<<<<< HEAD
-        DNN_SAFE(execute_and_wait(pp, args), WARN);
-=======
         SAFE(execute_and_wait(pp, args), WARN);
->>>>>>> 6478ab6b
 
         if (bench_mode & CORR) {
             compute_ref_bwd(p, d_src_fp, d_dst_fp, ws_fp);
