/*******************************************************************************
* Copyright 2019-2020 Intel Corporation
*
* Licensed under the Apache License, Version 2.0 (the "License");
* you may not use this file except in compliance with the License.
* You may obtain a copy of the License at
*
*     http://www.apache.org/licenses/LICENSE-2.0
*
* Unless required by applicable law or agreed to in writing, software
* distributed under the License is distributed on an "AS IS" BASIS,
* WITHOUT WARRANTIES OR CONDITIONS OF ANY KIND, either express or implied.
* See the License for the specific language governing permissions and
* limitations under the License.
*******************************************************************************/

#include <stdio.h>
#include <stdlib.h>

#include <sstream>

#include "dnnl.h"

#include "tests/test_thread.hpp"

#include "dnnl_common.hpp"
#include "dnnl_memory.hpp"
#include "norm.hpp"

#include "pool/pool.hpp"

namespace pool {

inline int compare_dat(const prb_t *p, data_kind_t kind, dnn_mem_t &mem_dt,
        dnn_mem_t &mem_fp, res_t *r) {
    const auto nelems = mem_dt.nelems();
    if (nelems == 0) return r->state = PASSED, OK;

    r->total = nelems;

    for (int64_t i = 0; i < nelems; ++i) {
        const float dt = mem_dt.get_elem(i);
        const float fp0 = mem_fp.get_elem(i);
        const float fp = round_to_nearest_representable(p->cfg[kind].dt, fp0);

        const float diff = fabsf(fp - dt);
        const float rel_diff = diff / (fabsf(fp) > FLT_MIN ? fabsf(fp) : 1);
        bool ok = false;
        if (fp < p->cfg[kind].min)
            ok = dt == p->cfg[kind].min;
        else
            ok = (fabs(fp) > 1e-5 ? rel_diff : diff) <= p->cfg[kind].eps;

        r->errors += !ok;

        bool dump = (!ok && (r->errors < 10 || verbose >= 10))
                || (verbose >= 50 && i < 30) || (verbose >= 99);
        if (dump) {
            int64_t mb = 0, ic = 0, d = 0, h = 0, w = 0;
            switch (kind) {
                case SRC: inv_src_off_f(p, i, mb, ic, d, h, w); break;
                case DST: inv_dst_off_f(p, i, mb, ic, d, h, w); break;
            }
            BENCHDNN_PRINT(0,
                    "[%4ld][" IFMT "," IFMT "," IFMT "," IFMT "," IFMT
                    "] "
                    "fp:%8g fp0:%8g dt:%8g diff:%8g rdiff:%8g\n",
                    (long)i, mb, ic, d, h, w, fp, fp0, dt, diff, rel_diff);
        }
    }

    if (r->errors) r->state = FAILED;

    if (r->state == UNTESTED) r->state = PASSED; /* optimism */

    return r->state == FAILED ? FAIL : OK;
}

int compare_src(
        const prb_t *p, dnn_mem_t &mem_dt, dnn_mem_t &mem_fp, res_t *r) {
    return compare_dat(p, SRC, mem_dt, mem_fp, r);
}

int compare_dst(
        const prb_t *p, dnn_mem_t &mem_dt, dnn_mem_t &mem_fp, res_t *r) {
    return compare_dat(p, DST, mem_dt, mem_fp, r);
}

int fill_dat(const prb_t *p, data_kind_t kind, dnn_mem_t &mem_dt,
        dnn_mem_t &mem_fp, res_t *r) {
    const int64_t MB {p->mb};
    const int64_t IC {p->ic};
    const int64_t D {kind == SRC ? p->id : p->od};
    const int64_t H {kind == SRC ? p->ih : p->oh};
    const int64_t W {kind == SRC ? p->iw : p->ow};
    const int64_t ker_size {p->kd * p->kh * p->kw};
    const auto &c = p->cfg[kind];

    dnnl::impl::parallel_nd(MB, IC, D, H, W,
            [&](int64_t mb, int64_t ic, int64_t d, int64_t h, int64_t w) {
                const int64_t factor = p->alg == MAX ? 1 : ker_size;
                // keep values for avg_exclude_pad positive to prevent cancellation err
                const int64_t f_min = p->alg == MAX ? c.f_min / factor : 0;
                // divide on factor to keep value in the range
                const int64_t range = c.f_max / factor - f_min + 1;
                const int64_t gen
                        = 5 * d + 17 * h + 13 * w + 13 * mb + 19 * ic + 1637;
                const float value = (f_min + gen % range) * factor;

                const size_t off = kind == SRC ? src_off_f(p, mb, ic, d, h, w)
                                               : dst_off_f(p, mb, ic, d, h, w);
                ((float *)mem_fp)[off] = value;
            });

    SAFE(mem_dt.reorder(mem_fp), WARN);

    return OK;
}

int fill_src(const prb_t *p, dnn_mem_t &mem_dt, dnn_mem_t &mem_fp, res_t *r) {
    return fill_dat(p, SRC, mem_dt, mem_fp, r);
}

int fill_dst(const prb_t *p, dnn_mem_t &mem_dt, dnn_mem_t &mem_fp, res_t *r) {
    return fill_dat(p, DST, mem_dt, mem_fp, r);
}

// fill ws with big numbers to reliably cause a correctness issue (and not
// anything else) in case of a bug in the library
int fill_ws(const prb_t *p, dnn_mem_t &mem_dt, dnn_mem_t &mem_fp, res_t *r) {
    dnnl::impl::parallel_nd(mem_fp.nelems(),
            [&](int64_t i) { mem_fp.set_elem(i, (1 << 24) - 1); });

    SAFE(mem_dt.reorder(mem_fp), WARN);

    return OK;
}

static int init_pd(dnnl_engine_t engine, const prb_t *p,
        dnnl_primitive_desc_t &ppd, res_t *r, dir_t dir,
        const_dnnl_primitive_desc_t hint) {
    dnnl_memory_desc_t src_d, dst_d;

    dnnl_dims_t src_1d_dims = {p->mb, p->ic, p->iw};
    dnnl_dims_t src_2d_dims = {p->mb, p->ic, p->ih, p->iw};
    dnnl_dims_t src_3d_dims = {p->mb, p->ic, p->id, p->ih, p->iw};
    dnnl_dim_t *src_dims = p->ndims == 5
            ? src_3d_dims
            : p->ndims == 4 ? src_2d_dims : src_1d_dims;

    dnnl_dims_t dst_1d_dims = {p->mb, p->ic, p->ow};
    dnnl_dims_t dst_2d_dims = {p->mb, p->ic, p->oh, p->ow};
    dnnl_dims_t dst_3d_dims = {p->mb, p->ic, p->od, p->oh, p->ow};
    dnnl_dim_t *dst_dims = p->ndims == 5
            ? dst_3d_dims
            : p->ndims == 4 ? dst_2d_dims : dst_1d_dims;

    const auto src_tag = (dir & FLAG_FWD) ? convert_tag(p->tag, p->ndims)
                                          : dnnl_format_tag_any;
    const auto dst_tag = dnnl_format_tag_any;

    DNN_SAFE(dnnl_memory_desc_init_by_tag(
                     &src_d, p->ndims, src_dims, p->cfg[SRC].dt, src_tag),
            WARN);

    DNN_SAFE(dnnl_memory_desc_init_by_tag(
                     &dst_d, p->ndims, dst_dims, p->cfg[DST].dt, dst_tag),
            WARN);

    dnnl_dim_t strides_nd[] = {p->sd, p->sh, p->sw};
    dnnl_dim_t kernel_nd[] = {p->kd, p->kh, p->kw};
    dnnl_dim_t padding_l_nd[] = {p->pd, p->ph, p->pw};
    dnnl_dim_t padding_r_nd[] = {p->pd_r, p->ph_r, p->pw_r};

    dnnl_dim_t *strides = strides_nd + (5 - p->ndims);
    dnnl_dim_t *kernel = kernel_nd + (5 - p->ndims);
    dnnl_dim_t *padding_l = padding_l_nd + (5 - p->ndims);
    dnnl_dim_t *padding_r = padding_r_nd + (5 - p->ndims);

    dnnl_alg_kind_t alg = alg2alg_kind(p->alg);
    dnnl_pooling_desc_t pd;

    if (dir & FLAG_FWD) {
        auto prop_kind = p->dir & FLAG_INF ? dnnl_forward_inference
                                           : dnnl_forward_training;
        DNN_SAFE(dnnl_pooling_forward_desc_init(&pd, prop_kind, alg, &src_d,
                         &dst_d, strides, kernel, padding_l, padding_r),
                WARN);
    } else {
        DNN_SAFE(dnnl_pooling_backward_desc_init(&pd, alg, &src_d, &dst_d,
                         strides, kernel, padding_l, padding_r),
                WARN);
    }

<<<<<<< HEAD
    attr_args_t aa;
    aa.prepare_binary_post_op_mds(p->attr, p->ndims, dst_dims);
    auto dnnl_attr = create_dnnl_attr_v2(p->attr, aa);
=======
    auto dnnl_attr = create_dnnl_attr(p->attr);
>>>>>>> f5925c89

    dnnl_status_t init_status
            = dnnl_primitive_desc_create(&ppd, &pd, dnnl_attr, engine, hint);

    dnnl_primitive_attr_destroy(dnnl_attr);

    if (init_status == dnnl_unimplemented)
        return r->state = UNIMPLEMENTED, OK;
    else
        SAFE(init_status, WARN);

    // Return if pd is not the one being tested
    if ((dir & FLAG_FWD) != (p->dir & FLAG_FWD)) return OK;

    r->impl_name = query_impl_info(ppd);
    if (maybe_skip(r->impl_name)) {
        BENCHDNN_PRINT(2, "SKIPPED: oneDNN implementation: %s\n",
                r->impl_name.c_str());
        DNN_SAFE(dnnl_primitive_desc_destroy(ppd), WARN);
        return r->state = SKIPPED, r->reason = SKIP_IMPL_HIT, OK;
    } else {
        BENCHDNN_PRINT(5, "oneDNN implementation: %s\n", r->impl_name.c_str());
    }

    return OK;
}

void check_known_skipped_case(const prb_t *p, res_t *r) {
    check_known_skipped_case_common(
            {p->cfg[SRC].dt, p->cfg[DST].dt}, p->dir, r);
    if (r->state == SKIPPED) return;

    if (p->alg == AVG_NP) {
        bool ker_in_pad_d = p->pd >= p->kd || p->pd_r >= p->kd;
        bool ker_in_pad_h = p->ph >= p->kh || p->ph_r >= p->kh;
        bool ker_in_pad_w = p->pw >= p->kw || p->pw_r >= p->kw;
        bool ker_in_pad = ker_in_pad_d || ker_in_pad_h || ker_in_pad_w;

        if (ker_in_pad) {
            r->state = SKIPPED, r->reason = INVALID_CASE;
            return;
        }
    }
}

int doit(const prb_t *p, res_t *r) {
    if (bench_mode == LIST) return r->state = LISTED, OK;

    check_known_skipped_case(p, r);
    if (r->state == SKIPPED) return OK;

    dnnl_primitive_t pp {};
    SAFE(init_prim(&pp, init_pd, p, r), WARN);
    if (r->state == SKIPPED || r->state == UNIMPLEMENTED) return OK;

    const_dnnl_primitive_desc_t const_fpd;
    DNN_SAFE(dnnl_primitive_get_primitive_desc(pp, &const_fpd), CRIT);

    if (dnn_mem_t::check_mem_size(const_fpd) != OK) {
        DNN_SAFE_V(dnnl_primitive_destroy(pp));
        return r->state = SKIPPED, r->reason = NOT_ENOUGH_RAM, OK;
    }

    const auto q = [](const_dnnl_primitive_desc_t pd,
                           int index = 0) -> const dnnl_memory_desc_t & {
        return *dnnl_primitive_desc_query_md(pd, dnnl_query_exec_arg_md, index);
    };

    const auto &src_md = q(const_fpd, DNNL_ARG_SRC);
    const auto &dst_md = q(const_fpd, DNNL_ARG_DST);
    const auto &ws_md = q(const_fpd, DNNL_ARG_WORKSPACE);
    const auto &scratchpad_md = q(const_fpd, DNNL_ARG_SCRATCHPAD);

    SAFE(!check_md_consistency_with_tag(dst_md, p->tag), WARN);

    const auto fp = dnnl_f32;
    const auto tag = get_abx_tag(p->ndims);

    const auto &test_engine = get_test_engine();

    dnn_mem_t src_fp(src_md, fp, tag, test_engine);
    dnn_mem_t src_dt(src_md, test_engine);

    dnn_mem_t dst_fp(dst_md, fp, tag, test_engine);
    dnn_mem_t dst_dt(dst_md, test_engine);

    if (p->dir & FLAG_INF) SAFE(ws_md.ndims == 0 ? OK : FAIL, WARN);
    dnn_mem_t ws_fp(ws_md, test_engine);
    dnn_mem_t ws_dt(ws_md, test_engine);
    dnn_mem_t scratchpad_dt(scratchpad_md, test_engine);

    std::vector<dnn_mem_t> binary_po_fp, binary_po_dt;
    std::vector<int> binary_po_args;
    SAFE(setup_binary(const_fpd, binary_po_args, binary_po_dt, binary_po_fp),
            WARN);

    dnn_mem_t d_src_dt, d_dst_dt;

    SAFE(fill_src(p, src_dt, src_fp, r), WARN);
    SAFE(fill_dst(p, dst_dt, dst_fp, r), WARN);

    args_t args;
    args.set(DNNL_ARG_SRC, src_dt);
    args.set(DNNL_ARG_DST, dst_dt);
    args.set(DNNL_ARG_WORKSPACE, ws_dt);
    args.set(DNNL_ARG_SCRATCHPAD, scratchpad_dt);
    args.set(binary_po_args, binary_po_dt);

    SAFE(execute_and_wait(pp, args), WARN);

    // want this pass on backward to get ws_fp filled properly
    if (bench_mode & CORR) {
        compute_ref_fwd(p, src_fp, binary_po_fp, dst_fp, ws_fp);
        if (p->dir & FLAG_FWD) {
            dnn_mem_t dst(dst_dt, fp, tag, test_engine);
            SAFE(compare_dst(p, dst, dst_fp, r), WARN);
        }
    }

    if (p->dir & FLAG_BWD) {
        dnnl_primitive_t bwd_p {};
        int status = init_prim(&bwd_p, init_pd, p, r, FLAG_BWD, const_fpd);
        dnnl_primitive_destroy(pp);
        if (status != OK) return status;
        if (r->state == SKIPPED || r->state == UNIMPLEMENTED) return OK;
        pp = bwd_p;

        const_dnnl_primitive_desc_t const_bpd;
        DNN_SAFE(dnnl_primitive_get_primitive_desc(pp, &const_bpd), CRIT);

        if (dnn_mem_t::check_mem_size(const_bpd) != OK) {
            DNN_SAFE_V(dnnl_primitive_destroy(pp));
            return r->state = SKIPPED, r->reason = NOT_ENOUGH_RAM, OK;
        }

        const auto &d_dst_md = q(const_bpd, DNNL_ARG_DIFF_DST);
        const auto &d_src_md = q(const_bpd, DNNL_ARG_DIFF_SRC);
        const auto &d_scratchpad_md = q(const_bpd, DNNL_ARG_SCRATCHPAD);

        dnn_mem_t d_dst_fp = dnn_mem_t(d_dst_md, fp, tag, test_engine);
        d_dst_dt = dnn_mem_t(d_dst_md, p->cfg[DST].dt, test_engine);

        dnn_mem_t d_src_fp = dnn_mem_t(d_src_md, fp, tag, test_engine);
        d_src_dt = dnn_mem_t(d_src_md, p->cfg[SRC].dt, test_engine);

        scratchpad_dt = dnn_mem_t(d_scratchpad_md, test_engine);

        SAFE(fill_dst(p, d_dst_dt, d_dst_fp, r), WARN);

        args.clear();
        args.set(DNNL_ARG_DIFF_DST, d_dst_dt);
        args.set(DNNL_ARG_DIFF_SRC, d_src_dt);
        args.set(DNNL_ARG_WORKSPACE, ws_dt);
        args.set(DNNL_ARG_SCRATCHPAD, scratchpad_dt);

        SAFE(execute_and_wait(pp, args), WARN);

        if (bench_mode & CORR) {
            compute_ref_bwd(p, d_src_fp, d_dst_fp, ws_fp);
            dnn_mem_t diff_src(d_src_dt, fp, tag, test_engine);
            SAFE(compare_src(p, diff_src, d_src_fp, r), WARN);
        }
    }

    measure_perf(r->timer, pp, args);

    DNN_SAFE_V(dnnl_primitive_destroy(pp));

    return OK;
}

} // namespace pool<|MERGE_RESOLUTION|>--- conflicted
+++ resolved
@@ -192,13 +192,9 @@
                 WARN);
     }
 
-<<<<<<< HEAD
     attr_args_t aa;
     aa.prepare_binary_post_op_mds(p->attr, p->ndims, dst_dims);
     auto dnnl_attr = create_dnnl_attr_v2(p->attr, aa);
-=======
-    auto dnnl_attr = create_dnnl_attr(p->attr);
->>>>>>> f5925c89
 
     dnnl_status_t init_status
             = dnnl_primitive_desc_create(&ppd, &pd, dnnl_attr, engine, hint);
