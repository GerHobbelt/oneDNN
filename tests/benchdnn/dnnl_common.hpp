--- conflicted
+++ resolved
@@ -196,7 +196,7 @@
 extern dnnl_engine_t engine_tgt;
 extern dnnl_stream_t stream_tgt;
 extern dnnl_scratchpad_mode_t scratchpad_mode;
-
+struct dnn_mem_t;
 /* for fast-ref-gpu support */
 extern dnnl_engine_t engine_cpu;
 extern dnnl_stream_t stream_cpu;
@@ -205,7 +205,6 @@
 extern "C" int dnnl_memory_get_sim_id(dnnl_memory_t mem);
 #endif
 
-<<<<<<< HEAD
 #if DNNL_GPU_RUNTIME == DNNL_RUNTIME_OCL
 bool is_gpu_sim();
 bool is_gpu_perf_sim();
@@ -235,20 +234,6 @@
 } // namespace impl
 } // namespace dnnl
 #endif
-=======
-#if DNNL_CPU_THREADING_RUNTIME == DNNL_RUNTIME_THREADPOOL
-#include "dnnl_threadpool_iface.hpp"
-// XXX: cannot include dnnl_thread.hpp because of conflicting macro
-// definitions
-namespace dnnl {
-namespace impl {
-namespace threadpool_utils {
-threadpool_iface *get_active_threadpool();
-}
-} // namespace impl
-} // namespace dnnl
-#endif
->>>>>>> eee37e8f
 
 inline int create_dnnl_stream(
         dnnl_stream_t *stream, dnnl_engine_t engine, unsigned flags) {
