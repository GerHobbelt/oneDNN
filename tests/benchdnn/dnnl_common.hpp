/*******************************************************************************
* Copyright 2017-2020 Intel Corporation
*
* Licensed under the Apache License, Version 2.0 (the "License");
* you may not use this file except in compliance with the License.
* You may obtain a copy of the License at
*
*     http://www.apache.org/licenses/LICENSE-2.0
*
* Unless required by applicable law or agreed to in writing, software
* distributed under the License is distributed on an "AS IS" BASIS,
* WITHOUT WARRANTIES OR CONDITIONS OF ANY KIND, either express or implied.
* See the License for the specific language governing permissions and
* limitations under the License.
*******************************************************************************/

#ifndef DNNL_COMMON_HPP
#define DNNL_COMMON_HPP

#include <fstream>
#include <iomanip>
#include <iostream>
#include <set>
#include <sstream>
#include <stddef.h>
#include <stdint.h>
#include <stdlib.h>
#include <string.h>
#include <vector>

#include "dnnl.h"
#include "src/common/bfloat16.hpp"
#include "src/common/float16.hpp"
#include "src/common/nstl.hpp"

#include "common.hpp"
#include "dnn_types.hpp"
#include "dnnl_debug.hpp"

#define for_ for

#define DNN_SAFE(f, s) \
    do { \
        dnnl_status_t status = f; \
        if (status != dnnl_success) { \
            if (s == CRIT || s == WARN) { \
                BENCHDNN_PRINT(0, "error [%s:%d]: '%s' -> %s(%d)\n", \
                        __PRETTY_FUNCTION__, __LINE__, #f, status2str(status), \
                        (int)status); \
                fflush(0); \
                if (s == CRIT) exit(2); \
            } \
            return FAIL; \
        } \
    } while (0)

#define DNN_SAFE_V(f) \
    do { \
        dnnl_status_t status = f; \
        if (status != dnnl_success) { \
            BENCHDNN_PRINT(0, "error [%s:%d]: '%s' -> %s(%d)\n", \
                    __PRETTY_FUNCTION__, __LINE__, STRINGIFY(f), \
                    status2str(status), (int)status); \
            fflush(0); \
            exit(2); \
        } \
    } while (0)

#define DNN_SAFE_CLEAN(f, s, clean) \
    do { \
        dnnl_status_t status = f; \
        if (status != dnnl_success) { \
            if (s == CRIT || s == WARN) { \
                BENCHDNN_PRINT(0, "error [%s:%d]: '%s' -> %s(%d)\n", \
                        __PRETTY_FUNCTION__, __LINE__, #f, status2str(status), \
                        (int)status); \
                fflush(0); \
                if (s == CRIT) exit(2); \
            } \
            clean(); \
            return FAIL; \
        } \
    } while (0)

/* aux */
using bfloat16_t = dnnl::impl::bfloat16_t;
using float16_t = dnnl::impl::float16_t;
template <dnnl_data_type_t>
struct prec_traits;
template <>
struct prec_traits<dnnl_bf16> {
    typedef bfloat16_t type;
};
template <>
struct prec_traits<dnnl_f16> {
    typedef float16_t type;
};
template <>
struct prec_traits<dnnl_f32> {
    typedef float type;
};
template <>
struct prec_traits<dnnl_s32> {
    typedef int32_t type;
};
template <>
struct prec_traits<dnnl_s8> {
    typedef int8_t type;
};
template <>
struct prec_traits<dnnl_u8> {
    typedef uint8_t type;
};

#define CASE_ALL(dt) \
    switch (dt) { \
        CASE(dnnl_bf16); \
        CASE(dnnl_f16); \
        CASE(dnnl_f32); \
        CASE(dnnl_s32); \
        CASE(dnnl_s8); \
        CASE(dnnl_u8); \
        default: assert(!"bad data_type"); \
    }

inline size_t sizeof_dt(dnnl_data_type_t dt) {
#define CASE(dt) \
    case dt: return sizeof(typename prec_traits<dt>::type);

    CASE_ALL(dt);

#undef CASE
    return 0;
}

/* std::numeric_limits::digits functionality */
inline int digits_dt(dnnl_data_type_t dt) {
#define CASE(dt) \
    case dt: \
        return dnnl::impl::nstl::numeric_limits< \
                typename prec_traits<dt>::type>::digits;

    CASE_ALL(dt);

#undef CASE
    return 0;
}

inline float epsilon_dt(dnnl_data_type_t dt) {
#define CASE(dt) \
    case dt: \
        return (float)dnnl::impl::nstl::numeric_limits< \
                typename prec_traits<dt>::type>::epsilon();

    CASE_ALL(dt);

#undef CASE

    return 0;
}

#undef CASE_ALL

template <dnnl_data_type_t dt>
inline float saturate(float val) {
    return MAX2((float)dnnl::impl::nstl::numeric_limits<
                        typename prec_traits<dt>::type>::lowest(),
            MIN2((float)dnnl::impl::nstl::numeric_limits<
                         typename prec_traits<dt>::type>::max(),
                    mxcsr_round(val)));
}

inline float maybe_saturate(dnnl_data_type_t dt, float value) {
    if (dt == dnnl_s32 || dt == dnnl_s8 || dt == dnnl_u8) {
        switch (dt) {
#define CASE(dt) \
    case dt: { \
        return saturate<dt>(value); \
    }
            CASE(dnnl_s32);
            CASE(dnnl_s8);
            CASE(dnnl_u8);
#undef CASE
            default: assert(!"bad data_type");
        }
        return 0;
    }
    return value;
}

float round_to_nearest_representable(dnnl_data_type_t dt, float value);

/* simplification */
extern dnnl_engine_kind_t engine_tgt_kind;

extern dnnl_engine_t engine_tgt;
extern dnnl_stream_t stream_tgt;
extern dnnl_scratchpad_mode_t scratchpad_mode;

/* for fast-ref-gpu support */
extern dnnl_engine_t engine_cpu;
extern dnnl_stream_t stream_cpu;

#if DNNL_GPU_RUNTIME == DNNL_RUNTIME_OCL
extern "C" int dnnl_memory_get_sim_id(dnnl_memory_t mem);
#endif

<<<<<<< HEAD
#if DNNL_GPU_RUNTIME == DNNL_RUNTIME_OCL
bool is_gpu_sim();
bool is_gpu_perf_sim();

void register_dnn_mem_object(dnn_mem_t *mem);
void unregister_dnn_mem_object(dnn_mem_t *mem);
#else
inline bool is_gpu_sim() {
    return false;
}
inline bool is_gpu_perf_sim() {
    return false;
}

inline void register_dnn_mem_object(dnn_mem_t *mem) {}
inline void unregister_dnn_mem_object(dnn_mem_t *mem) {}
=======
#if DNNL_CPU_THREADING_RUNTIME == DNNL_RUNTIME_THREADPOOL
#include "dnnl_threadpool_iface.hpp"
// XXX: cannot include dnnl_thread.hpp because of conflicting macro
// definitions
namespace dnnl {
namespace impl {
namespace threadpool_utils {
threadpool_iface *get_active_threadpool();
}
} // namespace impl
} // namespace dnnl
>>>>>>> 15490265
#endif

inline int create_dnnl_stream(
        dnnl_stream_t *stream, dnnl_engine_t engine, unsigned flags) {
    dnnl_engine_kind_t engine_kind;
    DNN_SAFE(dnnl_engine_get_kind(engine, &engine_kind), CRIT);

    dnnl_stream_attr_t stream_attr;
    DNN_SAFE(dnnl_stream_attr_create(&stream_attr, engine_kind), CRIT);
#if DNNL_CPU_THREADING_RUNTIME == DNNL_RUNTIME_THREADPOOL
    if (engine_kind == dnnl_cpu) {
        SAFE_V(dnnl_stream_attr_set_threadpool(stream_attr,
                dnnl::impl::threadpool_utils::get_active_threadpool()));
    }
#endif

    DNN_SAFE(dnnl_stream_create_v2(stream, engine, flags, stream_attr), CRIT);
    dnnl_stream_attr_destroy(stream_attr);
    return OK;
}

inline int init() {
    if (!engine_tgt) {
        DNN_SAFE(dnnl_engine_create(&engine_tgt, engine_tgt_kind, 0), CRIT);
        SAFE(create_dnnl_stream(
                     &stream_tgt, engine_tgt, dnnl_stream_default_flags),
                CRIT);
    }
    if (!engine_cpu) {
        DNN_SAFE(dnnl_engine_create(&engine_cpu, dnnl_cpu, 0), CRIT);
        SAFE(create_dnnl_stream(
                     &stream_cpu, engine_cpu, dnnl_stream_default_flags),
                CRIT);
    }
    if (!engine_cpu) {
        DNN_SAFE(dnnl_engine_create(&engine_cpu, dnnl_cpu, 0), CRIT);
        DNN_SAFE(dnnl_stream_create(
                         &stream_cpu, engine_cpu, dnnl_stream_default_flags),
                CRIT);
    }

    return OK;
}

inline int finalize() {
    DNN_SAFE(dnnl_stream_destroy(stream_tgt), CRIT);
    DNN_SAFE(dnnl_engine_destroy(engine_tgt), CRIT);
    DNN_SAFE(dnnl_engine_destroy(engine_cpu), CRIT);
    DNN_SAFE(dnnl_stream_destroy(stream_cpu), CRIT);
    return OK;
}

inline const char *query_impl_info(const_dnnl_primitive_desc_t pd) {
    const char *str;
    dnnl_primitive_desc_query(pd, dnnl_query_impl_info_str, 0, &str);
    return str;
}

struct dnn_mem_t;
struct attr_bundle_t;

struct args_t {
    args_t &set(int arg, const dnn_mem_t &mem);
    void clear() { args_.clear(); }

    int size() const { return (int)args_.size(); }

    int arg(int index) const { return args_[index].first; }
    const dnn_mem_t &dnn_mem(int index) const { return *args_[index].second; }

private:
    std::vector<std::pair<int, const dnn_mem_t *>> args_;
};

dnnl_status_t execute_and_wait(
        dnnl_primitive_t prim, dnnl_stream_t stream, const args_t &args);

int measure_perf(benchdnn_timer_t &t, dnnl_primitive_t prim, args_t &args);

void maybe_prepare_runtime_scales(dnn_mem_t &scales_m, const attr_t &attr,
        int64_t scale_cnt, const float *scales, dnnl_engine_t engine);
void maybe_prepare_runtime_scales(dnn_mem_t &scales_m,
        const attr_bundle_t &attr_bundle, dnnl_engine_t engine);

void maybe_prepare_runtime_zero_points(dnn_mem_t &zero_points_m,
        const attr_t &attr, int arg, dnnl_engine_t engine);

bool check_md_consistency_with_tag(
        const dnnl_memory_desc_t &md, const std::string &tag);

#endif<|MERGE_RESOLUTION|>--- conflicted
+++ resolved
@@ -205,7 +205,6 @@
 extern "C" int dnnl_memory_get_sim_id(dnnl_memory_t mem);
 #endif
 
-<<<<<<< HEAD
 #if DNNL_GPU_RUNTIME == DNNL_RUNTIME_OCL
 bool is_gpu_sim();
 bool is_gpu_perf_sim();
@@ -222,7 +221,7 @@
 
 inline void register_dnn_mem_object(dnn_mem_t *mem) {}
 inline void unregister_dnn_mem_object(dnn_mem_t *mem) {}
-=======
+#endif
 #if DNNL_CPU_THREADING_RUNTIME == DNNL_RUNTIME_THREADPOOL
 #include "dnnl_threadpool_iface.hpp"
 // XXX: cannot include dnnl_thread.hpp because of conflicting macro
@@ -234,7 +233,6 @@
 }
 } // namespace impl
 } // namespace dnnl
->>>>>>> 15490265
 #endif
 
 inline int create_dnnl_stream(
