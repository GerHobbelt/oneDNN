/*******************************************************************************
* Copyright 2018-2020 Intel Corporation
*
* Licensed under the Apache License, Version 2.0 (the "License");
* you may not use this file except in compliance with the License.
* You may obtain a copy of the License at
*
*     http://www.apache.org/licenses/LICENSE-2.0
*
* Unless required by applicable law or agreed to in writing, software
* distributed under the License is distributed on an "AS IS" BASIS,
* WITHOUT WARRANTIES OR CONDITIONS OF ANY KIND, either express or implied.
* See the License for the specific language governing permissions and
* limitations under the License.
*******************************************************************************/

#include <float.h>
#include <math.h>
#include <stdio.h>
#include <stdlib.h>

#include "dnnl.h"

#include "tests/test_thread.hpp"

#include "dnnl_common.hpp"
#include "dnnl_memory.hpp"

#include "norm.hpp"

#include "conv/deconv.hpp"
using namespace conv;

namespace deconv {

inline static void swap(int64_t &a, int64_t &b) {
    int64_t temp = a;
    a = b;
    b = temp;
}

inline int transpose_data_wei(
        const prb_t *p, dnn_mem_t &wei, dnn_mem_t &wei_tr) {
    dnnl::impl::parallel_nd(p->g, p->oc / p->g, p->ic / p->g, p->kd, p->kh,
            p->kw,
            [&](int64_t g, int64_t oc, int64_t ic, int64_t kd, int64_t kh,
                    int64_t kw) {
                size_t idx = (((((size_t)g * p->ic / p->g + ic) * p->oc / p->g
                                       + oc) * p->kd
                                      + kd) * p->kh
                                     + kh)
                                * p->kw
                        + kw;
                ((float *)wei_tr)[idx]
                        = ((float *)wei)[wei_off_f(p, g, oc, ic, kd, kh, kw)];
            });

    return OK;
}

static int init_pd(dnnl_engine_t engine, const prb_t *p,
        dnnl_primitive_desc_t &dpd, res_t *r, dir_t dir,
        const_dnnl_primitive_desc_t hint) {
    dnnl_deconvolution_desc_t cd;
    dnnl_memory_desc_t src_d, wei_d, bia_d, dst_d;
    dnnl_dims_t src_1d_dims = {p->mb, p->ic, p->iw};
    dnnl_dims_t src_2d_dims = {p->mb, p->ic, p->ih, p->iw};
    dnnl_dims_t src_3d_dims = {p->mb, p->ic, p->id, p->ih, p->iw};
    dnnl_dims_t wei_1d_dims = {p->g, p->oc / p->g, p->ic / p->g, p->kw};
    dnnl_dims_t wei_2d_dims = {p->g, p->oc / p->g, p->ic / p->g, p->kh, p->kw};
    dnnl_dims_t wei_3d_dims
            = {p->g, p->oc / p->g, p->ic / p->g, p->kd, p->kh, p->kw};
    dnnl_dims_t bia_dims = {p->oc};
    dnnl_dims_t dst_1d_dims = {p->mb, p->oc, p->ow};
    dnnl_dims_t dst_2d_dims = {p->mb, p->oc, p->oh, p->ow};
    dnnl_dims_t dst_3d_dims = {p->mb, p->oc, p->od, p->oh, p->ow};

    DNN_SAFE(dnnl_memory_desc_init_by_tag(&src_d, p->ndims,
                     p->ndims == 5 ? src_3d_dims
                                   : p->ndims == 3 ? src_1d_dims : src_2d_dims,
                     p->cfg[SRC].dt, convert_tag(p->stag, p->ndims)),
            WARN);
    DNN_SAFE(dnnl_memory_desc_init_by_tag(&wei_d, p->ndims + p->has_groups,
                     p->ndims == 5
                             ? &wei_3d_dims[!p->has_groups]
                             : p->ndims == 3 ? &wei_1d_dims[!p->has_groups]
                                             : &wei_2d_dims[!p->has_groups],
                     p->cfg[WEI].dt, convert_tag(p->wtag, p->ndims)),
            WARN);
    DNN_SAFE(dnnl_memory_desc_init_by_tag(
                     &bia_d, 1, bia_dims, p->cfg[BIA].dt, dnnl_format_tag_any),
            WARN);
    DNN_SAFE(dnnl_memory_desc_init_by_tag(&dst_d, p->ndims,
                     p->ndims == 5 ? dst_3d_dims
                                   : p->ndims == 3 ? dst_1d_dims : dst_2d_dims,
                     p->cfg[DST].dt, convert_tag(p->dtag, p->ndims)),
            WARN);

    dnnl_dim_t strides_nd[] = {p->sd, p->sh, p->sw};
    dnnl_dim_t dilates_nd[] = {p->dd, p->dh, p->dw};
    dnnl_dim_t padding_nd[] = {p->pd, p->ph, p->pw};
    dnnl_dim_t padding_r_nd[] = {p->pd_r, p->ph_r, p->pw_r};

    dnnl_dim_t *strides = strides_nd + (5 - p->ndims);
    dnnl_dim_t *dilates = dilates_nd + (5 - p->ndims);
    dnnl_dim_t *padding = padding_nd + (5 - p->ndims);
    dnnl_dim_t *padding_r = padding_r_nd + (5 - p->ndims);

    dnnl_alg_kind_t alg = dnnl_deconvolution_direct;
    if (p->alg == WINO) alg = dnnl_deconvolution_winograd;

    switch (p->dir) {
        case FWD_D:
        case FWD_B:
        case FWD_I:
            DNN_SAFE(dnnl_dilated_deconvolution_forward_desc_init(&cd,
                             p->dir == FWD_I ? dnnl_forward_inference
                                             : dnnl_forward_training,
                             alg, &src_d, &wei_d,
                             p->dir == FWD_B ? &bia_d : NULL, &dst_d, strides,
                             dilates, padding, padding_r),
                    WARN);
            break;
        case BWD_D:
            DNN_SAFE(dnnl_dilated_deconvolution_backward_data_desc_init(&cd,
                             alg, &src_d, &wei_d, &dst_d, strides, dilates,
                             padding, padding_r),
                    WARN);
            break;
        case BWD_W:
        case BWD_WB:
            DNN_SAFE(dnnl_dilated_deconvolution_backward_weights_desc_init(&cd,
                             alg, &src_d, &wei_d,
                             p->dir == BWD_W ? NULL : &bia_d, &dst_d, strides,
                             dilates, padding, padding_r),
                    WARN);
            break;
        default: DNN_SAFE(dnnl_invalid_arguments, CRIT);
    }

    DNN_SAFE(cd.accum_data_type == p->cfg[ACC].dt ? dnnl_success
                                                  : dnnl_unimplemented,
            CRIT);

<<<<<<< HEAD
    attr_args_t aa;
    aa.insert(DNNL_ARG_ATTR_OUTPUT_SCALES, p->oc, p->scales,
            p->attr.oscale.runtime);
    auto dnnl_attr = create_dnnl_attr_v2(p->attr, aa);
=======
    attr_args_t attr_args;
    attr_args.prepare_output_scales(p->attr, p->scales, p->oc);
    auto dnnl_attr = create_dnnl_attr(p->attr, attr_args);
>>>>>>> be499680

    dnnl_status_t init_status
            = dnnl_primitive_desc_create(&dpd, &cd, dnnl_attr, engine, NULL);

    dnnl_primitive_attr_destroy(dnnl_attr);

    if (init_status == dnnl_unimplemented) {
        return r->state = UNIMPLEMENTED, OK;
    }
    SAFE(init_status, WARN);

    r->impl_name = query_impl_info(dpd);
    if (maybe_skip(r->impl_name)) {
        BENCHDNN_PRINT(2, "SKIPPED: oneDNN implementation: %s\n",
                r->impl_name.c_str());
        DNN_SAFE(dnnl_primitive_desc_destroy(dpd), WARN);
        return r->state = SKIPPED, r->reason = SKIP_IMPL_HIT, OK;
    } else {
        BENCHDNN_PRINT(5, "oneDNN implementation: %s\n", r->impl_name.c_str());
    }

    return OK;
}

void check_known_skipped_case(const prb_t *p, res_t *r) {
    check_known_skipped_case_common(
            {p->cfg[SRC].dt, p->cfg[WEI].dt, p->cfg[DST].dt}, p->dir, r);
    if (r->state == SKIPPED) return;

    // TODO: shapes with dilation and non-unit stride go to reference which
    // does not support attributes yet. Remove the whole condition once
    // attributes support is added to reference.
    // TODO: uncomment deconv shape mb96ic64ih6oc32oh14kh5ph2dh2n"4d/5x5"
    static auto isa = dnnl_get_effective_cpu_isa();
    static bool has_avx512_bw = isa >= dnnl_cpu_isa_avx512_core;
    bool is_int8 = p->cfg[WEI].dt == dnnl_s8;
    bool has_attr_support = IMPLICATION(is_int8, has_avx512_bw)
            && IMPLICATION(p->dd != 0, p->sd == 1)
            && IMPLICATION(p->dh != 0, p->sh == 1)
            && IMPLICATION(p->dw != 0, p->sw == 1);
    if (!p->attr.is_def() && !has_attr_support) {
        r->state = SKIPPED, r->reason = CASE_NOT_SUPPORTED;
        return;
    }
}

int doit(const prb_t *p, res_t *r) {
    if (bench_mode == LIST) return r->state = LISTED, OK;

    check_known_skipped_case(p, r);
    if (r->state == SKIPPED) return OK;

    prb_t p_tr((desc_t)*p, p->dir, p->cfg, p->stag, p->wtag, p->dtag, p->alg,
            p->attr, p->mb, true);
    swap(p_tr.ic, p_tr.oc);
    swap(p_tr.ih, p_tr.oh);
    swap(p_tr.id, p_tr.od);
    swap(p_tr.iw, p_tr.ow);

    dnnl_primitive_t d {};
    SAFE(init_prim(&d, init_pd, p, r), WARN);
    if (r->state == SKIPPED || r->state == UNIMPLEMENTED) return OK;

    const_dnnl_primitive_desc_t const_pd;
    DNN_SAFE(dnnl_primitive_get_primitive_desc(d, &const_pd), CRIT);

    if (dnn_mem_t::check_mem_size(const_pd) != OK) {
        DNN_SAFE_V(dnnl_primitive_destroy(d));
        return r->state = SKIPPED, r->reason = NOT_ENOUGH_RAM, OK;
    }

    const auto q = [&](int index = 0) -> const dnnl_memory_desc_t & {
        return *dnnl_primitive_desc_query_md(
                const_pd, dnnl_query_exec_arg_md, index);
    };

    const auto &src_md
            = p->dir == BWD_D ? q(DNNL_ARG_DIFF_SRC) : q(DNNL_ARG_SRC);
    const auto &wei_md = p->dir & FLAG_WEI ? q(DNNL_ARG_DIFF_WEIGHTS)
                                           : q(DNNL_ARG_WEIGHTS);
    const auto &bia_md
            = p->dir & FLAG_WEI ? q(DNNL_ARG_DIFF_BIAS) : q(DNNL_ARG_BIAS);
    const auto &dst_md
            = p->dir & FLAG_BWD ? q(DNNL_ARG_DIFF_DST) : q(DNNL_ARG_DST);
    const auto &scratchpad_md = q(DNNL_ARG_SCRATCHPAD);
    auto wei_tr_md = wei_md;

    const bool with_groups = 1;
    swap(wei_tr_md.dims[with_groups + 0], wei_tr_md.dims[with_groups + 1]);

    const auto fp = dnnl_f32;
    const auto src_tag = get_abx_tag(src_md.ndims);
    const auto wei_tag = get_abx_tag(wei_md.ndims);

    const auto &test_engine = get_test_engine();

    dnn_mem_t src_dt(src_md, test_engine);
    dnn_mem_t wei_dt(wei_md, test_engine);
    dnn_mem_t dst_dt(dst_md, test_engine);
    dnn_mem_t bia_dt(bia_md, test_engine);
    dnn_mem_t scratchpad_dt(scratchpad_md, test_engine);

    dnn_mem_t src_fp(src_md, fp, src_tag, test_engine);
    dnn_mem_t wei_fp(wei_md, fp, wei_tag, test_engine);
    dnn_mem_t dst_fp(dst_md, fp, src_tag, test_engine);
    dnn_mem_t wei_tr_fp(wei_tr_md, fp, wei_tag, test_engine);
    dnn_mem_t bia_fp(bia_md, fp, dnnl_x, test_engine);

    /* fill memory + reorders <-> */
    SAFE(fill_dst(p, dst_dt, dst_fp, r), WARN);
    SAFE(fill_wei(p, wei_dt, wei_fp, r), WARN);
    SAFE(fill_src(p, src_dt, src_fp, r), WARN);
    SAFE(transpose_data_wei(p, wei_fp, wei_tr_fp), WARN);
    SAFE(fill_bia(p, bia_dt, bia_fp, r), WARN);

    args_t args;

    if (p->dir & FLAG_FWD) {
        args.set(DNNL_ARG_SRC, src_dt);
        args.set(DNNL_ARG_WEIGHTS, wei_dt);
        args.set(DNNL_ARG_BIAS, bia_dt);
        args.set(DNNL_ARG_DST, dst_dt);
        args.set(DNNL_ARG_SCRATCHPAD, scratchpad_dt);

        SAFE(execute_and_wait(d, args), WARN);

        if (bench_mode & CORR) {
            compute_ref_bwd_d(
                    &p_tr, nullptr, dst_fp, wei_tr_fp, bia_fp, src_fp);
            dnn_mem_t dst(dst_dt, fp, src_tag, test_engine);
            SAFE(compare_dst(p, dst, dst_fp, r, true), WARN);
        }
    } else if (p->dir == BWD_D) {
        args.set(DNNL_ARG_DIFF_DST, dst_dt);
        args.set(DNNL_ARG_WEIGHTS, wei_dt);
        args.set(DNNL_ARG_DIFF_SRC, src_dt);
        args.set(DNNL_ARG_SCRATCHPAD, scratchpad_dt);

        SAFE(execute_and_wait(d, args), WARN);

        if (bench_mode & CORR) {
            dnn_mem_t zero_fp;
            compute_ref_fwd(&p_tr, nullptr, dst_fp, wei_tr_fp, zero_fp,
                    std::vector<dnn_mem_t>(), src_fp);
<<<<<<< HEAD

=======
>>>>>>> be499680
            dnn_mem_t src(src_dt, fp, src_tag, test_engine);
            SAFE(compare_src(p, src, src_fp, r, true), WARN);
        }
    } else if (p->dir & FLAG_BWD && p->dir & FLAG_WEI) {
        args.set(DNNL_ARG_SRC, src_dt);
        args.set(DNNL_ARG_DIFF_DST, dst_dt);
        args.set(DNNL_ARG_DIFF_WEIGHTS, wei_dt);
        args.set(DNNL_ARG_DIFF_BIAS, bia_dt);
        args.set(DNNL_ARG_SCRATCHPAD, scratchpad_dt);

        SAFE(execute_and_wait(d, args), WARN);

        if (bench_mode & CORR) {
            compute_ref_bwd_weights(&p_tr, dst_fp, wei_tr_fp, src_fp);
            transpose_data_wei(&p_tr, wei_tr_fp, wei_fp);
            dnn_mem_t wei(wei_dt, fp, wei_tag, test_engine);
            SAFE(compare_wei(&p_tr, wei, wei_fp, r, true), WARN);
            if (p->dir & FLAG_BIA) {
                compute_ref_bwd_bias(p, bia_fp, dst_fp);
                dnn_mem_t bia(bia_dt, fp, dnnl_x, test_engine);
                SAFE(compare_bia(p, bia, bia_fp, r, true), WARN);
            }
        }
    } else {
        SAFE(FAIL, CRIT);
    }

    measure_perf(r->timer, d, args);

    DNN_SAFE_V(dnnl_primitive_destroy(d));

    return OK;
}

} // namespace deconv<|MERGE_RESOLUTION|>--- conflicted
+++ resolved
@@ -142,16 +142,9 @@
                                                   : dnnl_unimplemented,
             CRIT);
 
-<<<<<<< HEAD
-    attr_args_t aa;
-    aa.insert(DNNL_ARG_ATTR_OUTPUT_SCALES, p->oc, p->scales,
-            p->attr.oscale.runtime);
-    auto dnnl_attr = create_dnnl_attr_v2(p->attr, aa);
-=======
     attr_args_t attr_args;
     attr_args.prepare_output_scales(p->attr, p->scales, p->oc);
     auto dnnl_attr = create_dnnl_attr(p->attr, attr_args);
->>>>>>> be499680
 
     dnnl_status_t init_status
             = dnnl_primitive_desc_create(&dpd, &cd, dnnl_attr, engine, NULL);
@@ -296,10 +289,6 @@
             dnn_mem_t zero_fp;
             compute_ref_fwd(&p_tr, nullptr, dst_fp, wei_tr_fp, zero_fp,
                     std::vector<dnn_mem_t>(), src_fp);
-<<<<<<< HEAD
-
-=======
->>>>>>> be499680
             dnn_mem_t src(src_dt, fp, src_tag, test_engine);
             SAFE(compare_src(p, src, src_fp, r, true), WARN);
         }
