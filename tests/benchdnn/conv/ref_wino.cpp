/*******************************************************************************
* Copyright 2017-2020 Intel Corporation
*
* Licensed under the Apache License, Version 2.0 (the "License");
* you may not use this file except in compliance with the License.
* You may obtain a copy of the License at
*
*     http://www.apache.org/licenses/LICENSE-2.0
*
* Unless required by applicable law or agreed to in writing, software
* distributed under the License is distributed on an "AS IS" BASIS,
* WITHOUT WARRANTIES OR CONDITIONS OF ANY KIND, either express or implied.
* See the License for the specific language governing permissions and
* limitations under the License.
*******************************************************************************/

#include "tests/test_thread.hpp"

#include "common.hpp"
#include "conv/conv_common.hpp"
#include "src/common/dnnl_thread.hpp"

namespace conv {

template <typename Telem, size_t Tdims>
struct array_offset_calculator {
    template <typename... Targs>
    array_offset_calculator(Telem *base, Targs... Fargs) : _dims {Fargs...} {
        _base_ptr = base;
    }
    template <typename... Targs>
    inline Telem &operator()(Targs... Fargs) {
        return *(_base_ptr + _offset(1, Fargs...));
    }

private:
    template <typename... Targs>
    inline size_t _offset(size_t const dimension, size_t element) {
        return element;
    }

    template <typename... Targs>
    inline size_t _offset(
            size_t const dimension, size_t theta, size_t element) {
        return element + (_dims[dimension] * theta);
    }

    template <typename... Targs>
    inline size_t _offset(size_t const dimension, size_t theta, size_t element,
            Targs... Fargs) {
        size_t t_prime = element + (_dims[dimension] * theta);
        return _offset(dimension + 1, t_prime, Fargs...);
    }

    Telem *_base_ptr;
    const int64_t _dims[Tdims];
};

void trans_I_4x4_3x3(float Iw[6][6], float I[6][6]) {
    float T[6][6];
    float t0;
    float t1;
    float t2;
    float t3;
    float t4;
    float t5;

    for (int i = 0; i < 6; i++) {
        t0 = I[2][i] * -2.25f + I[4][i];
        t1 = I[1][i] * -2.25f + I[3][i];
        t2 = I[2][i] * -0.390625f + I[4][i];
        t3 = I[1][i] * -0.390625f + I[3][i];
        t4 = I[0][i] * 0.87890625f + I[4][i];
        t5 = I[1][i] * 0.87890625f + I[5][i];

        T[0][i] = I[2][i] * -2.640625f + t4;
        T[1][i] = t1 * 0.625f + t0;
        T[2][i] = t1 * -0.625f + t0;
        T[3][i] = t3 * 1.5f + t2;
        T[4][i] = t3 * -1.5f + t2;
        T[5][i] = I[3][i] * -2.640625f + t5;
    }

    for (int i = 0; i < 6; i++) {
        t0 = T[i][2] * -2.25f + T[i][4];
        t1 = T[i][1] * -2.25f + T[i][3];
        t2 = T[i][2] * -0.390625f + T[i][4];
        t3 = T[i][1] * -0.390625f + T[i][3];
        t4 = T[i][0] * 0.87890625f + T[i][4];
        t5 = T[i][1] * 0.87890625f + T[i][5];

        Iw[i][0] = T[i][2] * -2.640625f + t4;
        Iw[i][1] = t1 * 0.625f + t0;
        Iw[i][2] = t1 * -0.625f + t0;
        Iw[i][3] = t3 * 1.5f + t2;
        Iw[i][4] = t3 * -1.5f + t2;
        Iw[i][5] = T[i][3] * -2.640625f + t5;
    }
}

void trans_W_4x4_3x3(float Fw_[6][6], float F[3][3]) {
    float Fw[6];
    float T[6][3];
    float t0;
    float t1;
    float t2;

    for (int i = 0; i < 3; i++) {
        t0 = 0.26890756302521f * F[2][i];
        t1 = -t0 - 0.688403361344538f * F[0][i];
        t2 = t0 + 0.119514472455649f * F[0][i];

        T[0][i] = 1.13777777777778f * F[0][i];
        T[1][i] = t1 - 0.430252100840336f * F[1][i];
        T[2][i] = t1 + 0.430252100840336f * F[1][i];
        T[3][i] = t2 + 0.179271708683473f * F[1][i];
        T[4][i] = t2 - 0.179271708683473f * F[1][i];
        T[5][i] = F[2][i];
    }

    for (int i = 0; i < 6; i++) {
        t0 = 0.26890756302521f * T[i][2];
        t1 = -t0 - 0.688403361344538f * T[i][0];
        t2 = t0 + 0.119514472455649f * T[i][0];

        Fw[0] = 1.13777777777778f * T[i][0];
        Fw[1] = t1 - 0.430252100840336f * T[i][1];
        Fw[2] = t1 + 0.430252100840336f * T[i][1];
        Fw[3] = t2 + 0.179271708683473f * T[i][1];
        Fw[4] = t2 - 0.179271708683473f * T[i][1];
        Fw[5] = T[i][2];
        for (int l = 0; l < 6; l++) {
            Fw_[i][l] = Fw[l];
        }
    }
}

void trans_O_4x4_3x3(float Mw[6][6], float O[4][4]) {
    float T[4][6];
    float t0;
    float t1;
    float t2;
    float t3;

    for (int i = 0; i < 6; i++) {
        t0 = Mw[1][i] + Mw[2][i];
        t1 = Mw[3][i] + Mw[4][i];
        t2 = Mw[1][i] - Mw[2][i];
        t3 = Mw[3][i] - Mw[4][i];

        T[0][i] = t0 + t1 + Mw[0][i];
        T[1][i] = t2 * 0.625f + t3 * 1.5f;
        T[2][i] = t0 * 0.390625f + t1 * 2.25f;
        T[3][i] = t2 * 0.244140625f + t3 * 3.375f + Mw[5][i];
    }

    for (int i = 0; i < 4; i++) {
        t0 = T[i][1] + T[i][2];
        t1 = T[i][3] + T[i][4];
        t2 = T[i][1] - T[i][2];
        t3 = T[i][3] - T[i][4];

        O[i][0] = t0 + t1 + T[i][0];
        O[i][1] = t2 * 0.625f + t3 * 1.5f;
        O[i][2] = t0 * 0.390625f + t1 * 2.25f;
        O[i][3] = t2 * 0.244140625f + t3 * 3.375f + T[i][5];
    }
}

void trans_W_3x3_4x4_wu(float Fw[6][6], float F[4][6]) {
    float T[6][4];
    float t0;
    float t1;
    float t2;
    float t3;
    float t4;

    for (int i = 0; i < 4; i++) {
        t0 = F[2][i] * 0.26890756302521f;
        t1 = F[0][i] * -0.688403361344538f - t0;
        t2 = F[0][i] * 0.119514472455649f + t0;
        t3 = F[1][i] * 0.430252100840336f + F[3][i] * 0.168067226890756f;
        t4 = F[1][i] * 0.179271708683473f + F[3][i] * 0.403361344537815f;

        T[0][i] = F[0][i] * 1.13777777777778f;
        T[1][i] = t1 - t3;
        T[2][i] = t1 + t3;
        T[3][i] = t2 + t4;
        T[4][i] = t2 - t4;
        T[5][i] = F[3][i];
    }

    for (int i = 0; i < 6; i++) {
        t0 = T[i][2] * 0.26890756302521f;
        t1 = T[i][0] * -0.688403361344538f - t0;
        t2 = T[i][0] * 0.119514472455649f + t0;
        t3 = T[i][1] * 0.430252100840336f + T[i][3] * 0.168067226890756f;
        t4 = T[i][1] * 0.179271708683473f + T[i][3] * 0.403361344537815f;

        Fw[i][0] = T[i][0] * 1.13777777777778f;
        Fw[i][1] = t1 - t3;
        Fw[i][2] = t1 + t3;
        Fw[i][3] = t2 + t4;
        Fw[i][4] = t2 - t4;
        Fw[i][5] = T[i][3];
    }
}

void trans_O_3x3_4x4_wu(float Mw[6][6], float M[3][3]) {
    float T[3][6];
    float t0;
    float t1;
    float t2;
    float M_[3];

    for (int i = 0; i < 6; i++) {
        t0 = Mw[1][i] + Mw[2][i];
        t1 = Mw[3][i] + Mw[4][i];
        t2 = t1 * 2.25f + Mw[5][i];

        T[0][i] = Mw[0][i] + t0 + t1;
        T[1][i] = 0.625f * (Mw[1][i] - Mw[2][i]) + 1.5f * (Mw[3][i] - Mw[4][i]);
        T[2][i] = t0 * 0.390625f + t2;
    }
    for (int i = 0; i < 3; i++) {
        t0 = T[i][1] + T[i][2];
        t1 = T[i][3] + T[i][4];
        t2 = t1 * 2.25f + T[i][5];

        M_[0] = T[i][0] + t0 + t1;
        M_[1] = 0.625f * (T[i][1] - T[i][2]) + 1.5f * (T[i][3] - T[i][4]);
        M_[2] = t0 * 0.390625f + t2;

        for (int k = 0; k < 3; k++) {
            M[i][k] = M_[k];
        }
    }
}

struct scratchpad_t {
    float *_u_ptr;
    float *_m_ptr;
    float *_v_ptr;

    int64_t h_tiles;
    int64_t w_tiles;

    const int64_t alpha = 6;
    const int64_t out_dim = 4;
};

int init_scratchpad(const prb_t *p, scratchpad_t &sp) {
    if (sp.out_dim != 4 || sp.alpha != 6) return FAIL;

    sp.h_tiles = p->dir == FLAG_FWD ? div_up(p->oh, sp.out_dim)
                                    : div_up(p->ih, sp.out_dim);
    sp.w_tiles = p->dir == FLAG_FWD ? div_up(p->ow, sp.out_dim)
                                    : div_up(p->iw, sp.out_dim);

    sp._u_ptr = (float *)zmalloc(
            sizeof(float) * sp.alpha * sp.alpha * p->oc * p->ic, 64);
    sp._v_ptr = (float *)zmalloc(sizeof(float) * sp.alpha * sp.alpha * p->ic
                    * p->mb * sp.h_tiles * sp.w_tiles,
            64);
    sp._m_ptr = (float *)zmalloc(sizeof(float) * sp.alpha * sp.alpha * p->oc
                    * p->mb * sp.h_tiles * sp.w_tiles,
            64);

    if (sp._u_ptr == NULL || sp._v_ptr == NULL || sp._m_ptr == NULL)
        return dnnl_out_of_memory;

    array_set((char *)sp._u_ptr,
            sizeof(float) * sp.alpha * sp.alpha * p->oc * p->ic);
    array_set((char *)sp._v_ptr,
            sizeof(float) * sp.alpha * sp.alpha * p->ic * p->mb * sp.h_tiles
                    * sp.w_tiles);
    array_set((char *)sp._m_ptr,
            sizeof(float) * sp.alpha * sp.alpha * p->oc * p->mb * sp.h_tiles
                    * sp.w_tiles);

    return OK;
}

void free_scratchpad(scratchpad_t *sp) {
    if (sp->_u_ptr != NULL) zfree(sp->_u_ptr);
    if (sp->_v_ptr != NULL) zfree(sp->_v_ptr);
    if (sp->_m_ptr != NULL) zfree(sp->_m_ptr);
}

void compute_wino_ref_fwd(const prb_t *p, dnn_mem_t &src_m, dnn_mem_t &wei_m,
        dnn_mem_t &bia_m, dnn_mem_t &dst_m) {
    scratchpad_t sp {};
    SAFE_V(init_scratchpad(p, sp));

    array_offset_calculator<float, 4> U(
            sp._u_ptr, sp.alpha, sp.alpha, p->oc, p->ic);
    array_offset_calculator<float, 6> V(sp._v_ptr, sp.alpha, sp.alpha, p->ic,
            p->mb, sp.h_tiles, sp.w_tiles);
    array_offset_calculator<float, 6> M(sp._m_ptr, sp.alpha, sp.alpha, p->oc,
            p->mb, sp.h_tiles, sp.w_tiles);

    SAFE_V(p->kh == 3 ? OK : FAIL);
    SAFE_V(p->kw == 3 ? OK : FAIL);

    bool with_bias = p->dir & FLAG_BIA;
    const int64_t t_pad = p->ph;
    const int64_t l_pad = p->pw;
    const int64_t wp_max = p->iw + l_pad;
    const int64_t hp_max = p->ih + t_pad;
    const int64_t p_dim = p->mb * sp.h_tiles * sp.w_tiles;

    dnnl::impl::parallel_nd(p->mb, p->ic, sp.h_tiles, sp.w_tiles,
            [&](int64_t img, int64_t c, int64_t hfm, int64_t wfm) {
<<<<<<< HEAD
                float I[6][6];
                float _v[6][6];
=======
                float I[6][6] = {};
                float _v[6][6] = {};
>>>>>>> e2cf4939
                /* src_transform v <- B_t * d * B */
                for (int64_t j = 0; j < sp.alpha; j++) {
                    int64_t ydim = hfm * sp.out_dim + j;
                    if ((t_pad <= ydim) && (ydim < hp_max)) {
                        for (int64_t k = 0; k < sp.alpha; k++) {
                            int64_t xdim = wfm * sp.out_dim + k;
                            if ((l_pad <= xdim) && (xdim < wp_max)) {
                                size_t src_off = src_off_f(p, img, 0, c, 0,
                                        ydim - t_pad, xdim - l_pad);
                                I[j][k] = ((float *)src_m)[src_off];
<<<<<<< HEAD
                            } else {
                                I[j][k] = 0.f;
                            }
                        }
                    } else {
                        for (int64_t k = 0; k < sp.alpha; k++) {
                            I[j][k] = 0.f;
=======
                            }
>>>>>>> e2cf4939
                        }
                    }
                }
                trans_I_4x4_3x3(_v, I);

                /* scatter v:V */
                for (int64_t j = 0; j < sp.alpha; j++) {
                    for (int64_t k = 0; k < sp.alpha; k++) {
                        V(j, k, c, img, hfm, wfm) = _v[j][k];
                    }
                }
            });

    dnnl::impl::parallel_nd(p->oc, p->ic, [&](int64_t oc, int64_t ic) {
<<<<<<< HEAD
        float F[3][3];
        float _u[6][6];
        /* wei_transform u <- G * g * G_t */
        for (int64_t j = 0; j < p->kh; j++) {
            for (int64_t i = 0; i < p->kw; i++) {

                size_t wei_off = wei_off_f(p, 0, oc, ic, 0, j, i);
                F[j][i] = ((float *)wei_m)[wei_off];
            }
=======
        float F[3][3] = {};
        float _u[6][6] = {};
        /* wei_transform u <- G * g * G_t */
        for_(int64_t j = 0; j < p->kh; j++)
        for (int64_t i = 0; i < p->kw; i++) {
            size_t wei_off = wei_off_f(p, 0, oc, ic, 0, j, i);
            F[j][i] = ((float *)wei_m)[wei_off];
>>>>>>> e2cf4939
        }
        trans_W_4x4_3x3(_u, F);

        /* scatter u:U */
<<<<<<< HEAD
        for (int64_t j = 0; j < sp.alpha; j++) {
            for (int64_t k = 0; k < sp.alpha; k++) {
                U(j, k, oc, ic) = _u[j][k];
            }
=======
        for_(int64_t j = 0; j < sp.alpha; j++)
        for (int64_t k = 0; k < sp.alpha; k++) {
            U(j, k, oc, ic) = _u[j][k];
>>>>>>> e2cf4939
        }
    });

    dnnl::impl::parallel_nd(sp.alpha, sp.alpha, [&](int64_t j, int64_t k) {
        /* M = U * V */
        gemm("C", "N", "N", p->oc, p_dim, p->ic, 1.0, (float *)&(U(j, k, 0, 0)),
                p->ic, (float *)&(V(j, k, 0, 0, 0, 0)), p_dim, 1.0,
                (float *)&(M(j, k, 0, 0, 0, 0)), p_dim);
    });

    dnnl::impl::parallel_nd(p->oc, p->mb, sp.h_tiles, sp.w_tiles,
            [&](int64_t oc, int64_t img, int64_t hfm, int64_t wfm) {
<<<<<<< HEAD
                float O[4][4];
                float _m[6][6];
                /* Y = A_t *m * A */
                for (int64_t j = 0; j < sp.alpha; j++) {
                    for (int64_t k = 0; k < sp.alpha; k++) {
                        _m[j][k] = M(j, k, oc, img, hfm, wfm);
                    }
=======
                float O[4][4] = {};
                float _m[6][6] = {};
                /* Y = A_t *m * A */
                for_(int64_t j = 0; j < sp.alpha; j++)
                for (int64_t k = 0; k < sp.alpha; k++) {
                    _m[j][k] = M(j, k, oc, img, hfm, wfm);
>>>>>>> e2cf4939
                }
                trans_O_4x4_3x3(_m, O);

                for (int64_t j = 0; j < sp.out_dim; j++) {
                    int64_t ydim = hfm * sp.out_dim + j;
                    if (ydim < p->oh) {
                        for (int64_t k = 0; k < sp.out_dim; k++) {
                            float conv_res = O[j][k];
                            int64_t xdim = wfm * sp.out_dim + k;
                            if (xdim < p->ow) {
                                const size_t dst_off = dst_off_f(
                                        p, img, 0, oc, 0, ydim, xdim);
                                float &dst = ((float *)dst_m)[dst_off];
                                const size_t bia_off = bia_off_f(p, 0, oc);
                                conv_res += with_bias
                                        ? ((float *)bia_m)[bia_off]
                                        : 0.f;
<<<<<<< HEAD

                                const auto &ops = p->attr.post_ops;
                                for (int idx = 0; idx < ops.len; ++idx) {
                                    using pk = attr_t::post_ops_t::kind_t;
                                    const auto &e = ops.entry[idx];
                                    switch (e.kind) {
                                        case pk::SUM:
                                            conv_res += e.sum.scale * dst;
                                            break;
                                        case pk::RELU:
                                            conv_res = e.eltwise.scale
                                                    * (conv_res < 0 ? 0
                                                                    : conv_res);
                                            break;
                                        default:
                                            assert(!"unknown "
                                                    "attr::post_ops::kind");
                                    }
                                }
=======
                                maybe_post_ops(conv_res, dst, p->attr);
>>>>>>> e2cf4939
                                dst = conv_res;
                            }
                        }
                    }
                }
            });
    free_scratchpad(&sp);
}

void compute_wino_ref_bwd_d(const prb_t *p, dnn_mem_t &diff_src_m,
        dnn_mem_t &wei_m, dnn_mem_t &bia_m, dnn_mem_t &diff_dst_m) {
    scratchpad_t sp {};
    SAFE_V(init_scratchpad(p, sp));

    array_offset_calculator<float, 4> U(
            sp._u_ptr, sp.alpha, sp.alpha, p->ic, p->oc);
    array_offset_calculator<float, 6> V(sp._m_ptr, sp.alpha, sp.alpha, p->oc,
            p->mb, sp.h_tiles, sp.w_tiles);
    array_offset_calculator<float, 6> M(sp._v_ptr, sp.alpha, sp.alpha, p->ic,
            p->mb, sp.h_tiles, sp.w_tiles);

    SAFE_V(p->kh == 3 ? OK : FAIL);
    SAFE_V(p->kw == 3 ? OK : FAIL);

    const int64_t r_pad = MAX2(0, p->ow - 1 + p->kw - p->iw - p->pw);
    const int64_t l_pad = p->iw + r_pad - p->ow;
    const int64_t t_pad = p->ih + p->ph - p->oh;
    const int64_t wp_max = p->ow + l_pad;
    const int64_t hp_max = p->oh + t_pad;
    const int64_t p_dim = p->mb * sp.h_tiles * sp.w_tiles;

    bool with_bias = p->dir & FLAG_BIA;

    dnnl::impl::parallel_nd(p->mb, p->oc, sp.h_tiles, sp.w_tiles,
            [&](int64_t img, int64_t c, int64_t hfm, int64_t wfm) {
<<<<<<< HEAD
                float I[6][6];
                float _v[6][6];
=======
                float I[6][6] = {};
                float _v[6][6] = {};
>>>>>>> e2cf4939
                /* diff_src transform v <- B_t * d * B */
                for (int64_t j = 0; j < sp.alpha; j++) {
                    int64_t ydim = hfm * sp.out_dim + j;
                    if ((t_pad <= ydim) && (ydim < hp_max)) {
                        for (int64_t k = 0; k < sp.alpha; k++) {
                            int64_t xdim = wfm * sp.out_dim + k;
                            if ((l_pad <= xdim) && (xdim < wp_max)) {
                                size_t dst_off = dst_off_f(p, img, 0, c, 0,
                                        ydim - t_pad, xdim - l_pad);
                                I[j][k] = ((float *)diff_dst_m)[dst_off];
<<<<<<< HEAD
                            } else {
                                I[j][k] = 0.f;
                            }
                        }
                    } else {
                        for (int64_t k = 0; k < sp.alpha; k++) {
                            I[j][k] = 0.f;
                        }
                    }
                    trans_I_4x4_3x3(_v, I);

                    /* scatter v:V */
                    for (int64_t j = 0; j < sp.alpha; j++) {
                        for (int64_t k = 0; k < sp.alpha; k++) {
                            V(j, k, c, img, hfm, wfm) = _v[j][k];
                        }
                    }
                }
            });

    dnnl::impl::parallel_nd(p->ic, p->oc, [&](int64_t ic, int64_t oc) {
        float F[3][3];
        float _u[6][6];
        /* wei_transform u <- G * g * G_t */
        for (int64_t j = 0; j < p->kh; j++) {
            for (int64_t i = 0; i < p->kw; i++) {
                size_t wei_off = wei_off_f(
                        p, 0, oc, ic, 0, p->kh - j - 1, p->kw - i - 1);
                F[j][i] = ((float *)wei_m)[wei_off];
            }
=======
                            }
                        }
                    }
                    trans_I_4x4_3x3(_v, I);

                    /* scatter v:V */
                    for_(int64_t j = 0; j < sp.alpha; j++)
                    for (int64_t k = 0; k < sp.alpha; k++) {
                        V(j, k, c, img, hfm, wfm) = _v[j][k];
                    }
                }
            });

    dnnl::impl::parallel_nd(p->ic, p->oc, [&](int64_t ic, int64_t oc) {
        float F[3][3] = {};
        float _u[6][6] = {};
        /* wei_transform u <- G * g * G_t */
        for_(int64_t j = 0; j < p->kh; j++)
        for (int64_t i = 0; i < p->kw; i++) {
            size_t wei_off
                    = wei_off_f(p, 0, oc, ic, 0, p->kh - j - 1, p->kw - i - 1);
            F[j][i] = ((float *)wei_m)[wei_off];
>>>>>>> e2cf4939
        }
        trans_W_4x4_3x3(_u, F);

        /* scatter u:U */
<<<<<<< HEAD
        for (int64_t j = 0; j < sp.alpha; j++) {
            for (int64_t k = 0; k < sp.alpha; k++) {
                U(j, k, ic, oc) = _u[j][k];
            }
=======
        for_(int64_t j = 0; j < sp.alpha; j++)
        for (int64_t k = 0; k < sp.alpha; k++) {
            U(j, k, ic, oc) = _u[j][k];
>>>>>>> e2cf4939
        }
    });

    dnnl::impl::parallel_nd(sp.alpha, sp.alpha, [&](int64_t j, int64_t k) {
        /* M = U * V */
        gemm("C", "N", "N", p->ic, p_dim, p->oc, 1.0, (float *)&(U(j, k, 0, 0)),
                p->oc, (float *)&(V(j, k, 0, 0, 0, 0)), p_dim, 1.0,
                (float *)&(M(j, k, 0, 0, 0, 0)), p_dim);
    });

    dnnl::impl::parallel_nd(p->ic, p->mb, sp.h_tiles, sp.w_tiles,
            [&](int64_t c, int64_t img, int64_t hfm, int64_t wfm) {
<<<<<<< HEAD
                float O[4][4];
                float _m[6][6];
                /* diff_dst: Y = A_t *m * A */
                for (int64_t j = 0; j < sp.alpha; j++) {
                    for (int64_t k = 0; k < sp.alpha; k++) {
                        _m[j][k] = M(j, k, c, img, hfm, wfm);
                    }
=======
                float O[4][4] = {};
                float _m[6][6] = {};
                /* diff_dst: Y = A_t *m * A */
                for_(int64_t j = 0; j < sp.alpha; j++)
                for (int64_t k = 0; k < sp.alpha; k++) {
                    _m[j][k] = M(j, k, c, img, hfm, wfm);
>>>>>>> e2cf4939
                }
                trans_O_4x4_3x3(_m, O);

                float bia = with_bias ? ((float *)bia_m)[c] : 0.f;

                for (int64_t j = 0; j < sp.out_dim; j++) {
                    int64_t ydim = hfm * sp.out_dim + j;
                    if (ydim < p->ih) {
                        for (int64_t k = 0; k < sp.out_dim; k++) {
                            int64_t xdim = wfm * sp.out_dim + k;
                            if (xdim < p->iw) {
                                size_t src_off = src_off_f(
                                        p, img, 0, c, 0, ydim, xdim);
                                ((float *)diff_src_m)[src_off] = O[j][k] + bia;
                            }
                        }
                    }
                }
            });

    free_scratchpad(&sp);
}

void compute_wino_ref_bwd_w(const prb_t *p, dnn_mem_t &src_m,
        dnn_mem_t &diff_wei_m, dnn_mem_t &diff_bia_m, dnn_mem_t &diff_dst_m) {
    scratchpad_t sp {};
    SAFE_V(init_scratchpad(p, sp));

    array_offset_calculator<float, 4> U(
            sp._u_ptr, sp.alpha, sp.alpha, p->oc, p->ic);
    array_offset_calculator<float, 6> V(sp._v_ptr, sp.alpha, sp.alpha, p->mb,
            sp.h_tiles, sp.w_tiles, p->ic);
    array_offset_calculator<float, 6> M(sp._m_ptr, sp.alpha, sp.alpha, p->oc,
            p->mb, sp.h_tiles, sp.w_tiles);

    SAFE_V(p->kh == 3 ? OK : FAIL);
    SAFE_V(p->kw == 3 ? OK : FAIL);

    const int64_t t_pad = p->ph;
    const int64_t l_pad = p->pw;
    const int64_t wp_max = p->iw + l_pad;
    const int64_t hp_max = p->ih + t_pad;
    const int64_t p_dim = p->mb * sp.h_tiles * sp.w_tiles;

    dnnl::impl::parallel_nd(p->mb, sp.h_tiles, sp.w_tiles, p->ic,
            [&](int64_t img, int64_t hfm, int64_t wfm, int64_t ic) {
<<<<<<< HEAD
                float I[6][6];
                float _v[6][6];
=======
                float I[6][6] = {};
                float _v[6][6] = {};
>>>>>>> e2cf4939
                /* src transform v <- B_t * d * B */
                for (int64_t j = 0; j < sp.alpha; j++) {
                    int64_t ydim = hfm * sp.out_dim + j;
                    if ((t_pad <= ydim) && (ydim < hp_max)) {
                        for (int64_t k = 0; k < sp.alpha; k++) {
                            int64_t xdim = wfm * sp.out_dim + k;
                            if ((l_pad <= xdim) && (xdim < wp_max)) {
                                size_t src_off = src_off_f(p, img, 0, ic, 0,
                                        ydim - t_pad, xdim - l_pad);
                                I[j][k] = ((float *)src_m)[src_off];
<<<<<<< HEAD
                            } else {
                                I[j][k] = 0.f;
                            }
                        }
                    } else {
                        for (int64_t k = 0; k < sp.alpha; k++) {
                            I[j][k] = 0.f;
=======
                            }
>>>>>>> e2cf4939
                        }
                    }
                }
                trans_I_4x4_3x3(_v, I);

                /* scatter v:V */
<<<<<<< HEAD
                for (int64_t j = 0; j < sp.alpha; j++) {
                    for (int64_t k = 0; k < sp.alpha; k++) {
                        V(j, k, img, hfm, wfm, ic) = _v[j][k];
                    }
=======
                for_(int64_t j = 0; j < sp.alpha; j++)
                for (int64_t k = 0; k < sp.alpha; k++) {
                    V(j, k, img, hfm, wfm, ic) = _v[j][k];
>>>>>>> e2cf4939
                }
            });

    dnnl::impl::parallel_nd(p->oc, p->mb, sp.h_tiles, sp.w_tiles,
            [&](int64_t oc, int64_t img, int64_t hfm, int64_t wfm) {
<<<<<<< HEAD
                float O[6][6];
                float _m[6][6];
=======
                float O[6][6] = {};
                float _m[6][6] = {};
>>>>>>> e2cf4939
                /* diff_dst transform */
                for (int64_t j = 0; j < sp.alpha; j++) {
                    int64_t ydim = hfm * sp.out_dim + j;
                    if (ydim < p->oh) {
                        for (int64_t k = 0; k < sp.alpha; k++) {
                            int64_t xdim = wfm * sp.out_dim + k;
                            if (xdim < p->ow) {
                                size_t dst_off = dst_off_f(
                                        p, img, 0, oc, 0, ydim, xdim);
                                O[j][k] = ((float *)diff_dst_m)[dst_off];
<<<<<<< HEAD
                            } else {
                                O[j][k] = 0.f;
                            }
                        }
                    } else {
                        for (int64_t k = 0; k < sp.alpha; k++) {
                            O[j][k] = 0.f;
=======
                            }
>>>>>>> e2cf4939
                        }
                    }
                }
                trans_W_3x3_4x4_wu(_m, O);
                /* scatter v:V */
<<<<<<< HEAD
                for (int64_t j = 0; j < sp.alpha; j++) {
                    for (int64_t k = 0; k < sp.alpha; k++) {
                        M(j, k, oc, img, hfm, wfm) = _m[j][k];
                    }
=======
                for_(int64_t j = 0; j < sp.alpha; j++)
                for (int64_t k = 0; k < sp.alpha; k++) {
                    M(j, k, oc, img, hfm, wfm) = _m[j][k];
>>>>>>> e2cf4939
                }
            });

    dnnl::impl::parallel_nd(sp.alpha, sp.alpha, [&](int64_t j, int64_t k) {
        /* GeMM U = M * V */
        gemm("C", "N", "N", p->oc, p->ic, p_dim, 1.0,
                (float *)&(M(j, k, 0, 0, 0, 0)), p_dim,
                (float *)&(V(j, k, 0, 0, 0, 0)), p->ic, 1.0,
                (float *)&(U(j, k, 0, 0)), p->ic);
    });

    dnnl::impl::parallel_nd(p->oc, p->ic, [&](int64_t oc, int64_t ic) {
<<<<<<< HEAD
        float F[6][6];
        float _u[3][3];
        for (int64_t j = 0; j < sp.alpha; j++) {
            for (int64_t k = 0; k < sp.alpha; k++) {
                F[j][k] = U(j, k, oc, ic);
            }
        }
        trans_O_3x3_4x4_wu(F, _u);

        /* scatter u:U */
        for (int64_t kh = 0; kh < p->kh; kh++) {
            for (int64_t kw = 0; kw < p->kw; kw++) {
                size_t wei_off = wei_off_f(p, 0, oc, ic, 0, kh, kw);
                ((float *)diff_wei_m)[wei_off] = _u[kh][kw];
            }
        }
=======
        float F[6][6] = {};
        float _u[3][3] = {};
        for_(int64_t j = 0; j < sp.alpha; j++)
        for (int64_t k = 0; k < sp.alpha; k++) {
            F[j][k] = U(j, k, oc, ic);
        }
        trans_O_3x3_4x4_wu(F, _u);

        /* scatter u:U */
        for_(int64_t kh = 0; kh < p->kh; kh++)
        for (int64_t kw = 0; kw < p->kw; kw++) {
            size_t wei_off = wei_off_f(p, 0, oc, ic, 0, kh, kw);
            ((float *)diff_wei_m)[wei_off] = _u[kh][kw];
        }
>>>>>>> e2cf4939
    });

    free_scratchpad(&sp);

    if (p->dir & FLAG_BIA) compute_ref_bwd_bias(p, diff_bia_m, diff_dst_m);
}

} // namespace conv<|MERGE_RESOLUTION|>--- conflicted
+++ resolved
@@ -311,13 +311,8 @@
 
     dnnl::impl::parallel_nd(p->mb, p->ic, sp.h_tiles, sp.w_tiles,
             [&](int64_t img, int64_t c, int64_t hfm, int64_t wfm) {
-<<<<<<< HEAD
-                float I[6][6];
-                float _v[6][6];
-=======
                 float I[6][6] = {};
                 float _v[6][6] = {};
->>>>>>> e2cf4939
                 /* src_transform v <- B_t * d * B */
                 for (int64_t j = 0; j < sp.alpha; j++) {
                     int64_t ydim = hfm * sp.out_dim + j;
@@ -328,17 +323,7 @@
                                 size_t src_off = src_off_f(p, img, 0, c, 0,
                                         ydim - t_pad, xdim - l_pad);
                                 I[j][k] = ((float *)src_m)[src_off];
-<<<<<<< HEAD
-                            } else {
-                                I[j][k] = 0.f;
                             }
-                        }
-                    } else {
-                        for (int64_t k = 0; k < sp.alpha; k++) {
-                            I[j][k] = 0.f;
-=======
-                            }
->>>>>>> e2cf4939
                         }
                     }
                 }
@@ -353,17 +338,6 @@
             });
 
     dnnl::impl::parallel_nd(p->oc, p->ic, [&](int64_t oc, int64_t ic) {
-<<<<<<< HEAD
-        float F[3][3];
-        float _u[6][6];
-        /* wei_transform u <- G * g * G_t */
-        for (int64_t j = 0; j < p->kh; j++) {
-            for (int64_t i = 0; i < p->kw; i++) {
-
-                size_t wei_off = wei_off_f(p, 0, oc, ic, 0, j, i);
-                F[j][i] = ((float *)wei_m)[wei_off];
-            }
-=======
         float F[3][3] = {};
         float _u[6][6] = {};
         /* wei_transform u <- G * g * G_t */
@@ -371,21 +345,13 @@
         for (int64_t i = 0; i < p->kw; i++) {
             size_t wei_off = wei_off_f(p, 0, oc, ic, 0, j, i);
             F[j][i] = ((float *)wei_m)[wei_off];
->>>>>>> e2cf4939
         }
         trans_W_4x4_3x3(_u, F);
 
         /* scatter u:U */
-<<<<<<< HEAD
-        for (int64_t j = 0; j < sp.alpha; j++) {
-            for (int64_t k = 0; k < sp.alpha; k++) {
-                U(j, k, oc, ic) = _u[j][k];
-            }
-=======
         for_(int64_t j = 0; j < sp.alpha; j++)
         for (int64_t k = 0; k < sp.alpha; k++) {
             U(j, k, oc, ic) = _u[j][k];
->>>>>>> e2cf4939
         }
     });
 
@@ -398,22 +364,12 @@
 
     dnnl::impl::parallel_nd(p->oc, p->mb, sp.h_tiles, sp.w_tiles,
             [&](int64_t oc, int64_t img, int64_t hfm, int64_t wfm) {
-<<<<<<< HEAD
-                float O[4][4];
-                float _m[6][6];
-                /* Y = A_t *m * A */
-                for (int64_t j = 0; j < sp.alpha; j++) {
-                    for (int64_t k = 0; k < sp.alpha; k++) {
-                        _m[j][k] = M(j, k, oc, img, hfm, wfm);
-                    }
-=======
                 float O[4][4] = {};
                 float _m[6][6] = {};
                 /* Y = A_t *m * A */
                 for_(int64_t j = 0; j < sp.alpha; j++)
                 for (int64_t k = 0; k < sp.alpha; k++) {
                     _m[j][k] = M(j, k, oc, img, hfm, wfm);
->>>>>>> e2cf4939
                 }
                 trans_O_4x4_3x3(_m, O);
 
@@ -431,29 +387,7 @@
                                 conv_res += with_bias
                                         ? ((float *)bia_m)[bia_off]
                                         : 0.f;
-<<<<<<< HEAD
-
-                                const auto &ops = p->attr.post_ops;
-                                for (int idx = 0; idx < ops.len; ++idx) {
-                                    using pk = attr_t::post_ops_t::kind_t;
-                                    const auto &e = ops.entry[idx];
-                                    switch (e.kind) {
-                                        case pk::SUM:
-                                            conv_res += e.sum.scale * dst;
-                                            break;
-                                        case pk::RELU:
-                                            conv_res = e.eltwise.scale
-                                                    * (conv_res < 0 ? 0
-                                                                    : conv_res);
-                                            break;
-                                        default:
-                                            assert(!"unknown "
-                                                    "attr::post_ops::kind");
-                                    }
-                                }
-=======
                                 maybe_post_ops(conv_res, dst, p->attr);
->>>>>>> e2cf4939
                                 dst = conv_res;
                             }
                         }
@@ -489,13 +423,8 @@
 
     dnnl::impl::parallel_nd(p->mb, p->oc, sp.h_tiles, sp.w_tiles,
             [&](int64_t img, int64_t c, int64_t hfm, int64_t wfm) {
-<<<<<<< HEAD
-                float I[6][6];
-                float _v[6][6];
-=======
                 float I[6][6] = {};
                 float _v[6][6] = {};
->>>>>>> e2cf4939
                 /* diff_src transform v <- B_t * d * B */
                 for (int64_t j = 0; j < sp.alpha; j++) {
                     int64_t ydim = hfm * sp.out_dim + j;
@@ -506,38 +435,6 @@
                                 size_t dst_off = dst_off_f(p, img, 0, c, 0,
                                         ydim - t_pad, xdim - l_pad);
                                 I[j][k] = ((float *)diff_dst_m)[dst_off];
-<<<<<<< HEAD
-                            } else {
-                                I[j][k] = 0.f;
-                            }
-                        }
-                    } else {
-                        for (int64_t k = 0; k < sp.alpha; k++) {
-                            I[j][k] = 0.f;
-                        }
-                    }
-                    trans_I_4x4_3x3(_v, I);
-
-                    /* scatter v:V */
-                    for (int64_t j = 0; j < sp.alpha; j++) {
-                        for (int64_t k = 0; k < sp.alpha; k++) {
-                            V(j, k, c, img, hfm, wfm) = _v[j][k];
-                        }
-                    }
-                }
-            });
-
-    dnnl::impl::parallel_nd(p->ic, p->oc, [&](int64_t ic, int64_t oc) {
-        float F[3][3];
-        float _u[6][6];
-        /* wei_transform u <- G * g * G_t */
-        for (int64_t j = 0; j < p->kh; j++) {
-            for (int64_t i = 0; i < p->kw; i++) {
-                size_t wei_off = wei_off_f(
-                        p, 0, oc, ic, 0, p->kh - j - 1, p->kw - i - 1);
-                F[j][i] = ((float *)wei_m)[wei_off];
-            }
-=======
                             }
                         }
                     }
@@ -560,21 +457,13 @@
             size_t wei_off
                     = wei_off_f(p, 0, oc, ic, 0, p->kh - j - 1, p->kw - i - 1);
             F[j][i] = ((float *)wei_m)[wei_off];
->>>>>>> e2cf4939
         }
         trans_W_4x4_3x3(_u, F);
 
         /* scatter u:U */
-<<<<<<< HEAD
-        for (int64_t j = 0; j < sp.alpha; j++) {
-            for (int64_t k = 0; k < sp.alpha; k++) {
-                U(j, k, ic, oc) = _u[j][k];
-            }
-=======
         for_(int64_t j = 0; j < sp.alpha; j++)
         for (int64_t k = 0; k < sp.alpha; k++) {
             U(j, k, ic, oc) = _u[j][k];
->>>>>>> e2cf4939
         }
     });
 
@@ -587,22 +476,12 @@
 
     dnnl::impl::parallel_nd(p->ic, p->mb, sp.h_tiles, sp.w_tiles,
             [&](int64_t c, int64_t img, int64_t hfm, int64_t wfm) {
-<<<<<<< HEAD
-                float O[4][4];
-                float _m[6][6];
-                /* diff_dst: Y = A_t *m * A */
-                for (int64_t j = 0; j < sp.alpha; j++) {
-                    for (int64_t k = 0; k < sp.alpha; k++) {
-                        _m[j][k] = M(j, k, c, img, hfm, wfm);
-                    }
-=======
                 float O[4][4] = {};
                 float _m[6][6] = {};
                 /* diff_dst: Y = A_t *m * A */
                 for_(int64_t j = 0; j < sp.alpha; j++)
                 for (int64_t k = 0; k < sp.alpha; k++) {
                     _m[j][k] = M(j, k, c, img, hfm, wfm);
->>>>>>> e2cf4939
                 }
                 trans_O_4x4_3x3(_m, O);
 
@@ -649,13 +528,8 @@
 
     dnnl::impl::parallel_nd(p->mb, sp.h_tiles, sp.w_tiles, p->ic,
             [&](int64_t img, int64_t hfm, int64_t wfm, int64_t ic) {
-<<<<<<< HEAD
-                float I[6][6];
-                float _v[6][6];
-=======
                 float I[6][6] = {};
                 float _v[6][6] = {};
->>>>>>> e2cf4939
                 /* src transform v <- B_t * d * B */
                 for (int64_t j = 0; j < sp.alpha; j++) {
                     int64_t ydim = hfm * sp.out_dim + j;
@@ -666,45 +540,23 @@
                                 size_t src_off = src_off_f(p, img, 0, ic, 0,
                                         ydim - t_pad, xdim - l_pad);
                                 I[j][k] = ((float *)src_m)[src_off];
-<<<<<<< HEAD
-                            } else {
-                                I[j][k] = 0.f;
                             }
                         }
-                    } else {
-                        for (int64_t k = 0; k < sp.alpha; k++) {
-                            I[j][k] = 0.f;
-=======
-                            }
->>>>>>> e2cf4939
-                        }
                     }
                 }
                 trans_I_4x4_3x3(_v, I);
 
                 /* scatter v:V */
-<<<<<<< HEAD
-                for (int64_t j = 0; j < sp.alpha; j++) {
-                    for (int64_t k = 0; k < sp.alpha; k++) {
-                        V(j, k, img, hfm, wfm, ic) = _v[j][k];
-                    }
-=======
                 for_(int64_t j = 0; j < sp.alpha; j++)
                 for (int64_t k = 0; k < sp.alpha; k++) {
                     V(j, k, img, hfm, wfm, ic) = _v[j][k];
->>>>>>> e2cf4939
                 }
             });
 
     dnnl::impl::parallel_nd(p->oc, p->mb, sp.h_tiles, sp.w_tiles,
             [&](int64_t oc, int64_t img, int64_t hfm, int64_t wfm) {
-<<<<<<< HEAD
-                float O[6][6];
-                float _m[6][6];
-=======
                 float O[6][6] = {};
                 float _m[6][6] = {};
->>>>>>> e2cf4939
                 /* diff_dst transform */
                 for (int64_t j = 0; j < sp.alpha; j++) {
                     int64_t ydim = hfm * sp.out_dim + j;
@@ -715,32 +567,15 @@
                                 size_t dst_off = dst_off_f(
                                         p, img, 0, oc, 0, ydim, xdim);
                                 O[j][k] = ((float *)diff_dst_m)[dst_off];
-<<<<<<< HEAD
-                            } else {
-                                O[j][k] = 0.f;
                             }
                         }
-                    } else {
-                        for (int64_t k = 0; k < sp.alpha; k++) {
-                            O[j][k] = 0.f;
-=======
-                            }
->>>>>>> e2cf4939
-                        }
                     }
                 }
                 trans_W_3x3_4x4_wu(_m, O);
                 /* scatter v:V */
-<<<<<<< HEAD
-                for (int64_t j = 0; j < sp.alpha; j++) {
-                    for (int64_t k = 0; k < sp.alpha; k++) {
-                        M(j, k, oc, img, hfm, wfm) = _m[j][k];
-                    }
-=======
                 for_(int64_t j = 0; j < sp.alpha; j++)
                 for (int64_t k = 0; k < sp.alpha; k++) {
                     M(j, k, oc, img, hfm, wfm) = _m[j][k];
->>>>>>> e2cf4939
                 }
             });
 
@@ -753,24 +588,6 @@
     });
 
     dnnl::impl::parallel_nd(p->oc, p->ic, [&](int64_t oc, int64_t ic) {
-<<<<<<< HEAD
-        float F[6][6];
-        float _u[3][3];
-        for (int64_t j = 0; j < sp.alpha; j++) {
-            for (int64_t k = 0; k < sp.alpha; k++) {
-                F[j][k] = U(j, k, oc, ic);
-            }
-        }
-        trans_O_3x3_4x4_wu(F, _u);
-
-        /* scatter u:U */
-        for (int64_t kh = 0; kh < p->kh; kh++) {
-            for (int64_t kw = 0; kw < p->kw; kw++) {
-                size_t wei_off = wei_off_f(p, 0, oc, ic, 0, kh, kw);
-                ((float *)diff_wei_m)[wei_off] = _u[kh][kw];
-            }
-        }
-=======
         float F[6][6] = {};
         float _u[3][3] = {};
         for_(int64_t j = 0; j < sp.alpha; j++)
@@ -785,7 +602,6 @@
             size_t wei_off = wei_off_f(p, 0, oc, ic, 0, kh, kw);
             ((float *)diff_wei_m)[wei_off] = _u[kh][kw];
         }
->>>>>>> e2cf4939
     });
 
     free_scratchpad(&sp);
