--- conflicted
+++ resolved
@@ -558,18 +558,10 @@
     DNN_SAFE(cd.accum_data_type == acc_dt ? dnnl_success : dnnl_unimplemented,
             CRIT);
 
-<<<<<<< HEAD
-    attr_args_t aa;
-    aa.insert(DNNL_ARG_ATTR_OUTPUT_SCALES, p->oc, p->scales,
-            p->attr.oscale.runtime);
-    aa.prepare_binary_post_op_mds(p->attr, p->ndims, dst_dims);
-    auto dnnl_attr = create_dnnl_attr_v2(p->attr, aa);
-=======
     attr_args_t attr_args;
     attr_args.prepare_output_scales(p->attr, p->scales, p->oc);
     attr_args.prepare_binary_post_op_mds(p->attr, p->ndims, dst_dims);
     auto dnnl_attr = create_dnnl_attr(p->attr, attr_args);
->>>>>>> be499680
 
     dnnl_status_t init_status
             = dnnl_primitive_desc_create(&cpd, &cd, dnnl_attr, engine, NULL);
@@ -747,12 +739,8 @@
     dnn_mem_t dst_zero_points_m;
     std::vector<dnn_mem_t> binary_po_fp, binary_po_dt;
     std::vector<int> binary_po_args;
-<<<<<<< HEAD
-    SAFE(setup_binary(const_pd, binary_po_args, binary_po_dt, binary_po_fp),
-=======
     SAFE(binary::setup_binary_po(
                  const_pd, binary_po_args, binary_po_dt, binary_po_fp),
->>>>>>> be499680
             WARN);
 
     dnn_mem_t src_fp(src_md, fp, src_tag, test_engine);
@@ -779,7 +767,6 @@
         args.set(DNNL_ARG_DST, dst_dt);
         args.set(DNNL_ARG_SCRATCHPAD, scratchpad_dt);
         args.set(DNNL_ARG_ATTR_OUTPUT_SCALES, scales);
-        args.set(binary_po_args, binary_po_dt);
         args.set(DNNL_ARG_ATTR_ZERO_POINTS | DNNL_ARG_SRC, src_zero_points_m);
         args.set(DNNL_ARG_ATTR_ZERO_POINTS | DNNL_ARG_DST, dst_zero_points_m);
         args.set(binary_po_args, binary_po_dt);
@@ -789,10 +776,6 @@
         if (bench_mode & CORR) {
             compute_ref_fwd(
                     p, c_ref, src_fp, wei_fp, bia_fp, binary_po_fp, dst_fp);
-<<<<<<< HEAD
-
-=======
->>>>>>> be499680
             dnn_mem_t dst(dst_dt, fp, src_tag, test_engine);
             SAFE(compare_dst(p, dst, dst_fp, r, true), WARN);
         }
