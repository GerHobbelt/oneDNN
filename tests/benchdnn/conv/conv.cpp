--- conflicted
+++ resolved
@@ -398,11 +398,7 @@
     dnnl::impl::parallel_nd(p->mb, p->oc, p->od, p->oh, p->ow,
             [&](int mb, int oc, int od, int oh, int ow) {
                 const int gen
-<<<<<<< HEAD
-                        = 7 * od + 13 * oh + 17 * ow + 13 * mb + 19 * oc + 223;
-=======
                         = 157 * od + 163 * oh + 167 * ow + 173 * mb + 179 * oc;
->>>>>>> 89af7c54
                 const bool non_base = flip_coin(gen, c.f_sparsity);
                 const float value = non_base ? c.f_min + gen * c.f_step % range
                                              : c.f_base;
