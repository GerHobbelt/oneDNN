--- conflicted
+++ resolved
@@ -616,14 +616,9 @@
 
 void check_known_skipped_case(const prb_t *prb, res_t *res) {
     check_known_skipped_case_common(
-<<<<<<< HEAD
-            {p->cfg[SRC].dt, p->cfg[WEI].dt, p->cfg[DST].dt}, p->dir, r);
-    if (r->state == SKIPPED) return;
-=======
             {prb->cfg[SRC].dt, prb->cfg[WEI].dt, prb->cfg[DST].dt}, prb->dir,
             res);
     if (res->state == SKIPPED) return;
->>>>>>> 9e7b3904
 
     // Winograd implementation limitations.
     if (prb->alg == WINO) {
@@ -753,21 +748,9 @@
     // testing time
     dnnl_primitive_t c_ref {};
 
-<<<<<<< HEAD
-    // Do not use CPU primitive for reference if any of these is true.
-    bool with_binary_post_op = (p->attr.post_ops.binary_index() != -1);
-    bool with_user_scratchpad
-            = (p->attr.scratchpad_mode == dnnl_scratchpad_mode_user);
-    bool with_runtime_oscale = p->attr.oscale.runtime;
-
-    if ((bench_mode & CORR) && engine_tgt_kind == dnnl_gpu && fast_ref_gpu
-            && !with_binary_post_op && !with_user_scratchpad
-            && !with_runtime_oscale) {
-=======
     if (bench_mode & CORR && engine_tgt_kind == dnnl_gpu && fast_ref_gpu
             && // TODO: temporary disable cpu as ref for testcases with binary post-ops
             prb->attr.post_ops.binary_index() == -1) {
->>>>>>> 9e7b3904
         dnnl_primitive_desc_t cpd_ref = nullptr;
         SAFE(init_pd_custom(get_cpu_engine(), prb, cpd_ref, nullptr, fp, fp, fp,
                      fp, fp, src_tag, wei_tag, tag::x, src_tag),
