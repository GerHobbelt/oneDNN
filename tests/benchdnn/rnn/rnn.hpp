--- conflicted
+++ resolved
@@ -220,12 +220,8 @@
     std::vector<bool> with_projection {false};
     std::vector<int64_t> n_layer {0}, n_iter {0}, mb {0};
     std::vector<policy_t> scale_policy {policy_t::COMMON};
-<<<<<<< HEAD
-
-=======
     std::vector<dnnl_scratchpad_mode_t> scratchpad_mode {
             dnnl_scratchpad_mode_library};
->>>>>>> f5925c89
     unsigned int flags = 0x0;
     float alpha = 0.9f, beta = 0.0f;
 
