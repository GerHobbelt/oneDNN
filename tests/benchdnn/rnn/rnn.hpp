/*******************************************************************************
* Copyright 2018-2020 Intel Corporation
*
* Licensed under the Apache License, Version 2.0 (the "License");
* you may not use this file except in compliance with the License.
* You may obtain a copy of the License at
*
*     http://www.apache.org/licenses/LICENSE-2.0
*
* Unless required by applicable law or agreed to in writing, software
* distributed under the License is distributed on an "AS IS" BASIS,
* WITHOUT WARRANTIES OR CONDITIONS OF ANY KIND, either express or implied.
* See the License for the specific language governing permissions and
* limitations under the License.
*******************************************************************************/

#ifndef RNN_HPP
#define RNN_HPP

#include <assert.h>
#include <limits.h>
#include <stdint.h>

#include <string>
#include <vector>

#include "common.hpp"
#include "dnn_types.hpp"
#include "dnnl_common.hpp"
#include "dnnl_debug.hpp"
#include "dnnl_memory.hpp"
#include "perf_report.hpp"

#define AOC array_offset_calculator

namespace rnn {

enum alg_t { VANILLA_RNN, VANILLA_LSTM, VANILLA_GRU, LBR_GRU };
alg_t str2alg(const char *str);
const char *alg2str(alg_t alg);
dnnl_alg_kind_t alg2kind(alg_t alg);

enum activation_t { UNDEF, RELU, LOGISTIC, TANH };
activation_t str2activation(const char *str);
const char *activation2str(activation_t alg);
dnnl_alg_kind_t activation2kind(activation_t alg);

dnnl_rnn_direction_t str2direction(const char *str);
const char *direction2str(dnnl_rnn_direction_t direction);

enum data_kind_t {
    SRC_LAYER,
    SRC_ITER,
    SRC_ITER_C,
    WEIGHTS_LAYER,
    WEIGHTS_ITER,
    BIAS,
    DST_ITER,
    DST_ITER_C,
    DST_LAYER,

    DIFF_SRC_LAYER,
    DIFF_SRC_ITER,
    DIFF_SRC_ITER_C,
    DIFF_WEIGHTS_LAYER,
    DIFF_WEIGHTS_ITER,
    DIFF_BIAS,
    DIFF_DST_ITER,
    DIFF_DST_ITER_C,
    DIFF_DST_LAYER,

    // FIXME: adding peephole related weights to the appropriate places will
    // cause false-positive accuracy check failures in unrelated test cases
    // (e.g.  backward vanilla RNN for bf16) due to the data fill seed being
    // dependent on the position of the tensor kind in the enum: adding
    // `WEIGHTS_PEEPHOLE` before `dst_*` and `*diff_*` results in initializing
    // the corresponding tensors differently.
    // We need a more robust way of testing RNN.
    WEIGHTS_PEEPHOLE,
    DIFF_WEIGHTS_PEEPHOLE,
    WEIGHTS_PROJECTION,
    DIFF_WEIGHTS_PROJECTION,
};
const char *data_kind2str(data_kind_t kind);

// Gates indices
enum {
    LSTM_I = 0,
    LSTM_F = 1,
    LSTM_C = 2,
    LSTM_O = 3,
    GRU_U = 0,
    GRU_R = 1,
    GRU_O = 2,
    LBR_GRU_U_PRIME = 3,
};

// dlc is different at the cell level and the primitive level
// This enum enable to explicitely query the intended one
enum dlc_type_t { CELL, PRIMITIVE };

template <typename Telem>
struct array_offset_calculator {
    array_offset_calculator() = default;

    template <typename... Targs>
    array_offset_calculator(Telem *base_ptr, Targs... dims)
        : base_ptr_(base_ptr), dims_({dims...}) {}

    // ctor for AOC<const T> based on const AOC<T> &
    template <typename Uelem>
    array_offset_calculator(const array_offset_calculator<Uelem> &rhs)
        : base_ptr_(rhs.base_ptr_), dims_(rhs.dims_) {}

    // to make the above ctor work AOC<const T> should be able to access
    // private fields of AOC<T>, hence let's friend them
    friend struct array_offset_calculator<const Telem>;

    template <typename... Targs>
    Telem &operator()(Targs... Fargs) const {
        return *(base_ptr_ + offset(1, Fargs...));
    }

    int64_t nelems() const {
        int64_t res = 1;
        for (auto dim : dims_)
            res *= dim;
        return res;
    }

    void set_base_ptr(Telem *base_ptr) { base_ptr_ = base_ptr; }

private:
    template <typename... Targs>
    int64_t offset(int64_t d, int64_t pos) const {
        return pos;
    }

    template <typename... Targs>
    int64_t offset(int64_t d, int64_t off, int64_t pos) const {
        return off * dims_[d] + pos;
    }

    template <typename... Targs>
    int64_t offset(int64_t d, int64_t off, int64_t pos, Targs... rem) const {
        return offset(d + 1, off * dims_[d] + pos, rem...);
    }

    Telem *base_ptr_;
    std::vector<int64_t> dims_;
};

struct desc_t {
    int64_t sic;
    int64_t slc;
    int64_t dhc;
    int64_t dic;
    int64_t wc;
    int64_t mb;
    int64_t n_layer;
    int64_t n_iter;
    const char *name;
};
int str2desc(desc_t *desc, const char *str);
std::ostream &operator<<(std::ostream &s, const desc_t &d);

/** configuration structure, that controls initial data filling + error check
*
* dt defines precision
*
* for each lst data kind the values are filled as follows:
* if (rand() > f_sparsity) then:
*     v <-- f_base
* else:
*     v <-- f_min + rand() * f_step % (f_max - f_min)
*
* on final check the resulting values should be in [min .. max] range, the
* relative difference should not exceed eps
*/
struct dt_conf_t {
    struct entry_t {
        dnnl_data_type_t dt;
        int min, max; // representative
        float f_min, f_max; // fill range
        float f_mean, f_stddev; // parameters of normal distribution
        double eps; // acceptable error
    };

    dt_conf_t(const std::string &str) : str_(str) {}

    virtual const entry_t &operator[](data_kind_t kind) const = 0;

    const std::string &str() const { return str_; }
    bool is_int8() const { return operator[](SRC_LAYER).dt == dnnl_u8; }

    static const dt_conf_t &create(const std::string &str);

    std::string str_;
};

struct settings_t {
    settings_t() = default;

    // ctor to save certain fields from resetting
    settings_t(const char *perf_template) : settings_t() {
        this->perf_template = perf_template;
    }

    desc_t desc;

    std::vector<dir_t> prop {FWD_D};
    std::vector<std::string> cfg {"f32"};
    std::vector<alg_t> alg {VANILLA_RNN};
    std::vector<dnnl_rnn_direction_t> direction {
            dnnl_unidirectional_left2right};
    std::vector<activation_t> activation {UNDEF};
    std::vector<bool> skip_nonlinear {false};
<<<<<<< HEAD
=======
    std::vector<bool> trivial_strides {false};
>>>>>>> eab9060c
    std::vector<bool> with_peephole {false};
    std::vector<bool> with_projection {false};
    std::vector<int64_t> mb {0};
    std::vector<policy_t> scale_policy {policy_t::NONE};
    attr_t attr = {};
    bool allow_unimpl = false;
    unsigned int flags = 0x0;
    float alpha = 0.9f, beta = 0.0f;

    const char *perf_template_csv
            = "perf,%engine%,%name%,%prop%,%cfg%,%alg%,%activation%,%direction%"
              ","
              "%DESC%,%Gops%,%Gfreq%,%-time%,%-Gflops%,%0time%,%0Gflops%";
    const char *perf_template_def
            = "perf,%engine%,%name%,%prb%,%Gops%,%Gfreq%,%-time%,%-Gflops%,"
              "%0time%,%0Gflops%";
    const char *perf_template = perf_template_def;

    void reset() { *this = settings_t(perf_template); }
};

struct prb_t : public desc_t {
    prb_t(const desc_t &desc, const dt_conf_t &cfg, dir_t prop, alg_t alg,
            bool with_peephole, bool with_projection,
            dnnl_rnn_direction_t direction, const attr_t &attr,
            policy_t scale_policy, unsigned int flags, activation_t activation,
<<<<<<< HEAD
            float alpha, float beta, bool skip_nonlinear, int mb = 0)
=======
            float alpha, float beta, bool skip_nonlinear, bool trivial_strides,
            int mb = 0)
>>>>>>> eab9060c
        : desc_t(desc)
        , cfg(cfg)
        , prop(prop2prop_kind(prop))
        , alg(alg)
        , with_peephole(with_peephole)
        , with_projection(with_projection)
        , direction(direction)
        , flags(flags)
        , activation(activation)
        , alpha(alpha)
        , beta(beta)
        , attr(attr)
        , scale_policy(scale_policy)
        , ops(0.0)
        , skip_nonlinear(skip_nonlinear)
        , trivial_strides(trivial_strides)
        , linear_cscale(0.0f) {

        if (mb) this->mb = mb;
        count_ops();
        wc = MAX2(MAX2(sic, slc), MAX2(dic, dhc));

        wei_oc_scales = nullptr;
        linear_scales = nullptr;

        // We always allocate linear scales. Even if they are not
        // used, they get dereferenced when built in debug mode.
        linear_scales = (float *)zmalloc(sizeof(float) * n_gates(), 64);
        // Here we use the range of SRC_LAYER to set the scales
        set_tparams(cfg[SRC_LAYER].f_min, cfg[SRC_LAYER].f_max);

        if (scale_policy == policy_t::PER_OC)
            wei_oc_scales
                    = (float *)zmalloc(sizeof(float) * dhc * n_gates(), 64);
        set_qparams(-1., 1.);
    }
    ~prb_t() {
        if (wei_oc_scales) zfree(wei_oc_scales);
        if (linear_scales) zfree(linear_scales);
    }

    void count_ops() {
        // Here, we count only the ops in GEMM portion as there is no
        // theoretical number of ops for the post-gemm operations
        int64_t num_cells = (int64_t)n_dir() * n_layer * n_iter;
        int64_t cell_ops = (int64_t)2 * (n_gates() * dhc) * mb * (sic + slc);
        if (with_projection) cell_ops += (int64_t)2 * dhc * mb * dic;
        int64_t prop_multiplier = prop == dnnl_backward ? 2 : 1;
        ops = prop_multiplier * num_cells * cell_ops;
    }

    int64_t n_dir() const {
        return (direction == dnnl_bidirectional_concat
                       || direction == dnnl_bidirectional_sum)
                ? 2
                : 1;
    }
    int64_t n_states() const { return alg == VANILLA_LSTM ? 2 : 1; }
    int64_t n_gates() const {
        return alg == VANILLA_LSTM
                ? 4
                : (alg == VANILLA_GRU || alg == LBR_GRU ? 3 : 1);
    }
    int64_t n_bias() const {
        return alg == LBR_GRU ? n_gates() + 1 : n_gates();
    }

    int64_t dlc(dlc_type_t type) const {
        if (type == PRIMITIVE)
            return (direction == dnnl_bidirectional_concat ? 2 : 1) * dic;
        if (type == CELL) return dic;
        assert(!"unsupported dlc type");
        return 0;
    }

    bool is_int8() const { return cfg[SRC_LAYER].dt == dnnl_u8; }
    bool is_lstm_peephole() const { return with_peephole; }
    bool is_lstm_projection() const { return with_projection; }

    const dt_conf_t &cfg;
    dnnl_prop_kind_t prop;
    alg_t alg;
    bool with_peephole, with_projection;
    dnnl_rnn_direction_t direction;
    unsigned int flags;
    activation_t activation;
    float alpha;
    float beta;
    attr_t attr;
    policy_t scale_policy;

    double ops;

    float data_scale, data_shift;
    float wei_scale;
    float *wei_oc_scales;

    bool skip_nonlinear;
    bool trivial_strides;
    float *linear_scales;
    float linear_cscale;

private:
    /* Todo: fused the two functions in set_shifts_scales */
    void set_qparams(float fp_min, float fp_max);
    void set_tparams(float fp_min, float fp_max);
    prb_t(const prb_t &) = delete;
    prb_t &operator=(const prb_t &) = delete;
};
std::ostream &operator<<(std::ostream &s, const prb_t &p);

struct perf_report_t : public base_perf_report_t {
    using base_perf_report_t::base_perf_report_t;

    void report(const prb_t *p, const res_t *r, const char *prb_str) {
        p_ = p;
        base_report(r, prb_str);
    }

    virtual void dump_alg(std::ostream &s) const override {
        s << alg2str(p_->alg);
    }

    virtual void dump_cfg(std::ostream &s) const override {
        s << p_->cfg.str();
    }

    virtual void dump_desc(std::ostream &s) const override {
        s << static_cast<const desc_t &>(*p_);
    }

    virtual void dump_desc_csv(std::ostream &s) const override {
        s << p_->n_layer << "," << p_->n_iter << "," << p_->mb << "," << p_->sic
          << "," << p_->slc << "," << p_->dhc << "," << p_->dic;
    }

    virtual void dump_rnn_activation(std::ostream &s) const override {
        s << activation2str(p_->activation);
    }

    virtual void dump_rnn_direction(std::ostream &s) const override {
        s << direction2str(p_->direction);
    }

    virtual double ops() const override { return p_->ops; }
    virtual const char *name() const override { return p_->name; }
    virtual const dnnl_prop_kind_t *prop() const override { return &p_->prop; }

private:
    const prb_t *p_ = nullptr;
};

void prepare_ws_fwd(const prb_t &p, std::vector<float> &ws_fwd_buffer,
        AOC<float> &ws_src_layer, AOC<float> &ws_src_iter,
        AOC<float> &ws_src_iter_c, AOC<float> &ws_gates, AOC<float> &ws_ht);

void rnn_linear_fwd(const prb_t &p, const float *src_layer_,
        const float *src_iter_, const float *src_iter_c_,
        const float *weights_layer_, const float *weights_iter_,
        const float *weights_peephole_, const float *weights_projection_,
        const float *bias_, float *dst_layer_, float *dst_iter_,
        float *dst_iter_c_, const AOC<float> &ws_src_layer,
        const AOC<float> &ws_src_iter, const AOC<float> &ws_src_iter_c,
        const AOC<float> &ws_gates, const AOC<float> &ws_ht);

void compute_ref_fwd(const prb_t &p, dnn_mem_t &src_layer_m,
        dnn_mem_t &src_iter_m, dnn_mem_t &src_iter_c_m,
        dnn_mem_t &weights_layer_m, dnn_mem_t &weights_iter_m,
        dnn_mem_t &weights_peephole_m, dnn_mem_t &weights_projection_m,
        dnn_mem_t &bias_m, dnn_mem_t &dst_layer_m, dnn_mem_t &dst_iter_m,
        dnn_mem_t &dst_iter_c_m);

void compute_ref_bwd(const prb_t &p, dnn_mem_t &src_layer_m,
        dnn_mem_t &src_iter_m, dnn_mem_t &src_iter_c_m,
        dnn_mem_t &diff_dst_layer_m, dnn_mem_t &diff_dst_iter_m,
        dnn_mem_t &diff_dst_iter_c_m, dnn_mem_t &weights_layer_m,
        dnn_mem_t &weights_iter_m, dnn_mem_t &weights_peephole_m,
        dnn_mem_t &weights_projection_m, dnn_mem_t &bias_m,
        dnn_mem_t &dst_layer_m, dnn_mem_t &dst_iter_m, dnn_mem_t &dst_iter_c_m,
        dnn_mem_t &diff_src_layer_m, dnn_mem_t &diff_src_iter_m,
        dnn_mem_t &diff_src_iter_c_m, dnn_mem_t &diff_weights_layer_m,
        dnn_mem_t &diff_weights_iter_m, dnn_mem_t &diff_weights_peephole_m,
        dnn_mem_t &diff_weights_projection_m, dnn_mem_t &diff_bias_m);

void check_case_validity(const dt_conf_t &cfg, policy_t policy);

int doit(const prb_t &p, res_t *res);
int bench(int argc, char **argv);

} // namespace rnn

#endif<|MERGE_RESOLUTION|>--- conflicted
+++ resolved
@@ -215,10 +215,7 @@
             dnnl_unidirectional_left2right};
     std::vector<activation_t> activation {UNDEF};
     std::vector<bool> skip_nonlinear {false};
-<<<<<<< HEAD
-=======
     std::vector<bool> trivial_strides {false};
->>>>>>> eab9060c
     std::vector<bool> with_peephole {false};
     std::vector<bool> with_projection {false};
     std::vector<int64_t> mb {0};
@@ -245,12 +242,8 @@
             bool with_peephole, bool with_projection,
             dnnl_rnn_direction_t direction, const attr_t &attr,
             policy_t scale_policy, unsigned int flags, activation_t activation,
-<<<<<<< HEAD
-            float alpha, float beta, bool skip_nonlinear, int mb = 0)
-=======
             float alpha, float beta, bool skip_nonlinear, bool trivial_strides,
             int mb = 0)
->>>>>>> eab9060c
         : desc_t(desc)
         , cfg(cfg)
         , prop(prop2prop_kind(prop))
