--- conflicted
+++ resolved
@@ -109,10 +109,6 @@
                         str2bool, argv[0], "with-peephole")
                 || parse_vector_option(s.with_projection, def.with_projection,
                         str2bool, argv[0], "with-projection")
-<<<<<<< HEAD
-                || parse_attr(s.attr, argv[0])
-=======
->>>>>>> 6478ab6b
                 || parse_perf_template(s.perf_template, s.perf_template_def,
                         s.perf_template_csv, argv[0])
                 || parse_reset(s, argv[0]);
