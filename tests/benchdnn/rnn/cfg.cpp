--- conflicted
+++ resolved
@@ -57,44 +57,6 @@
 
 const int int_max_exact = 1 << 24;
 const _dt_conf_t conf_f32 = {
-<<<<<<< HEAD
-        {mkldnn_f32, -int_max_exact, int_max_exact, -1, 1, 0.f, 0.001f,
-                1e-5}, //input
-        {mkldnn_f32, -int_max_exact, int_max_exact, -1, 1, 0.f, 0.001f,
-                1e-5}, //states
-        {mkldnn_f32, -int_max_exact, int_max_exact, -1, 1, 0.f, 0.001f,
-                1e-5}, //c_states
-        {mkldnn_f32, -int_max_exact, int_max_exact, -1, 1, 0.f, 0.001f,
-                1e-5}, //weights_input
-        {mkldnn_f32, -int_max_exact, int_max_exact, -1, 1, 0.f, 0.001f,
-                1e-5}, //weights_states
-        {mkldnn_f32, -int_max_exact, int_max_exact, -1, 1, 0.f, 0.001f,
-                1e-5}, //bias
-        {mkldnn_f32, -int_max_exact, int_max_exact, -1, 1, 0.f, 0.001f,
-                1e-5}, //dst_last_iteration
-        {mkldnn_f32, -int_max_exact, int_max_exact, -1, 1, 0.f, 0.001f,
-                1e-5}, //dst_c_last_iteration
-        {mkldnn_f32, -int_max_exact, int_max_exact, -1, 1, 0.f, 0.001f,
-                1e-5}, //dst_last_layer
-        {mkldnn_f32, -int_max_exact, int_max_exact, -1, 1, 0.f, 0.001f,
-                1e-5}, //dst_diff_input
-        {mkldnn_f32, -int_max_exact, int_max_exact, -1, 1, 0.f, 0.001f,
-                1e-5}, //dst_diff_states
-        {mkldnn_f32, -int_max_exact, int_max_exact, -1, 1, 0.f, 0.001f,
-                1e-5}, //dst_diff_c_states
-        {mkldnn_f32, -int_max_exact, int_max_exact, -1, 1, 0.f, 0.001f,
-                1e-5}, //dst_diff_weights_input
-        {mkldnn_f32, -int_max_exact, int_max_exact, -1, 1, 0.f, 0.001f,
-                1e-5}, //dst_diff_weights_states
-        {mkldnn_f32, -int_max_exact, int_max_exact, -1, 1, 0.f, 0.001f,
-                1e-5}, //dst_diff_bias
-        {mkldnn_f32, -int_max_exact, int_max_exact, -1, 1, 0.f, 0.001f,
-                1e-5}, //diff_last_iteration
-        {mkldnn_f32, -int_max_exact, int_max_exact, -1, 1, 0.f, 0.001f,
-                1e-5}, //diff_c_last_iteration
-        {mkldnn_f32, -int_max_exact, int_max_exact, -1, 1, 0.f, 0.001f,
-                1e-5}, //diff_last_layer
-=======
         F32_ENTRY_INEXACT, //input
         F32_ENTRY_INEXACT, //states
         F32_ENTRY_INEXACT, //c_states
@@ -113,7 +75,6 @@
         F32_ENTRY_INEXACT, //diff_last_iteration
         F32_ENTRY_INEXACT, //diff_c_last_iteration
         F32_ENTRY_INEXACT, //diff_last_layer
->>>>>>> c53a700b
 };
 
 #define EPS_U8 4e-3
@@ -147,115 +108,48 @@
     }
 
 const _dt_conf_t conf_u8u8u8u8 = {
-<<<<<<< HEAD
-        {mkldnn_u8, 0, UINT8_MAX, 0, 127, 64.f, 5.f, 0.}, //input
-        {mkldnn_u8, 0, UINT8_MAX, 0, 127, 64.f, 5.f, 0.}, //states
-        {mkldnn_f32, -int_max_exact, int_max_exact, -1, 1, 0.f, 0.001f,
-                1e-5}, //c_states
-        {mkldnn_s8, INT8_MIN, INT8_MAX, -63, 63, 0.f, 10.f, 0.}, //weights_input
-        {mkldnn_s8, INT8_MIN, INT8_MAX, -63, 63, 0.f, 10.f,
-                0.}, //weights_states
-        {mkldnn_f32, -int_max_exact, int_max_exact, -1, 1, 0.f, 0.01f,
-                0.}, //bias
-        {mkldnn_u8, 0, UINT8_MAX, 0, 127, 64.f, 10.f, 0.}, //dst_iter
-        {mkldnn_f32, -int_max_exact, int_max_exact, -1, 1, 0.f, 0.001f,
-                1e-4}, //dst_c_last_iteration
-        {mkldnn_u8, 0, UINT8_MAX, 0, 127, 64.f, 10.f, 0.}, //dst_layer
+        U8_ENTRY_U8_EXACT, //input
+        U8_ENTRY_U8_EXACT, //states
+        U8_ENTRY_F32_EXACT, //c_states
+        U8_ENTRY_S8_EXACT, //weights_input
+        U8_ENTRY_S8_EXACT, //weights_states
+        U8_ENTRY_F32_EXACT, //bias
+        U8_ENTRY_U8_INEXACT, //dst_iter
+        U8_ENTRY_F32_INEXACT, //dst_c_last_iteration
+        U8_ENTRY_U8_EXACT, //dst_layer
 };
 const _dt_conf_t conf_u8u8u8f32 = {
-        {mkldnn_u8, 0, UINT8_MAX, 0, 127, 64.f, 5.f, 0.}, //input
-        {mkldnn_u8, 0, UINT8_MAX, 0, 127, 64.f, 5.f, 0.}, //states
-        {mkldnn_f32, -int_max_exact, int_max_exact, -1, 1, 0.f, 0.001f,
-                1e-5}, //c_states
-        {mkldnn_s8, INT8_MIN, INT8_MAX, -63, 63, 0.f, 10.f, 0.}, //weights_input
-        {mkldnn_s8, INT8_MIN, INT8_MAX, -63, 63, 0.f, 10.f,
-                0.}, //weights_states
-        {mkldnn_f32, -int_max_exact, int_max_exact, -1, 1, 0.f, 0.01f,
-                0.}, //bias
-        {mkldnn_u8, 0, UINT8_MAX, 0, 127, 64.f, 10.f, 0.}, //dst_iter
-        {mkldnn_f32, -int_max_exact, int_max_exact, -1, 1, 0.f, 0.001f,
-                1e-4}, //dst_c_last_iteration
-        {mkldnn_f32, -int_max_exact, int_max_exact, -1, 1, 0.f, 0.001f,
-                1e-5}, //dst_last_layer
+        U8_ENTRY_U8_EXACT, //input
+        U8_ENTRY_U8_EXACT, //states
+        U8_ENTRY_F32_EXACT, //c_states
+        U8_ENTRY_S8_EXACT, //weights_input
+        U8_ENTRY_S8_EXACT, //weights_states
+        U8_ENTRY_F32_EXACT, //bias
+        U8_ENTRY_U8_INEXACT, //dst_iter
+        U8_ENTRY_F32_INEXACT, //dst_c_last_iteration
+        U8_ENTRY_F32_INEXACT, //dst_last_layer
 };
 const _dt_conf_t conf_f32u8f32u8 = {
-        {mkldnn_u8, 0, UINT8_MAX, 0, 127, 64.f, 5.f, 0.}, //input
-        {mkldnn_f32, -int_max_exact, int_max_exact, -1, 1, 0.f, 0.05f,
-                1e-5}, //states
-        {mkldnn_f32, -int_max_exact, int_max_exact, -1, 1, 0.f, 0.001f,
-                1e-5}, //c_states
-        {mkldnn_s8, INT8_MIN, INT8_MAX, -63, 63, 0.f, 10.f, 0.}, //weights_input
-        {mkldnn_s8, INT8_MIN, INT8_MAX, -63, 63, 0.f, 10.f,
-                0.}, //weights_states
-        {mkldnn_f32, -int_max_exact, int_max_exact, -1, 1, 0.f, 0.01f,
-                0.}, //bias
-        {mkldnn_f32, -int_max_exact, int_max_exact, -1, 1, 0.f, 0.01f,
-                1e-5}, //dst_iter
-        {mkldnn_f32, -int_max_exact, int_max_exact, -1, 1, 0.f, 0.001f,
-                1e-4}, //dst_c_last_iteration
-        {mkldnn_u8, 0, UINT8_MAX, 0, 127, 64.f, 10.f, 0.}, //dst_layer
+        U8_ENTRY_U8_EXACT, //input
+        U8_ENTRY_F32_EXACT, //states
+        U8_ENTRY_F32_EXACT, //c_states
+        U8_ENTRY_S8_EXACT, //weights_input
+        U8_ENTRY_S8_EXACT, //weights_states
+        U8_ENTRY_F32_EXACT, //bias
+        U8_ENTRY_F32_INEXACT, //dst_iter
+        U8_ENTRY_F32_INEXACT, //dst_c_last_iteration
+        U8_ENTRY_U8_EXACT, //dst_last_layer
 };
 const _dt_conf_t conf_f32u8f32f32 = {
-        {mkldnn_u8, 0, UINT8_MAX, 0, 127, 64.f, 5.f, 0.}, //input
-        {mkldnn_f32, -int_max_exact, int_max_exact, -1, 1, 0.f, 0.05f,
-                1e-5}, //states
-        {mkldnn_f32, -int_max_exact, int_max_exact, -1, 1, 0.f, 0.001f,
-                1e-5}, //c_states
-        {mkldnn_s8, INT8_MIN, INT8_MAX, -63, 63, 0.f, 10.f, 0.}, //weights_input
-        {mkldnn_s8, INT8_MIN, INT8_MAX, -63, 63, 0.f, 10.f,
-                0.}, //weights_states
-        {mkldnn_f32, -int_max_exact, int_max_exact, -1, 1, 0.f, 0.01f,
-                0.}, //bias
-        {mkldnn_f32, -int_max_exact, int_max_exact, -1, 1, 0.f, 0.01f,
-                1e-5}, //dst_iter
-        {mkldnn_f32, -int_max_exact, int_max_exact, -1, 1, 0.f, 0.001f,
-                1e-4}, //dst_c_last_iteration
-        {mkldnn_f32, -int_max_exact, int_max_exact, -1, 1, 0.f, 0.01f,
-                1e-5}, //dst_last_layer
-=======
-        U8_ENTRY_U8_EXACT, //input
-        U8_ENTRY_U8_EXACT, //states
-        U8_ENTRY_F32_EXACT, //c_states
-        U8_ENTRY_S8_EXACT, //weights_input
-        U8_ENTRY_S8_EXACT, //weights_states
-        U8_ENTRY_F32_EXACT, //bias
-        U8_ENTRY_U8_INEXACT, //dst_iter
-        U8_ENTRY_F32_INEXACT, //dst_c_last_iteration
-        U8_ENTRY_U8_EXACT, //dst_layer
-};
-const _dt_conf_t conf_u8u8u8f32 = {
-        U8_ENTRY_U8_EXACT, //input
-        U8_ENTRY_U8_EXACT, //states
-        U8_ENTRY_F32_EXACT, //c_states
-        U8_ENTRY_S8_EXACT, //weights_input
-        U8_ENTRY_S8_EXACT, //weights_states
-        U8_ENTRY_F32_EXACT, //bias
-        U8_ENTRY_U8_INEXACT, //dst_iter
+        U8_ENTRY_U8_EXACT, //input
+        U8_ENTRY_F32_EXACT, //states
+        U8_ENTRY_F32_EXACT, //c_states
+        U8_ENTRY_S8_EXACT, //weights_input
+        U8_ENTRY_S8_EXACT, //weights_states
+        U8_ENTRY_F32_EXACT, //bias
+        U8_ENTRY_F32_INEXACT, //dst_iter
         U8_ENTRY_F32_INEXACT, //dst_c_last_iteration
         U8_ENTRY_F32_INEXACT, //dst_last_layer
-};
-const _dt_conf_t conf_f32u8f32u8 = {
-        U8_ENTRY_U8_EXACT, //input
-        U8_ENTRY_F32_EXACT, //states
-        U8_ENTRY_F32_EXACT, //c_states
-        U8_ENTRY_S8_EXACT, //weights_input
-        U8_ENTRY_S8_EXACT, //weights_states
-        U8_ENTRY_F32_EXACT, //bias
-        U8_ENTRY_F32_INEXACT, //dst_iter
-        U8_ENTRY_F32_INEXACT, //dst_c_last_iteration
-        U8_ENTRY_U8_EXACT, //dst_last_layer
-};
-const _dt_conf_t conf_f32u8f32f32 = {
-        U8_ENTRY_U8_EXACT, //input
-        U8_ENTRY_F32_EXACT, //states
-        U8_ENTRY_F32_EXACT, //c_states
-        U8_ENTRY_S8_EXACT, //weights_input
-        U8_ENTRY_S8_EXACT, //weights_states
-        U8_ENTRY_F32_EXACT, //bias
-        U8_ENTRY_F32_INEXACT, //dst_iter
-        U8_ENTRY_F32_INEXACT, //dst_c_last_iteration
-        U8_ENTRY_F32_INEXACT, //dst_last_layer
->>>>>>> c53a700b
 };
 
 const int int_max_exact_half = 1 << 11;
