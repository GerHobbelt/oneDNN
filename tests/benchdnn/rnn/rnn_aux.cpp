/*******************************************************************************
 * Copyright 2018 Intel Corporation
 *
 * Licensed under the Apache License, Version 2.0 (the "License");
 * you may not use this file except in compliance with the License.
 * You may obtain a copy of the License at
 *
 *     http://www.apache.org/licenses/LICENSE-2.0
 *
 * Unless required by applicable law or agreed to in writing, software
 * distributed under the License is distributed on an "AS IS" BASIS,
 * WITHOUT WARRANTIES OR CONDITIONS OF ANY KIND, either express or implied.
 * See the License for the specific language governing permissions and
 * limitations under the License.
 *******************************************************************************/

#include "mkldnn.h"

#include "norm.hpp"
#include "rnn/rnn_aux.hpp"

namespace rnn {

alg_t str2alg(const char *str) {
#define CASE(_alg) \
    if (!strcasecmp(STRINGIFY(_alg), str)) return _alg
    CASE(VANILLA_RNN);
    CASE(VANILLA_LSTM);
    CASE(VANILLA_GRU);
    CASE(LBR_GRU);
#undef CASE
    assert(!"unknown algorithm");
    return VANILLA_RNN;
}

policy_t str2policy(const char *str) {
#define CASE(_plc) \
    if (!strcasecmp(STRINGIFY(_plc), str)) return _plc
    CASE(NONE);
    CASE(COMMON);
    CASE(PER_OC);
#undef CASE
    assert(!"unknown policy");
    return NONE;
}

const char *policy2str(policy_t policy) {
    if (policy == NONE) return "none";
    if (policy == COMMON) return "common";
    if (policy == PER_OC) return "per_oc";
    assert(!"unknown policy");
    return "unknown policy";
}

const char *alg2str(alg_t alg) {
    if (alg == VANILLA_RNN) return "VANILLA_RNN";
    if (alg == VANILLA_LSTM) return "VANILLA_LSTM";
    if (alg == VANILLA_GRU) return "VANILLA_GRU";
    if (alg == LBR_GRU) return "LBR_GRU";
    assert(!"unknown algorithm");
    return "unknown algorithm";
}

mkldnn_alg_kind_t alg2kind(alg_t alg) {
    if (alg == VANILLA_RNN) return mkldnn_vanilla_rnn;
    if (alg == VANILLA_LSTM) return mkldnn_vanilla_lstm;
    if (alg == VANILLA_GRU) return mkldnn_vanilla_gru;
    if (alg == LBR_GRU) return mkldnn_lbr_gru;
    assert(!"unknown algorithm");
    return mkldnn_alg_kind_undef;
}

activation_t str2activation(const char *str) {
#define CASE(_act) \
    if (!strcasecmp(STRINGIFY(_act), str)) return _act
    CASE(RELU);
    CASE(LOGISTIC);
    CASE(TANH);
    CASE(UNDEF);
#undef CASE
    assert(!"unknown activation");
    return TANH;
}

const char *activation2str(activation_t act) {
    const char *str = "unknown activation";
    switch (act) {
        case RELU: str = "RELU"; break;
        case LOGISTIC: str = "LOGISTIC"; break;
        case TANH: str = "TANH"; break;
<<<<<<< HEAD
=======
        case UNDEF: str = "UNDEF"; break;
>>>>>>> c53a700b
        default: assert(!"unknown activation");
    }
    return str;
}

mkldnn_alg_kind_t activation2kind(activation_t act) {
    mkldnn_alg_kind_t alg_kind = mkldnn_alg_kind_undef;
    switch (act) {
        case RELU: alg_kind = mkldnn_eltwise_relu; break;
        case LOGISTIC: alg_kind = mkldnn_eltwise_logistic; break;
        case TANH: alg_kind = mkldnn_eltwise_tanh; break;
<<<<<<< HEAD
=======
        case UNDEF: alg_kind = mkldnn_alg_kind_undef; break;
>>>>>>> c53a700b
        default: assert(!"unknown activation");
    }
    return alg_kind;
}

mkldnn_rnn_direction_t str2direction(const char *str) {
    if (!strcasecmp("left2right", str)) return mkldnn_unidirectional_left2right;
    if (!strcasecmp("right2left", str)) return mkldnn_unidirectional_right2left;
    if (!strcasecmp("concat", str)) return mkldnn_bidirectional_concat;
    if (!strcasecmp("sum", str)) return mkldnn_bidirectional_sum;
    assert(!"unknown direction");
    return mkldnn_unidirectional_left2right;
}

const char *direction2str(mkldnn_rnn_direction_t direction) {
    if (direction == mkldnn_unidirectional_left2right) return "left2right";
    if (direction == mkldnn_unidirectional_right2left) return "right2left";
    if (direction == mkldnn_bidirectional_concat) return "concat";
    if (direction == mkldnn_bidirectional_sum) return "sum";
    assert(!"unknown direction");
    return "unknown direction";
}

void check_case_validity(const dt_conf_t *cfg, policy_t policy) {
    if (cfg != conf_f32 && cfg != conf_f16 && policy == NONE) {
        fprintf(stderr,
                "rnn driver: configuration `%s` requires scale policy "
                "to be COMMON or PER_OC, exiting...\n",
                cfg2str(cfg));
        exit(2);
    }
}

int str2desc(desc_t *desc, const char *str) {
    desc_t d {0};

    /* canonical form:
     * lXtXmXsicXslcXdicXdlc
     *
     * where: X is number, S - string
     * note: symbol `_` is ignored
     *
     * implicit rules:
     *  - default values:
     *      l = 1, t = 1, mb = 2, S="wip"
     *  - if slc/dlc/dic is undefined => slc/dlc/dic = sic
     */

    d.n_layer = 1;
    d.n_iter = 1;
    d.mb = 2;
    d.name = "\"wip\"";

    const char *s = str;
    assert(s);

#define CASE_NN(p, c) \
    do { \
        if (!strncmp(p, s, strlen(p))) { \
            ok = 1; \
            s += strlen(p); \
            char *end_s; \
            d.c = strtol(s, &end_s, 10); \
            s += (end_s - s); \
            if (d.c < 0) return FAIL; \
        } \
    } while (0)
#define CASE_N(c) CASE_NN(#c, c)
    while (*s) {
        int ok = 0;
        CASE_NN("l", n_layer);
        CASE_NN("t", n_iter);
        CASE_N(mb);
        CASE_N(sic);
        CASE_N(slc);
        CASE_N(dic);
        CASE_N(dlc);
        if (*s == 'n') {
            d.name = s + 1;
            break;
        }
        if (*s == '_') ++s;
        if (!ok) return FAIL;
    }
#undef CASE_NN
#undef CASE_N

    if (d.sic == 0) return FAIL;
    if (d.slc == 0) d.slc = d.sic;
    if (d.dlc == 0) d.dlc = d.sic;
    if (d.dic == 0) d.dic = d.sic;

    *desc = d;

    return OK;
}

std::ostream &operator<<(std::ostream &s, const prb_t &p) {
    dump_global_params(s);

    s << "--prop=" << prop2str(p.prop) << " --alg=" << alg2str(p.alg)
<<<<<<< HEAD
      << " --activation=" << activation2str(p.activation)
      << " --direction=" << direction2str(p.direction)
=======
      << " --skip-nonlinear=" << bool2str(p.skip_nonlinear);
    if (p.alg == VANILLA_RNN)
        s << " --activation=" << activation2str(p.activation);

    s << " --direction=" << direction2str(p.direction)
>>>>>>> c53a700b
      << " --cfg=" << cfg2str(p.cfg)
      << " --scaling=" << policy2str(p.scale_policy);

    s << " "
      << "l" << p.n_layer << "t" << p.n_iter << "mb" << p.mb << "sic" << p.sic
      << "slc" << p.slc << "dic" << p.dic << "dlc" << p.dlc << "n" << p.name;

    return s;
}

<<<<<<< HEAD
mkldnn_status_t init_rnn_fwd_desc(mkldnn_rnn_desc_t *rd, const prb_t *p,
=======
mkldnn_status_t init_rnn_fwd_desc(mkldnn_rnn_desc_t *rd, const prb_t &p,
>>>>>>> c53a700b
        mkldnn_prop_kind_t prop_kind, mkldnn_memory_desc_t *src_layer_d,
        mkldnn_memory_desc_t *src_iter_d, mkldnn_memory_desc_t *src_iter_c_d,
        mkldnn_memory_desc_t *weights_layer_d,
        mkldnn_memory_desc_t *weights_iter_d, mkldnn_memory_desc_t *bias_d,
        mkldnn_memory_desc_t *dst_layer_d, mkldnn_memory_desc_t *dst_iter_d,
        mkldnn_memory_desc_t *dst_iter_c_d) {
<<<<<<< HEAD
    mkldnn_alg_kind_t kind = alg2kind(p->alg);
    mkldnn_alg_kind_t f = activation2kind(p->activation);
=======
    mkldnn_alg_kind_t kind = alg2kind(p.alg);
    mkldnn_alg_kind_t f = activation2kind(p.activation);
>>>>>>> c53a700b

    mkldnn_status_t init_status;
    switch (kind) {
        case mkldnn_vanilla_rnn:
            init_status = mkldnn_vanilla_rnn_forward_desc_init(rd, prop_kind, f,
<<<<<<< HEAD
                    p->direction, src_layer_d, src_iter_d, weights_layer_d,
                    weights_iter_d, bias_d, dst_layer_d, dst_iter_d, p->flags,
                    p->alpha, p->beta);
            break;
        case mkldnn_vanilla_lstm:
            init_status = mkldnn_lstm_forward_desc_init(rd, prop_kind,
                    p->direction, src_layer_d, src_iter_d, src_iter_c_d,
                    weights_layer_d, weights_iter_d, bias_d, dst_layer_d,
                    dst_iter_d, dst_iter_c_d, p->flags);
            break;
        case mkldnn_vanilla_gru:
            init_status = mkldnn_gru_forward_desc_init(rd, prop_kind,
                    p->direction, src_layer_d, src_iter_d, weights_layer_d,
                    weights_iter_d, bias_d, dst_layer_d, dst_iter_d, p->flags);
            break;
        case mkldnn_lbr_gru:
            init_status = mkldnn_lbr_gru_forward_desc_init(rd, prop_kind,
                    p->direction, src_layer_d, src_iter_d, weights_layer_d,
                    weights_iter_d, bias_d, dst_layer_d, dst_iter_d, p->flags);
=======
                    p.direction, src_layer_d, src_iter_d, weights_layer_d,
                    weights_iter_d, bias_d, dst_layer_d, dst_iter_d, p.flags,
                    p.alpha, p.beta);
            break;
        case mkldnn_vanilla_lstm:
            init_status = mkldnn_lstm_forward_desc_init(rd, prop_kind,
                    p.direction, src_layer_d, src_iter_d, src_iter_c_d,
                    weights_layer_d, weights_iter_d, bias_d, dst_layer_d,
                    dst_iter_d, dst_iter_c_d, p.flags);
            break;
        case mkldnn_vanilla_gru:
            init_status = mkldnn_gru_forward_desc_init(rd, prop_kind,
                    p.direction, src_layer_d, src_iter_d, weights_layer_d,
                    weights_iter_d, bias_d, dst_layer_d, dst_iter_d, p.flags);
            break;
        case mkldnn_lbr_gru:
            init_status = mkldnn_lbr_gru_forward_desc_init(rd, prop_kind,
                    p.direction, src_layer_d, src_iter_d, weights_layer_d,
                    weights_iter_d, bias_d, dst_layer_d, dst_iter_d, p.flags);
>>>>>>> c53a700b
            break;
        default: init_status = mkldnn_unimplemented;
    }
    return init_status;
}

<<<<<<< HEAD
mkldnn_status_t init_rnn_bwd_desc(mkldnn_rnn_desc_t *rd, const prb_t *p,
=======
mkldnn_status_t init_rnn_bwd_desc(mkldnn_rnn_desc_t *rd, const prb_t &p,
>>>>>>> c53a700b
        mkldnn_prop_kind_t prop_kind, mkldnn_memory_desc_t *src_layer_d,
        mkldnn_memory_desc_t *src_iter_d, mkldnn_memory_desc_t *src_iter_c_d,
        mkldnn_memory_desc_t *weights_layer_d,
        mkldnn_memory_desc_t *weights_iter_d, mkldnn_memory_desc_t *bias_d,
        mkldnn_memory_desc_t *dst_layer_d, mkldnn_memory_desc_t *dst_iter_d,
        mkldnn_memory_desc_t *dst_iter_c_d,
        mkldnn_memory_desc_t *diff_src_layer_d,
        mkldnn_memory_desc_t *diff_src_iter_d,
        mkldnn_memory_desc_t *diff_src_iter_c_d,
        mkldnn_memory_desc_t *diff_weights_layer_d,
        mkldnn_memory_desc_t *diff_weights_iter_d,
        mkldnn_memory_desc_t *diff_bias_d,
        mkldnn_memory_desc_t *diff_dst_layer_d,
        mkldnn_memory_desc_t *diff_dst_iter_d,
        mkldnn_memory_desc_t *diff_dst_iter_c_d) {
<<<<<<< HEAD
    mkldnn_alg_kind_t kind = alg2kind(p->alg);
    mkldnn_alg_kind_t f = activation2kind(p->activation);
=======
    mkldnn_alg_kind_t kind = alg2kind(p.alg);
    mkldnn_alg_kind_t f = activation2kind(p.activation);
>>>>>>> c53a700b

    mkldnn_status_t init_status;
    switch (kind) {
        case mkldnn_vanilla_rnn:
            init_status = mkldnn_vanilla_rnn_backward_desc_init(rd, prop_kind,
<<<<<<< HEAD
                    f, p->direction, src_layer_d, src_iter_d, weights_layer_d,
                    weights_iter_d, bias_d, dst_layer_d, dst_iter_d,
                    diff_src_layer_d, diff_src_iter_d, diff_weights_layer_d,
                    diff_weights_iter_d, diff_bias_d, diff_dst_layer_d,
                    diff_dst_iter_d, p->flags, p->alpha, p->beta);
            break;
        case mkldnn_vanilla_lstm:
            init_status = mkldnn_lstm_backward_desc_init(rd, prop_kind,
                    p->direction, src_layer_d, src_iter_d, src_iter_c_d,
=======
                    f, p.direction, src_layer_d, src_iter_d, weights_layer_d,
                    weights_iter_d, bias_d, dst_layer_d, dst_iter_d,
                    diff_src_layer_d, diff_src_iter_d, diff_weights_layer_d,
                    diff_weights_iter_d, diff_bias_d, diff_dst_layer_d,
                    diff_dst_iter_d, p.flags, p.alpha, p.beta);
            break;
        case mkldnn_vanilla_lstm:
            init_status = mkldnn_lstm_backward_desc_init(rd, prop_kind,
                    p.direction, src_layer_d, src_iter_d, src_iter_c_d,
>>>>>>> c53a700b
                    weights_layer_d, weights_iter_d, bias_d, dst_layer_d,
                    dst_iter_d, dst_iter_c_d, diff_src_layer_d, diff_src_iter_d,
                    diff_src_iter_c_d, diff_weights_layer_d,
                    diff_weights_iter_d, diff_bias_d, diff_dst_layer_d,
<<<<<<< HEAD
                    diff_dst_iter_d, diff_dst_iter_c_d, p->flags);
            break;
        case mkldnn_vanilla_gru:
            init_status = mkldnn_gru_backward_desc_init(rd, prop_kind,
                    p->direction, src_layer_d, src_iter_d, weights_layer_d,
                    weights_iter_d, bias_d, dst_layer_d, dst_iter_d,
                    diff_src_layer_d, diff_src_iter_d, diff_weights_layer_d,
                    diff_weights_iter_d, diff_bias_d, diff_dst_layer_d,
                    diff_dst_iter_d, p->flags);
            break;
        case mkldnn_lbr_gru:
            init_status = mkldnn_lbr_gru_backward_desc_init(rd, prop_kind,
                    p->direction, src_layer_d, src_iter_d, weights_layer_d,
                    weights_iter_d, bias_d, dst_layer_d, dst_iter_d,
                    diff_src_layer_d, diff_src_iter_d, diff_weights_layer_d,
                    diff_weights_iter_d, diff_bias_d, diff_dst_layer_d,
                    diff_dst_iter_d, p->flags);
=======
                    diff_dst_iter_d, diff_dst_iter_c_d, p.flags);
            break;
        case mkldnn_vanilla_gru:
            init_status = mkldnn_gru_backward_desc_init(rd, prop_kind,
                    p.direction, src_layer_d, src_iter_d, weights_layer_d,
                    weights_iter_d, bias_d, dst_layer_d, dst_iter_d,
                    diff_src_layer_d, diff_src_iter_d, diff_weights_layer_d,
                    diff_weights_iter_d, diff_bias_d, diff_dst_layer_d,
                    diff_dst_iter_d, p.flags);
            break;
        case mkldnn_lbr_gru:
            init_status = mkldnn_lbr_gru_backward_desc_init(rd, prop_kind,
                    p.direction, src_layer_d, src_iter_d, weights_layer_d,
                    weights_iter_d, bias_d, dst_layer_d, dst_iter_d,
                    diff_src_layer_d, diff_src_iter_d, diff_weights_layer_d,
                    diff_weights_iter_d, diff_bias_d, diff_dst_layer_d,
                    diff_dst_iter_d, p.flags);
>>>>>>> c53a700b
            break;
        default: init_status = mkldnn_unimplemented;
    }
    return init_status;
}

void init_buffer(float *buf, int64_t size, float value) {
    for (int64_t i = 0; i < size; i++)
        buf[i] = value;
}

float logistic(float x) {
    if (x < 0)
        return (expf(x) / (1 + expf(x)));
    else
        return 1.0f - (expf(-x) / (1 + expf(-x)));
}
float dlogistic(float x) {
    float tmp = logistic(x);
    return tmp * (1 - tmp);
}
float dtanhf(float x) {
    return (1 - tanhf(x)) * (1 + tanhf(x));
}
float x_m_square(float x) {
    return x - x * x;
}
float relu(float x) {
    return x > 0 ? x : 0;
}
float drelu(float x) {
    return float(x > 0);
}
float one_m_square(float x) {
    return 1 - x * x;
}

int compare_dat(const prb_t &p, rnn_data_kind_t kind, dnn_mem_t &mem_dt,
        dnn_mem_t &mem_fp, res_t *r, bool final_compare = false) {
    const auto nelems = mem_dt.nelems();

    const char *skind = rnn_data_kind2str(kind);

    diff_norm_t diff_norm;
    r->errors = 0;
    r->total = nelems;

//#define BENCHDNN_RNN_PRINT_STATISTICS
#ifdef BENCHDNN_RNN_PRINT_STATISTICS
    double min_dt, max_dt, mean_dt = 0.0f, var_dt = 0.0f;
    double min_fp, max_fp, mean_fp = 0.0f, var_fp = 0.0f;
    min_dt = max_dt = mem_dt.get_elem(0);
    min_fp = max_fp = mem_fp.get_elem(0);
#endif

    int64_t fwd_acc_dim
            = 2 * p.n_gates() + 1; // factor 2 is because of the sum of 2 GEMMs
    if (p.alg == VANILLA_GRU) fwd_acc_dim *= p.sic;
    int64_t bwdd_acc_dim = p.n_gates() * p.dic;
    int64_t bwdw_acc_dim = p.mb;
    int64_t acc_dim = fwd_acc_dim;
    if (p.prop == mkldnn_backward) acc_dim *= MAX2(bwdd_acc_dim, bwdw_acc_dim);
    // Here the factor 4 just gives some wiggle room for fp32 testing
    float rel_eps = 4
            * (1 + (p.prop == mkldnn_backward)) // double wiggle room for bwd
            * ((p.direction == mkldnn_bidirectional_sum)
                    + 1) // double threshold if bidir_sum
            * ceilf(log2f(acc_dim * p.n_iter)) * p.cfg[kind].eps;
#ifdef BENCHDNN_RNN_PRINT_STATISTICS
    printf("rel_eps(%a) eps(%a) %ld\n", rel_eps, p.cfg[kind].eps, acc_dim);
#endif

    /* Note: we do an eltwise comparison only when:
       - we use skip_nonlinear
       - we do not use skip_nonlinear and we test only one cell execution
       If the above conditions are not met, we check only norm-1,
       norm-2 and infnorm
    */
    bool check_norm0
            = (p.skip_nonlinear || ((p.n_layer == 1) && (p.n_iter == 1)));

    for (int64_t i = 0; i < nelems; ++i) {
        const float dt = mem_dt.get_elem(i);
        const float fp = mem_fp.get_elem(i);
#ifdef BENCHDNN_RNN_PRINT_STATISTICS
        min_dt = MIN2(dt, min_dt);
        min_fp = MIN2(dt, min_fp);
        max_dt = MAX2(dt, max_dt);
        max_fp = MAX2(dt, max_fp);
        mean_dt += dt;
        mean_fp += fp;
        if (i > 0) {
            double tmp_dt = (double(i + 1) * dt - mean_dt);
            var_dt += (tmp_dt * tmp_dt) / (i * (i + 1));
            double tmp_fp = (double(i + 1) * fp - mean_fp);
            var_fp += (tmp_fp * tmp_fp) / (i * (i + 1));
        }
#endif
        diff_norm.update(fp, dt);

<<<<<<< HEAD
        const float diff = fabsf(fp - dt);
        const float rel_diff = diff / (fabsf(fp) > FLT_MIN ? fabsf(fp) : 1);
        const float diff_threshold
                = p->cfg[kind].dt == mkldnn_f16 ? 1e-2 : 1e-5;

        const bool ok = (fabs(fp) > diff_threshold ? rel_diff : diff)
                <= p->cfg[kind].eps;

        if (!ok) {
            r->errors++;
            if (r->errors < 10 || verbose >= 10) {
                int64_t n = 0, t = 0, c = 0, l = 0, d = 0, w = 0, ic = 0,
                        oc = 0, b = 0;
                switch (kind) {
                    case input:
                        inv_ntc_off_f(p, i, n, t, c);
                        print(0,
                                "%4ld, %s, [%s][" IFMT "," IFMT "," IFMT
                                "] "
                                "fp:%8g dt:%8g diff:%8g rdiff:%8g\n",
                                (long)i, final_compare ? "" : "REORDER ", skind,
                                n, t, c, fp, dt, diff, rel_diff);
                        break;
                    case states:
                        inv_ldnc_off_f(p, i, l, d, n, c);
                        print(0,
                                "%4ld, %s, [%s][" IFMT "," IFMT "," IFMT
                                "," IFMT
                                "] "
                                "fp:%8g dt:%8g diff:%8g rdiff:%8g\n",
                                (long)i, final_compare ? "" : "REORDER ", skind,
                                l, d, n, c, fp, dt, diff, rel_diff);
                        break;
                    case weights_input:
                        inv_ldigo_off_f(p, i, l, d, w, ic, oc);
                        print(0,
                                "%4ld, %s, [%s][" IFMT "," IFMT "," IFMT
                                "," IFMT "," IFMT
                                "] "
                                "fp:%8g dt:%8g diff:%8g rdiff:%8g\n",
                                (long)i, final_compare ? "" : "REORDER ", skind,
                                l, d, w, ic, oc, fp, dt, diff, rel_diff);
                        break;
                    case weights_states:
                        inv_ldigo_off_f(p, i, l, d, w, ic, oc);
                        print(0,
                                "%4ld, %s, [%s][" IFMT "," IFMT "," IFMT
                                "," IFMT "," IFMT
                                "] "
                                "fp:%8g dt:%8g diff:%8g rdiff:%8g\n",
                                (long)i, final_compare ? "" : "REORDER ", skind,
                                l, d, w, ic, oc, fp, dt, diff, rel_diff);
                        break;
                    case bias:
                        inv_ldgo_off_f(p, i, l, d, b, c);
                        print(0,
                                "%4ld, %s, [%s][" IFMT "," IFMT "," IFMT
                                "," IFMT
                                "] "
                                "fp:%8g dt:%8g diff:%8g rdiff:%8g\n",
                                (long)i, final_compare ? "" : "REORDER ", skind,
                                l, d, b, c, fp, dt, diff, rel_diff);
                        break;
                    case dst_last_layer:
                        inv_tnc_off_f(p, i, t, n, c);
                        print(0,
                                "%4ld, %s, [%s][" IFMT "," IFMT "," IFMT
                                "] "
                                "fp:%8g dt:%8g diff:%8g rdiff:%8g\n",
                                (long)i, final_compare ? "" : "REORDER ", skind,
                                t, n, c, fp, dt, diff, rel_diff);
                        break;
                    case dst_last_iteration:
                    case dst_c_last_iteration:
                        inv_ldnc_off_f(p, i, l, d, n, c);
                        print(0,
                                "%4ld, %s, [%s][" IFMT "," IFMT "," IFMT
                                "," IFMT
                                "] "
                                "fp:%8g dt:%8g diff:%8g rdiff:%8g\n",
                                (long)i, final_compare ? "" : "REORDER ", skind,
                                l, d, n, c, fp, dt, diff, rel_diff);
                        break;
                    default: assert("unknown data kind"); return FAIL;
                }
            }
        }

#if 1
        /* for debug purposes only: dump the output */
        if (final_compare && verbose >= 50) {
            int64_t n = 0, t = 0, c = 0, l = 0, d = 0, w = 0, ic = 0, oc = 0,
                    b = 0;

=======
        bool ok = true;
        if (check_norm0) {
            const float diff = fabsf(fp - dt);
            const float rel_diff = diff / (fabsf(fp) > FLT_MIN ? fabsf(fp) : 1);
            const float diff_threshold = p.cfg[kind].eps;

            if (p.cfg[kind].dt == mkldnn_u8)
                ok = diff <= 1; // For int8, we allow only to be off by 1.
            else
                ok = (fabs(fp) > diff_threshold ? rel_diff : diff) <= rel_eps;

            if (!ok) {
                r->errors++;
                if (r->errors < 10 || verbose >= 10) {
                    int64_t n = 0, t = 0, c = 0, l = 0, d = 0, w = 0, ic = 0,
                            oc = 0, b = 0;
                    switch (kind) {
                        case input:
                            inv_ntc_off_f(p, i, n, t, c);
                            print(0,
                                    "%4ld, %s, [%s][" IFMT "," IFMT "," IFMT
                                    "] "
                                    "fp:%8g dt:%8g diff:%8g rdiff:%8g\n",
                                    (long)i, final_compare ? "" : "REORDER ",
                                    skind, n, t, c, fp, dt, diff, rel_diff);
                            break;
                        case states:
                            inv_ldnc_off_f(p, i, l, d, n, c);
                            print(0,
                                    "%4ld, %s, [%s][" IFMT "," IFMT "," IFMT
                                    "," IFMT
                                    "] "
                                    "fp:%8g dt:%8g diff:%8g rdiff:%8g\n",
                                    (long)i, final_compare ? "" : "REORDER ",
                                    skind, l, d, n, c, fp, dt, diff, rel_diff);
                            break;
                        case weights_input:
                            inv_ldigo_off_f(p, i, l, d, w, ic, oc);
                            print(0,
                                    "%4ld, %s, [%s][" IFMT "," IFMT "," IFMT
                                    "," IFMT "," IFMT
                                    "] "
                                    "fp:%8g dt:%8g diff:%8g rdiff:%8g\n",
                                    (long)i, final_compare ? "" : "REORDER ",
                                    skind, l, d, w, ic, oc, fp, dt, diff,
                                    rel_diff);
                            break;
                        case weights_states:
                            inv_ldigo_off_f(p, i, l, d, w, ic, oc);
                            print(0,
                                    "%4ld, %s, [%s][" IFMT "," IFMT "," IFMT
                                    "," IFMT "," IFMT
                                    "] "
                                    "fp:%8g dt:%8g diff:%8g rdiff:%8g\n",
                                    (long)i, final_compare ? "" : "REORDER ",
                                    skind, l, d, w, ic, oc, fp, dt, diff,
                                    rel_diff);
                            break;
                        case bias:
                            inv_ldgo_off_f(p, i, l, d, b, c);
                            print(0,
                                    "%4ld, %s, [%s][" IFMT "," IFMT "," IFMT
                                    "," IFMT
                                    "] "
                                    "fp:%8g dt:%8g diff:%8g rdiff:%8g\n",
                                    (long)i, final_compare ? "" : "REORDER ",
                                    skind, l, d, b, c, fp, dt, diff, rel_diff);
                            break;
                        case dst_last_layer:
                            inv_tnc_off_f(p, i, t, n, c);
                            print(0,
                                    "%4ld, %s, [%s][" IFMT "," IFMT "," IFMT
                                    "] "
                                    "fp:%8g dt:%8g diff:%8g rdiff:%8g\n",
                                    (long)i, final_compare ? "" : "REORDER ",
                                    skind, t, n, c, fp, dt, diff, rel_diff);
                            break;
                        case dst_last_iteration:
                        case dst_c_last_iteration:
                            inv_ldnc_off_f(p, i, l, d, n, c);
                            print(0,
                                    "%4ld, %s, [%s][" IFMT "," IFMT "," IFMT
                                    "," IFMT
                                    "] "
                                    "fp:%8g dt:%8g diff:%8g rdiff:%8g\n",
                                    (long)i, final_compare ? "" : "REORDER ",
                                    skind, l, d, n, c, fp, dt, diff, rel_diff);
                            break;
                        default: assert("unknown data kind"); return FAIL;
                    }
                }
            }
        }
#if 1
        /* for debug purposes only: dump the output */
        if (final_compare && verbose >= 50) {
            int64_t n = 0, t = 0, c = 0, l = 0, d = 0, w = 0, ic = 0, oc = 0,
                    b = 0;

>>>>>>> c53a700b
            switch (kind) {
                case input:
                    inv_ntc_off_f(p, i, n, t, c);
                    print(0,
                            "[%4ld][%s][" IFMT "," IFMT "," IFMT
                            "] fp:%8g dt:%8g\n",
                            (long)i, skind, n, t, c, fp, dt);
                    break;
                case states:
                    inv_ldnc_off_f(p, i, l, d, n, c);
                    print(0,
                            "[%4ld][%s][" IFMT "," IFMT "," IFMT "," IFMT
                            "] fp:%8g dt:%8g\n",
                            (long)i, skind, l, d, n, c, fp, dt);
                    break;
                case weights_input:
                    inv_ldigo_off_f(p, i, l, d, w, ic, oc);
                    print(0,
                            "[%4ld][%s][" IFMT "," IFMT "," IFMT "," IFMT
                            "," IFMT "] fp:%8g dt:%8g\n",
                            (long)i, skind, l, d, w, ic, oc, fp, dt);
                    break;
                case weights_states:
                    inv_ldigo_off_f(p, i, l, d, w, ic, oc);
                    break;
                    print(0,
                            "[%4ld][%s][" IFMT "," IFMT "," IFMT "," IFMT
                            "," IFMT "] fp:%8g dt:%8g\n",
                            (long)i, skind, l, d, w, ic, oc, fp, dt);
                case bias:
                    inv_ldgo_off_f(p, i, l, d, b, c);
                    break;
                    print(0,
                            "[%4ld][%s][" IFMT "," IFMT "," IFMT "," IFMT
                            "] fp:%8g dt:%8g\n",
                            (long)i, skind, l, d, b, c, fp, dt);
                case dst_last_layer:
                    inv_tnc_off_f(p, i, t, n, c);
                    print(0,
                            "[%4ld][%s][" IFMT "," IFMT "," IFMT
                            "] fp:%8g dt:%8g\n",
                            (long)i, skind, n, t, c, fp, dt);
                    break;
                case dst_last_iteration:
                case dst_c_last_iteration:
                    inv_ldnc_off_f(p, i, l, d, n, c);
                    print(0,
                            "[%4ld][%s][" IFMT "," IFMT "," IFMT "," IFMT
                            "] fp:%8g dt:%8g\n",
                            (long)i, skind, l, d, n, c, fp, dt);
                    break;
                default:
                    print(0, "[%4ld][unknown] fp:%8g dt:%8g\n", (long)i, fp,
                            dt);
                    break;
            }
        }
#endif
    }

    diff_norm.done();

    if (!check_norm0) {
        auto rel_eps = 16 * p.cfg[kind].eps;
        if ((diff_norm.rel_diff(norm_t::L1) > rel_eps)
                || (diff_norm.rel_diff(norm_t::L2) > rel_eps)
                || (diff_norm.rel_diff(norm_t::L8) > rel_eps))
            r->errors++;
    }

    if (final_compare || r->errors) {
        const int vl = r->errors ? 0 : 2;
        print(vl,
                "@@@ [%s] %sdiff: l0(``%g``) "
                "l1:(%g,%g,%g,``%g``) "
                "l2:(%g,%g,%g,``%g``) "
                "l8:(%g,%g,%g,``%g``)\n",
                skind, final_compare ? "final: " : "",
                diff_norm.rel_diff(norm_t::L0), diff_norm.a_[norm_t::L1],
                diff_norm.b_[norm_t::L1], diff_norm.diff_[norm_t::L1],
                diff_norm.rel_diff(norm_t::L1), diff_norm.a_[norm_t::L2],
                diff_norm.b_[norm_t::L2], diff_norm.diff_[norm_t::L2],
                diff_norm.rel_diff(norm_t::L2), diff_norm.a_[norm_t::L8],
                diff_norm.b_[norm_t::L8], diff_norm.diff_[norm_t::L8],
                diff_norm.rel_diff(norm_t::L8));
    }

    if (r->errors) r->state = FAILED;

    if (final_compare && r->state == UNTESTED) r->state = PASSED; /* optimism */
<<<<<<< HEAD
=======

#ifdef BENCHDNN_RNN_PRINT_STATISTICS
    printf("dt: min(%a) max(%a) mean(%a), var(%a)\n", min_dt, max_dt,
            mean_dt / nelems, var_dt / nelems);
    printf("fp: min(%a) max(%a) mean(%a), var(%a)\n", min_fp, max_fp,
            mean_fp / nelems, var_fp / nelems);
#endif
>>>>>>> c53a700b

    return r->state == FAILED ? FAIL : OK;
}

int compare_input(const prb_t &p, dnn_mem_t &mem_dt, dnn_mem_t &mem_fp,
        res_t *r, bool final_compare = false) {
    return compare_dat(p, input, mem_dt, mem_fp, r, final_compare);
}
int compare_states(const prb_t &p, dnn_mem_t &mem_dt, dnn_mem_t &mem_fp,
        res_t *r, bool final_compare = false) {
    return compare_dat(p, states, mem_dt, mem_fp, r, final_compare);
}
<<<<<<< HEAD
int compare_weights_input(const prb_t *p, dnn_mem_t &mem_dt, dnn_mem_t &mem_fp,
        res_t *r, bool final_compare = false) {
    return compare_dat(p, weights_input, mem_dt, mem_fp, r, final_compare);
}
int compare_weights_states(const prb_t *p, dnn_mem_t &mem_dt, dnn_mem_t &mem_fp,
        res_t *r, bool final_compare = false) {
    return compare_dat(p, weights_states, mem_dt, mem_fp, r, final_compare);
}
int compare_bias(const prb_t *p, dnn_mem_t &mem_dt, dnn_mem_t &mem_fp, res_t *r,
        bool final_compare = false) {
    return compare_dat(p, bias, mem_dt, mem_fp, r, final_compare);
}
int compare_dst_last_layer(const prb_t *p, dnn_mem_t &mem_dt, dnn_mem_t &mem_fp,
=======
int compare_weights_input(const prb_t &p, dnn_mem_t &mem_dt, dnn_mem_t &mem_fp,
        res_t *r, bool final_compare = false) {
    return compare_dat(p, weights_input, mem_dt, mem_fp, r, final_compare);
}
int compare_weights_states(const prb_t &p, dnn_mem_t &mem_dt, dnn_mem_t &mem_fp,
        res_t *r, bool final_compare = false) {
    return compare_dat(p, weights_states, mem_dt, mem_fp, r, final_compare);
}
int compare_bias(const prb_t &p, dnn_mem_t &mem_dt, dnn_mem_t &mem_fp, res_t *r,
        bool final_compare = false) {
    return compare_dat(p, bias, mem_dt, mem_fp, r, final_compare);
}
int compare_dst_last_layer(const prb_t &p, dnn_mem_t &mem_dt, dnn_mem_t &mem_fp,
>>>>>>> c53a700b
        res_t *r, bool final_compare = false) {
    return compare_dat(p, dst_last_layer, mem_dt, mem_fp, r, final_compare);
}
int compare_dst_last_iteration(const prb_t &p, dnn_mem_t &mem_dt,
        dnn_mem_t &mem_fp, res_t *r, bool final_compare = false) {
    return compare_dat(p, dst_last_iteration, mem_dt, mem_fp, r, final_compare);
}

int compare_dst_c_last_iteration(const prb_t &p, dnn_mem_t &mem_dt,
        dnn_mem_t &mem_fp, res_t *r, bool final_compare = false) {
    return compare_dat(
            p, dst_c_last_iteration, mem_dt, mem_fp, r, final_compare);
}

void prb_t::set_qparams(float fp_min, float fp_max) {
    if (cfg == conf_f32 || cfg == conf_f16) {
        data_shift = 0.;
        data_scale = 1.;
        wei_scale = 1.;
        return;
    }

    /* Set parameters for quantization of src and weights from fp32 data
     * in [-1, 1] to int8 data in a range specified in cfg */
    float fp_range = fp_max - fp_min;
    float int8_src_range = cfg[input].f_max - cfg[input].f_min,
          int8_wei_range = cfg[weights_input].f_max - cfg[weights_input].f_min;

    data_shift = cfg[input].f_mean;
    data_scale = int8_src_range / fp_range;

    if (scale_policy == COMMON) {
        wei_scale = int8_wei_range / fp_range;
    } else if (scale_policy == PER_OC) {
        float K = int8_wei_range / fp_range;
        const auto nelems = dic * n_gates();
        for (int64_t i = 0; i < nelems; i++) {
            wei_oc_scales[i] = K * (1. + (float)i / nelems);
        }
    }
}

void prb_t::set_tparams(float fp_min, float fp_max) {
    if (skip_nonlinear) {
        assert(linear_scales != nullptr);
        // Here, we assume that the inputs of the cells are in [fp_min,fp_max]. We
        // pick the scaling factors to ensure that the output of the
        // linear pre/post gemm is in [fp_min,fp_max]

        // Also, we rely on the fact that for forward, the weights
        // matrices are sparse, and contain coefficient equal to
        // 1/n_gates() to compensate for the gemm accumulation. So
        // here, we account only for the postgemm accumulation, and
        // the fact that we want to use diferent scales per gate.

        // For BWD_W, we cannot assume sparssness though since the
        // gates and diff_dst_* are dense.
        int64_t fwd_acc_dim = n_gates();
        int64_t bwdd_acc_dim = dic;
        int64_t bwdw_acc_dim = mb;
        int64_t acc_dim = 0;
        if (prop == mkldnn_backward)
            acc_dim = n_gates()
                    * MAX2(fwd_acc_dim, MAX2(bwdd_acc_dim, bwdw_acc_dim));
        else
            acc_dim = fwd_acc_dim;
        // make scaling exact by choosing powers of two.
        int64_t n_cscale = (alg == VANILLA_LSTM);
        int64_t divisor = next_pow2(acc_dim + n_cscale);
        float factor = (1.0f / (float)(divisor));
        for (int64_t i = 0; i < n_gates(); i++)
            linear_scales[i] = (i + 1) * factor;
        if (n_cscale) linear_cscale = (n_gates() + 1) * factor;
    }
}

} // namespace rnn<|MERGE_RESOLUTION|>--- conflicted
+++ resolved
@@ -88,10 +88,7 @@
         case RELU: str = "RELU"; break;
         case LOGISTIC: str = "LOGISTIC"; break;
         case TANH: str = "TANH"; break;
-<<<<<<< HEAD
-=======
         case UNDEF: str = "UNDEF"; break;
->>>>>>> c53a700b
         default: assert(!"unknown activation");
     }
     return str;
@@ -103,10 +100,7 @@
         case RELU: alg_kind = mkldnn_eltwise_relu; break;
         case LOGISTIC: alg_kind = mkldnn_eltwise_logistic; break;
         case TANH: alg_kind = mkldnn_eltwise_tanh; break;
-<<<<<<< HEAD
-=======
         case UNDEF: alg_kind = mkldnn_alg_kind_undef; break;
->>>>>>> c53a700b
         default: assert(!"unknown activation");
     }
     return alg_kind;
@@ -208,16 +202,11 @@
     dump_global_params(s);
 
     s << "--prop=" << prop2str(p.prop) << " --alg=" << alg2str(p.alg)
-<<<<<<< HEAD
-      << " --activation=" << activation2str(p.activation)
-      << " --direction=" << direction2str(p.direction)
-=======
       << " --skip-nonlinear=" << bool2str(p.skip_nonlinear);
     if (p.alg == VANILLA_RNN)
         s << " --activation=" << activation2str(p.activation);
 
     s << " --direction=" << direction2str(p.direction)
->>>>>>> c53a700b
       << " --cfg=" << cfg2str(p.cfg)
       << " --scaling=" << policy2str(p.scale_policy);
 
@@ -228,50 +217,20 @@
     return s;
 }
 
-<<<<<<< HEAD
-mkldnn_status_t init_rnn_fwd_desc(mkldnn_rnn_desc_t *rd, const prb_t *p,
-=======
 mkldnn_status_t init_rnn_fwd_desc(mkldnn_rnn_desc_t *rd, const prb_t &p,
->>>>>>> c53a700b
         mkldnn_prop_kind_t prop_kind, mkldnn_memory_desc_t *src_layer_d,
         mkldnn_memory_desc_t *src_iter_d, mkldnn_memory_desc_t *src_iter_c_d,
         mkldnn_memory_desc_t *weights_layer_d,
         mkldnn_memory_desc_t *weights_iter_d, mkldnn_memory_desc_t *bias_d,
         mkldnn_memory_desc_t *dst_layer_d, mkldnn_memory_desc_t *dst_iter_d,
         mkldnn_memory_desc_t *dst_iter_c_d) {
-<<<<<<< HEAD
-    mkldnn_alg_kind_t kind = alg2kind(p->alg);
-    mkldnn_alg_kind_t f = activation2kind(p->activation);
-=======
     mkldnn_alg_kind_t kind = alg2kind(p.alg);
     mkldnn_alg_kind_t f = activation2kind(p.activation);
->>>>>>> c53a700b
 
     mkldnn_status_t init_status;
     switch (kind) {
         case mkldnn_vanilla_rnn:
             init_status = mkldnn_vanilla_rnn_forward_desc_init(rd, prop_kind, f,
-<<<<<<< HEAD
-                    p->direction, src_layer_d, src_iter_d, weights_layer_d,
-                    weights_iter_d, bias_d, dst_layer_d, dst_iter_d, p->flags,
-                    p->alpha, p->beta);
-            break;
-        case mkldnn_vanilla_lstm:
-            init_status = mkldnn_lstm_forward_desc_init(rd, prop_kind,
-                    p->direction, src_layer_d, src_iter_d, src_iter_c_d,
-                    weights_layer_d, weights_iter_d, bias_d, dst_layer_d,
-                    dst_iter_d, dst_iter_c_d, p->flags);
-            break;
-        case mkldnn_vanilla_gru:
-            init_status = mkldnn_gru_forward_desc_init(rd, prop_kind,
-                    p->direction, src_layer_d, src_iter_d, weights_layer_d,
-                    weights_iter_d, bias_d, dst_layer_d, dst_iter_d, p->flags);
-            break;
-        case mkldnn_lbr_gru:
-            init_status = mkldnn_lbr_gru_forward_desc_init(rd, prop_kind,
-                    p->direction, src_layer_d, src_iter_d, weights_layer_d,
-                    weights_iter_d, bias_d, dst_layer_d, dst_iter_d, p->flags);
-=======
                     p.direction, src_layer_d, src_iter_d, weights_layer_d,
                     weights_iter_d, bias_d, dst_layer_d, dst_iter_d, p.flags,
                     p.alpha, p.beta);
@@ -291,18 +250,13 @@
             init_status = mkldnn_lbr_gru_forward_desc_init(rd, prop_kind,
                     p.direction, src_layer_d, src_iter_d, weights_layer_d,
                     weights_iter_d, bias_d, dst_layer_d, dst_iter_d, p.flags);
->>>>>>> c53a700b
             break;
         default: init_status = mkldnn_unimplemented;
     }
     return init_status;
 }
 
-<<<<<<< HEAD
-mkldnn_status_t init_rnn_bwd_desc(mkldnn_rnn_desc_t *rd, const prb_t *p,
-=======
 mkldnn_status_t init_rnn_bwd_desc(mkldnn_rnn_desc_t *rd, const prb_t &p,
->>>>>>> c53a700b
         mkldnn_prop_kind_t prop_kind, mkldnn_memory_desc_t *src_layer_d,
         mkldnn_memory_desc_t *src_iter_d, mkldnn_memory_desc_t *src_iter_c_d,
         mkldnn_memory_desc_t *weights_layer_d,
@@ -318,29 +272,13 @@
         mkldnn_memory_desc_t *diff_dst_layer_d,
         mkldnn_memory_desc_t *diff_dst_iter_d,
         mkldnn_memory_desc_t *diff_dst_iter_c_d) {
-<<<<<<< HEAD
-    mkldnn_alg_kind_t kind = alg2kind(p->alg);
-    mkldnn_alg_kind_t f = activation2kind(p->activation);
-=======
     mkldnn_alg_kind_t kind = alg2kind(p.alg);
     mkldnn_alg_kind_t f = activation2kind(p.activation);
->>>>>>> c53a700b
 
     mkldnn_status_t init_status;
     switch (kind) {
         case mkldnn_vanilla_rnn:
             init_status = mkldnn_vanilla_rnn_backward_desc_init(rd, prop_kind,
-<<<<<<< HEAD
-                    f, p->direction, src_layer_d, src_iter_d, weights_layer_d,
-                    weights_iter_d, bias_d, dst_layer_d, dst_iter_d,
-                    diff_src_layer_d, diff_src_iter_d, diff_weights_layer_d,
-                    diff_weights_iter_d, diff_bias_d, diff_dst_layer_d,
-                    diff_dst_iter_d, p->flags, p->alpha, p->beta);
-            break;
-        case mkldnn_vanilla_lstm:
-            init_status = mkldnn_lstm_backward_desc_init(rd, prop_kind,
-                    p->direction, src_layer_d, src_iter_d, src_iter_c_d,
-=======
                     f, p.direction, src_layer_d, src_iter_d, weights_layer_d,
                     weights_iter_d, bias_d, dst_layer_d, dst_iter_d,
                     diff_src_layer_d, diff_src_iter_d, diff_weights_layer_d,
@@ -350,30 +288,10 @@
         case mkldnn_vanilla_lstm:
             init_status = mkldnn_lstm_backward_desc_init(rd, prop_kind,
                     p.direction, src_layer_d, src_iter_d, src_iter_c_d,
->>>>>>> c53a700b
                     weights_layer_d, weights_iter_d, bias_d, dst_layer_d,
                     dst_iter_d, dst_iter_c_d, diff_src_layer_d, diff_src_iter_d,
                     diff_src_iter_c_d, diff_weights_layer_d,
                     diff_weights_iter_d, diff_bias_d, diff_dst_layer_d,
-<<<<<<< HEAD
-                    diff_dst_iter_d, diff_dst_iter_c_d, p->flags);
-            break;
-        case mkldnn_vanilla_gru:
-            init_status = mkldnn_gru_backward_desc_init(rd, prop_kind,
-                    p->direction, src_layer_d, src_iter_d, weights_layer_d,
-                    weights_iter_d, bias_d, dst_layer_d, dst_iter_d,
-                    diff_src_layer_d, diff_src_iter_d, diff_weights_layer_d,
-                    diff_weights_iter_d, diff_bias_d, diff_dst_layer_d,
-                    diff_dst_iter_d, p->flags);
-            break;
-        case mkldnn_lbr_gru:
-            init_status = mkldnn_lbr_gru_backward_desc_init(rd, prop_kind,
-                    p->direction, src_layer_d, src_iter_d, weights_layer_d,
-                    weights_iter_d, bias_d, dst_layer_d, dst_iter_d,
-                    diff_src_layer_d, diff_src_iter_d, diff_weights_layer_d,
-                    diff_weights_iter_d, diff_bias_d, diff_dst_layer_d,
-                    diff_dst_iter_d, p->flags);
-=======
                     diff_dst_iter_d, diff_dst_iter_c_d, p.flags);
             break;
         case mkldnn_vanilla_gru:
@@ -391,7 +309,6 @@
                     diff_src_layer_d, diff_src_iter_d, diff_weights_layer_d,
                     diff_weights_iter_d, diff_bias_d, diff_dst_layer_d,
                     diff_dst_iter_d, p.flags);
->>>>>>> c53a700b
             break;
         default: init_status = mkldnn_unimplemented;
     }
@@ -492,102 +409,6 @@
 #endif
         diff_norm.update(fp, dt);
 
-<<<<<<< HEAD
-        const float diff = fabsf(fp - dt);
-        const float rel_diff = diff / (fabsf(fp) > FLT_MIN ? fabsf(fp) : 1);
-        const float diff_threshold
-                = p->cfg[kind].dt == mkldnn_f16 ? 1e-2 : 1e-5;
-
-        const bool ok = (fabs(fp) > diff_threshold ? rel_diff : diff)
-                <= p->cfg[kind].eps;
-
-        if (!ok) {
-            r->errors++;
-            if (r->errors < 10 || verbose >= 10) {
-                int64_t n = 0, t = 0, c = 0, l = 0, d = 0, w = 0, ic = 0,
-                        oc = 0, b = 0;
-                switch (kind) {
-                    case input:
-                        inv_ntc_off_f(p, i, n, t, c);
-                        print(0,
-                                "%4ld, %s, [%s][" IFMT "," IFMT "," IFMT
-                                "] "
-                                "fp:%8g dt:%8g diff:%8g rdiff:%8g\n",
-                                (long)i, final_compare ? "" : "REORDER ", skind,
-                                n, t, c, fp, dt, diff, rel_diff);
-                        break;
-                    case states:
-                        inv_ldnc_off_f(p, i, l, d, n, c);
-                        print(0,
-                                "%4ld, %s, [%s][" IFMT "," IFMT "," IFMT
-                                "," IFMT
-                                "] "
-                                "fp:%8g dt:%8g diff:%8g rdiff:%8g\n",
-                                (long)i, final_compare ? "" : "REORDER ", skind,
-                                l, d, n, c, fp, dt, diff, rel_diff);
-                        break;
-                    case weights_input:
-                        inv_ldigo_off_f(p, i, l, d, w, ic, oc);
-                        print(0,
-                                "%4ld, %s, [%s][" IFMT "," IFMT "," IFMT
-                                "," IFMT "," IFMT
-                                "] "
-                                "fp:%8g dt:%8g diff:%8g rdiff:%8g\n",
-                                (long)i, final_compare ? "" : "REORDER ", skind,
-                                l, d, w, ic, oc, fp, dt, diff, rel_diff);
-                        break;
-                    case weights_states:
-                        inv_ldigo_off_f(p, i, l, d, w, ic, oc);
-                        print(0,
-                                "%4ld, %s, [%s][" IFMT "," IFMT "," IFMT
-                                "," IFMT "," IFMT
-                                "] "
-                                "fp:%8g dt:%8g diff:%8g rdiff:%8g\n",
-                                (long)i, final_compare ? "" : "REORDER ", skind,
-                                l, d, w, ic, oc, fp, dt, diff, rel_diff);
-                        break;
-                    case bias:
-                        inv_ldgo_off_f(p, i, l, d, b, c);
-                        print(0,
-                                "%4ld, %s, [%s][" IFMT "," IFMT "," IFMT
-                                "," IFMT
-                                "] "
-                                "fp:%8g dt:%8g diff:%8g rdiff:%8g\n",
-                                (long)i, final_compare ? "" : "REORDER ", skind,
-                                l, d, b, c, fp, dt, diff, rel_diff);
-                        break;
-                    case dst_last_layer:
-                        inv_tnc_off_f(p, i, t, n, c);
-                        print(0,
-                                "%4ld, %s, [%s][" IFMT "," IFMT "," IFMT
-                                "] "
-                                "fp:%8g dt:%8g diff:%8g rdiff:%8g\n",
-                                (long)i, final_compare ? "" : "REORDER ", skind,
-                                t, n, c, fp, dt, diff, rel_diff);
-                        break;
-                    case dst_last_iteration:
-                    case dst_c_last_iteration:
-                        inv_ldnc_off_f(p, i, l, d, n, c);
-                        print(0,
-                                "%4ld, %s, [%s][" IFMT "," IFMT "," IFMT
-                                "," IFMT
-                                "] "
-                                "fp:%8g dt:%8g diff:%8g rdiff:%8g\n",
-                                (long)i, final_compare ? "" : "REORDER ", skind,
-                                l, d, n, c, fp, dt, diff, rel_diff);
-                        break;
-                    default: assert("unknown data kind"); return FAIL;
-                }
-            }
-        }
-
-#if 1
-        /* for debug purposes only: dump the output */
-        if (final_compare && verbose >= 50) {
-            int64_t n = 0, t = 0, c = 0, l = 0, d = 0, w = 0, ic = 0, oc = 0,
-                    b = 0;
-
-=======
         bool ok = true;
         if (check_norm0) {
             const float diff = fabsf(fp - dt);
@@ -687,7 +508,6 @@
             int64_t n = 0, t = 0, c = 0, l = 0, d = 0, w = 0, ic = 0, oc = 0,
                     b = 0;
 
->>>>>>> c53a700b
             switch (kind) {
                 case input:
                     inv_ntc_off_f(p, i, n, t, c);
@@ -778,8 +598,6 @@
     if (r->errors) r->state = FAILED;
 
     if (final_compare && r->state == UNTESTED) r->state = PASSED; /* optimism */
-<<<<<<< HEAD
-=======
 
 #ifdef BENCHDNN_RNN_PRINT_STATISTICS
     printf("dt: min(%a) max(%a) mean(%a), var(%a)\n", min_dt, max_dt,
@@ -787,7 +605,6 @@
     printf("fp: min(%a) max(%a) mean(%a), var(%a)\n", min_fp, max_fp,
             mean_fp / nelems, var_fp / nelems);
 #endif
->>>>>>> c53a700b
 
     return r->state == FAILED ? FAIL : OK;
 }
@@ -800,21 +617,6 @@
         res_t *r, bool final_compare = false) {
     return compare_dat(p, states, mem_dt, mem_fp, r, final_compare);
 }
-<<<<<<< HEAD
-int compare_weights_input(const prb_t *p, dnn_mem_t &mem_dt, dnn_mem_t &mem_fp,
-        res_t *r, bool final_compare = false) {
-    return compare_dat(p, weights_input, mem_dt, mem_fp, r, final_compare);
-}
-int compare_weights_states(const prb_t *p, dnn_mem_t &mem_dt, dnn_mem_t &mem_fp,
-        res_t *r, bool final_compare = false) {
-    return compare_dat(p, weights_states, mem_dt, mem_fp, r, final_compare);
-}
-int compare_bias(const prb_t *p, dnn_mem_t &mem_dt, dnn_mem_t &mem_fp, res_t *r,
-        bool final_compare = false) {
-    return compare_dat(p, bias, mem_dt, mem_fp, r, final_compare);
-}
-int compare_dst_last_layer(const prb_t *p, dnn_mem_t &mem_dt, dnn_mem_t &mem_fp,
-=======
 int compare_weights_input(const prb_t &p, dnn_mem_t &mem_dt, dnn_mem_t &mem_fp,
         res_t *r, bool final_compare = false) {
     return compare_dat(p, weights_input, mem_dt, mem_fp, r, final_compare);
@@ -828,7 +630,6 @@
     return compare_dat(p, bias, mem_dt, mem_fp, r, final_compare);
 }
 int compare_dst_last_layer(const prb_t &p, dnn_mem_t &mem_dt, dnn_mem_t &mem_fp,
->>>>>>> c53a700b
         res_t *r, bool final_compare = false) {
     return compare_dat(p, dst_last_layer, mem_dt, mem_fp, r, final_compare);
 }
