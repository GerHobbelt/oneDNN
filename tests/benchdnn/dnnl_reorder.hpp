/*******************************************************************************
* Copyright 2019-2020 Intel Corporation
*
* Licensed under the Apache License, Version 2.0 (the "License");
* you may not use this file except in compliance with the License.
* You may obtain a copy of the License at
*
*     http://www.apache.org/licenses/LICENSE-2.0
*
* Unless required by applicable law or agreed to in writing, software
* distributed under the License is distributed on an "AS IS" BASIS,
* WITHOUT WARRANTIES OR CONDITIONS OF ANY KIND, either express or implied.
* See the License for the specific language governing permissions and
* limitations under the License.
*******************************************************************************/

#ifndef DNNL_REORDER_HPP
#define DNNL_REORDER_HPP

#include <memory>

#include "dnnl_common.hpp"
#include "dnnl_memory.hpp"

#include "dnn_types.hpp"

int execute_reorder(const dnn_mem_t &src, dnn_mem_t &dst,
        const attr_bundle_t *attr_bundle) {
    const_dnnl_primitive_attr_t attr
            = attr_bundle ? attr_bundle->dnnl_attr() : nullptr;

    std::shared_ptr<const dnn_mem_t> r_src(&src, [](const dnn_mem_t *) {});
    std::shared_ptr<dnn_mem_t> r_dst(&dst, [](dnn_mem_t *) {});

    dnnl_primitive_desc_t r_pd = nullptr;
    dnnl_primitive_t r {};

    // Optimization to reduce testing time for GPU.
    //
    // For CPU <-> GPU reorders, the library creates GPU-side kernels.
    // Benchdnn heavily relies on reorders and this greatly increases execution
    // time because of big overhead on building OpenCL kernels.
    //
    // First, try to create CPU reorder for the requested GPU reorder. If
    // succeeded, then create CPU memory object wrapping mapped pointers of
    // source and destination and execute CPU reorder. If CPU reorder can't be
    // create, then just execute a regular GPU reorder.
    //
    // This optimization is skipped when testing reorder, sum and concat
    // primitives because they are used specifically to test GPU reorders.
#if (DNNL_GPU_RUNTIME == DNNL_RUNTIME_OCL) \
        || (DNNL_GPU_RUNTIME == DNNL_RUNTIME_SYCL)
    std::string driver = std::string(driver_name);
    bool is_reorder_related_driver = (driver == std::string("reorder")
            || driver == std::string("sum") || driver == std::string("concat"));
    const auto &cpu_engine = get_cpu_engine();
    if (!is_reorder_related_driver
            && (src.engine_kind() == dnnl_gpu
                    || dst.engine_kind() == dnnl_gpu)) {

        dnnl_status_t status = dnnl_reorder_primitive_desc_create(
                &r_pd, &src.md_, cpu_engine, &dst.md_, cpu_engine, attr);
        if (status == dnnl_success) {
            // Create CPU memory objects wrapping mapped pointers of source and
            // destination
            r_src.reset(new dnn_mem_t(dnn_mem_t::create_from_host_ptr(
                    src.md_, cpu_engine, (void *)src)));
            r_dst.reset(new dnn_mem_t(dnn_mem_t::create_from_host_ptr(
                    dst.md_, cpu_engine, (void *)dst)));
        }
    }
#endif

    if (!r_pd) {
        DNN_SAFE(dnnl_reorder_primitive_desc_create(&r_pd, &src.md_,
                         src.engine(), &dst.md_, dst.engine(), attr),
                CRIT);
    }

    DNN_SAFE(dnnl_primitive_create(&r, r_pd), CRIT);
    dnnl_status_t pd_destroy_status = dnnl_primitive_desc_destroy(r_pd);
    if (pd_destroy_status != dnnl_success) {
        dnnl_primitive_destroy(r);
        DNN_SAFE(pd_destroy_status, CRIT);
    }

    dnn_mem_t scales, src_zero_points_m, dst_zero_points_m;
    if (attr_bundle) {
        maybe_prepare_runtime_scales(scales, *attr_bundle);
        maybe_prepare_runtime_zero_points(
                src_zero_points_m, attr_bundle->attr, DNNL_ARG_SRC);
        maybe_prepare_runtime_zero_points(
                dst_zero_points_m, attr_bundle->attr, DNNL_ARG_DST);
    }

    args_t args;
    args.set(DNNL_ARG_FROM, *r_src);
    args.set(DNNL_ARG_TO, *r_dst);
    args.set(DNNL_ARG_ATTR_OUTPUT_SCALES, scales);
    args.set(DNNL_ARG_ATTR_ZERO_POINTS | DNNL_ARG_SRC, src_zero_points_m);
    args.set(DNNL_ARG_ATTR_ZERO_POINTS | DNNL_ARG_DST, dst_zero_points_m);

<<<<<<< HEAD
    DNN_SAFE(execute_and_wait(r, args), CRIT);
=======
    SAFE(execute_and_wait(r, args), CRIT);
>>>>>>> 6478ab6b
    DNN_SAFE(dnnl_primitive_destroy(r), CRIT);

    return OK;
}

#endif<|MERGE_RESOLUTION|>--- conflicted
+++ resolved
@@ -100,11 +100,7 @@
     args.set(DNNL_ARG_ATTR_ZERO_POINTS | DNNL_ARG_SRC, src_zero_points_m);
     args.set(DNNL_ARG_ATTR_ZERO_POINTS | DNNL_ARG_DST, dst_zero_points_m);
 
-<<<<<<< HEAD
-    DNN_SAFE(execute_and_wait(r, args), CRIT);
-=======
     SAFE(execute_and_wait(r, args), CRIT);
->>>>>>> 6478ab6b
     DNN_SAFE(dnnl_primitive_destroy(r), CRIT);
 
     return OK;
