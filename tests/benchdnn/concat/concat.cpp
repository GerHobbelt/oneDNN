/*******************************************************************************
* Copyright 2019 Intel Corporation
*
* Licensed under the Apache License, Version 2.0 (the "License");
* you may not use this file except in compliance with the License.
* You may obtain a copy of the License at
*
*     http://www.apache.org/licenses/LICENSE-2.0
*
* Unless required by applicable law or agreed to in writing, software
* distributed under the License is distributed on an "AS IS" BASIS,
* WITHOUT WARRANTIES OR CONDITIONS OF ANY KIND, either express or implied.
* See the License for the specific language governing permissions and
* limitations under the License.
*******************************************************************************/

#include <stdio.h>
#include <stdlib.h>

#include "dnnl.h"

#include "src/common/dnnl_thread.hpp"

#include "dnnl_common.hpp"
#include "dnnl_memory.hpp"

#include "concat/concat.hpp"

namespace concat {

static int init_pd(const prb_t *p, dnnl_primitive_desc_t &cpd, res_t *r) {
    std::vector<dnnl_memory_desc_t> src_d;
    src_d.resize(p->n_inputs());

    dnnl_memory_desc_t dst_d;
    const int ndims = (int)p->ddims.size();

    for (int i_input = 0; i_input < p->n_inputs(); ++i_input) {
        const dims_t &i_sdims = p->sdims[i_input];
        DNN_SAFE(dnnl_memory_desc_init_by_tag(&src_d[i_input], ndims,
                         i_sdims.data(), p->sdt, p->stag[i_input]),
                WARN);
    }

    if (p->dtag != dnnl_format_tag_undef) {
        DNN_SAFE(dnnl_memory_desc_init_by_tag(
                         &dst_d, ndims, p->ddims.data(), p->ddt, p->dtag),
                WARN);
    }

    dnnl_status_t init_status = dnnl_concat_primitive_desc_create(&cpd,
            p->dtag != dnnl_format_tag_undef ? &dst_d : NULL, p->n_inputs(),
            p->axis, src_d.data(), NULL, engine_tgt);

    if (init_status == dnnl_unimplemented)
        return r->state = UNIMPLEMENTED, OK;
    else
        SAFE(init_status, WARN);

    const char *impl_str = query_impl_info(cpd);
    print(5, "dnnl implementation: %s\n", impl_str);

    return OK;
}

static int compare(const prb_t *p, const dnnl_data_type_t dst_data_type,
        const dnn_mem_t &fp_mem, const dnn_mem_t &dt_mem, res_t *r) {
    const auto nelems = dt_mem.nelems();
    r->errors = 0;
    r->total = nelems;

    for (int64_t i = 0; i < nelems; i++) {
        const float dt = dt_mem.get_elem(i);
        const float fp0 = fp_mem.get_elem(i);
        const float fp = maybe_saturate(dst_data_type, fp0);

        const bool ok = dt == fp; // expect exact answer due to int values

        r->errors += !ok;

        const bool dump = false || (!ok && (r->errors < 10 || verbose >= 10))
                || (verbose >= 50 && i < 30) || (verbose >= 99);
        if (dump) {
            std::stringstream ss;
            dims_t ddims_idx = off2dims_idx(p->ddims, i);
            ss << ddims_idx;
            std::string ind_str = ss.str();

            print(0, "[%4ld][%s] fp0:%8g fp:%8g dt:%8g\n", (long)i,
                    ind_str.c_str(), fp0, fp, dt);
        }
    }

    if (r->errors) r->state = FAILED;

    if (r->state == UNTESTED) r->state = PASSED; /* optimism */

    return r->state == FAILED ? FAIL : OK;
}

int fill_src(
        const prb_t *p, int input_idx, dnn_mem_t &mem_dt, dnn_mem_t &mem_fp) {
    auto get_range = [](const dnnl_data_type_t dt) {
        if (dt == dnnl_s8 || dt == dnnl_u8)
            return 256;
        else if (dt == dnnl_bf16 || dt == dnnl_f16)
            return 128;
        return 1024;
    };

    const auto nelems = mem_fp.nelems();
    const int range = get_range(p->sdt);
    const int f_min = p->sdt == dnnl_u8 ? 0 : -range / 2;

    dnnl::impl::parallel_nd(nelems, [&](int64_t i) {
        const float gen = ((97 * i) - 17 * input_idx + 101) % range;
        const float value = f_min + gen;
        mem_fp.set_elem(i, maybe_saturate(p->sdt, value));
    });

    SAFE(mem_dt.reorder(mem_fp), WARN);

    return OK;
}

int doit(const prb_t *p, res_t *r) {
<<<<<<< HEAD
    if (bench_mode == LIST) return r->state = LISTED, OK;

    mkldnn_primitive_desc_t cpd;
    mkldnn_primitive_t c;
=======
    dnnl_primitive_desc_t cpd;
    dnnl_primitive_t c;
>>>>>>> 98b0de90

    SAFE(init_pd(p, cpd, r), WARN);
    if (r->state == SKIPPED || r->state == UNIMPLEMENTED) return OK;

    DNN_SAFE(dnnl_primitive_create(&c, cpd), WARN);

    const auto q = [=](dnnl_query_t query, int index = 0) {
        return *dnnl_primitive_desc_query_md(cpd, query, index);
    };

    const auto fp = dnnl_f32;
    const auto tag = get_default_tag((int)p->sdims[0].size());

    const auto dst_dt_d = q(dnnl_query_dst_md);
    const auto dst_data_type = dst_dt_d.data_type; // needed for deduced dst
    dnn_mem_t dst_fp(dst_dt_d, fp, tag, engine_ref),
            dst_dt(dst_dt_d, engine_tgt);

    args_t args;
    args.set(DNNL_ARG_DST, dst_dt.m_);

    std::vector<dnn_mem_t> src_fp, src_dt;
    src_fp.reserve(p->n_inputs());
    src_dt.reserve(p->n_inputs());

    for (int i_input = 0; i_input < p->n_inputs(); ++i_input) {
        const auto src_dt_d = q(dnnl_query_src_md, i_input);
        src_fp.emplace_back(src_dt_d, fp, tag, engine_ref);
        src_dt.emplace_back(src_dt_d, engine_tgt);

        SAFE(fill_src(p, i_input, src_dt[i_input], src_fp[i_input]), WARN);

        args.set(DNNL_ARG_MULTIPLE_SRC + i_input, src_dt[i_input].m_);
    }

    DNN_SAFE(execute_and_wait(c, stream_tgt, args.size(), args), WARN);

    if (bench_mode & CORR) {
        compute_ref(p, src_fp, dst_fp);
        dnn_mem_t dst(dst_dt, fp, tag, engine_ref);
        SAFE(compare(p, dst_data_type, dst_fp, dst, r), WARN);
    }

    measure_perf(r->timer, c, args);

    DNN_SAFE(dnnl_primitive_desc_destroy(cpd), CRIT);
    DNN_SAFE(dnnl_primitive_destroy(c), CRIT);

    return OK;
}

} // namespace concat<|MERGE_RESOLUTION|>--- conflicted
+++ resolved
@@ -124,15 +124,10 @@
 }
 
 int doit(const prb_t *p, res_t *r) {
-<<<<<<< HEAD
     if (bench_mode == LIST) return r->state = LISTED, OK;
 
-    mkldnn_primitive_desc_t cpd;
-    mkldnn_primitive_t c;
-=======
     dnnl_primitive_desc_t cpd;
     dnnl_primitive_t c;
->>>>>>> 98b0de90
 
     SAFE(init_pd(p, cpd, r), WARN);
     if (r->state == SKIPPED || r->state == UNIMPLEMENTED) return OK;
