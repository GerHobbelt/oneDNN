/*******************************************************************************
* Copyright 2017-2020 Intel Corporation
*
* Licensed under the Apache License, Version 2.0 (the "License");
* you may not use this file except in compliance with the License.
* You may obtain a copy of the License at
*
*     http://www.apache.org/licenses/LICENSE-2.0
*
* Unless required by applicable law or agreed to in writing, software
* distributed under the License is distributed on an "AS IS" BASIS,
* WITHOUT WARRANTIES OR CONDITIONS OF ANY KIND, either express or implied.
* See the License for the specific language governing permissions and
* limitations under the License.
*******************************************************************************/

// DO NOT EDIT, AUTO-GENERATED

// clang-format off

#include <assert.h>
#include <string.h>

#include "oneapi/dnnl/dnnl_debug.h"
#include "dnnl_debug.hpp"

#include "src/common/z_magic.hpp"

dnnl_data_type_t str2dt(const char *str) {
#define CASE(_case) do { \
    if (!strcmp(STRINGIFY(_case), str) \
            || !strcmp("dnnl_" STRINGIFY(_case), str)) \
        return CONCAT2(dnnl_, _case); \
} while (0)
    CASE(f16);
    CASE(bf16);
    CASE(f32);
    CASE(s32);
    CASE(s8);
    CASE(u8);
#undef CASE
    if (!strcmp("undef", str) || !strcmp("dnnl_data_type_undef", str))
        return dnnl_data_type_undef;
    assert(!"unknown dt");
    return dnnl_data_type_undef;
}

dnnl_format_tag_t str2fmt_tag(const char *str) {
#define CASE(_case) do { \
    if (!strcmp(STRINGIFY(_case), str) \
            || !strcmp("dnnl_" STRINGIFY(_case), str)) \
        return CONCAT2(dnnl_, _case); \
} while (0)
    CASE(a);
    CASE(ab);
    CASE(abc);
    CASE(abcd);
    CASE(acbd);
    CASE(abcde);
    CASE(abcdef);
    CASE(abcdefg);
    CASE(abcdefgh);
    CASE(abcdefghi);
    CASE(abcdefghij);
    CASE(abcdefghijk);
    CASE(abcdefghijkl);
    CASE(abdc);
    CASE(abdec);
    CASE(abdfce);
    CASE(acb);
    CASE(acbde);
    CASE(acbdef);
    CASE(acdb);
    CASE(acdeb);
    CASE(ba);
    CASE(bac);
    CASE(bacd);
    CASE(bacde);
    CASE(bca);
    CASE(bcda);
    CASE(bcdea);
    CASE(cba);
    CASE(cdba);
    CASE(dcab);
    CASE(cdeba);
    CASE(decab);
    CASE(defcab);
    CASE(abced);
    CASE(abcdfe);
    CASE(abcdegf);
    CASE(abcdefhg);
    CASE(abcdefgih);
    CASE(abcdefghji);
    CASE(abcdefghikj);
    CASE(abcdefghijlk);
    CASE(Abc16a);
    CASE(ABc16a16b);
    CASE(ABc32a16b);
    CASE(ABc40a16b);
    CASE(ABc32a32b);
    CASE(ABc40a32b);
    CASE(ABc4a2b);
    CASE(ABc4a4b);
    CASE(aBc16b);
    CASE(ABc16b16a);
    CASE(Abc4a);
    CASE(aBc32b);
    CASE(aBc4b);
    CASE(ABc4b16a4b);
    CASE(ABc2b8a4b);
    CASE(ABc16b16a4b);
    CASE(ABc16b16a2b);
    CASE(ABc4b4a);
    CASE(ABc8a16b2a);
    CASE(ABc8a8b);
    CASE(ABc8a2b);
    CASE(ABc8a4b);
    CASE(AB16b16a);
    CASE(AB16b32a);
    CASE(AB16b64a);
    CASE(AB8b16a2b);
    CASE(AB8b32a2b);
    CASE(AB8b64a2b);
    CASE(AB4b16a4b);
    CASE(AB4b32a4b);
    CASE(AB4b64a4b);
    CASE(aBc8b);
    CASE(ABc8b16a2b);
    CASE(BAc8a16b2a);
    CASE(ABc8b8a);
    CASE(Abcd16a);
    CASE(Abcd8a);
    CASE(ABcd16a16b);
    CASE(ABcd32a16b);
    CASE(ABcd40a16b);
    CASE(Abcd32a);
    CASE(ABcd32a32b);
    CASE(ABcd40a32b);
    CASE(aBcd16b);
    CASE(ABcd16b16a);
    CASE(aBCd16b16c);
    CASE(aBCd16c16b);
    CASE(Abcd4a);
    CASE(aBcd32b);
    CASE(aBcd4b);
    CASE(ABcd4b16a4b);
    CASE(ABcd16b16a4b);
    CASE(ABcd16b16a2b);
    CASE(ABcd4b4a);
    CASE(ABcd4a2b);
    CASE(ABcd4a4b);
    CASE(aBCd2c4b2c);
    CASE(aBCd4b8c2b);
    CASE(aBCd4c16b4c);
    CASE(aBCd2c8b4c);
    CASE(aBCd16c16b4c);
    CASE(aBCd16c16b2c);
    CASE(aBCd4c4b);
    CASE(aBCd4b4c);
    CASE(ABcd8a16b2a);
    CASE(ABcd2b8a4b);
    CASE(ABcd8a8b);
    CASE(ABcd8a2b);
    CASE(ABcd8a4b);
    CASE(aBcd8b);
    CASE(aBCd4c8b2c);
    CASE(ABcd8b16a2b);
    CASE(aBCd8b16c2b);
    CASE(BAcd8a16b2a);
    CASE(ABcd8b8a);
    CASE(aBCd8b8c);
    CASE(aBCd8b2c);
    CASE(aBCd8b4c);
    CASE(aBCd8c16b2c);
    CASE(ABcde8a16b2a);
    CASE(aCBd8b16c2b);
    CASE(aBCd8c8b);
    CASE(Abcde16a);
    CASE(Abcde32a);
    CASE(ABcde16a16b);
    CASE(BAcde8a16b2a);
    CASE(aBCd2b4c2b);
    CASE(ABcde4b16a4b);
    CASE(ABcde2b8a4b);
    CASE(aBcde16b);
    CASE(ABcde16b16a);
    CASE(aBCde16b16c);
    CASE(aBCde16c16b);
    CASE(aBCde2c8b4c);
    CASE(Abcde4a);
    CASE(aBcde32b);
    CASE(aBcde4b);
    CASE(ABcde4b4a);
    CASE(ABcde4a2b);
    CASE(ABcde4a4b);
    CASE(aBCde4b4c);
    CASE(aBCde2c4b2c);
    CASE(aBCde4b8c2b);
    CASE(aBCde4c16b4c);
    CASE(aBCde16c16b4c);
    CASE(aBCde16c16b2c);
    CASE(aBCde4c4b);
    CASE(Abcde8a);
    CASE(ABcde8a8b);
    CASE(ABcde8a2b);
    CASE(ABcde8a4b);
    CASE(BAcde16b16a);
    CASE(aBcde8b);
    CASE(ABcde8b16a2b);
    CASE(aBCde8b16c2b);
    CASE(aBCde4c8b2c);
    CASE(aCBde8b16c2b);
    CASE(ABcde8b8a);
    CASE(ABcde32a16b);
    CASE(ABcde40a16b);
    CASE(ABcde32a32b);
    CASE(ABcde40a32b);
    CASE(aBCde8b8c);
    CASE(aBCde8b2c);
    CASE(aBCde8b4c);
    CASE(ABc4a8b8a4b);
    CASE(ABcd4a8b8a4b);
    CASE(ABcde4a8b8a4b);
    CASE(BAc4b8a8b4a);
    CASE(BAcd4b8a8b4a);
    CASE(BAcde4b8a8b4a);
    CASE(ABcd2a8b8a2b);
    CASE(ABcde4a8b8a2b);
    CASE(ABcd4a8b8a2b);
    CASE(ABc4a8b8a2b);
    CASE(aBCdef4b8c8b2c);
    CASE(aBCde4b8c8b2c);
    CASE(aBCd4b8c8b2c);
    CASE(BAcde4b8a8b2a);
    CASE(BAcd4b8a8b2a);
    CASE(BAc4b8a8b2a);
    CASE(aCBdef4c8b8c2b);
    CASE(aCBde4c8b8c2b);
    CASE(aCBd4c8b8c2b);
    CASE(aBCd4b8c8b4c);
    CASE(aBCde4b8c8b4c);
    CASE(aBCde2b8c8b2c);
    CASE(aBCde8c16b2c);
    CASE(aBCde8c8b);
    CASE(aBCde2b4c2b);
    CASE(aBcdef16b);
    CASE(aBCdef16b16c);
    CASE(aBCdef16c16b);
    CASE(aBCdef4c16b4c);
    CASE(aBCdef2c8b4c);
    CASE(aBCdef4c8b2c);
    CASE(aBCdef2b4c2b);
    CASE(aBcdef4b);
    CASE(aBCdef4c4b);
    CASE(aBCdef4b4c);
    CASE(aBCdef2c4b2c);
    CASE(aBCdef4b8c2b);
    CASE(aBCdef8b8c);
    CASE(aBCdef8b2c);
    CASE(aBCdef8b4c);
    CASE(aBCdef8c16b2c);
    CASE(aBCdef4b8c8b4c);
    CASE(aBCdef8b16c2b);
    CASE(aCBdef8b16c2b);
    CASE(aBCdef8c8b);
    CASE(aBdc16b);
    CASE(aBdC16b2c);
    CASE(aBdC16b4c);
    CASE(aBdc4b);
    CASE(aBdc8b);
    CASE(aBdec16b);
    CASE(aBdeC16b2c);
    CASE(aBdeC16b4c);
    CASE(aBdec32b);
    CASE(aBdec4b);
    CASE(aBdec8b);
    CASE(aBdefc16b);
    CASE(aBdefC16b2c);
    CASE(aCBdef16c16b);
    CASE(aBdefc4b);
    CASE(aBdefc8b);
    CASE(Abcdef16a);
    CASE(Abcdef32a);
    CASE(aBedc16b);
    CASE(Acb16a);
    CASE(AcB16a2b);
    CASE(AcB16a4b);
    CASE(Acb4a);
    CASE(Acb8a);
    CASE(aCBd16b16c);
    CASE(aCBd16c16b);
    CASE(aCBde16b16c);
    CASE(aCBde16c16b);
    CASE(Acdb16a);
    CASE(AcdB16a2b);
    CASE(AcdB16a4b);
    CASE(Acdb32a);
    CASE(Acdb4a);
    CASE(Acdb8a);
    CASE(Acdeb16a);
    CASE(AcdeB16a2b);
    CASE(Acdeb4a);
    CASE(Acdeb8a);
    CASE(Adcb16a);
    CASE(BAc16a16b);
    CASE(BAc16b16a);
    CASE(BAcd16a16b);
    CASE(BAcd16b16a);
    CASE(aCBd4c8b8c4b);
    CASE(aCBde4c8b8c4b);
    CASE(aCBdef4c8b8c4b);
    CASE(BAcde16a16b);
    CASE(aCBdef16b16c);
    CASE(AB32a32b8a4b);
    CASE(AB8a4b);
    CASE(AB32a32b8a2b);
    CASE(AB8a2b);
    CASE(x);
    CASE(nc);
    CASE(cn);
    CASE(tn);
    CASE(nt);
    CASE(ncw);
    CASE(nwc);
    CASE(nchw);
    CASE(nhwc);
    CASE(chwn);
    CASE(ncdhw);
    CASE(ndhwc);
    CASE(oi);
    CASE(io);
    CASE(oiw);
    CASE(owi);
    CASE(wio);
    CASE(iwo);
    CASE(oihw);
    CASE(hwio);
    CASE(ohwi);
    CASE(ihwo);
    CASE(iohw);
    CASE(oidhw);
    CASE(iodhw);
    CASE(dhwio);
    CASE(odhwi);
    CASE(idhwo);
    CASE(goiw);
    CASE(wigo);
    CASE(goihw);
    CASE(hwigo);
    CASE(giohw);
    CASE(goidhw);
    CASE(giodhw);
    CASE(dhwigo);
    CASE(tnc);
    CASE(ntc);
    CASE(ldnc);
    CASE(ldigo);
    CASE(ldgoi);
    CASE(ldio);
    CASE(ldoi);
    CASE(ldgo);
    CASE(nCdhw32c);
    CASE(nCdhw16c);
    CASE(nCdhw4c);
    CASE(nCdhw8c);
    CASE(nChw32c);
    CASE(nChw16c);
    CASE(nChw4c);
    CASE(nChw8c);
    CASE(nCw32c);
    CASE(nCw16c);
    CASE(nCw4c);
    CASE(nCw8c);
    CASE(NCw16n16c);
    CASE(NCdhw16n16c);
    CASE(NChw16n16c);
    CASE(NCw32n16c);
    CASE(NChw32n16c);
    CASE(NCdhw32n16c);
    CASE(NCw40n16c);
    CASE(NChw40n16c);
    CASE(NCdhw40n16c);
    CASE(NCw32n32c);
    CASE(NChw32n32c);
    CASE(NCdhw32n32c);
<<<<<<< HEAD
    CASE(NCw40n32c);
    CASE(NChw40n32c);
    CASE(NCdhw40n32c);
=======
    CASE(OI16i16o);
    CASE(OI16i32o);
    CASE(OI16i64o);
    CASE(OI8i16o2i);
    CASE(OI8i32o2i);
    CASE(OI8i64o2i);
    CASE(OI4i16o4i);
    CASE(OI4i32o4i);
    CASE(OI4i64o4i);
>>>>>>> 9e7b3904
    CASE(IOw16o16i);
    CASE(IOw16i16o);
    CASE(OIw16i16o);
    CASE(OIw16o16i);
    CASE(Oiw16o);
    CASE(OIw4i16o4i);
    CASE(OIw2i8o4i);
    CASE(OIw16i16o4i);
    CASE(OIw16i16o2i);
    CASE(OIw4i4o);
    CASE(OIw4o4i);
    CASE(Oiw4o);
    CASE(OIw8i16o2i);
    CASE(OIw8i8o);
    CASE(OIw8o16i2o);
    CASE(IOw8o16i2o);
    CASE(OIw8o8i);
    CASE(OIw8o4i);
    CASE(Owi16o);
    CASE(OwI16o2i);
    CASE(OwI16o4i);
    CASE(Owi4o);
    CASE(Owi8o);
    CASE(IOhw16i16o);
    CASE(IOhw16o16i);
    CASE(Ohwi16o);
    CASE(OhwI16o2i);
    CASE(OhwI16o4i);
    CASE(Ohwi32o);
    CASE(Ohwi4o);
    CASE(Ohwi8o);
    CASE(OIhw16i16o);
    CASE(OIhw16o16i);
    CASE(Oihw16o);
    CASE(OIhw4i16o4i);
    CASE(OIhw16i16o4i);
    CASE(OIhw16i16o2i);
    CASE(OIhw4i4o);
    CASE(OIhw4o4i);
    CASE(Oihw4o);
    CASE(OIhw8i16o2i);
    CASE(OIhw8i8o);
    CASE(OIhw8o16i2o);
    CASE(OIhw2i8o4i);
    CASE(IOhw8o16i2o);
    CASE(OIhw8o8i);
    CASE(OIhw8o4i);
    CASE(Owhi16o);
    CASE(Odhwi16o);
    CASE(OdhwI16o2i);
    CASE(Odhwi4o);
    CASE(Odhwi8o);
    CASE(OIdhw16i16o);
    CASE(OIdhw16o16i);
    CASE(Oidhw16o);
    CASE(OIdhw4i4o);
    CASE(OIdhw4o4i);
    CASE(Oidhw4o);
    CASE(OIdhw8i16o2i);
    CASE(OIdhw8i8o);
    CASE(OIdhw8o16i2o);
    CASE(IOdhw8o16i2o);
    CASE(OIdhw4i16o4i);
    CASE(OIdhw2i8o4i);
    CASE(OIdhw8o8i);
    CASE(OIdhw8o4i);
    CASE(IOdhw16i16o);
    CASE(OIdhw4o8i8o4i);
    CASE(IOdhw16o16i);
    CASE(Goiw16g);
    CASE(Goiw8g);
    CASE(Goiw4g);
    CASE(gIOw16o16i);
    CASE(gIOw16i16o);
    CASE(gOIw16i16o);
    CASE(gOIw16o16i);
    CASE(gOiw16o);
    CASE(gOIw4i16o4i);
    CASE(gOIw2i8o4i);
    CASE(gOIw16i16o4i);
    CASE(gOIw16i16o2i);
    CASE(gOIw4i4o);
    CASE(gOIw4o4i);
    CASE(gOiw4o);
    CASE(gOIw8i16o2i);
    CASE(gOIw8i8o);
    CASE(gOIw8o16i2o);
    CASE(gIOw8o16i2o);
    CASE(gOIw8o8i);
    CASE(gOIw8o4i);
    CASE(gOwi16o);
    CASE(gOwI16o2i);
    CASE(gOwI16o4i);
    CASE(gOwi4o);
    CASE(gOwi8o);
    CASE(Goiw32g);
    CASE(gOIw2i4o2i);
    CASE(gOIw2o4i2o);
    CASE(gOIw4i8o2i);
    CASE(gOIw4o8i2o);
    CASE(gIOhw16i16o);
    CASE(gIOhw16o16i);
    CASE(gOhwi16o);
    CASE(gOhwI16o2i);
    CASE(gOhwI16o4i);
    CASE(gOhwi32o);
    CASE(gOhwi4o);
    CASE(gOhwi8o);
    CASE(Goihw16g);
    CASE(gOIhw16i16o);
    CASE(gOIhw16o16i);
    CASE(gOihw16o);
    CASE(gOIhw2i8o4i);
    CASE(gOIhw4i16o4i);
    CASE(gOIhw16i16o4i);
    CASE(gOIhw16i16o2i);
    CASE(gOIhw4i4o);
    CASE(gOIhw4o4i);
    CASE(gOihw4o);
    CASE(Goihw8g);
    CASE(Goihw4g);
    CASE(gOIhw8i16o2i);
    CASE(gOIhw8i8o);
    CASE(gOIhw8o16i2o);
    CASE(gIOhw8o16i2o);
    CASE(gOIhw8o8i);
    CASE(gOIhw8o4i);
    CASE(Goihw32g);
    CASE(gOwhi16o);
    CASE(OIw4o8i8o4i);
    CASE(OIhw4o8i8o4i);
    CASE(IOw4i8o8i4o);
    CASE(IOhw4i8o8i4o);
    CASE(IOdhw4i8o8i4o);
    CASE(OIhw2o8i8o2i);
    CASE(gOIw4o8i8o4i);
    CASE(gOIhw4o8i8o4i);
    CASE(gOIdhw4o8i8o4i);
    CASE(gIOw4i8o8i4o);
    CASE(gIOhw4i8o8i4o);
    CASE(gIOdhw4i8o8i4o);
    CASE(gOIhw2o8i8o2i);
    CASE(OIdhw4o8i8o2i);
    CASE(OIhw4o8i8o2i);
    CASE(OIw4o8i8o2i);
    CASE(gOIdhw4o8i8o2i);
    CASE(gOIhw4o8i8o2i);
    CASE(gOIw4o8i8o2i);
    CASE(IOdhw4i8o8i2o);
    CASE(IOhw4i8o8i2o);
    CASE(IOw4i8o8i2o);
    CASE(gIOdhw4i8o8i2o);
    CASE(gIOhw4i8o8i2o);
    CASE(gIOw4i8o8i2o);
    CASE(gOIhw2i4o2i);
    CASE(gOIhw2o4i2o);
    CASE(gOIhw4i8o2i);
    CASE(gOIhw4o8i2o);
    CASE(gIOdhw16i16o);
    CASE(gIOdhw16o16i);
    CASE(gOdhwi16o);
    CASE(gOdhwI16o2i);
    CASE(gOdhwi4o);
    CASE(gOdhwi8o);
    CASE(gOIdhw16i16o);
    CASE(gOIdhw4i16o4i);
    CASE(gOIdhw2i8o4i);
    CASE(gOIdhw16o16i);
    CASE(gOidhw16o);
    CASE(gOIdhw4i4o);
    CASE(gOIdhw4o4i);
    CASE(gOidhw4o);
    CASE(gOIdhw8i16o2i);
    CASE(gOIdhw8i8o);
    CASE(gOIdhw8o16i2o);
    CASE(gIOdhw8o16i2o);
    CASE(gOIdhw8o8i);
    CASE(gOIdhw8o4i);
    CASE(Goidhw16g);
    CASE(Goidhw32g);
    CASE(gOIdhw2i4o2i);
    CASE(gOIdhw4i8o2i);
    CASE(gOIdhw2o4i2o);
    CASE(gOIdhw4o8i2o);
#undef CASE
    if (!strcmp("undef", str) || !strcmp("dnnl_format_tag_undef", str))
        return dnnl_format_tag_undef;
    if (!strcmp("any", str) || !strcmp("dnnl_format_tag_any", str))
        return dnnl_format_tag_any;
    return dnnl_format_tag_last;
}

const char *status2str(dnnl_status_t status) {
    return dnnl_status2str(status);
}

const char *dt2str(dnnl_data_type_t dt) {
    return dnnl_dt2str(dt);
}

const char *fmt_tag2str(dnnl_format_tag_t tag) {
    return dnnl_fmt_tag2str(tag);
}

const char *engine_kind2str(dnnl_engine_kind_t kind) {
    return dnnl_engine_kind2str(kind);
}

const char *scratchpad_mode2str(dnnl_scratchpad_mode_t mode) {
    return dnnl_scratchpad_mode2str(mode);
}<|MERGE_RESOLUTION|>--- conflicted
+++ resolved
@@ -383,11 +383,9 @@
     CASE(NCw32n32c);
     CASE(NChw32n32c);
     CASE(NCdhw32n32c);
-<<<<<<< HEAD
     CASE(NCw40n32c);
     CASE(NChw40n32c);
     CASE(NCdhw40n32c);
-=======
     CASE(OI16i16o);
     CASE(OI16i32o);
     CASE(OI16i64o);
@@ -397,7 +395,6 @@
     CASE(OI4i16o4i);
     CASE(OI4i32o4i);
     CASE(OI4i64o4i);
->>>>>>> 9e7b3904
     CASE(IOw16o16i);
     CASE(IOw16i16o);
     CASE(OIw16i16o);
