--- conflicted
+++ resolved
@@ -85,12 +85,10 @@
     CASE(cdeba);
     CASE(decab);
     CASE(defcab);
-<<<<<<< HEAD
     CASE(AB48a16b);
     CASE(AB48a32b);
     CASE(BA4b8a8b2a);
     CASE(BA4b8a8b4a);
-=======
     CASE(abced);
     CASE(abcdfe);
     CASE(abcdegf);
@@ -99,7 +97,6 @@
     CASE(abcdefghji);
     CASE(abcdefghikj);
     CASE(abcdefghijlk);
->>>>>>> f75a516c
     CASE(Abc16a);
     CASE(ABc16a16b);
     CASE(ABc32a16b);
