--- conflicted
+++ resolved
@@ -189,11 +189,7 @@
         args.set(DNNL_ARG_MULTIPLE_SRC + i_input, src_dt[i_input]);
     }
 
-<<<<<<< HEAD
-    DNN_SAFE(execute_and_wait(s, args), WARN);
-=======
     SAFE(execute_and_wait(s, args), WARN);
->>>>>>> 6478ab6b
 
     if (bench_mode & CORR) {
         compute_ref(p, src_fp, dst_fp);
