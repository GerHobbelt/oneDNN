/*******************************************************************************
* Copyright 2019-2020 Intel Corporation
*
* Licensed under the Apache License, Version 2.0 (the "License");
* you may not use this file except in compliance with the License.
* You may obtain a copy of the License at
*
*     http://www.apache.org/licenses/LICENSE-2.0
*
* Unless required by applicable law or agreed to in writing, software
* distributed under the License is distributed on an "AS IS" BASIS,
* WITHOUT WARRANTIES OR CONDITIONS OF ANY KIND, either express or implied.
* See the License for the specific language governing permissions and
* limitations under the License.
*******************************************************************************/

#include <float.h>
#include <math.h>
#include <stdio.h>
#include <stdlib.h>

<<<<<<< HEAD
=======
#include <random>

>>>>>>> 1d031601
#include "oneapi/dnnl/dnnl.h"

#include "tests/test_thread.hpp"

#include "dnnl_common.hpp"
#include "dnnl_memory.hpp"

#include "sum/sum.hpp"

namespace sum {

static int init_pd(dnnl_engine_t engine, const prb_t *prb,
        dnnl_primitive_desc_t &spd, res_t *res, dir_t dir,
        const_dnnl_primitive_desc_t hint) {
    std::vector<dnnl_memory_desc_t> src_d;
    src_d.resize(prb->n_inputs());

    dnnl_memory_desc_t dst_d;

    for (int i_input = 0; i_input < prb->n_inputs(); ++i_input)
        SAFE(init_md(&src_d[i_input], prb->ndims, prb->dims.data(),
                     prb->sdt[i_input], prb->stag[i_input]),
                CRIT);

    if (prb->dtag != tag::undef) {
        SAFE(init_md(&dst_d, prb->ndims, prb->dims.data(), prb->ddt, prb->dtag),
                CRIT);
    }

    auto dnnl_attr = create_dnnl_attr(prb->attr, attr_args_t());

    dnnl_status_t init_status = dnnl_sum_primitive_desc_create(&spd,
            prb->dtag != tag::undef ? &dst_d : nullptr, prb->n_inputs(),
            prb->scales.data(), src_d.data(), dnnl_attr, engine);

    dnnl_primitive_attr_destroy(dnnl_attr);

    if (init_status == dnnl_unimplemented)
        return res->state = UNIMPLEMENTED, OK;
    else
        SAFE(init_status, WARN);

    res->impl_name = query_impl_info(spd);
    BENCHDNN_PRINT(5, "oneDNN implementation: %s\n", res->impl_name.c_str());

    return OK;
}

static int compare(const prb_t *prb, const dnnl_data_type_t dst_data_type,
        const dnn_mem_t &fp_mem, const dnn_mem_t &dt_mem, res_t *res) {
    const auto nelems = dt_mem.nelems();
    if (nelems == 0) return res->state = PASSED, OK;

    res->total = nelems;

    float trh = epsilon_dt(dst_data_type) * prb->n_inputs();

    for (int64_t i = 0; i < nelems; i++) {
        const float dt = dt_mem.get_elem(i);
        const float fp0 = fp_mem.get_elem(i);
        const float fp = round_to_nearest_representable(dst_data_type, fp0);

        const float diff = fabsf(fp - dt);
        const float rel_diff = diff / (fabsf(fp) > FLT_MIN ? fabsf(fp) : 1);
        const bool ok = (fabsf(fp) > 1e-5 ? rel_diff : diff) <= trh;

        res->errors += !ok;

        const bool dump = false || (!ok && (res->errors < 10 || verbose >= 10))
                || (verbose >= 50 && i < 30) || (verbose >= 99);
        if (dump) {
            std::stringstream ss;
            dims_t dims_idx = off2dims_idx(prb->dims, i);
            ss << dims_idx;
            std::string ind_str = ss.str();

            BENCHDNN_PRINT(0,
                    "[%4ld][%s] fp0:%8g fp:%8g dt:%8g diff:%8g rdiff:%8g\n",
                    (long)i, ind_str.c_str(), fp0, fp, dt, diff, rel_diff);
        }
    }

    if (res->errors) res->state = FAILED;

    if (res->state == UNTESTED) res->state = PASSED; /* optimism */

    return res->state == FAILED ? FAIL : OK;
}

int fill_src(int input_idx, int n_inputs, dnnl_data_type_t dt,
        dnn_mem_t &mem_dt, dnn_mem_t &mem_fp) {
    const auto nelems = mem_fp.nelems();
    // Do fixed partitioning to have same filling for any number of threads.
    const int64_t n_chunks = 16;
    const int64_t chunk_size = div_up(nelems, n_chunks);
    // Set proper range of valid values to avoid any reorders back and forth.
    const bool s8u8_or_u8s8 = (dt == dnnl_s8 && mem_dt.dt() == dnnl_u8)
            || (dt == dnnl_u8 && mem_dt.dt() == dnnl_s8);
    float min_val = lowest_dt(dnnl_s8) / n_inputs;
    float max_val = max_dt(dnnl_u8) / n_inputs;
    if (s8u8_or_u8s8) {
        min_val = lowest_dt(dnnl_u8) / n_inputs;
        max_val = max_dt(dnnl_s8) / n_inputs;
    } else if (dt == dnnl_s8 || mem_dt.dt() == dnnl_s8) {
        max_val = max_dt(dnnl_s8) / n_inputs;
    } else if (dt == dnnl_u8 || mem_dt.dt() == dnnl_u8) {
        min_val = lowest_dt(dnnl_u8) / n_inputs;
    }

    dnnl::impl::parallel_nd(n_chunks, [&](int idx_chunk) {
        int64_t idx_start = idx_chunk * chunk_size;
        int64_t idx_end = MIN2(idx_start + chunk_size, nelems);
        // See eltwise.cpp for implementation details.
        std::minstd_rand msr(input_idx * n_chunks + idx_start + 1);
        msr.discard(1);
        std::uniform_int_distribution<> igen(min_val, max_val);
        // No need to round final value as it's already in needed dt.
        for (int64_t idx = idx_start; idx < idx_end; ++idx)
            mem_fp.set_elem(idx, (float)igen(msr));
    });

    SAFE(mem_dt.reorder(mem_fp), WARN);

    return OK;
}

void check_known_skipped_case(const prb_t *prb, res_t *res) {
    std::vector<dnnl_data_type_t> dts = prb->sdt;
    dts.push_back(prb->ddt);
    check_known_skipped_case_common(dts, FWD_D, res);
}

int doit(const prb_t *prb, res_t *res) {
    if (bench_mode == LIST) return res->state = LISTED, OK;

    check_known_skipped_case(prb, res);
    if (res->state == SKIPPED) return OK;

    dnnl_primitive_t s {};
    SAFE(init_prim(&s, init_pd, prb, res), WARN);
    if (res->state == SKIPPED || res->state == UNIMPLEMENTED) return OK;

    const_dnnl_primitive_desc_t const_pd;
    DNN_SAFE(dnnl_primitive_get_primitive_desc(s, &const_pd), CRIT);

    if (dnn_mem_t::check_mem_size(const_pd) != OK) {
        DNN_SAFE_V(dnnl_primitive_destroy(s));
        return res->state = SKIPPED, res->reason = NOT_ENOUGH_RAM, OK;
    }

    const auto q = [&](int index = 0) -> const dnnl_memory_desc_t & {
        return *dnnl_primitive_desc_query_md(
                const_pd, dnnl_query_exec_arg_md, index);
    };

    const auto &test_engine = get_test_engine();
    const auto &dst_md = q(DNNL_ARG_DST);
    const auto &scratchpad_md = q(DNNL_ARG_SCRATCHPAD);

    dnn_mem_t dst_fp(dst_md, dnnl_f32, tag::abx, test_engine);
    dnn_mem_t dst_dt(dst_md, test_engine);
    dnn_mem_t scratchpad_dt(scratchpad_md, test_engine);

    args_t args;
    args.set(DNNL_ARG_DST, dst_dt);
    args.set(DNNL_ARG_SCRATCHPAD, scratchpad_dt);

    std::vector<dnn_mem_t> src_fp, src_dt;
    src_fp.reserve(prb->n_inputs());
    src_dt.reserve(prb->n_inputs());

    for (int i_input = 0; i_input < prb->n_inputs(); ++i_input) {
        const auto &src_md = q(DNNL_ARG_MULTIPLE_SRC + i_input);
        src_fp.emplace_back(src_md, dnnl_f32, tag::abx, test_engine);
        src_dt.emplace_back(src_md, test_engine);
        SAFE(fill_src(i_input, prb->n_inputs(), dst_md.data_type,
                     src_dt[i_input], src_fp[i_input]),
                WARN);
        args.set(DNNL_ARG_MULTIPLE_SRC + i_input, src_dt[i_input]);
    }

    SAFE(execute_and_wait(s, args), WARN);

    if (bench_mode & CORR) {
        compute_ref(prb, src_fp, dst_fp);
        dnn_mem_t dst(dst_dt, dnnl_f32, tag::abx, test_engine);
        SAFE(compare(prb, dst_md.data_type, dst_fp, dst, res), WARN);
    }

    measure_perf(res->timer, s, args);

    DNN_SAFE_V(dnnl_primitive_destroy(s));

    return OK;
}

} // namespace sum<|MERGE_RESOLUTION|>--- conflicted
+++ resolved
@@ -19,11 +19,8 @@
 #include <stdio.h>
 #include <stdlib.h>
 
-<<<<<<< HEAD
-=======
 #include <random>
 
->>>>>>> 1d031601
 #include "oneapi/dnnl/dnnl.h"
 
 #include "tests/test_thread.hpp"
