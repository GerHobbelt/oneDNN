/*******************************************************************************
* Copyright 2019-2020 Intel Corporation
*
* Licensed under the Apache License, Version 2.0 (the "License");
* you may not use this file except in compliance with the License.
* You may obtain a copy of the License at
*
*     http://www.apache.org/licenses/LICENSE-2.0
*
* Unless required by applicable law or agreed to in writing, software
* distributed under the License is distributed on an "AS IS" BASIS,
* WITHOUT WARRANTIES OR CONDITIONS OF ANY KIND, either express or implied.
* See the License for the specific language governing permissions and
* limitations under the License.
*******************************************************************************/

#include <float.h>
#include <math.h>
#include <stddef.h>
#include <stdio.h>
#include <stdlib.h>

#include <sstream>

#include "dnnl.h"

#include "tests/test_thread.hpp"

#include "dnnl_common.hpp"
#include "dnnl_memory.hpp"
#include "norm.hpp"

#include "bnorm/bnorm.hpp"
#include "lnorm/lnorm.hpp"

using namespace bnorm;

namespace lnorm {

static int prepare_fwd(const prb_t *p, dnn_mem_t &src, dnn_mem_t &mean,
        dnn_mem_t &var, dnn_mem_t &ss) {
    /** Idea: choose src[] values so that both mean and variance are computed
     * exactly (independently of the order of the computations).
     *
     * The `exactness` is achieved via [a1]: src[i] + src[i+1] = 2 * mean.
     *
     * The variation in src is allowed in the last flex_bits bits.
     * If the sequence (L) is too big (flex_bits <= min_flex_bits), the mean
     * value is set to 0 and src is partially filled with zeros (according to
     * density so that at least want_flex_bits is reserved for src variation.
     * Once src is set, variance is computed.
     *
     * ALG_0: mean is set to 0
     * ALG_1: mean is set to 2^p, where p \in {-2, -1, ..., 4}
     * ALG_AUTO: choose between ALG_0 and ALG_1 automatically */
    const int64_t exact_bits = digits_dt(p->dt);
    const int64_t L = p->c;
    const int64_t logL = (int64_t)ceilf(log2f(L));

    assert(logL <= 0 || (1LL << (logL - 1)) < L);
    assert(L <= (1LL << logL));

    const int64_t min_flex_bits = 3;
    const int64_t want_flex_bits = MIN2(6, exact_bits / 2);

    check_alg_t alg = p->check_alg;
    if (alg == ALG_AUTO) /* choose appropriate checking algorithm */
        alg = (exact_bits - logL) / 2 - 1 >= min_flex_bits ? ALG_1 : ALG_0;

    const int64_t flex_bits = alg == ALG_0
            ? want_flex_bits /* BFloat16 has only 7 bits of mantissa */
            : MIN2(p->dt == dnnl_bf16 ? 7 : exact_bits,
                    (exact_bits - logL) / 2 - 1);

    if (flex_bits < min_flex_bits) return FAIL;

    const int64_t flex_mask = (1 << flex_bits) - 1;

    /* density: (exact_bits - log_2(L * density)) / 2 >= flex_bits */
    const float density = alg == ALG_0
            ? 1.f * (1 << (exact_bits - 2 * flex_bits)) / L
            : 1.f;
    assert((exact_bits - ceilf(log2f(L * density))) / 2 >= flex_bits);

    BENCHDNN_PRINT(6, "check_alg: %s, density = %g, flex_bits = " IFMT "\n",
            check_alg2str(alg), density, flex_bits);

    dnnl::impl::parallel_nd(p->n, [&](int64_t n) {
        const float m = alg == ALG_0 ? 0.f : 0.25f * (1 << (n % 7));
        float v = 0; /* current variance */

        float *s = (float *)src + n * p->c;
        for (int64_t c = 0; c < p->c; ++c) {
            const int64_t l = c + n * 239 * 2; // l[0] must be even

            if (alg == ALG_0 && !flip_coin(l / 2 * 257ULL, density)) {
                s[c] = 0;
                continue;
            }

            const int64_t gen = (l / 2 * 1637) & flex_mask;
            const int sgn = l % 2 == 0 ? 1 : -1; /* [a1] */
            const float f = 1.f * sgn * gen / (1 << flex_bits);

            src.set_elem(n * p->c + c, alg == ALG_0 ? f : m * (1.f + f));
            if (L % 2 && (c == L - 1)) { s[c] = m; }
            v += (s[c] - m) * (s[c] - m);
        }
        mean.set_elem(n, m);
        var.set_elem(n, v / p->c);
    });

    dnnl::impl::parallel_nd(p->c, [&](int64_t c) {
        if (p->flags & USE_SCALESHIFT) {
            ((float *)ss)[c] = 1.f / 8 * (1 << (c % 7));
            ((float *)ss)[p->c + c] = ((c % 3) - 1) * ((float *)ss)[c] / 64;
        } else {
            ((float *)ss)[c] = 1;
            ((float *)ss)[p->c + c] = 0;
        }
    });
    return OK;
}
/** @brief L = 2^k * P, P % 2 != 0 */
static void decompose2(int64_t L, int64_t &k, int64_t &P) {
    P = L;
    for (k = 0; P % 2 == 0; ++k)
        P /= 2;
}
static int prepare_bwd(const prb_t *p, dnn_mem_t &src, dnn_mem_t &d_dst,
        dnn_mem_t &mean, dnn_mem_t &var, dnn_mem_t &ss) {
    const int64_t exact_bits = 24;

    if (p->c < 2) return FAIL;

    const int64_t L = p->c;
    /** Stabilization idea...
     * Layer Normalization (unlike batch normalization) features two types of
     * accumulations in bwd step:
     * First, accumulation over n:
     *      d_gamma[c] = sum_over_n ddst[n, c] * (src[n, c] - mean[n]) * inv_sigma
     *      d_beta[c] = ...
     * Second, accumulation over c:
     *      dd_gamma[n] = sum_over_c ddst[n, c] * (src[n, c] - mean[n])
     *          * inv_sigma * gamma
     *      dd_gamma_x[n] = ...
     * that is used when computing d_src:
     *      d_src = func(dd_gamma / C, dd_gamma_x / C, ...)
     * To avoid accumulation error in the first case we will force sparsity
     * of ddst over n if d_gamma and d_beta need to be computed.
     * To get exact result of division in the second case we use the same
     * approach as in batch normalization:
     * Try to make dd_gamma = L / 2^t_dd_gamma and dd_gamma_x = L / 2^t_dd_gamma_x,
     * where both t_dd_gamma and t_dd_gamma_x are in {1, .., max_k}.
     * Currently, with no obvious reason, max_k is set to 4 for
     * reasonably small problems and to 8 for big problems.
     *
     * We might hope that division by L would be exact in that case,
     * but that might happen iff L is less than 2^exact_bits, hence
     * restriction [r1].
     * */

    int64_t k, P;
    decompose2(L, k, P);

    int64_t log2P = (int64_t)ceilf(log2f(P));
    if (log2P >= exact_bits) return FAIL; /* [r1] */

    const int64_t max_k = 4;
    if (k > max_k && exact_bits - log2P > max_k + 4) {
        log2P += (k - max_k);
        P <<= k - max_k;
        k = max_k;
    }

    const int64_t param_dd_p2 = 7; // factor_dd <- 2^{0, .., -param_dd_p2+1}
    const int64_t param_dd_gen = 32; // gen_dd <- {1, .., param_dd_gen}

    const int64_t param_f_p2 = 1; // factor_f <- 2^{-1, ..., -param_f_p2}
    const int64_t param_f_gen = 16; // gen_f <- {2, ..., param_s_gen}

    const float density
            = p->flags & USE_SCALESHIFT ? MIN2(1.f, 10.f / p->n) : 1.f;

    BENCHDNN_PRINT(5,
            "prep_bwd: k:" IFMT ", P:" IFMT " log2P:" IFMT ", density = %g\n",
            k, P, log2P, density);

    // fill gamma and beta
    for (int64_t c = 0; c < p->c; ++c) {
        if (p->flags & USE_SCALESHIFT) {
            ((float *)ss)[c] = 1.f / 2 * (1 << (c % 7));
            ((float *)ss)[p->c + c] = ((float *)ss)[c] / 64;
        } else {
            ((float *)ss)[c] = 1;
            ((float *)ss)[p->c + c] = 0;
        }
    }

    for (int64_t n = 0; n < p->n; ++n) {
        const float m = ((float *)mean)[n] = n % 2;

        /* var + eps \in {1/4, 1, 4} */
        const float ve_denom = 4.f / (1 << 2 * (n % 3));
        ((float *)var)[n] = ve_denom - p->eps;

        const int64_t dd_p2 = (n * 127 % param_dd_p2);
        const float factor_dd = 1.f / (1 << dd_p2);
        const int64_t f_p2 = 1 + (n % param_f_p2);
        const float factor_f = 1.f / (1 << f_p2);

        const float target_dd_g = factor_dd * P;
        const float target_dd_g_x = 2 * target_dd_g;

        if (!flip_coin(n, density) && n != 0 && n != p->n - 1) {
            for (int64_t c = 0; c < p->c; ++c) {
                ((float *)d_dst)[n * p->c + c] = 0;
                ((float *)src)[n * p->c + c] = m;
            }
            continue;
        }
        float dd_g = 0, dd_g_x = 0; /* current dd_gamma and dd_gamma_x */
        for (int64_t c = 0; c < p->c - 2; ++c) {
            const float g = ((float *)ss)[c];
            float &s = ((float *)src)[n * p->c + c];
            float &dd = ((float *)d_dst)[n * p->c + c];

            const int sgn_dd = dd_g < target_dd_g ? 1 : -1;
            dd = sgn_dd * factor_dd * (1 + ((c + n) * 3 % param_dd_gen));
            dd_g += dd * g;

            const int sgn_f = dd_g_x < target_dd_g_x ? 1 : -1;
            const float f = sgn_f * factor_f
                    * (2 + ((c + n) * 7 % (param_f_gen - 1)));

            dd_g_x += f * dd * g;
            s = f + m;
        }

        /* the last 2 elements in src and d_dst are set, so that:
         *      dd_gamma == target_dd_gamma
         *      dd_gamma_x == target_dd_gamma_x
         * For this we need to solve the system:
         *      d_dst[l1] * g[c1]           + d_dst[l0] * g[c0]
         *          = target_dd_gamma - dd_gamma
         *      d_dst[l1] * src[l1] * g[c1] + d_dst[l0] * src[l0] * g[c0]
         *          = target_dd_gamam_x - dd_gamma_x
         *
         * Here l0 -- last index, l1 -- last but one.
         * More over, let's assume src[l1] = 1 and src[l0] = -1. */
        int64_t l0 = n * p->c + p->c - 1;
        int64_t l1 = n * p->c + p->c - 2;

        ((float *)src)[l1] = 1.f + m;
        ((float *)src)[l0] = -1.f + m;
        const float g1 = ((float *)ss)[p->c - 2];
        const float g0 = ((float *)ss)[p->c - 1];

        float f1 = ((target_dd_g - dd_g) + (target_dd_g_x - dd_g_x)) / 2;
        float f0 = ((target_dd_g - dd_g) - (target_dd_g_x - dd_g_x)) / 2;

        ((float *)d_dst)[l1] = f1 / g1;
        ((float *)d_dst)[l0] = f0 / g0;

        if (p->dt == dnnl_bf16) { // truncate to bf16
            ((uint16_t *)(&((float *)d_dst)[l1]))[0] = 0;
            ((uint16_t *)(&((float *)d_dst)[l0]))[0] = 0;
        }
    }

    return OK;
}

static int compare(const prb_t *p, data_kind_t kind, const dnn_mem_t &fp_mem,
        const dnn_mem_t &dt_mem, res_t *r, const dnn_mem_t *ss = nullptr) {
    const char *skind = data_kind2str(kind);
    const int f32_mant_digits = 24;
    const float eps_coeff = (1 << (f32_mant_digits - digits_dt(p->dt)));
    const float eps = eps_coeff
            * (p->dir & FLAG_FWD ? (kind == DATA ? 5e-7 : 0)
                                 : (kind == DATA || kind == SS ? 2e-7 : 0));
    const int64_t N = kind == SS ? 1 : p->n;
    const int64_t C = kind == DATA ? p->c : (kind == SS ? 2 * p->c : 1);
    const auto nelems = N * C;
    r->total += nelems;

    diff_norm_t diff_norm;
    for (int64_t n = 0; n < N; n++) {
        for (int64_t c = 0; c < C; c++) {
            int64_t i = n * C + c;
            const float dt = dt_mem.get_elem(i);
            const float fp = fp_mem.get_elem(i);
            diff_norm.update(fp, dt);

            const float diff = fabsf(fp - dt);
            const float rel_diff = diff / (fabsf(fp) > FLT_MIN ? fabsf(fp) : 1);
            bool ok = (fabsf(fp) > 1e-5 ? rel_diff : diff) <= eps;

            /* When the error is larger than eps, It could be
         * due to catastrophic cancellation in final result
         * which is computed as `Y = a * X + b`.
         * When `a * X`  is close to `b` and `sign(a * X) = - sign(b)`.
         * Then large error in `a * X` could result in a final
         * result (which has a cancellation i.e. `|Y| = |a*X - (-b)|`)
         * which has no meaningful digits left in mantissa.*/
            if (!ok && (p->dir & FLAG_FWD) && kind == DATA && ss) {
                const float beta = ((float *)*ss)[p->c + c];
                /* Using an empirically derived threshold,
             * check if cancellation error
             * in `|Y| = |a*X - (-b)|` is huge.*/
                bool maybe_cancellation_error
                        = (fabsf(fp - beta)
                                  / (fabsf(fp) > FLT_MIN ? fabsf(fp) : 1))
                        > 1.0f;
                if (maybe_cancellation_error) {
                    /* Check for error in `a * X` */
                    float diff_aX = fabsf((fp - beta) - (dt - beta));
                    float rel_diff_aX = diff_aX
                            / (fabsf(fp - beta) > FLT_MIN ? fabsf(fp - beta)
                                                          : 1);
                    ok = rel_diff_aX <= eps;
                }
            }

            r->errors += !ok;

            bool dump = false || (!ok && (r->errors < 10 || verbose >= 10))
                    || (verbose >= 50 && i < 30);
            if (dump) {
                std::stringstream ss;
                if (kind == SS) {
                    ss << i / p->c << "," << i % p->c;
                } else {
                    int64_t size = kind == DATA ? N * C : N;
                    size_t ndims = kind == DATA ? p->ndims : p->ndims - 1;
                    const char *separator = "";
                    for (size_t j = 0; j < ndims; j++) {
                        size /= p->dims[j];
                        ss << separator << (i / size) % p->dims[j];
                        separator = ",";
                    }
                }
                std::string ind_str = ss.str();
                BENCHDNN_PRINT(0,
                        "[%4ld][%s%s][%s] fp:%8g dt:%8g diff:%8g rdiff:%8g\n",
                        (long)i, p->dir & FLAG_BWD ? "D_" : "", skind,
                        ind_str.c_str(), fp, dt, diff, rel_diff);
            }
        }
    }

    diff_norm.done();

    if (r->errors || verbose >= 5) {
        const int vl = r->errors ? 0 : 2;
        BENCHDNN_PRINT(vl,
                "@@@ [%s%s] diff: l0(``%g``) "
                "l1:(%g,%g,%g,``%g``) "
                "l2:(%g,%g,%g,``%g``) "
                "l8:(%g,%g,%g,``%g``)\n",
                p->dir & FLAG_BWD ? "D_" : "", skind,
                diff_norm.rel_diff(norm_t::L0), diff_norm.a_[norm_t::L1],
                diff_norm.b_[norm_t::L1], diff_norm.diff_[norm_t::L1],
                diff_norm.rel_diff(norm_t::L1), diff_norm.a_[norm_t::L2],
                diff_norm.b_[norm_t::L2], diff_norm.diff_[norm_t::L2],
                diff_norm.rel_diff(norm_t::L2), diff_norm.a_[norm_t::L8],
                diff_norm.b_[norm_t::L8], diff_norm.diff_[norm_t::L8],
                diff_norm.rel_diff(norm_t::L8));
    }

    if (r->errors) r->state = FAILED;

    if (r->state == UNTESTED) r->state = PASSED; /* optimism */

    return r->state == FAILED ? FAIL : OK;
}

static int init_pd(dnnl_engine_t engine, const prb_t *p,
        dnnl_primitive_desc_t &lpd, res_t *r, dir_t dir,
        const_dnnl_primitive_desc_t hint) {
    dnnl_layer_normalization_desc_t ld;
    dnnl_memory_desc_t data_d, stat_d;

    const int64_t *data_dims = &p->dims[0];

    DNN_SAFE(dnnl_memory_desc_init_by_tag(&data_d, p->ndims, data_dims, p->dt,
                     convert_tag(p->tag, p->ndims)),
            WARN);

    const dnnl_memory_desc_t *stat_d_ptr = NULL;
    if (p->stat_tag != tag::undef) {
        DNN_SAFE(dnnl_memory_desc_init_by_tag(&stat_d, p->ndims - 1, data_dims,
                         dnnl_f32, convert_tag(p->stat_tag, p->ndims - 1)),
                WARN);
        stat_d_ptr = &stat_d;
    }

    auto flags = (dnnl_normalization_flags_t)p->flags;
    if (p->dir & FLAG_FWD) {
        auto prop = p->dir & FLAG_INF ? dnnl_forward_inference
                                      : dnnl_forward_training;
        DNN_SAFE(dnnl_layer_normalization_forward_desc_init(
                         &ld, prop, &data_d, stat_d_ptr, p->eps, flags),
                WARN);
    } else {
        dnnl_memory_desc_t diff_data_d;
        DNN_SAFE(dnnl_memory_desc_init_by_tag(&diff_data_d, p->ndims, data_dims,
                         p->dt, dnnl_format_tag_any),
                WARN);
        auto prop = p->dir & FLAG_WEI ? dnnl_backward : dnnl_backward_data;
        DNN_SAFE(dnnl_layer_normalization_backward_desc_init(&ld, prop,
                         &diff_data_d, &data_d, stat_d_ptr, p->eps, flags),
                WARN);
    }

    dnnl_primitive_desc_t hint_fwd_pd = NULL;
    if (p->dir & FLAG_BWD) {
        dnnl_layer_normalization_desc_t ld_fwd;
        DNN_SAFE(dnnl_layer_normalization_forward_desc_init(&ld_fwd,
                         dnnl_forward_training, &data_d, stat_d_ptr, p->eps,
                         flags),
                WARN);
        dnnl_status_t init_fwd_status = dnnl_primitive_desc_create(
                &hint_fwd_pd, &ld_fwd, NULL, engine, NULL);
        if (init_fwd_status == dnnl_unimplemented)
            return r->state = UNIMPLEMENTED, OK;
        else
            SAFE(init_fwd_status, WARN);
    }

<<<<<<< HEAD
    auto dnnl_attr = create_dnnl_attr_v2(p->attr, attr_args_t());
=======
    auto dnnl_attr = create_dnnl_attr(attr_t());
>>>>>>> 6478ab6b

    dnnl_status_t init_status = dnnl_primitive_desc_create(
            &lpd, &ld, dnnl_attr, engine, hint_fwd_pd);

    dnnl_primitive_desc_destroy(hint_fwd_pd);
    dnnl_primitive_attr_destroy(dnnl_attr);

    if (init_status == dnnl_unimplemented)
        return r->state = UNIMPLEMENTED, OK;
    else
        SAFE(init_status, WARN);

    r->impl_name = query_impl_info(lpd);
    if (maybe_skip(r->impl_name)) {
        BENCHDNN_PRINT(2, "SKIPPED: oneDNN implementation: %s\n",
                r->impl_name.c_str());
        DNN_SAFE(dnnl_primitive_desc_destroy(lpd), WARN);
        return r->state = SKIPPED, r->reason = SKIP_IMPL_HIT, OK;
    } else {
        BENCHDNN_PRINT(5, "oneDNN implementation: %s\n", r->impl_name.c_str());
        if (!strstr(r->impl_name.c_str(), "jit")) {
            BENCHDNN_PRINT(2, "WARNING: %s",
                    "accuracy of the implementation being tested "
                    "depends on the compiler and might give "
                    "false-positives.\n");
            BENCHDNN_PRINT(2, "         %s",
                    "please consider recompiling the sources with"
                    " `-prec-div -fp-model precise` for a reliable testing.\n");
        }
    }

    return OK;
}

void check_known_skipped_case(const prb_t *p, res_t *r) {
    check_known_skipped_case_common({p->dt}, r);
}

int doit(const prb_t *p, res_t *r) {
    if (bench_mode == LIST) return r->state = LISTED, OK;

    check_known_skipped_case(p, r);
    if (r->state == SKIPPED) return OK;

    dnnl_primitive_t l {};
    SAFE(init_prim(&l, init_pd, p, r), WARN);
    if (r->state == SKIPPED || r->state == UNIMPLEMENTED) return OK;

    const_dnnl_primitive_desc_t const_pd;
    DNN_SAFE(dnnl_primitive_get_primitive_desc(l, &const_pd), CRIT);

    if (dnn_mem_t::check_mem_size(const_pd) != OK) {
        DNN_SAFE_V(dnnl_primitive_destroy(l));
        return r->state = SKIPPED, r->reason = NOT_ENOUGH_RAM, OK;
    }

    const auto q = [&](int index = 0) -> const dnnl_memory_desc_t & {
        return *dnnl_primitive_desc_query_md(
                const_pd, dnnl_query_exec_arg_md, index);
    };

    const auto &data_md = q(DNNL_ARG_SRC);
    const auto &mean_md = q(DNNL_ARG_MEAN);
    const auto &var_md = q(DNNL_ARG_VARIANCE);
    const auto &ss_md = q(DNNL_ARG_SCALE_SHIFT);
    const auto &scratchpad_md = q(DNNL_ARG_SCRATCHPAD);

    const auto fp = dnnl_f32;
    const auto tag = get_abx_tag(p->ndims);

    const auto &test_engine = get_test_engine();

    dnn_mem_t src_fp(data_md, fp, tag, test_engine);
    dnn_mem_t src_dt(data_md, test_engine);

    dnn_mem_t &dst_fp = src_fp; // in-place reference
    dnn_mem_t placeholder_dst_dt;
    if (!p->inplace) { placeholder_dst_dt = dnn_mem_t(data_md, test_engine); }
    dnn_mem_t &dst_dt = p->inplace ? src_dt : placeholder_dst_dt;

    // On inference w/o global stats the layer norm doesn't require stat
    // memories. Hence, we need to prepare the mean_fp and var_fp ourselves.
    const auto stat_ndims = p->ndims - 1;
    const auto stat_tag = get_abx_tag(stat_ndims);
    dnn_mem_t mean_fp(stat_ndims, data_md.dims, fp, stat_tag, test_engine);
    dnn_mem_t mean_dt(mean_md, test_engine);

    dnn_mem_t var_fp(stat_ndims, data_md.dims, fp, stat_tag, test_engine);
    dnn_mem_t var_dt(var_md, test_engine);

    dnn_mem_t ss_fp(ss_md, fp, get_abx_tag(ss_md.ndims), test_engine);
    dnn_mem_t ss_dt(ss_md, test_engine);
    dnn_mem_t d_ss_fp(ss_md, fp, get_abx_tag(ss_md.ndims), test_engine);
    dnn_mem_t d_ss_dt(ss_md, test_engine);

    dnn_mem_t scratchpad_dt(scratchpad_md, test_engine);

    dnn_mem_t d_dst_dt, placeholder_d_src_dt;

    args_t args;

    if (p->dir & FLAG_FWD) {
        if (prepare_fwd(p, src_fp, mean_fp, var_fp, ss_fp) != OK) {
            DNN_SAFE_V(dnnl_primitive_destroy(l));
            return r->state = MISTRUSTED, OK;
        }

        SAFE(src_dt.reorder(src_fp), WARN);
        if (p->flags & GLOB_STATS) {
            /* prepare mean & var if they are inputs */
            SAFE(mean_dt.reorder(mean_fp), WARN);
            SAFE(var_dt.reorder(var_fp), WARN);
        }
        if (p->flags & USE_SCALESHIFT) { SAFE(ss_dt.reorder(ss_fp), WARN); }

        args.set(DNNL_ARG_SRC, src_dt);
        args.set(DNNL_ARG_DST, dst_dt);
        args.set(DNNL_ARG_MEAN, mean_dt);
        args.set(DNNL_ARG_VARIANCE, var_dt);
        args.set(DNNL_ARG_SCALE_SHIFT, ss_dt);
        args.set(DNNL_ARG_SCRATCHPAD, scratchpad_dt);

<<<<<<< HEAD
        DNN_SAFE(execute_and_wait(l, args), WARN);
=======
        SAFE(execute_and_wait(l, args), WARN);
>>>>>>> 6478ab6b

        if (bench_mode & CORR) {
            compute_ref_fwd(p, src_fp, mean_fp, var_fp, ss_fp, dst_fp);
            if (!(p->flags & GLOB_STATS) && !(p->dir & FLAG_INF)) {
                dnn_mem_t mean(mean_dt, fp, stat_tag, test_engine);
                dnn_mem_t var(var_dt, fp, stat_tag, test_engine);
                SAFE(compare(p, MEAN, mean_fp, mean, r), WARN);
                SAFE(compare(p, VAR, var_fp, var, r), WARN);
            }
            dnn_mem_t dst(dst_dt, fp, tag, test_engine);
            SAFE(compare(p, DATA, dst_fp, dst, r, &ss_fp), WARN);
        }
    } else {
        const auto &d_data_md = q(DNNL_ARG_DIFF_DST);

        dnn_mem_t d_dst_fp(d_data_md, fp, tag, test_engine);
        d_dst_dt = dnn_mem_t(d_data_md, test_engine);

        dnn_mem_t &d_src_fp = d_dst_fp; // in-place in ref code
        if (!p->inplace) {
            placeholder_d_src_dt = dnn_mem_t(d_data_md, test_engine);
        }
        dnn_mem_t &d_src_dt = p->inplace ? d_dst_dt : placeholder_d_src_dt;

        if (prepare_bwd(p, src_fp, d_dst_fp, mean_fp, var_fp, ss_fp) != OK) {
            DNN_SAFE_V(dnnl_primitive_destroy(l));
            return r->state = MISTRUSTED, OK;
        }

        SAFE(src_dt.reorder(src_fp), WARN);
        SAFE(d_dst_dt.reorder(d_dst_fp), WARN);
        SAFE(mean_dt.reorder(mean_fp), WARN);
        SAFE(var_dt.reorder(var_fp), WARN);
        if (p->flags & USE_SCALESHIFT) { SAFE(ss_dt.reorder(ss_fp), WARN); }

        args.set(DNNL_ARG_SRC, src_dt);
        args.set(DNNL_ARG_DIFF_DST, d_dst_dt);
        args.set(DNNL_ARG_DIFF_SRC, d_src_dt);
        args.set(DNNL_ARG_MEAN, mean_dt);
        args.set(DNNL_ARG_VARIANCE, var_dt);
        args.set(DNNL_ARG_SCALE_SHIFT, ss_dt);
        args.set(DNNL_ARG_DIFF_SCALE_SHIFT, d_ss_dt);
        args.set(DNNL_ARG_SCRATCHPAD, scratchpad_dt);

<<<<<<< HEAD
        DNN_SAFE(execute_and_wait(l, args), WARN);
=======
        SAFE(execute_and_wait(l, args), WARN);
>>>>>>> 6478ab6b

        if (bench_mode & CORR) {
            compute_ref_bwd(p, src_fp, mean_fp, var_fp, d_dst_fp, ss_fp,
                    d_src_fp, d_ss_fp);
            if ((p->flags & USE_SCALESHIFT) && (p->dir & FLAG_WEI)) {
                SAFE(compare(p, SS, d_ss_fp, d_ss_dt, r), WARN);
            }
            dnn_mem_t d_src(d_src_dt, fp, tag, test_engine);
            SAFE(compare(p, DATA, d_src_fp, d_src, r), WARN);
        }
    }

    measure_perf(r->timer, l, args);

    DNN_SAFE_V(dnnl_primitive_destroy(l));

    return OK;
}

} // namespace lnorm<|MERGE_RESOLUTION|>--- conflicted
+++ resolved
@@ -428,11 +428,7 @@
             SAFE(init_fwd_status, WARN);
     }
 
-<<<<<<< HEAD
-    auto dnnl_attr = create_dnnl_attr_v2(p->attr, attr_args_t());
-=======
     auto dnnl_attr = create_dnnl_attr(attr_t());
->>>>>>> 6478ab6b
 
     dnnl_status_t init_status = dnnl_primitive_desc_create(
             &lpd, &ld, dnnl_attr, engine, hint_fwd_pd);
@@ -555,11 +551,7 @@
         args.set(DNNL_ARG_SCALE_SHIFT, ss_dt);
         args.set(DNNL_ARG_SCRATCHPAD, scratchpad_dt);
 
-<<<<<<< HEAD
-        DNN_SAFE(execute_and_wait(l, args), WARN);
-=======
         SAFE(execute_and_wait(l, args), WARN);
->>>>>>> 6478ab6b
 
         if (bench_mode & CORR) {
             compute_ref_fwd(p, src_fp, mean_fp, var_fp, ss_fp, dst_fp);
@@ -604,11 +596,7 @@
         args.set(DNNL_ARG_DIFF_SCALE_SHIFT, d_ss_dt);
         args.set(DNNL_ARG_SCRATCHPAD, scratchpad_dt);
 
-<<<<<<< HEAD
-        DNN_SAFE(execute_and_wait(l, args), WARN);
-=======
         SAFE(execute_and_wait(l, args), WARN);
->>>>>>> 6478ab6b
 
         if (bench_mode & CORR) {
             compute_ref_bwd(p, src_fp, mean_fp, var_fp, d_dst_fp, ss_fp,
