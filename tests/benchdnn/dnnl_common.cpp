--- conflicted
+++ resolved
@@ -439,8 +439,6 @@
             break;
         }
     }
-<<<<<<< HEAD
-    if (r->state == SKIPPED) return;
 }
 
 int setup_binary(const_dnnl_primitive_desc_t pd, std::vector<int> &args,
@@ -490,6 +488,4 @@
         fill_src(idx, mem.back(), mem_ref.back());
     }
     return OK;
-=======
->>>>>>> f5925c89
 }