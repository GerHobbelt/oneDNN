/*******************************************************************************
* Copyright 2017-2020 Intel Corporation
*
* Licensed under the Apache License, Version 2.0 (the "License");
* you may not use this file except in compliance with the License.
* You may obtain a copy of the License at
*
*     http://www.apache.org/licenses/LICENSE-2.0
*
* Unless required by applicable law or agreed to in writing, software
* distributed under the License is distributed on an "AS IS" BASIS,
* WITHOUT WARRANTIES OR CONDITIONS OF ANY KIND, either express or implied.
* See the License for the specific language governing permissions and
* limitations under the License.
*******************************************************************************/

#include <stdlib.h>
#include <string.h>

#include "common.hpp"
#include "dnnl_common.hpp"

#include "self/self.hpp"

namespace self {

static int check_simple_enums() {
    /* attr::post_ops::kind */
    using p = attr_t::post_ops_t;
    CHECK_CASE_STR_EQ(p::kind2str(p::kind_t::SUM), "sum");
    CHECK_CASE_STR_EQ(p::kind2str(p::kind_t::RELU), "relu");

    CHECK_EQ(p::str2kind("sum"), p::kind_t::SUM);
    CHECK_EQ(p::str2kind("SuM"), p::kind_t::SUM);

    CHECK_EQ(p::str2kind("relu"), p::kind_t::RELU);
    CHECK_EQ(p::str2kind("ReLU"), p::kind_t::RELU);

    return OK;
}

static int check_attr2str() {
    attr_t attr;
    CHECK_EQ(attr.is_def(), true);

    CHECK_PRINT_EQ(attr, "");

    attr.oscale.policy = policy_t::COMMON;
    attr.oscale.scale = 2.4;
    CHECK_PRINT_EQ(attr, "--attr-oscale=common:2.4 ");

    attr.oscale.policy = policy_t::PER_OC;
    attr.oscale.scale = 3.2;
    attr.oscale.runtime = true;
    CHECK_PRINT_EQ(attr, "--attr-oscale=per_oc:3.2* ");

    attr.oscale.policy = policy_t::PER_DIM_01;
    attr.oscale.scale = 3.2;
    attr.oscale.runtime = false;
    CHECK_PRINT_EQ(attr, "--attr-oscale=per_dim_01:3.2 ");

    attr.zero_points.set(DNNL_ARG_SRC, policy_t::COMMON, 1, false);
    CHECK_PRINT_EQ(attr,
            "--attr-oscale=per_dim_01:3.2 --attr-zero-points=src:common:1 ");

    attr.zero_points.set(DNNL_ARG_WEIGHTS, {policy_t::PER_DIM_1, 2, true});
    CHECK_PRINT_EQ2(attr,
            "--attr-oscale=per_dim_01:3.2 "
            "--attr-zero-points=src:common:1_wei:per_dim_1:2* ",
            "--attr-oscale=per_dim_01:3.2 "
            "--attr-zero-points=wei:per_dim_1:2*_src:common:1 ");

    attr = attr_t();
    attr.scales.set(DNNL_ARG_SRC_0, attr_t::scale_t(policy_t::COMMON, 2.3));
    CHECK_PRINT_EQ(attr, "--attr-scales=src:common:2.3 ");

    attr.scales.set(DNNL_ARG_SRC_0, attr_t::scale_t(policy_t::COMMON, 2.3));
    attr.scales.set(DNNL_ARG_SRC_1, attr_t::scale_t(policy_t::COMMON, 3));
    CHECK_PRINT_EQ(attr, "--attr-scales=src:common:2.3_src1:common:3 ");

    return OK;
}

static int check_str2attr() {
    attr_t attr;

#define CHECK_ATTR(str, os_policy, os_scale, os_runtime) \
    do { \
        CHECK_EQ(str2attr(&attr, str), OK); \
        CHECK_EQ(attr.oscale.policy, policy_t::os_policy); \
        CHECK_EQ(attr.oscale.scale, os_scale); \
        CHECK_EQ(attr.oscale.runtime, os_runtime); \
    } while (0)
#define CHECK_ATTR_ZP(arg, zero_points_value, zero_points_runtime) \
    do { \
        const auto entry = attr.zero_points.get(arg); \
        CHECK_EQ(entry.value, zero_points_value); \
        CHECK_EQ(entry.runtime, zero_points_runtime); \
    } while (0)

    CHECK_ATTR("", COMMON, 1., false);
    CHECK_EQ(attr.is_def(), true);

    CHECK_ATTR("oscale=common:1.0", COMMON, 1., false);
    CHECK_EQ(attr.is_def(), true);

    CHECK_ATTR(
            "oscale=common:1.0;zero_points=src:common:0_wei:common:0_dst:"
            "common:0",
            COMMON, 1., false);
    CHECK_EQ(attr.is_def(), true);

    CHECK_ATTR("oscale=common:2.0", COMMON, 2., false);
    CHECK_ATTR("oscale=common:2.0*", COMMON, 2., true);
    CHECK_ATTR("oscale=per_oc:.5*;", PER_OC, .5, true);
    CHECK_ATTR("oscale=common:.5*;oscale=common:1.5", COMMON, 1.5, false);

    CHECK_ATTR("oscale=common:2.0*;zero_points=src:common:0_dst:common:-2*",
            COMMON, 2., true);
    CHECK_ATTR_ZP(DNNL_ARG_SRC, 0, false);
    CHECK_ATTR_ZP(DNNL_ARG_WEIGHTS, 0, false);
    CHECK_ATTR_ZP(DNNL_ARG_DST, -2, true);

    CHECK_EQ(str2attr(&attr, "scales=src1:common:1.5;"), OK);
    CHECK_EQ(attr.scales.get(DNNL_ARG_SRC_1).policy, policy_t::COMMON);
    CHECK_EQ(attr.scales.get(DNNL_ARG_SRC_1).scale, 1.5);

    CHECK_EQ(str2attr(&attr, "scales=src:common:2.5_src1:common:1.5;"), OK);
    CHECK_EQ(attr.scales.get(DNNL_ARG_SRC_0).policy, policy_t::COMMON);
    CHECK_EQ(attr.scales.get(DNNL_ARG_SRC_0).scale, 2.5);
    CHECK_EQ(attr.scales.get(DNNL_ARG_SRC_1).policy, policy_t::COMMON);
    CHECK_EQ(attr.scales.get(DNNL_ARG_SRC_1).scale, 1.5);

#undef CHECK_ATTR
#undef CHECK_ATTR_ZP

    return OK;
}

using pk_t = attr_t::post_ops_t::kind_t;

void append_sum(attr_t::post_ops_t &po, float ascale = 1.f,
        dnnl_data_type_t adt = dnnl_data_type_undef) {
    attr_t::post_ops_t::entry_t e(pk_t::SUM);
    e.sum.scale = ascale;
    e.sum.dt = adt;
    po.entry.push_back(e);
}
<<<<<<< HEAD

void append_convolution(attr_t::post_ops_t &po, pk_t akind,
        dnnl_data_type_t adst_dt = dnnl_f32,
        policy_t apolicy = policy_t::COMMON, float ascale = 1.f) {
    attr_t::post_ops_t::entry_t e(akind);
    e.convolution.stride = e.kind == pk_t::DW_K3S1P1 ? 1 : 2;
    e.convolution.dst_dt = adst_dt;
    e.convolution.oscale = attr_t::scale_t(apolicy, ascale);
    po.entry.push_back(e);
}

void append_eltwise(attr_t::post_ops_t &po, pk_t akind, float aalpha = 0.f,
        float abeta = 0.f, float ascale = 1.f) {
    attr_t::post_ops_t::entry_t e(akind);
    e.eltwise.alg = attr_t::post_ops_t::kind2dnnl_kind(akind);
    e.eltwise.alpha = aalpha;
    e.eltwise.beta = abeta;
    e.eltwise.scale = ascale;
    po.entry.push_back(e);
}

void append_binary(attr_t::post_ops_t &po, pk_t akind, dnnl_data_type_t atype,
        attr_t::scale_t::policy_t aoscale) {
    attr_t::post_ops_t::entry_t e(akind);
    e.binary.alg = attr_t::post_ops_t::kind2dnnl_kind(akind);
    e.binary.src1_dt = atype;
    e.binary.policy = aoscale;
    po.entry.push_back(e);
}

static int check_post_ops2str() {
    attr_t::post_ops_t po;
    CHECK_EQ(po.is_def(), true);
    CHECK_PRINT_EQ(po, "''");

    append_sum(po);
    CHECK_EQ(po.len(), 1);
    CHECK_PRINT_EQ(po, "'sum'");

    append_eltwise(po, pk_t::RELU);
    CHECK_EQ(po.len(), 2);
    CHECK_PRINT_EQ(po, "'sum;relu'");

    append_sum(po, 2.f, dnnl_s8);
    CHECK_EQ(po.len(), 3);
    CHECK_PRINT_EQ(po, "'sum;relu;sum:2:s8'");

    append_eltwise(po, pk_t::LINEAR, 5.f, 10.f, 2.f);
    CHECK_EQ(po.len(), 4);
    CHECK_PRINT_EQ(po, "'sum;relu;sum:2:s8;linear:5:10:2'");

    append_convolution(po, pk_t::DW_K3S1P1);
    CHECK_EQ(po.len(), 5);
    CHECK_PRINT_EQ(po, "'sum;relu;sum:2:s8;linear:5:10:2;dw_k3s1p1'");

=======

void append_convolution(attr_t::post_ops_t &po, pk_t akind,
        dnnl_data_type_t adst_dt = dnnl_f32,
        policy_t apolicy = policy_t::COMMON, float ascale = 1.f) {
    attr_t::post_ops_t::entry_t e(akind);
    e.convolution.stride = e.kind == pk_t::DW_K3S1P1 ? 1 : 2;
    e.convolution.dst_dt = adst_dt;
    e.convolution.oscale = attr_t::scale_t(apolicy, ascale);
    po.entry.push_back(e);
}

void append_eltwise(attr_t::post_ops_t &po, pk_t akind, float aalpha = 0.f,
        float abeta = 0.f, float ascale = 1.f) {
    attr_t::post_ops_t::entry_t e(akind);
    e.eltwise.alg = attr_t::post_ops_t::kind2dnnl_kind(akind);
    e.eltwise.alpha = aalpha;
    e.eltwise.beta = abeta;
    e.eltwise.scale = ascale;
    po.entry.push_back(e);
}

static int check_post_ops2str() {
    attr_t::post_ops_t po;
    CHECK_EQ(po.is_def(), true);
    CHECK_PRINT_EQ(po, "''");

    append_sum(po);
    CHECK_EQ(po.len(), 1);
    CHECK_PRINT_EQ(po, "'sum'");

    append_eltwise(po, pk_t::RELU);
    CHECK_EQ(po.len(), 2);
    CHECK_PRINT_EQ(po, "'sum;relu'");

    append_sum(po, 2.f, dnnl_s8);
    CHECK_EQ(po.len(), 3);
    CHECK_PRINT_EQ(po, "'sum;relu;sum:2:s8'");

    append_eltwise(po, pk_t::LINEAR, 5.f, 10.f, 2.f);
    CHECK_EQ(po.len(), 4);
    CHECK_PRINT_EQ(po, "'sum;relu;sum:2:s8;linear:5:10:2'");

    append_convolution(po, pk_t::DW_K3S1P1);
    CHECK_EQ(po.len(), 5);
    CHECK_PRINT_EQ(po, "'sum;relu;sum:2:s8;linear:5:10:2;dw_k3s1p1'");

>>>>>>> f5925c89
    append_convolution(po, pk_t::DW_K3S2P1, dnnl_s32, policy_t::PER_OC, 2.f);
    CHECK_EQ(po.len(), 6);
    CHECK_PRINT_EQ(po,
            "'sum;relu;sum:2:s8;linear:5:10:2;dw_k3s1p1;dw_k3s2p1:s32:per_oc:"
            "2'");
<<<<<<< HEAD

    append_binary(po, attr_t::post_ops_t::ADD, dnnl_s8,
            attr_t::scale_t::policy_t::PER_OC);
    CHECK_EQ(po.len(), 5);
    CHECK_PRINT_EQ(po, "'sum:2;relu;sum;relu:5;add:s8:per_oc'");
=======
>>>>>>> f5925c89

    return OK;
}

static int check_str2post_ops() {
    attr_t::post_ops_t ops;

    CHECK_EQ(ops.is_def(), true);

    auto quick = [&](int len) -> int {
        for (int i = 0; i < 2; ++i) {
            if (2 * i + 0 >= len) return OK;
            CHECK_EQ(ops.entry[2 * i + 0].kind, attr_t::post_ops_t::SUM);
            CHECK_EQ(ops.entry[2 * i + 0].sum.scale, 2. + i);
            if (2 * i + 1 >= len) return OK;
            CHECK_EQ(ops.entry[2 * i + 1].kind, attr_t::post_ops_t::RELU);
            CHECK_EQ(ops.entry[2 * i + 1].eltwise.scale, 1.);
            CHECK_EQ(ops.entry[2 * i + 1].eltwise.alpha, 0.);
            CHECK_EQ(ops.entry[2 * i + 1].eltwise.beta, 0.);
        }
        return OK;
    };

    ops.from_str("''");
    CHECK_EQ(ops.is_def(), true);

    ops.from_str("'sum:2;'");
    CHECK_EQ(quick(1), OK);

    ops.from_str("'sum:2;relu'");
    CHECK_EQ(quick(2), OK);

    ops.from_str("'sum:2;relu;sum:3'");
    CHECK_EQ(quick(3), OK);

    ops.from_str("'sum:2;relu;sum:3;relu;'");
    CHECK_EQ(quick(4), OK);

    return OK;
}

void common() {
    RUN(check_simple_enums());
    RUN(check_attr2str());
    RUN(check_str2attr());
    RUN(check_post_ops2str());
    RUN(check_str2post_ops());
}

} // namespace self<|MERGE_RESOLUTION|>--- conflicted
+++ resolved
@@ -146,7 +146,6 @@
     e.sum.dt = adt;
     po.entry.push_back(e);
 }
-<<<<<<< HEAD
 
 void append_convolution(attr_t::post_ops_t &po, pk_t akind,
         dnnl_data_type_t adst_dt = dnnl_f32,
@@ -169,7 +168,7 @@
 }
 
 void append_binary(attr_t::post_ops_t &po, pk_t akind, dnnl_data_type_t atype,
-        attr_t::scale_t::policy_t aoscale) {
+        attr_t::policy_t aoscale) {
     attr_t::post_ops_t::entry_t e(akind);
     e.binary.alg = attr_t::post_ops_t::kind2dnnl_kind(akind);
     e.binary.src1_dt = atype;
@@ -202,67 +201,16 @@
     CHECK_EQ(po.len(), 5);
     CHECK_PRINT_EQ(po, "'sum;relu;sum:2:s8;linear:5:10:2;dw_k3s1p1'");
 
-=======
-
-void append_convolution(attr_t::post_ops_t &po, pk_t akind,
-        dnnl_data_type_t adst_dt = dnnl_f32,
-        policy_t apolicy = policy_t::COMMON, float ascale = 1.f) {
-    attr_t::post_ops_t::entry_t e(akind);
-    e.convolution.stride = e.kind == pk_t::DW_K3S1P1 ? 1 : 2;
-    e.convolution.dst_dt = adst_dt;
-    e.convolution.oscale = attr_t::scale_t(apolicy, ascale);
-    po.entry.push_back(e);
-}
-
-void append_eltwise(attr_t::post_ops_t &po, pk_t akind, float aalpha = 0.f,
-        float abeta = 0.f, float ascale = 1.f) {
-    attr_t::post_ops_t::entry_t e(akind);
-    e.eltwise.alg = attr_t::post_ops_t::kind2dnnl_kind(akind);
-    e.eltwise.alpha = aalpha;
-    e.eltwise.beta = abeta;
-    e.eltwise.scale = ascale;
-    po.entry.push_back(e);
-}
-
-static int check_post_ops2str() {
-    attr_t::post_ops_t po;
-    CHECK_EQ(po.is_def(), true);
-    CHECK_PRINT_EQ(po, "''");
-
-    append_sum(po);
-    CHECK_EQ(po.len(), 1);
-    CHECK_PRINT_EQ(po, "'sum'");
-
-    append_eltwise(po, pk_t::RELU);
-    CHECK_EQ(po.len(), 2);
-    CHECK_PRINT_EQ(po, "'sum;relu'");
-
-    append_sum(po, 2.f, dnnl_s8);
-    CHECK_EQ(po.len(), 3);
-    CHECK_PRINT_EQ(po, "'sum;relu;sum:2:s8'");
-
-    append_eltwise(po, pk_t::LINEAR, 5.f, 10.f, 2.f);
-    CHECK_EQ(po.len(), 4);
-    CHECK_PRINT_EQ(po, "'sum;relu;sum:2:s8;linear:5:10:2'");
-
-    append_convolution(po, pk_t::DW_K3S1P1);
-    CHECK_EQ(po.len(), 5);
-    CHECK_PRINT_EQ(po, "'sum;relu;sum:2:s8;linear:5:10:2;dw_k3s1p1'");
-
->>>>>>> f5925c89
     append_convolution(po, pk_t::DW_K3S2P1, dnnl_s32, policy_t::PER_OC, 2.f);
     CHECK_EQ(po.len(), 6);
     CHECK_PRINT_EQ(po,
             "'sum;relu;sum:2:s8;linear:5:10:2;dw_k3s1p1;dw_k3s2p1:s32:per_oc:"
             "2'");
-<<<<<<< HEAD
 
     append_binary(po, attr_t::post_ops_t::ADD, dnnl_s8,
-            attr_t::scale_t::policy_t::PER_OC);
+            attr_t::policy_t::PER_OC);
     CHECK_EQ(po.len(), 5);
     CHECK_PRINT_EQ(po, "'sum:2;relu;sum;relu:5;add:s8:per_oc'");
-=======
->>>>>>> f5925c89
 
     return OK;
 }
