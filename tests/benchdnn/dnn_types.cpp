/*******************************************************************************
* Copyright 2017-2020 Intel Corporation
*
* Licensed under the Apache License, Version 2.0 (the "License");
* you may not use this file except in compliance with the License.
* You may obtain a copy of the License at
*
*     http://www.apache.org/licenses/LICENSE-2.0
*
* Unless required by applicable law or agreed to in writing, software
* distributed under the License is distributed on an "AS IS" BASIS,
* WITHOUT WARRANTIES OR CONDITIONS OF ANY KIND, either express or implied.
* See the License for the specific language governing permissions and
* limitations under the License.
*******************************************************************************/

#include <assert.h>
#include <math.h>
#include <stddef.h>
#include <stdlib.h>
#include <string.h>

#include <sstream>

#include "dnnl.h"

#include "common.hpp"
#include "dnn_types.hpp"
#include "dnnl_common.hpp"
#include "dnnl_debug.hpp"
#include "src/common/math_utils.hpp"
#include "tests/test_thread.hpp"

#define BENCHDNN_DNNL_ARG_UNDEF 0

namespace tag {
const char *abx {"abx"};
const char *any {"any"};
const char *undef {"undef"};
} // namespace tag

// returns dims with current @p off values using actual values from @p dims
dims_t off2dims_idx(const dims_t &dims, int64_t off) {
    dims_t dims_idx;
    dims_idx.reserve(dims.size());

    for (int i = (int)dims.size() - 1; i >= 0; --i) {
        dims_idx.insert(dims_idx.begin(), off % dims[i]);
        off /= dims[i];
    }
    assert(off == 0);
    return dims_idx;
}

std::ostream &operator<<(std::ostream &s, const dims_t &dims) {
    s << dims[0];
    for (size_t d = 1; d < dims.size(); ++d)
        s << "x" << dims[d];
    return s;
}

std::ostream &operator<<(std::ostream &s, dir_t dir) {
#define CASE(x) \
    if (dir == x) return s << STRINGIFY(x)
    CASE(FWD_B);
    CASE(FWD_D);
    CASE(FWD_I);
    CASE(BWD_D);
    CASE(BWD_DW);
    CASE(BWD_W);
    CASE(BWD_WB);
#undef CASE
    SAFE_V(FAIL);
    return s;
}

std::ostream &operator<<(std::ostream &s, dnnl_data_type_t dt) {
    s << dt2str(dt);
    return s;
}

std::ostream &operator<<(std::ostream &s, dnnl_engine_kind_t ek) {
    s << engine_kind2str(ek);
    return s;
}

dir_t str2dir(const char *str) {
#define CASE(x) \
    if (!strcasecmp(STRINGIFY(x), str)) return x
    CASE(FWD_D);
    CASE(FWD_I);
    CASE(FWD_B);
    CASE(BWD_D);
    CASE(BWD_W);
    CASE(BWD_WB);
    CASE(BWD_DW);
#undef CASE
    assert(!"unknown dir");
    return DIR_UNDEF;
}

dnnl_prop_kind_t prop2prop_kind(const dir_t dir) {
    if (dir == FWD_D) return dnnl_forward;
    if (dir == BWD_DW) return dnnl_backward;
    assert(!"unknown dir");
    return dnnl_prop_kind_undef;
}

const char *prop2str(dnnl_prop_kind_t prop) {
    if (prop == dnnl_forward) return "FWD_D";
    if (prop == dnnl_backward) return "BWD_DW";
    assert(!"unknown prop_kind");
    return "unknown prop_kind";
}

const char *data_kind2str(data_kind_t kind) {
    switch (kind) {
        case SRC: return "SRC";
        case WEI: return "WEI";
        case BIA: return "BIA";
        case DST: return "DST";
        case ACC: return "ACC";
        case DATA: return "DATA";
        case MEAN: return "MEAN";
        case VAR: return "VAR";
        case SS: return "SS";
        case GWEI: return "GWEI";
    }
    assert(!"incorrect data kind");
    return "incorrect data kind";
}

static const std::map<int, const char *> supported_args {
        {DNNL_ARG_SRC, "src"},
        {DNNL_ARG_SRC_1, "src1"},
        {DNNL_ARG_WEIGHTS, "wei"},
        {DNNL_ARG_DST, "dst"},
};

static int str2arg(const std::string &str) {
    for (const auto &arg : supported_args)
        if (str.compare(arg.second) == 0) return arg.first;
    return BENCHDNN_DNNL_ARG_UNDEF;
}

policy_t attr_t::str2policy(const std::string &str) {
    std::string s(str);
    // s.compare is lexicographical, case matters
    std::transform(s.begin(), s.end(), s.begin(), ::toupper);
#define CASE(_plc) \
    if (s.compare(STRINGIFY(_plc)) == 0) return _plc
    CASE(COMMON);
    CASE(PER_OC);
    CASE(PER_DIM_0);
    CASE(PER_DIM_1);
    CASE(PER_DIM_01);
#undef CASE
    assert(!"unknown attr_t::policy_t policy");
    return POLICY_TOTAL;
}

const char *attr_t::policy2str(policy_t policy) {
    if (policy == COMMON) return "common";
    if (policy == PER_OC) return "per_oc";
    if (policy == PER_DIM_0) return "per_dim_0";
    if (policy == PER_DIM_1) return "per_dim_1";
    if (policy == PER_DIM_01) return "per_dim_01";
    assert(!"unknown attr_t::policy_t policy");
    return "unknown attr_t::policy_t policy";
}

int attr_t::get_default_mask(policy_t policy) {
    switch (policy) {
        case PER_DIM_0: return (1 << 0);
        case PER_OC:
        case PER_DIM_1: return (1 << 1);
        case PER_DIM_01: return (1 << 0) + (1 << 1);
        case COMMON: return 0;
        default: SAFE_V(FAIL); return 0;
    }
}

// This function return substring by @start_pos and @delim and shifts @start_pos
// to the place where @delim was found. Useful to parse peices of inputs
// separated by @delim.
std::string get_substr(
        const std::string &s, size_t &start_pos, char delim = ':') {
    auto end_pos = s.find_first_of(delim, start_pos);
    auto sub = s.substr(start_pos, end_pos - start_pos);
    start_pos = end_pos + (end_pos != std::string::npos);
    return sub;
}

// This function takes input string, extracts float value and runtime, if
// present, from the string. Updates @value and @runtime with extracted values.
int parse_value_and_runtime(float &value, bool &runtime, const std::string &s) {
    // process value
    size_t scale_pos = 0;
    value = std::stof(s, &scale_pos);
    runtime = false;
    if (scale_pos + 1 < s.size()) return FAIL;
    if (scale_pos == s.size()) return OK;
    if (s.back() != '*') return FAIL;
    runtime = true;
    return OK;
}

int attr_t::scale_t::from_str(const std::string &s) {
    *this = scale_t();
    if (s.empty()) return OK;

    size_t start_pos = 0;
    // process policy
    this->policy = str2policy(get_substr(s, start_pos));
    if (this->policy == POLICY_TOTAL) return FAIL;
    if (start_pos == std::string::npos) return OK;
    if (start_pos >= s.size()) return FAIL; // to catch dangling ':'

    int status = parse_value_and_runtime(
            this->scale, this->runtime, get_substr(s, start_pos));
    if (status != OK || this->scale < 0) return FAIL;
    return OK;
}

int attr_t::zero_points_t::from_str(const std::string &s) {
    *this = zero_points_t();
    if (s.empty()) return OK;

    size_t start_pos = 0;
    while (start_pos != std::string::npos) {
        auto arg = str2arg(get_substr(s, start_pos));
        if (arg == BENCHDNN_DNNL_ARG_UNDEF || start_pos == std::string::npos
                || start_pos >= s.size())
            return FAIL;

        auto policy = str2policy(get_substr(s, start_pos));
        if (policy == POLICY_TOTAL || start_pos == std::string::npos
                || start_pos >= s.size())
            return FAIL;

        float zp = 0;
        bool runtime = false;
        int status = parse_value_and_runtime(
                zp, runtime, get_substr(s, start_pos, '_'));
        if (status != OK) return status;

        set(arg, policy, (int)zp, runtime); // XXX: overflow/underflow?
    }
    return OK;
}

int attr_t::arg_scales_t::from_str(const std::string &s) {
    *this = arg_scales_t();
    if (s.empty()) return OK;

    size_t start_pos = 0;
    while (start_pos != std::string::npos) {
        auto arg = str2arg(get_substr(s, start_pos));
        if (arg == BENCHDNN_DNNL_ARG_UNDEF || start_pos == std::string::npos
                || start_pos >= s.size())
            return FAIL;

        auto policy_str = get_substr(s, start_pos);
        auto scale_str = policy_str + ":" + get_substr(s, start_pos, '_');
        scale_t arg_scale;
        auto status = arg_scale.from_str(scale_str.c_str());
        if (status != OK) return status;
        set(arg, arg_scale);
    }
    return OK;
}

using pk_t = attr_t::post_ops_t::kind_t;

typedef struct {
    pk_t kind;
    const char *kind_name;
    dnnl_alg_kind_t dnnl_kind;
} po_table_entry_t;

static po_table_entry_t kind_table[] = {
        // sum
        {pk_t::SUM, "sum", dnnl_alg_kind_undef},
        // depthwise convolution
        {pk_t::DW_K3S1P1, "dw_k3s1p1", dnnl_convolution_auto},
        {pk_t::DW_K3S2P1, "dw_k3s2p1", dnnl_convolution_auto},
        // eltwise
        {pk_t::ELTWISE_START, "eltwise_undef", dnnl_alg_kind_undef},
        {pk_t::ABS, "abs", dnnl_eltwise_abs},
        {pk_t::BRELU, "bounded_relu", dnnl_eltwise_bounded_relu},
        {pk_t::BRELU, "brelu", dnnl_eltwise_bounded_relu},
        {pk_t::CLIP, "clip", dnnl_eltwise_clip},
        {pk_t::ELU, "elu", dnnl_eltwise_elu},
        {pk_t::ELU_DST, "elu_dst", dnnl_eltwise_elu_use_dst_for_bwd},
        {pk_t::EXP, "exp", dnnl_eltwise_exp},
        {pk_t::EXP_DST, "exp_dst", dnnl_eltwise_exp_use_dst_for_bwd},
        {pk_t::GELU_ERF, "gelu_erf", dnnl_eltwise_gelu_erf},
        {pk_t::GELU_TANH, "gelu_tanh", dnnl_eltwise_gelu_tanh},
        {pk_t::LINEAR, "linear", dnnl_eltwise_linear},
        {pk_t::LOG, "log", dnnl_eltwise_log},
        {pk_t::LOGISTIC, "logistic", dnnl_eltwise_logistic},
        {pk_t::LOGISTIC_DST, "logistic_dst",
                dnnl_eltwise_logistic_use_dst_for_bwd},
        {pk_t::POW, "pow", dnnl_eltwise_pow},
        {pk_t::RELU, "relu", dnnl_eltwise_relu},
        {pk_t::RELU_DST, "relu_dst", dnnl_eltwise_relu_use_dst_for_bwd},
        {pk_t::ROUND, "round", dnnl_eltwise_round},
        {pk_t::SQRT, "sqrt", dnnl_eltwise_sqrt},
        {pk_t::SQRT_DST, "sqrt_dst", dnnl_eltwise_sqrt_use_dst_for_bwd},
        {pk_t::SQUARE, "square", dnnl_eltwise_square},
        {pk_t::SRELU, "soft_relu", dnnl_eltwise_soft_relu},
        {pk_t::SRELU, "srelu", dnnl_eltwise_soft_relu},
        {pk_t::SWISH, "swish", dnnl_eltwise_swish},
        {pk_t::TANH, "tanh", dnnl_eltwise_tanh},
        {pk_t::TANH_DST, "tanh_dst", dnnl_eltwise_tanh_use_dst_for_bwd},
        {pk_t::ELTWISE_END, "eltwise_undef", dnnl_alg_kind_undef},
        // binary
        {pk_t::BINARY_START, "binary_undef", dnnl_alg_kind_undef},
        {pk_t::ADD, "add", dnnl_binary_add},
        {pk_t::MAX, "max", dnnl_binary_max},
        {pk_t::MIN, "min", dnnl_binary_min},
        {pk_t::MUL, "mul", dnnl_binary_mul},
        {pk_t::BINARY_END, "binary_undef", dnnl_alg_kind_undef},
        // guard entry
        {pk_t::KIND_TOTAL, "kind_undef", dnnl_alg_kind_undef}};

pk_t attr_t::post_ops_t::str2kind(const std::string &str) {
    std::string s(str);
    // s.compare is lexicographical, case matters
    std::transform(s.begin(), s.end(), s.begin(), ::tolower);
    for (const auto &e : kind_table) {
        if (s.compare(e.kind_name) == 0) return e.kind;
    }
    assert(!"unknown attr_t::post_ops_t::kind_t kind");
    const auto table_size = sizeof(kind_table) / sizeof(*kind_table);
    return kind_table[table_size - 1].kind;
}

const char *attr_t::post_ops_t::kind2str(pk_t kind) {
    for (const auto &e : kind_table) {
        if (e.kind == kind) return e.kind_name;
    }
    assert(!"unknown attr::post_ops::kind");
    const auto table_size = sizeof(kind_table) / sizeof(*kind_table);
    return kind_table[table_size - 1].kind_name;
}

dnnl_alg_kind_t attr_t::post_ops_t::kind2dnnl_kind(pk_t kind) {
    for (const auto &e : kind_table) {
        if (e.kind == kind) return e.dnnl_kind;
    }
    assert(!"unknown attr::post_ops::kind");
    const auto table_size = sizeof(kind_table) / sizeof(*kind_table);
    return kind_table[table_size - 1].dnnl_kind;
}

std::vector<int> attr_t::post_ops_t::get_binary_po_masks() const {
    std::vector<int> v_masks;
    for (int idx = 0; idx < len(); ++idx) {
        const auto &e = this->entry[idx];
        if (!e.is_binary_kind()) continue;

        const auto policy = e.binary.policy;
        const auto mask = attr_t::get_default_mask(policy);
        v_masks.push_back(mask);
    }
    return v_masks;
}

std::vector<int> attr_t::post_ops_t::get_binary_po_masks() const {
    std::vector<int> v_masks;
    for (int idx = 0; idx < len(); ++idx) {
        const auto &e = this->entry[idx];
        if (!e.is_binary_kind()) continue;

        auto policy = e.binary.policy;
        auto mask = attr_t::get_default_mask(policy);
        v_masks.push_back(mask);
    }
    return v_masks;
}

int attr_t::post_ops_t::from_str(const std::string &s) {
    *this = post_ops_t();
    // "'" is mandatory as long as ";" is used as alg delimiter
    if (s.front() != '\'' || s.back() != '\'') return FAIL;
    if (s.size() == 2) return OK; // empty input

    // strip quotes to simplify further logic
    auto s_no_quotes = s.substr(1, s.size() - 2);

    // operate over substrings separated by ';' represeting a single post op
    // with further parsing of specific kind
    size_t start_pos = 0;
    while (start_pos != s_no_quotes.size() && start_pos != std::string::npos) {
        auto subs = get_substr(s_no_quotes, start_pos, ';');
        size_t subs_pos = 0;

        auto kind = str2kind(get_substr(subs, subs_pos));
        if (kind == KIND_TOTAL) return FAIL;

        entry.emplace_back(kind);
        if (subs_pos == std::string::npos) continue;
        if (subs_pos >= subs.size()) return FAIL; // to catch dangling ':'

        auto &e = entry.back();
        if (e.is_sum_kind()) {
            e.sum.scale = std::stof(get_substr(subs, subs_pos));
            if (subs_pos == std::string::npos) continue;
            if (subs_pos >= subs.size()) return FAIL; // to catch dangling ':'

            e.sum.dt = str2dt(get_substr(subs, subs_pos).c_str());
        } else if (e.is_convolution_kind()) {
            e.convolution.dst_dt = str2dt(get_substr(subs, subs_pos).c_str());
            if (subs_pos == std::string::npos) continue;
            if (subs_pos >= subs.size()) return FAIL; // to catch dangling ':'

            auto policy_str = get_substr(subs, subs_pos);
            auto scale_str = policy_str + ":" + get_substr(subs, subs_pos);
            auto status = e.convolution.oscale.from_str(scale_str.c_str());
            if (status != OK) return status;
        } else if (e.is_eltwise_kind()) {
            e.eltwise.alpha = std::stof(get_substr(subs, subs_pos));
            if (subs_pos == std::string::npos) continue;
            if (subs_pos >= subs.size()) return FAIL; // to catch dangling ':'

            e.eltwise.beta = std::stof(get_substr(subs, subs_pos));
            if (subs_pos == std::string::npos) continue;
            if (subs_pos >= subs.size()) return FAIL; // to catch dangling ':'

            e.eltwise.scale = std::stof(get_substr(subs, subs_pos));
            if (e.eltwise.scale <= 0) return FAIL;
        } else if (e.is_binary_kind()) {
            e.binary.src1_dt = str2dt(get_substr(subs, subs_pos).c_str());
<<<<<<< HEAD
=======
            if (e.binary.src1_dt == dnnl_data_type_undef) return FAIL;
>>>>>>> be499680
            if (subs_pos == std::string::npos) continue;
            if (subs_pos >= subs.size()) return FAIL; // to catch dangling ':'

            e.binary.policy = str2policy(get_substr(subs, subs_pos));
<<<<<<< HEAD
            if (subs_pos == std::string::npos) continue;
            if (subs_pos >= subs.size()) return FAIL; // to catch dangling ':'
=======
>>>>>>> be499680
        }
    }
    return OK;
}

bool attr_t::is_def() const {
    return oscale.is_def() && scales.is_def() && zero_points.is_def()
            && post_ops.is_def()
            && scratchpad_mode == dnnl_scratchpad_mode_library;
}

int attr_t::post_ops_t::find(pk_t kind, int start, int stop) const {
    if (stop == -1) stop = len();
    stop = MIN2(stop, len());
    for (int idx = start; idx < stop; ++idx)
        if (entry[idx].kind == kind) return idx;
    return -1;
}

bool attr_t::post_ops_t::entry_t::is_sum_kind() const {
    return kind == SUM;
}
bool attr_t::post_ops_t::entry_t::is_convolution_kind() const {
    return kind == DW_K3S1P1 || kind == DW_K3S2P1;
}
bool attr_t::post_ops_t::entry_t::is_eltwise_kind() const {
    return kind > ELTWISE_START && kind < ELTWISE_END;
}
bool attr_t::post_ops_t::entry_t::is_binary_kind() const {
    return kind > pk_t::BINARY_START && kind < pk_t::BINARY_END;
}

int attr_t::post_ops_t::convolution_index() const {
    for (int i = 0; i < len(); ++i) {
        if (entry[i].is_convolution_kind()) return i;
    }
    return -1;
}

int attr_t::post_ops_t::eltwise_index() const {
    for (int i = 0; i < len(); ++i) {
        if (entry[i].is_eltwise_kind()) return i;
    }
    return -1;
}

int attr_t::post_ops_t::binary_index() const {
    for (int i = 0; i < len(); ++i) {
        if (entry[i].is_binary_kind()) return i;
    }
    return -1;
}

bool attr_t::post_ops_t::entry_t::is_binary_kind() const {
    return kind > BINARY_START && kind < BINARY_END;
}

int attr_t::post_ops_t::binary_index() const {
    for (int i = 0; i < len(); ++i) {
        if (entry[i].is_binary_kind()) return i;
    }
    return -1;
}

int str2attr(attr_t *attr, const char *str) {
    if (attr == NULL || str == NULL) return FAIL;

    *attr = attr_t();
    std::string s(str), entry_name;
    size_t start_pos = 0, end_pos = start_pos;

    entry_name = "oscale=";
    start_pos = s.find(entry_name);
    if (start_pos != std::string::npos) {
        start_pos += entry_name.size();
        // ';' is an attribute delimeter
        auto status = attr->oscale.from_str(get_substr(s, start_pos, ';'));
        if (status != OK) return status;
    }

    entry_name = "zero_points=";
    start_pos = s.find(entry_name);
    if (start_pos != std::string::npos) {
        start_pos += entry_name.size();
        auto status = attr->zero_points.from_str(get_substr(s, start_pos, ';'));
        if (status != OK) return status;
    }

    entry_name = "scales=";
    start_pos = s.find(entry_name);
    if (start_pos != std::string::npos) {
        start_pos += entry_name.size();
        auto status = attr->scales.from_str(get_substr(s, start_pos, ';'));
        if (status != OK) return status;
    }

    entry_name = "post_ops=";
    start_pos = s.find(entry_name);
    if (start_pos != std::string::npos) {
        start_pos += entry_name.size();
        // "\'\'" separates post-ops from everything else
        end_pos = s.find_first_of('\'', s.find_first_of('\'', start_pos) + 1);
        // +1 to include '\'' as an essential part of post-ops
        auto parse_str = s.substr(start_pos, end_pos - start_pos + 1);
        auto status = attr->post_ops.from_str(parse_str);
        if (status != OK) return status;
    }

    return OK;
}

void handle_legacy_attr(attr_t &attr, const attr_t &legacy_attr) {
    if (legacy_attr.is_def()) return;

    if (!attr.is_def()) {
        BENCHDNN_PRINT(0, "%s\n",
                "ERROR: both `--attr=` and one of `--attr-post-ops=`, "
                "`--attr-scales=`, `--attr-zero-points=` or `--attr-oscale=` "
                "options are specified, please use latter options.");
        SAFE_V(FAIL);
    }

    attr = legacy_attr;
}

std::ostream &operator<<(std::ostream &s, const policy_t &policy) {
    s << attr_t::policy2str(policy);
    return s;
}

std::ostream &operator<<(std::ostream &s, const attr_t::scale_t &scale) {
    s << scale.policy << ":" << scale.scale;
    if (scale.runtime) s << '*';
    return s;
}

std::ostream &operator<<(
        std::ostream &s, const attr_t::zero_points_t &zero_points) {
    bool first = true;
    for (const auto &point : zero_points.points) {
        if (!first) s << '_';
        first = false;

        s << supported_args.at(point.first) << ":" << point.second.policy << ":"
          << point.second.value;
        if (point.second.runtime) s << '*';
    }

    return s;
}

std::ostream &operator<<(std::ostream &s, const attr_t::arg_scales_t &scales) {
    bool first = true;
    for (const auto &v : scales.scales) {
        if (!v.second.is_def()) {
            if (!first) s << '_';
            first = false;

            s << supported_args.at(v.first) << ":" << v.second;
        }
    }
    return s;
}

std::ostream &operator<<(std::ostream &s, const attr_t::post_ops_t::kind_t &k) {
    s << attr_t::post_ops_t::kind2str(k);
    return s;
}

std::ostream &operator<<(std::ostream &s, const attr_t::post_ops_t &post_ops) {
    s << "'";

    for (int idx = 0; idx < post_ops.len(); ++idx) {
        if (idx > 0) s << ";";

        const auto &e = post_ops.entry[idx];
        s << e.kind;

        if (e.is_sum_kind()) {
            if (e.sum.scale != 1.0f || e.sum.dt != dnnl_data_type_undef)
                s << ":" << e.sum.scale;
            if (e.sum.dt != dnnl_data_type_undef) s << ":" << e.sum.dt;
        } else if (e.is_convolution_kind()) {
            if (e.convolution.dst_dt != dnnl_f32)
                s << ":" << e.convolution.dst_dt;
            const auto &co = e.convolution.oscale;
            if (!co.is_def()) s << ":" << co;
        } else if (e.is_eltwise_kind()) {
            if (e.eltwise.scale != 1.f)
                s << ":" << e.eltwise.alpha << ":" << e.eltwise.beta << ":"
                  << e.eltwise.scale;
            else if (e.eltwise.beta != 0.f)
                s << ":" << e.eltwise.alpha << ":" << e.eltwise.beta;
            else if (e.eltwise.alpha != 0.f)
                s << ":" << e.eltwise.alpha;
        } else if (e.is_binary_kind()) {
            s << ":" << e.binary.src1_dt;
            if (e.binary.policy != policy_t::COMMON)
                s << ":" << e.binary.policy;
        } else {
            assert(!"unknown kind");
            s << "unknown_kind";
        }
    }

    s << "'";

    return s;
}

std::ostream &operator<<(std::ostream &s, dnnl_scratchpad_mode_t sm) {
    s << scratchpad_mode2str(sm);
    return s;
}

std::ostream &operator<<(std::ostream &s, const attr_t &attr) {
    if (!attr.is_def()) {
        if (!attr.oscale.is_def()) s << "--attr-oscale=" << attr.oscale << " ";
        if (!attr.scales.is_def()) s << "--attr-scales=" << attr.scales << " ";
        if (!attr.zero_points.is_def())
            s << "--attr-zero-points=" << attr.zero_points << " ";
        if (!attr.post_ops.is_def())
            s << "--attr-post-ops=\"" << attr.post_ops << "\" ";
        if (attr.scratchpad_mode != dnnl_scratchpad_mode_library)
            s << "--attr-scratchpad=" << attr.scratchpad_mode << " ";
    }
    return s;
}

std::ostream &dump_global_params(std::ostream &s) {
    s << "--" << driver_name << " ";
    if (canonical) s << "--canonical=" << bool2str(canonical) << " ";
    if (canonical || engine_tgt_kind != dnnl_cpu)
        s << "--engine=" << engine_tgt_kind << " ";
    if (canonical || fast_ref_gpu != true)
        s << "--fast-ref-gpu=" << bool2str(fast_ref_gpu) << " ";
    if (!skip_impl.empty()) s << "--skip-impl=" << skip_impl << " ";
    if (canonical || mem_check != true)
        s << "--mem-check=" << bool2str(mem_check) << " ";

    return s;
}

dnnl_engine_kind_t str2engine_kind(const char *str) {
    const char *param = "cpu";
    if (!strncasecmp(param, str, strlen(param))) return dnnl_cpu;

    param = "gpu";
    if (!strncasecmp(param, str, strlen(param))) return dnnl_gpu;

    assert(!"not expected");
    return dnnl_cpu;
}

dnnl_scratchpad_mode_t str2scratchpad_mode(const char *str) {
    const char *param = "library";
    if (!strncasecmp(param, str, strlen(param)))
        return dnnl_scratchpad_mode_library;

    param = "user";
    if (!strncasecmp(param, str, strlen(param)))
        return dnnl_scratchpad_mode_user;

    assert(!"not expected");
    return dnnl_scratchpad_mode_library;
}

void attr_args_t::prepare_output_scales(
        const attr_t &attr, const void *vals, int64_t count, int mask) {
    insert(DNNL_ARG_ATTR_OUTPUT_SCALES, vals, count, mask, attr.oscale.runtime);
}

int attr_args_t::prepare_binary_post_op_mds(
        const attr_t &attr, int ndims, const dnnl_dims_t dims) {
    const auto &po = attr.post_ops;
    // iterate over all post ops and prepare md for each binary
    for (int idx = 0; idx < po.len(); ++idx) {
        const auto &e = po.entry[idx];
        if (!e.is_binary_kind()) continue;

        const auto dt = e.binary.src1_dt;
        const auto policy = e.binary.policy;
        const int mask = attr_t::get_default_mask(policy);

        // deduce binary dims based on input policy
        dnnl_dims_t binary_dims;
        for (auto d = 0; d < ndims; ++d)
            binary_dims[d] = (!(mask & (1 << d))) ? 1 : dims[d];

        dnnl_memory_desc_t src1_desc;
        DNN_SAFE(dnnl_memory_desc_init_by_tag(&src1_desc, ndims, binary_dims,
                         dt, get_abx_tag(ndims)),
                WARN);
        mds.insert(std::make_pair(
                (DNNL_ARG_ATTR_MULTIPLE_POST_OP(idx) | DNNL_ARG_SRC_1),
                src1_desc));
    }

    return OK;
}

<<<<<<< HEAD
int attr_args_t::prepare_binary_post_op_mds(
        const attr_t &attr, int ndims, const dnnl_dims_t dims) {
    const auto &po = attr.post_ops;
    // iterate over all post ops and prepare md for each binary
    for (int idx = 0; idx < po.len(); ++idx) {
        const auto &e = po.entry[idx];
        if (!e.is_binary_kind()) continue;

        const auto dt = e.binary.src1_dt;
        const auto policy = e.binary.policy;
        const int mask = attr_t::get_default_mask(policy);

        // deduce binary dims based on input policy
        dnnl_dims_t binary_dims;
        for (auto d = 0; d < ndims; ++d)
            binary_dims[d] = (!(mask & (1 << d))) ? 1 : dims[d];

        dnnl_memory_desc_t src1_desc;
        DNN_SAFE(dnnl_memory_desc_init_by_tag(&src1_desc, ndims, binary_dims,
                         dt, get_abx_tag(ndims)),
                WARN);
        mds.insert(std::make_pair(DNNL_ARG_ATTR_POST_OP_0 + idx, src1_desc));
    }

    return OK;
}

dnnl_primitive_attr_t create_dnnl_attr_v2(
        const attr_t &attr, const attr_args_t &attr_args) {
    dnnl_primitive_attr_t dnnl_attr = NULL;
    DNN_SAFE_V(dnnl_primitive_attr_create(&dnnl_attr));

    if (!attr.oscale.is_def()) {
        auto os_args = attr_args[DNNL_ARG_ATTR_OUTPUT_SCALES];

        const auto &policy = attr.oscale.policy;
        const auto count = os_args.get_count(policy);
        const auto mask = os_args.get_mask(policy);
        const auto scales = os_args.get_scales();

        // TODO: remove me: check if it fails anywhere
        if (scales == NULL) SAFE_V(FAIL);

        DNN_SAFE_V(dnnl_primitive_attr_set_output_scales(
                dnnl_attr, count, mask, scales));
    } else if (!attr.scales.is_def()) {
        // Only common policy is supported at this point
        for (const auto &s : attr.scales.scales) {
            const auto arg = s.first;
            auto s_args = attr_args[DNNL_ARG_ATTR_ARG_SCALES | arg];

            const auto &policy = s.second.policy;
            const auto count = s_args.get_count(policy);
            const auto mask = s_args.get_mask(policy);
            const auto scales = s_args.get_scales();

            DNN_SAFE_V(dnnl_primitive_attr_set_scales(
                    dnnl_attr, arg, count, mask, scales));
        }
    }

    if (!attr.zero_points.is_def()) {
        for (const auto &zp : attr.zero_points) {
            const auto arg = zp.first;
            auto zp_args = attr_args[DNNL_ARG_ATTR_ZERO_POINTS | arg];

            const auto &policy = policy_t::COMMON;
            const auto count = zp_args.get_count(policy);
            const auto mask = zp_args.get_mask(policy);
            const auto vals = zp.second.runtime ? &DNNL_RUNTIME_S32_VAL
                                                : &zp.second.value;
            DNN_SAFE_V(dnnl_primitive_attr_set_zero_points(
                    dnnl_attr, arg, count, mask, vals));
        }
    }

    if (!attr.post_ops.is_def()) {
        const auto &po = attr.post_ops;
        dnnl_post_ops_t ops;
        DNN_SAFE_V(dnnl_post_ops_create(&ops));
        for (int idx = 0; idx < po.len(); ++idx) {
            const auto &e = po.entry[idx];
            if (e.kind == pk_t::SUM) {
                DNN_SAFE_V(dnnl_post_ops_append_sum_v2(
                        ops, e.sum.scale, e.sum.dt));
            } else if (e.is_eltwise_kind()) {
                DNN_SAFE_V(dnnl_post_ops_append_eltwise(ops, e.eltwise.scale,
                        e.eltwise.alg, e.eltwise.alpha, e.eltwise.beta));
            } else if (e.is_binary_kind()) {
                // Assumption that everything is linear
                const auto &mds = attr_args.mds;
                const auto it = mds.find(DNNL_ARG_ATTR_POST_OP_0 + idx);
                assert(it != mds.end());
                auto src1_md = it->second;
                DNN_SAFE_V(dnnl_post_ops_append_binary(
                        ops, e.binary.alg, &src1_md));
            } else {
                assert(!"unknown attr::post_ops::kind");
            }
        }
        DNN_SAFE_V(dnnl_primitive_attr_set_post_ops(dnnl_attr, ops));

        const_dnnl_post_ops_t c_ops;
        DNN_SAFE_V(dnnl_primitive_attr_get_post_ops(dnnl_attr, &c_ops));
        SAFE_V(dnnl_post_ops_len(c_ops) == po.len() ? OK : FAIL);

        DNN_SAFE_V(dnnl_post_ops_destroy(ops));
    }

    DNN_SAFE_V(dnnl_primitive_attr_set_scratchpad_mode(
            dnnl_attr, attr.scratchpad_mode));

    return dnnl_attr;
}

// TODO: remove me
dnnl_primitive_attr_t create_dnnl_attr(const attr_t &attr, int64_t scale_cnt,
        int scale_mask, const float *scales) {
=======
dnnl_primitive_attr_t create_dnnl_attr(
        const attr_t &attr, const attr_args_t &attr_args) {
>>>>>>> be499680
    dnnl_primitive_attr_t dnnl_attr = NULL;
    DNN_SAFE_V(dnnl_primitive_attr_create(&dnnl_attr));

    if (!attr.oscale.is_def()) {
        const auto &os_args = attr_args.get(DNNL_ARG_ATTR_OUTPUT_SCALES);
        const auto &policy = attr.oscale.policy;

        const auto count = os_args.get_count(policy);
        const auto mask = os_args.get_mask(policy);
        const auto scales = os_args.get_float_ptr();

        DNN_SAFE_V(dnnl_primitive_attr_set_output_scales(
                dnnl_attr, count, mask, scales));
    } else if (!attr.scales.is_def()) {
        for (const auto &arg : supported_args) {
            const auto arg_name = arg.first;
            const auto &as = attr.scales;
            if (as.is_def(arg_name)) continue;

            const auto &e = as.get(arg_name);
            // Only common policy is supported in the library at this point
            int64_t count = 1;
            int mask = attr_t::get_default_mask(e.policy);
            const float *scales = &e.scale;

            DNN_SAFE_V(dnnl_primitive_attr_set_scales(
                    dnnl_attr, arg_name, count, mask, scales));
        }
    }

    if (!attr.zero_points.is_def()) {
        for (const auto &arg : supported_args) {
            const auto arg_name = arg.first;
            const auto &zp = attr.zero_points;
            if (zp.is_def(arg_name)) continue;

            const auto &e = zp.get(arg_name);
            // Only common policy/single RT value are supported in the library
            // at this point
            int64_t count = 1;
            int mask = attr_t::get_default_mask(e.policy);
            const auto values = e.runtime ? &DNNL_RUNTIME_S32_VAL : &e.value;

            DNN_SAFE_V(dnnl_primitive_attr_set_zero_points(
                    dnnl_attr, arg_name, count, mask, values));
        }
    }

    if (!attr.post_ops.is_def()) {
        dnnl_post_ops_t ops;
        DNN_SAFE_V(dnnl_post_ops_create(&ops));

        const auto &po = attr.post_ops;
        for (int idx = 0; idx < po.len(); ++idx) {
            const auto &e = po.entry[idx];
            if (e.is_sum_kind()) {
                DNN_SAFE_V(dnnl_post_ops_append_sum_v2(
                        ops, e.sum.scale, e.sum.dt));
            } else if (e.is_eltwise_kind()) {
                DNN_SAFE_V(dnnl_post_ops_append_eltwise(ops, e.eltwise.scale,
                        e.eltwise.alg, e.eltwise.alpha, e.eltwise.beta));
            } else if (e.is_binary_kind()) {
                const auto &src1_md = attr_args.get_md(
                        (DNNL_ARG_ATTR_MULTIPLE_POST_OP(idx) | DNNL_ARG_SRC_1));
                assert(src1_md.ndims != 0);
                DNN_SAFE_V(dnnl_post_ops_append_binary(
                        ops, e.binary.alg, &src1_md));
            } else {
                assert(!"unknown attr::post_ops::kind");
            }
        }
        DNN_SAFE_V(dnnl_primitive_attr_set_post_ops(dnnl_attr, ops));

        const_dnnl_post_ops_t c_ops;
        DNN_SAFE_V(dnnl_primitive_attr_get_post_ops(dnnl_attr, &c_ops));
        SAFE_V(dnnl_post_ops_len(c_ops) == po.len() ? OK : FAIL);

        DNN_SAFE_V(dnnl_post_ops_destroy(ops));
    }

    DNN_SAFE_V(dnnl_primitive_attr_set_scratchpad_mode(
            dnnl_attr, attr.scratchpad_mode));

    return dnnl_attr;
}

dnnl_format_tag_t get_abx_tag(int ndims) {
    switch (ndims) {
        case 1: return dnnl_a;
        case 2: return dnnl_ab;
        case 3: return dnnl_abc;
        case 4: return dnnl_abcd;
        case 5: return dnnl_abcde;
        case 6: return dnnl_abcdef;
        default: assert(!"unsupported ndims");
    }
    return dnnl_format_tag_undef;
}

dnnl_format_tag_t get_axb_tag(int ndims) {
    switch (ndims) {
        case 1: return dnnl_a;
        case 2: return dnnl_ab;
        case 3: return dnnl_acb;
        case 4: return dnnl_acdb;
        case 5: return dnnl_acdeb;
        default: assert(!"unsupported ndims");
    }
    return dnnl_format_tag_undef;
}

dnnl_format_tag_t get_xba_tag(int ndims) {
    switch (ndims) {
        case 1: return dnnl_a;
        case 2: return dnnl_ba;
        case 3: return dnnl_cba;
        case 4: return dnnl_cdba;
        case 5: return dnnl_cdeba;
        default: assert(!"unsupported ndims");
    }
    return dnnl_format_tag_undef;
}

dnnl_format_tag_t get_aBx4b_tag(int ndims) {
    switch (ndims) {
        case 3: return dnnl_aBc4b;
        case 4: return dnnl_aBcd4b;
        case 5: return dnnl_aBcde4b;
        default: assert(!"unsupported ndims");
    }
    return dnnl_format_tag_undef;
}

dnnl_format_tag_t get_aBx8b_tag(int ndims) {
    switch (ndims) {
        case 3: return dnnl_aBc8b;
        case 4: return dnnl_aBcd8b;
        case 5: return dnnl_aBcde8b;
        default: assert(!"unsupported ndims");
    }
    return dnnl_format_tag_undef;
}

dnnl_format_tag_t get_aBx16b_tag(int ndims) {
    switch (ndims) {
        case 3: return dnnl_aBc16b;
        case 4: return dnnl_aBcd16b;
        case 5: return dnnl_aBcde16b;
        default: assert(!"unsupported ndims");
    }
    return dnnl_format_tag_undef;
}

dnnl_format_tag_t get_ABx16a16b_tag(int ndims) {
    switch (ndims) {
        case 3: return dnnl_ABc16a16b;
        case 4: return dnnl_ABcd16a16b;
        case 5: return dnnl_ABcde16a16b;
        default: assert(!"unsupported ndims");
    }
    return dnnl_format_tag_undef;
}

dnnl_format_tag_t convert_tag(const std::string &tag_str, int ndims) {
    // List of supported meta-tags
    if (tag_str.compare("abx") == 0)
        return get_abx_tag(ndims);
    else if (tag_str.compare("axb") == 0)
        return get_axb_tag(ndims);
    else if (tag_str.compare("xba") == 0)
        return get_xba_tag(ndims);
    else if (tag_str.compare("aBx4b") == 0)
        return get_aBx4b_tag(ndims);
    else if (tag_str.compare("aBx8b") == 0)
        return get_aBx8b_tag(ndims);
    else if (tag_str.compare("aBx16b") == 0)
        return get_aBx16b_tag(ndims);
    else if (tag_str.compare("ABx16a16b") == 0)
        return get_ABx16a16b_tag(ndims);
    // fall-back to regular tag parse function
    return str2fmt_tag(tag_str.c_str());
}

void maybe_oscale(const attr_t &attr, float &d, float *scales, int64_t oc) {
    if (!attr.oscale.is_def()) {
        int64_t idx = attr.oscale.policy == policy_t::COMMON ? 0 : oc;
        d *= scales[idx];
    }
}

void maybe_zero_point(const attr_t &attr, float &d, const int32_t *zero_points,
        int64_t c, int arg, bool opposite_zero_point) {
    const auto &e = attr.zero_points.get(arg);

    if (!attr.zero_points.is_def(arg)) {
        const int idx = e.policy == policy_t::COMMON ? 0 : c;
        const int zp_sign = opposite_zero_point ? -1 : 1;
        d -= zp_sign * zero_points[idx];
    }
}

float compute_eltwise_fwd(
        pk_t kind, float src, float scale, float alpha, float beta) {
    using namespace dnnl::impl::math;

    switch (kind) {
        case pk_t::RELU: return scale * relu_fwd(src, alpha);
        case pk_t::TANH: return scale * tanh_fwd(src);
        case pk_t::ELU: return scale * elu_fwd(src, alpha);
        case pk_t::SQUARE: return scale * square_fwd(src);
        case pk_t::ABS: return scale * abs_fwd(src);
        case pk_t::SQRT: return scale * sqrt_fwd(src);
        case pk_t::LINEAR: return scale * linear_fwd(src, alpha, beta);
        case pk_t::BRELU: return scale * bounded_relu_fwd(src, alpha);
        case pk_t::SRELU: return scale * soft_relu_fwd(src);
        case pk_t::LOGISTIC: return scale * logistic_fwd(src);
        case pk_t::EXP: return scale * exp_fwd(src);
        case pk_t::GELU_TANH: return scale * gelu_tanh_fwd(src);
        case pk_t::SWISH: return scale * swish_fwd(src, alpha);
        case pk_t::LOG: return scale * log_fwd(src);
        case pk_t::CLIP: return scale * clip_fwd(src, alpha, beta);
        case pk_t::POW: return scale * pow_fwd(src, alpha, beta);
        case pk_t::GELU_ERF: return scale * gelu_erf_fwd(src);
        case pk_t::ROUND: return scale * round_fwd(src);

        case pk_t::RELU_DST: return scale * relu_fwd(src, alpha);
        case pk_t::TANH_DST: return scale * tanh_fwd(src);
        case pk_t::ELU_DST: return scale * elu_fwd(src, alpha);
        case pk_t::SQRT_DST: return scale * sqrt_fwd(src);
        case pk_t::LOGISTIC_DST: return scale * logistic_fwd(src);
        case pk_t::EXP_DST: return scale * exp_fwd(src);

        default: assert(!"unknown attr::post_ops::kind");
    };
    return NAN;
}

float compute_eltwise_bwd(
        pk_t kind, float d_dst, float src, float alpha, float beta) {
    using namespace dnnl::impl::math;

    switch (kind) {
        case pk_t::RELU: return relu_bwd(d_dst, src, alpha);
        case pk_t::TANH: return tanh_bwd(d_dst, src);
        case pk_t::ELU: return elu_bwd(d_dst, src, alpha);
        case pk_t::SQUARE: return square_bwd(d_dst, src);
        case pk_t::ABS: return abs_bwd(d_dst, src);
        case pk_t::SQRT: return sqrt_bwd(d_dst, src);
        case pk_t::LINEAR: return linear_bwd(d_dst, src, alpha, beta);
        case pk_t::BRELU: return bounded_relu_bwd(d_dst, src, alpha);
        case pk_t::SRELU: return soft_relu_bwd(d_dst, src);
        case pk_t::LOGISTIC: return logistic_bwd(d_dst, src);
        case pk_t::EXP: return exp_bwd(d_dst, src);
        case pk_t::GELU_TANH: return gelu_tanh_bwd(d_dst, src);
        case pk_t::SWISH: return swish_bwd(d_dst, src, alpha);
        case pk_t::LOG: return log_bwd(d_dst, src);
        case pk_t::CLIP: return clip_bwd(d_dst, src, alpha, beta);
        case pk_t::POW: return pow_bwd(d_dst, src, alpha, beta);
        case pk_t::GELU_ERF: return gelu_erf_bwd(d_dst, src);

        case pk_t::RELU_DST: return relu_bwd_use_dst(d_dst, src, alpha);
        case pk_t::TANH_DST: return tanh_bwd_use_dst(d_dst, src);
        case pk_t::ELU_DST: return elu_bwd_use_dst(d_dst, src, alpha);
        case pk_t::SQRT_DST: return sqrt_bwd_use_dst(d_dst, src);
        case pk_t::LOGISTIC_DST: return logistic_bwd_use_dst(d_dst, src);
        case pk_t::EXP_DST: return exp_bwd_use_dst(d_dst, src);

        default: assert(!"unknown attr::post_ops::kind");
    }
    return NAN;
}

float compute_binary(pk_t kind, float src0, float src1) {
    if (kind == pk_t::ADD) {
        return src0 + src1;
    } else if (kind == pk_t::MUL) {
        return src0 * src1;
    } else if (kind == pk_t::MAX) {
        return MAX2(src0, src1);
    } else if (kind == pk_t::MIN) {
        return MIN2(src0, src1);
    } else {
        assert(!"operation not supported!");
    }
    return 0;
}

void maybe_post_ops(const attr_t &attr, float &val, float sum_val,
        const std::vector<float> &v_binary_vals) {
    using namespace dnnl::impl::math;

    auto it_bin_po = v_binary_vals.begin();
    const auto &po = attr.post_ops;
    for (int idx = 0; idx < po.len(); ++idx) {
        const auto &e = po.entry[idx];

        if (e.is_sum_kind()) {
            val += e.sum.scale * sum_val;
        } else if (e.is_convolution_kind()) {
            continue;
        } else if (e.is_eltwise_kind()) {
            const auto &s = e.eltwise.scale;
            const auto &a = e.eltwise.alpha;
            const auto &b = e.eltwise.beta;
            val = compute_eltwise_fwd(e.kind, val, s, a, b);
        } else if (e.is_binary_kind()) {
            val = compute_binary(e.kind, val, *it_bin_po);
            it_bin_po++;
        }
    }
}

engine_t::engine_t(dnnl_engine_kind_t engine_kind) {
#ifdef DNNL_SYCL_DPCPP
    if (engine_kind == dnnl_cpu) {
        static dnnl_engine_t inst = nullptr;
        if (!inst) DNN_SAFE_V(dnnl_engine_create(&inst, engine_kind, 0));
        engine_ = inst;
    } else if (engine_kind == dnnl_gpu) {
        static dnnl_engine_t inst = nullptr;
        if (!inst) DNN_SAFE_V(dnnl_engine_create(&inst, engine_kind, 0));
        engine_ = inst;
    } else
        assert(!"unsupported engine_kind");
#else
    DNN_SAFE_V(dnnl_engine_create(&engine_, engine_kind, 0));
#endif
}

engine_t::~engine_t() {
#ifdef DNNL_SYCL_DPCPP
    engine_ = NULL;
#else
    DNN_SAFE_V(dnnl_engine_destroy(engine_));
#endif
}

stream_t::stream_t(dnnl_engine_t engine) {
    dnnl_engine_kind_t engine_kind;
    DNN_SAFE_V(dnnl_engine_get_kind(engine, &engine_kind));

    dnnl_stream_attr_t stream_attr;
    DNN_SAFE_V(dnnl_stream_attr_create(&stream_attr, engine_kind));
#if DNNL_CPU_THREADING_RUNTIME == DNNL_RUNTIME_THREADPOOL
    if (engine_kind == dnnl_cpu) {
        SAFE_V(dnnl_stream_attr_set_threadpool(
                stream_attr, dnnl::testing::get_threadpool()));
    }
#endif

    DNN_SAFE_V(dnnl_stream_create_v2(
            &stream_, engine, dnnl_stream_default_flags, stream_attr));
    dnnl_stream_attr_destroy(stream_attr);
}

stream_t::~stream_t() {
    DNN_SAFE_V(dnnl_stream_destroy(stream_));
}

#undef BENCHDNN_DNNL_ARG_UNDEF<|MERGE_RESOLUTION|>--- conflicted
+++ resolved
@@ -367,19 +367,6 @@
     return v_masks;
 }
 
-std::vector<int> attr_t::post_ops_t::get_binary_po_masks() const {
-    std::vector<int> v_masks;
-    for (int idx = 0; idx < len(); ++idx) {
-        const auto &e = this->entry[idx];
-        if (!e.is_binary_kind()) continue;
-
-        auto policy = e.binary.policy;
-        auto mask = attr_t::get_default_mask(policy);
-        v_masks.push_back(mask);
-    }
-    return v_masks;
-}
-
 int attr_t::post_ops_t::from_str(const std::string &s) {
     *this = post_ops_t();
     // "'" is mandatory as long as ";" is used as alg delimiter
@@ -432,19 +419,11 @@
             if (e.eltwise.scale <= 0) return FAIL;
         } else if (e.is_binary_kind()) {
             e.binary.src1_dt = str2dt(get_substr(subs, subs_pos).c_str());
-<<<<<<< HEAD
-=======
             if (e.binary.src1_dt == dnnl_data_type_undef) return FAIL;
->>>>>>> be499680
             if (subs_pos == std::string::npos) continue;
             if (subs_pos >= subs.size()) return FAIL; // to catch dangling ':'
 
             e.binary.policy = str2policy(get_substr(subs, subs_pos));
-<<<<<<< HEAD
-            if (subs_pos == std::string::npos) continue;
-            if (subs_pos >= subs.size()) return FAIL; // to catch dangling ':'
-=======
->>>>>>> be499680
         }
     }
     return OK;
@@ -489,17 +468,6 @@
         if (entry[i].is_eltwise_kind()) return i;
     }
     return -1;
-}
-
-int attr_t::post_ops_t::binary_index() const {
-    for (int i = 0; i < len(); ++i) {
-        if (entry[i].is_binary_kind()) return i;
-    }
-    return -1;
-}
-
-bool attr_t::post_ops_t::entry_t::is_binary_kind() const {
-    return kind > BINARY_START && kind < BINARY_END;
 }
 
 int attr_t::post_ops_t::binary_index() const {
@@ -746,129 +714,8 @@
     return OK;
 }
 
-<<<<<<< HEAD
-int attr_args_t::prepare_binary_post_op_mds(
-        const attr_t &attr, int ndims, const dnnl_dims_t dims) {
-    const auto &po = attr.post_ops;
-    // iterate over all post ops and prepare md for each binary
-    for (int idx = 0; idx < po.len(); ++idx) {
-        const auto &e = po.entry[idx];
-        if (!e.is_binary_kind()) continue;
-
-        const auto dt = e.binary.src1_dt;
-        const auto policy = e.binary.policy;
-        const int mask = attr_t::get_default_mask(policy);
-
-        // deduce binary dims based on input policy
-        dnnl_dims_t binary_dims;
-        for (auto d = 0; d < ndims; ++d)
-            binary_dims[d] = (!(mask & (1 << d))) ? 1 : dims[d];
-
-        dnnl_memory_desc_t src1_desc;
-        DNN_SAFE(dnnl_memory_desc_init_by_tag(&src1_desc, ndims, binary_dims,
-                         dt, get_abx_tag(ndims)),
-                WARN);
-        mds.insert(std::make_pair(DNNL_ARG_ATTR_POST_OP_0 + idx, src1_desc));
-    }
-
-    return OK;
-}
-
-dnnl_primitive_attr_t create_dnnl_attr_v2(
-        const attr_t &attr, const attr_args_t &attr_args) {
-    dnnl_primitive_attr_t dnnl_attr = NULL;
-    DNN_SAFE_V(dnnl_primitive_attr_create(&dnnl_attr));
-
-    if (!attr.oscale.is_def()) {
-        auto os_args = attr_args[DNNL_ARG_ATTR_OUTPUT_SCALES];
-
-        const auto &policy = attr.oscale.policy;
-        const auto count = os_args.get_count(policy);
-        const auto mask = os_args.get_mask(policy);
-        const auto scales = os_args.get_scales();
-
-        // TODO: remove me: check if it fails anywhere
-        if (scales == NULL) SAFE_V(FAIL);
-
-        DNN_SAFE_V(dnnl_primitive_attr_set_output_scales(
-                dnnl_attr, count, mask, scales));
-    } else if (!attr.scales.is_def()) {
-        // Only common policy is supported at this point
-        for (const auto &s : attr.scales.scales) {
-            const auto arg = s.first;
-            auto s_args = attr_args[DNNL_ARG_ATTR_ARG_SCALES | arg];
-
-            const auto &policy = s.second.policy;
-            const auto count = s_args.get_count(policy);
-            const auto mask = s_args.get_mask(policy);
-            const auto scales = s_args.get_scales();
-
-            DNN_SAFE_V(dnnl_primitive_attr_set_scales(
-                    dnnl_attr, arg, count, mask, scales));
-        }
-    }
-
-    if (!attr.zero_points.is_def()) {
-        for (const auto &zp : attr.zero_points) {
-            const auto arg = zp.first;
-            auto zp_args = attr_args[DNNL_ARG_ATTR_ZERO_POINTS | arg];
-
-            const auto &policy = policy_t::COMMON;
-            const auto count = zp_args.get_count(policy);
-            const auto mask = zp_args.get_mask(policy);
-            const auto vals = zp.second.runtime ? &DNNL_RUNTIME_S32_VAL
-                                                : &zp.second.value;
-            DNN_SAFE_V(dnnl_primitive_attr_set_zero_points(
-                    dnnl_attr, arg, count, mask, vals));
-        }
-    }
-
-    if (!attr.post_ops.is_def()) {
-        const auto &po = attr.post_ops;
-        dnnl_post_ops_t ops;
-        DNN_SAFE_V(dnnl_post_ops_create(&ops));
-        for (int idx = 0; idx < po.len(); ++idx) {
-            const auto &e = po.entry[idx];
-            if (e.kind == pk_t::SUM) {
-                DNN_SAFE_V(dnnl_post_ops_append_sum_v2(
-                        ops, e.sum.scale, e.sum.dt));
-            } else if (e.is_eltwise_kind()) {
-                DNN_SAFE_V(dnnl_post_ops_append_eltwise(ops, e.eltwise.scale,
-                        e.eltwise.alg, e.eltwise.alpha, e.eltwise.beta));
-            } else if (e.is_binary_kind()) {
-                // Assumption that everything is linear
-                const auto &mds = attr_args.mds;
-                const auto it = mds.find(DNNL_ARG_ATTR_POST_OP_0 + idx);
-                assert(it != mds.end());
-                auto src1_md = it->second;
-                DNN_SAFE_V(dnnl_post_ops_append_binary(
-                        ops, e.binary.alg, &src1_md));
-            } else {
-                assert(!"unknown attr::post_ops::kind");
-            }
-        }
-        DNN_SAFE_V(dnnl_primitive_attr_set_post_ops(dnnl_attr, ops));
-
-        const_dnnl_post_ops_t c_ops;
-        DNN_SAFE_V(dnnl_primitive_attr_get_post_ops(dnnl_attr, &c_ops));
-        SAFE_V(dnnl_post_ops_len(c_ops) == po.len() ? OK : FAIL);
-
-        DNN_SAFE_V(dnnl_post_ops_destroy(ops));
-    }
-
-    DNN_SAFE_V(dnnl_primitive_attr_set_scratchpad_mode(
-            dnnl_attr, attr.scratchpad_mode));
-
-    return dnnl_attr;
-}
-
-// TODO: remove me
-dnnl_primitive_attr_t create_dnnl_attr(const attr_t &attr, int64_t scale_cnt,
-        int scale_mask, const float *scales) {
-=======
 dnnl_primitive_attr_t create_dnnl_attr(
         const attr_t &attr, const attr_args_t &attr_args) {
->>>>>>> be499680
     dnnl_primitive_attr_t dnnl_attr = NULL;
     DNN_SAFE_V(dnnl_primitive_attr_create(&dnnl_attr));
 
