--- conflicted
+++ resolved
@@ -350,7 +350,6 @@
     return kind_table[KIND_TOTAL].dnnl_kind;
 }
 
-<<<<<<< HEAD
 std::vector<int> attr_t::post_ops_t::get_binary_po_masks() const {
     std::vector<int> v_masks;
     for (int idx = 0; idx < len(); ++idx) {
@@ -358,18 +357,13 @@
         if (!e.is_binary_kind()) continue;
 
         auto policy = e.binary.policy;
-        auto mask = attr_t::scale_t::get_default_mask(policy);
+        auto mask = attr_t::get_default_mask(policy);
         v_masks.push_back(mask);
     }
     return v_masks;
 }
 
-int attr_t::post_ops_t::from_str(const char *str, const char **end_s) {
-    if (str == NULL) return FAIL;
-
-=======
 int attr_t::post_ops_t::from_str(const std::string &s) {
->>>>>>> f5925c89
     *this = post_ops_t();
     // "'" is mandatory as long as ";" is used as alg delimiter
     if (s.front() != '\'' || s.back() != '\'') return FAIL;
@@ -385,107 +379,8 @@
         auto subs = get_substr(s_no_quotes, start_pos, ';');
         size_t subs_pos = 0;
 
-<<<<<<< HEAD
-    for (;;) {
-        if (*s == '\'') {
-            ++s;
-            return OK;
-        }
-
-        for (const auto &table_entry : kind_table) {
-            const auto k = table_entry.kind;
-            if (k == KIND_TOTAL) return FAIL;
-
-            // extract full input kind from input string and compare full names
-            // to avoid situations when a substring of original name is a valid
-            // alg_kind too, like log and logistic, or relu and relu_dst.
-            std::string input(s);
-            // Parse until first of valid delimiters is met.
-            std::string input_kind(input, 0, input.find_first_of(":;\'"));
-            const char *ks = table_entry.kind_name;
-            if (input_kind.compare(ks) == 0) {
-                s += strlen(ks);
-
-                entry_t e(k);
-                if (e.is_sum_kind()) {
-                    if (*s == ':') {
-                        char *end;
-                        const char *end_dt;
-                        e.sum.scale = strtof(++s, &end);
-                        if (end == s) return FAIL;
-                        s = end;
-                        if (*s == ':') ++s;
-                        end_dt = s;
-                        while (*s && isalnum(*s))
-                            ++s;
-                        if (end_dt != s) {
-                            e.sum.dt = str2dt(
-                                    std::string(end_dt, s - end_dt).c_str());
-                        }
-                    }
-                } else if (e.is_convolution_kind()) {
-                    if (*s == ':') ++s;
-                    auto *end = s;
-                    while (*s && isalnum(*s))
-                        ++s;
-                    if (end != s) {
-                        e.convolution.dst_dt
-                                = str2dt(std::string(end, s - end).c_str());
-                        if (*s == ':') {
-                            ++s;
-                            auto rc = e.convolution.oscale.from_str(s, &s);
-                            if (rc != OK) return rc;
-                        }
-                    }
-                } else if (e.is_eltwise_kind()) {
-                    for (int i = 0; i < 3; ++i) {
-                        // :alpha:beta:scale
-                        float &val = i == 0
-                                ? e.eltwise.alpha
-                                : i == 1 ? e.eltwise.beta : e.eltwise.scale;
-                        if (*s == ':') {
-                            char *end;
-                            val = strtof(++s, &end);
-                            if (end == s) return FAIL;
-                            s = end;
-                        } else {
-                            break;
-                        }
-                        if (e.eltwise.scale <= 0) return FAIL;
-                    }
-                } else if (e.is_binary_kind()) {
-
-                    if (*s == ':') ++s;
-                    auto *end = s;
-                    while (*s && isalnum(*s))
-                        ++s;
-                    if (end != s) {
-                        // actually, dt is mandatory to avoid assumptions
-                        e.binary.src1_dt
-                                = str2dt(std::string(end, s - end).c_str());
-                        if (e.binary.src1_dt == dnnl_data_type_undef)
-                            return FAIL;
-
-                        // optional mask can be passed
-                        if (*s == ':') ++s;
-                        end = s;
-                        while (*s && (isalnum(*s) || *s == '_'))
-                            ++s;
-                        if (end != s) {
-                            e.binary.policy = attr_t::scale_t::str2policy(
-                                    std::string(end, s - end).c_str());
-                        }
-                    }
-                }
-
-                entry.push_back(e);
-                break;
-            }
-        }
-=======
         auto kind = str2kind(get_substr(subs, subs_pos));
         if (kind == KIND_TOTAL) return FAIL;
->>>>>>> f5925c89
 
         entry.emplace_back(kind);
         if (subs_pos == std::string::npos) continue;
@@ -518,6 +413,14 @@
 
             e.eltwise.scale = std::stof(get_substr(subs, subs_pos));
             if (e.eltwise.scale <= 0) return FAIL;
+        } else if (e.is_binary_kind()) {
+            e.binary.src1_dt = str2dt(get_substr(subs, subs_pos).c_str());
+            if (subs_pos == std::string::npos) continue;
+            if (subs_pos >= subs.size()) return FAIL; // to catch dangling ':'
+
+            e.binary.policy = str2policy(get_substr(subs, subs_pos));
+            if (subs_pos == std::string::npos) continue;
+            if (subs_pos >= subs.size()) return FAIL; // to catch dangling ':'
         }
     }
     return OK;
@@ -557,7 +460,6 @@
 int attr_t::post_ops_t::convolution_index() const {
     for (int i = 0; i < len(); ++i) {
         if (entry[i].is_convolution_kind()) return i;
-<<<<<<< HEAD
     }
     return -1;
 }
@@ -569,8 +471,6 @@
 int attr_t::post_ops_t::binary_index() const {
     for (int i = 0; i < len(); ++i) {
         if (entry[i].is_binary_kind()) return i;
-=======
->>>>>>> f5925c89
     }
     return -1;
 }
@@ -805,7 +705,7 @@
 
         const auto dt = e.binary.src1_dt;
         const auto policy = e.binary.policy;
-        const int mask = attr_t::scale_t::get_default_mask(policy);
+        const int mask = attr_t::get_default_mask(policy);
 
         // deduce binary dims based on input policy
         dnnl_dims_t binary_dims;
@@ -905,7 +805,7 @@
     }
 
     DNN_SAFE_V(dnnl_primitive_attr_set_scratchpad_mode(
-            dnnl_attr, scratchpad_mode));
+            dnnl_attr, attr.scratchpad_mode));
 
     return dnnl_attr;
 }
@@ -1201,10 +1101,7 @@
         const std::vector<float> &v_binary_vals) {
     using namespace dnnl::impl::math;
 
-<<<<<<< HEAD
     auto it_bin_po = v_binary_vals.begin();
-=======
->>>>>>> f5925c89
     const auto &po = attr.post_ops;
     for (int idx = 0; idx < po.len(); ++idx) {
         const auto &e = po.entry[idx];
