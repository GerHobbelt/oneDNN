/*******************************************************************************
* Copyright 2020 Intel Corporation
*
* Licensed under the Apache License, Version 2.0 (the "License");
* you may not use this file except in compliance with the License.
* You may obtain a copy of the License at
*
*     http://www.apache.org/licenses/LICENSE-2.0
*
* Unless required by applicable law or agreed to in writing, software
* distributed under the License is distributed on an "AS IS" BASIS,
* WITHOUT WARRANTIES OR CONDITIONS OF ANY KIND, either express or implied.
* See the License for the specific language governing permissions and
* limitations under the License.
*******************************************************************************/

#include <math.h>

#include <sstream>

#include "tests/test_thread.hpp"

#include "dnnl_common.hpp"
#include "dnnl_memory.hpp"

#include "reduction/reduction.hpp"

namespace reduction {

int init_pd(dnnl_engine_t engine, const prb_t *prb, dnnl_primitive_desc_t &rpd,
        res_t *res, dir_t dir, const_dnnl_primitive_desc_t hint) {
    dnnl_reduction_desc_t rd;
    dnnl_memory_desc_t src_desc, dst_desc;

    SAFE(init_md(&src_desc, prb->ndims, prb->src_dims.data(), prb->sdt,
                 prb->stag),
            WARN);

    SAFE(init_md(&dst_desc, prb->ndims, prb->dst_dims.data(), prb->ddt,
                 prb->dtag),
            WARN);

    DNN_SAFE(dnnl_reduction_desc_init(&rd, alg2alg_kind(prb->alg), &src_desc,
                     &dst_desc, prb->p, prb->eps),
            WARN);

    attr_args_t attr_args;
    const auto dnnl_attr = create_dnnl_attr(prb->attr, attr_args);

    dnnl_status_t init_status
            = dnnl_primitive_desc_create(&rpd, &rd, dnnl_attr, engine, nullptr);

    DNN_SAFE(dnnl_primitive_attr_destroy(dnnl_attr), WARN);

    if (init_status == dnnl_unimplemented)
        return res->state = UNIMPLEMENTED, OK;
    else
        SAFE(init_status, WARN);

    res->impl_name = query_impl_info(rpd);
    BENCHDNN_PRINT(5, "oneDNN implementation: %s\n", res->impl_name.c_str());

    return OK;
}

int fill_src(const prb_t *prb, dnn_mem_t &mem_dt, dnn_mem_t &mem_fp) {
    const auto nelems = mem_fp.nelems();
    const auto dt = mem_dt.dt();
    const int range = prb->alg == alg_t::MUL
            ? (dt == dnnl_u8 || dt == dnnl_s8) ? 1024 : 4
            : 16;
    const int f_min = dt == dnnl_u8 ? 1 : -range / 2;

    int nelems_to_reduce = 1;
    for (int dim = 0; dim < prb->ndims; dim++) {
        if (prb->src_dims.at(dim) != prb->dst_dims.at(dim)) {
            nelems_to_reduce *= prb->src_dims.at(dim);
        }
    }

<<<<<<< HEAD
    // It should work if float is used as an accumulator for f16 and bf16
    const int safe_to_reduce_elems
            = (dt == dnnl_f32 || dt == dnnl_f16 || dt == dnnl_bf16)
            ? 1e5
            : nelems_to_reduce;
    const int64_t non_neutral_elems
            = nelems / nelems_to_reduce * safe_to_reduce_elems;
    // No special meaning; just to increase the precision of neutral_gen
    const int prob_range = 50;
    const float non_neutral_prob = non_neutral_elems / nelems;

=======
>>>>>>> 1d031601
    dnnl::impl::parallel_nd(nelems, [&](int64_t i) {
        const float gen = ((97 * i) + 101) % (range + 1);
        const float neutral_value = prb->alg == alg_t::MUL ? 1.0f : 0.0f;
        float value = neutral_value;

        const float neutral_gen = ((89 * i) + 73) % prob_range;
        if (neutral_gen <= non_neutral_prob * prob_range) {
            if (prb->alg == alg_t::MUL) {
                if (dt == dnnl_s8 || dt == dnnl_u8) {
                    // generate {1, 2}, but probability of 2 is 1/range
                    value = gen == range ? 2.0f : 1.0f;
                } else {
                    // generate {-2, -0.5, 1, 0.5, 2} to avoid underflow/overflow
                    value = powf(f_min + gen, 2.0f) / 2;
                    if (f_min + gen != 0.0f) {
                        const float sign = fabs(f_min + gen) / (f_min + gen);
                        value *= sign;
                    } else {
                        value = 1.0f;
                    }
                }
            } else if (prb->alg == alg_t::MEAN && prb->ddt == dnnl_f16) {
                // Shift the mean to value different than 0 as results equal
                // to 0 may be treated as mistrusted.
                float mean_shift = 0.5;
                value = (f_min + gen) / range + mean_shift;
            } else {
                value = (dt == dnnl_bf16 || dt == dnnl_f16)
                        ? (f_min + gen) / range
                        : (f_min + gen) * (1.0f + 4.0f / range);
            }
<<<<<<< HEAD
=======
        } else if (prb->alg == alg_t::MEAN && dt == dnnl_f16
                && nelems_to_reduce <= 2e6) {
            // Shift the mean to value different than 0 as results equal
            // to 0 may be treated as mistrusted.
            // This shift is done only up to some numbers of reduced
            // elements, so nelems_to_reduce * mean_shift (expected
            // value of linear sum) has to have sufficient precision on
            // float (used in ref calculation) to represent the sum
            // without precision issues.
            float mean_shift = 0.5;
            value = (f_min + gen) / range + mean_shift;
        } else {
            value = (dt == dnnl_bf16 || dt == dnnl_f16)
                    ? (f_min + gen) / range
                    : (f_min + gen) * (1.0f + 4.0f / range);
>>>>>>> 1d031601
        }
        mem_fp.set_elem(i, round_to_nearest_representable(dt, value));
    });

    SAFE(mem_dt.reorder(mem_fp), WARN);

    return OK;
}

int compare(const prb_t *prb, const dnn_mem_t &fp_mem, const dnn_mem_t &dt_mem,
        res_t *res) {
    const auto nelems = dt_mem.nelems();
    if (nelems == 0) return res->state = PASSED, OK;

    res->total = nelems;

    int non_zero = 0;
    const double trust_nz_level = 0.5;

    // `5` is a temporary magic const for GPU to pass norm algs. TODO: consider
    // change the filling with power-of-two values for better answer precision.
    const float trh = 5 * epsilon_dt(prb->ddt);

    for (int64_t i = 0; i < nelems; i++) {
        const float dt = dt_mem.get_elem(i);
        const float fp0 = fp_mem.get_elem(i);
        const float fp = round_to_nearest_representable(prb->ddt, fp0);

        const float diff = fabsf(fp - dt);
        const float rel_diff = diff / (fabsf(fp) > FLT_MIN ? fabsf(fp) : 1);

        bool ok = false;
        if (std::isinf(fp))
            ok = std::isinf(dt) && std::signbit(fp) == std::signbit(dt);
        else
            ok = (fabsf(fp) > 1e-5 ? rel_diff : diff) <= trh;

        res->errors += !ok;

        const bool dump = (!ok && (res->errors < 10 || verbose >= 10))
                || (verbose >= 50 && i < 30) || (verbose >= 99);
        if (dump) {
            std::stringstream ss;
            dims_t dims_idx = off2dims_idx(prb->dst_dims, i);
            ss << dims_idx;
            std::string ind_str = ss.str();

            BENCHDNN_PRINT(0,
                    "[%4ld][%s] fp0:%8g fp:%8g dt:%8g diff:%8g rdiff:%8g\n",
                    (long)i, ind_str.c_str(), fp0, fp, dt, diff, rel_diff);
        }

        non_zero += fp != 0.0f;
    }

    if (res->errors) res->state = FAILED;

    const double trust_nz = (double)non_zero / res->total;
    if (trust_nz < trust_nz_level) {
        if (res->state != FAILED) res->state = MISTRUSTED;
    }

    if (res->state == UNTESTED) res->state = PASSED; /* optimism */

    return res->state == FAILED ? FAIL : OK;
}

void check_known_skipped_case(const prb_t *prb, res_t *res) {
    check_known_skipped_case_common({prb->sdt, prb->ddt}, FWD_D, res);
    if (res->state == SKIPPED) return;

    bool is_invalid = false;
    switch (prb->alg) {
        case alg_t::MEAN: is_invalid = is_integral_dt(prb->sdt); break;
        case alg_t::NORM_LP_MAX:
        case alg_t::NORM_LP_SUM:
        case alg_t::NORM_LP_POWER_P_MAX:
        case alg_t::NORM_LP_POWER_P_SUM:
            is_invalid = is_integral_dt(prb->sdt) || prb->p < 1.f;
            break;
        default: break;
    }
    if (is_invalid) {
        res->state = SKIPPED, res->reason = INVALID_CASE;
        return;
    }

    if (is_nvidia_gpu()) {
        res->state = SKIPPED, res->reason = CASE_NOT_SUPPORTED;
        return;
    }
}

int doit(const prb_t *prb, res_t *res) {
    if (bench_mode == LIST) return res->state = LISTED, OK;

    check_known_skipped_case(prb, res);
    if (res->state == SKIPPED) return OK;

    dnnl_primitive_t reduction {};
    SAFE(init_prim(&reduction, init_pd, prb, res), WARN);
    if (res->state == SKIPPED || res->state == UNIMPLEMENTED) return OK;

    const_dnnl_primitive_desc_t const_pd;
    DNN_SAFE(dnnl_primitive_get_primitive_desc(reduction, &const_pd), CRIT);

    if (dnn_mem_t::check_mem_size(const_pd) != OK) {
        DNN_SAFE_V(dnnl_primitive_destroy(reduction));
        return res->state = SKIPPED, res->reason = NOT_ENOUGH_RAM, OK;
    }

    const auto q = [&](int index = 0) -> const dnnl_memory_desc_t & {
        return *dnnl_primitive_desc_query_md(
                const_pd, dnnl_query_exec_arg_md, index);
    };

    const auto fp_dt = dnnl_f32;
    const auto abx_tag = tag::abx;

    const auto &test_engine = get_test_engine();

    const auto &src_md = q(DNNL_ARG_SRC);
    dnn_mem_t src_fp(src_md, fp_dt, abx_tag, test_engine);
    dnn_mem_t src_dt(src_md, test_engine);
    SAFE(fill_src(prb, src_dt, src_fp), WARN);

    const auto &dst_md = q(DNNL_ARG_DST);
    dnn_mem_t dst_fp(dst_md, fp_dt, abx_tag, test_engine);
    dnn_mem_t dst_dt(dst_md, test_engine);

    args_t args;
    args.set(DNNL_ARG_SRC, src_dt);
    args.set(DNNL_ARG_DST, dst_dt);

    SAFE(execute_and_wait(reduction, args), WARN);

    if (bench_mode & CORR) {
        compute_ref(prb, src_fp, dst_fp);
        dnn_mem_t dst(dst_dt, fp_dt, abx_tag, test_engine);
        SAFE(compare(prb, dst_fp, dst, res), WARN);
    }

    measure_perf(res->timer, reduction, args);

    DNN_SAFE_V(dnnl_primitive_destroy(reduction));

    return OK;
}

} // namespace reduction<|MERGE_RESOLUTION|>--- conflicted
+++ resolved
@@ -78,7 +78,6 @@
         }
     }
 
-<<<<<<< HEAD
     // It should work if float is used as an accumulator for f16 and bf16
     const int safe_to_reduce_elems
             = (dt == dnnl_f32 || dt == dnnl_f16 || dt == dnnl_bf16)
@@ -90,8 +89,6 @@
     const int prob_range = 50;
     const float non_neutral_prob = non_neutral_elems / nelems;
 
-=======
->>>>>>> 1d031601
     dnnl::impl::parallel_nd(nelems, [&](int64_t i) {
         const float gen = ((97 * i) + 101) % (range + 1);
         const float neutral_value = prb->alg == alg_t::MUL ? 1.0f : 0.0f;
@@ -123,8 +120,6 @@
                         ? (f_min + gen) / range
                         : (f_min + gen) * (1.0f + 4.0f / range);
             }
-<<<<<<< HEAD
-=======
         } else if (prb->alg == alg_t::MEAN && dt == dnnl_f16
                 && nelems_to_reduce <= 2e6) {
             // Shift the mean to value different than 0 as results equal
@@ -140,7 +135,6 @@
             value = (dt == dnnl_bf16 || dt == dnnl_f16)
                     ? (f_min + gen) / range
                     : (f_min + gen) * (1.0f + 4.0f / range);
->>>>>>> 1d031601
         }
         mem_fp.set_elem(i, round_to_nearest_representable(dt, value));
     });
