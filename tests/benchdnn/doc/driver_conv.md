# Convolution/Deconvolution Driver

## Usage
``` sh
    ./benchdnn --conv [benchdnn-knobs] [conv-knobs] [conv-desc] ...
    ./benchdnn --deconv [benchdnn-knobs] [conv-knobs] [conv-desc] ...
```

where *conv-knobs* are:

 - `--dir={FWD_B [default], FWD_D, FWD_I, BWD_D, BWD_W, BWD_WB}`
            -- dnnl_prop_kind_t. Refer to [direction](knobs_dir.md) for details.
 - `--cfg={f32 [default], ...}` -- Refer to ``Configurations`` below.
 - `--stag={any [default], ...}` -- physical src memory layout.
            Refer to [tags](knobs_tag.md) for details.
 - `--wtag={any [default], ...}` -- physical wei memory layout.
            Refer to [tags](knobs_tag.md) for details.
 - `--dtag={any [default], ...}` -- physical dst memory layout.
            Refer to [tags](knobs_tag.md) for details.
 - `--alg={DIRECT [default], WINO, AUTO}` -- convolution algorithm. `WINO` is
            Winograd-based convolution. `AUTO` will pick one of `DIRECT` or
            `WINO` automatically, library-based decision.
 - `--attr-oscale="STRING"` -- output scale primitive attribute. No oscale is
            set by default. Refer to [attributes](knobs_attr.md) for details.
 - `--attr-post-ops="STRING"` -- post operation primitive attribute. No post
            operations are set by default. Refer to [attributes](knobs_attr.md)
            for details.
 - `--mb=INT` -- override minibatch size specified in the problem description.
             When set to `0`, use minibatch size as defined by the individual
             problem descriptor. The default is `0`.
 - `--match=REGEXP` -- run only problems that match the regular expression
            `REGEXP`. By default there is no pattern applied. Note: Windows may
            interpret only string arguments surrounded by double quotation
            marks.

and *conv-desc* is a problem descriptor. The canonical form is:
```
    gXmbX_icXidXihXiwX_ocXodXohXowX_kdXkhXkwX_sdXshXswX_pdXphXpwX_ddXdhXdwX_nS
```
Refer to [descriptor](knobs_desc.md) for details. Input shape and kernel size
are mandatory inputs. Output shape and padding may be deduced based on the
values provided.

## Precision Configurations

`--cfg` option specifies what [data types](knobs_dt.md) will be used for a
problem. It also defines the data filling strategy. It is implicit for the
integer type saturation. This option also defines the threshold for computation
errors.

The table below shows supported name configurations for this driver:

| src  | wei  | dst  | acc  | cfg             | notes
|:---  |:---  |:---  |:---  |:---             |:---
| f32  | f32  | f32  | f32  | f32             | inference optimized for sse4.1+, training for avx2+
| u8   | s8   | f32  | s32  | u8s8f32         | optimized for processors with support of avx512vl, FWD_x only.
| u8   | s8   | s32  | s32  | u8s8s32         | same as above
| u8   | s8   | s8   | s32  | u8s8s8          | same as above
| u8   | s8   | u8   | s32  | u8s8u8          | same as above
| s8   | s8   | f32  | s32  | s8s8f32         | same as above
| s8   | s8   | s32  | s32  | s8s8s32         | same as above
| s8   | s8   | s8   | s32  | s8s8s8          | same as above
| s8   | s8   | u8   | s32  | s8s8u8          | same as above
| f32  | f32  | f32  | f32  | f32_wino        | Winograd-based convolution.
| u8   | s8   | f32  | s32  | u8s8f32_wino    | same as above
| u8   | s8   | s32  | s32  | u8s8s32_wino    | same as above
| u8   | s8   | s8   | s32  | u8s8s8_wino     | same as above
| u8   | s8   | u8   | s32  | u8s8u8_wino     | same as above
| f16  | f16  | f16  | f16  | f16             | Only for GPU
| bf16 | bf16 | bf16 | f32  | bf16bf16bf16    | optimized for processors with support of avx512vl + VNNI
| bf16 | bf16 | f32  | f32  | bf16bf16f32     | same as above
| bf16 | f32  | bf16 | f32  | bf16f32bf16     | same as above
| f32  | bf16 | bf16 | f32  | f32bf16bf16     | same as above

## Essence of Testing

oneDNN supports different data types, such as single-precision floating
point (`dnnl_f32`) and signed/unsigned integer of different lengths
(`dnnl_{s,u}{8,16,32}`). We need to cover all those cases with tests. It is
essential to test real convolution sizes, because oneDNN provides
different optimizations depending on the convolution parameters. There is no
single unified approach inside, so it would not be enough to test only a few
convolutions (also known as unit tests).

But even for a given convolution, the correctness convolution test is not as
simple as it might seem at first sight. One of the biggest problems we
encountered was numerical instability. For every output point, a lot of
operations may occur. For instance, on backward propagation with respect to
filter, each filter point requires `mb * oh * ow` operations. That large amount
of compute operations may lead to either integer overflow or accuracy loss if
initial data was chosen inadequately.

These two main issues complicate testing. **benchdnn** tries to address these
by using integers for initialization with uniform distribution in a range
`[cfg->f_min .. cfg->f_max]`, with the step `cfg->f_step` (see
`struct dt_conf_t` in conv/conv.hpp). `f_min` and `f_max` are chosen so that
most of the results would belong in the `[cfg->min .. cfg->max]` range. Also,
for floating point all integers in both ranges have exact representation (that
is, the absolute numbers are less than `2^size_of_mantissa`). Uniform
distribution leads to results that are uniformly distributed and quite small.
`f_min/f_max` keep the result within a reasonable range. Yet another trick: not
all the points are initialized with non-zero values: see
`fill_{src,wei,bia,dst}` in conv/conv.cpp.

## Examples

Run the set of f32 forward convolutions from inputs/conv/conv_all file w/ bias and
default minibatch:
``` sh
    ./benchdnn --conv --cfg=f32 --dir=FWD_B --batch=inputs/conv/conv_all
```

Run the same but with post_ops ReLU:
``` sh
    ./benchdnn --conv --cfg=f32 --dir=FWD_B \
               --attr-post-ops="'relu'" --batch=inputs/conv/conv_all
```

Run the same as previous but measures performance, not correctness check:
``` sh
    ./benchdnn --conv --mode=p --cfg=f32 --dir=FWD_B \
               --attr-post-ops="'relu'" --batch=inputs/conv/conv_all
```

Run a set of f32 backward convolutions wrt weights with kh=3 and
verbose level set to 2:
``` sh
    ./benchdnn --conv -v2 --cfg=f32 --dir=BWD_W \
               --match='.*kh3[^0-9].*' --batch=inputs/conv/conv_all
```

Run a set of u8s8u8 backward convolutions wrt data but skip all
the convolutions that will use reference or gemm-based implementation:
``` sh
    ./benchdnn --conv --cfg=u8s8u8 --dir=BWD_B \
               --skip-impl='ref:gemm' --batch=inputs/conv/conv_all
```

Run explicitly specified first forward convolution (including bias) from Alexnet
with the minibatch set to 4 and the verbose level set to 1 for two given
configurations (`u8s8u8` and `f32`):
``` sh
    ./benchdnn --conv -v1 --mb=4 --dir=FWD_B --cfg=f32,u8s8u8
               ic3ih227iw227_oc96oh55ow55_kh11kw11_sh4sw4ph0pw0_n"alexnet:conv1"
```

Run the batch file for different algorithms (assuming the file specifies only
convolutions and does not include driver options that would override any passed
on the command line). Also ignore dnnl_unimplemented errors in case of
Winograd:
``` sh
    ./benchdnn --conv --alg=DIRECT,WINO,AUTO --batch=convs.in
```

Run a set of u8s8u8 forward convolutions without bias, skipping
reference implementations with one common output scale set to 0.5:
``` sh
    ./benchdnn --conv --cfg=u8s8u8 --dir=FWD_D --skip-impl="ref" \
<<<<<<< HEAD
               --attr="oscale=common:.5" --batch=inputs/conv/conv_all
=======
               --attr-oscale=common:0.5 --batch=inputs/conv/conv_all
>>>>>>> 6478ab6b
```

More examples with different driver options can be found at
inputs/conv/test_*** or inputs/conv/harness_***. Examples with different
driver descriptors can be found at inputs/conv/shapes_***.
<<<<<<< HEAD

## Naming

The convention for naming files in benchdnn for convolution is the following:

* **shapes_\<label\>**: a file containing one or more specific convolution
shape inputs e.g. `ic16ih10oc32oh10kh3sh1ph1n"conv_1"`. These are
independent of any benchdnn configuration such as data-type and direction,
etc.

* **set_\<label\>**: a group of **shapes_\<label\>** files. These are
independent of any benchdnn configuration. The general rule is to group
single-feature inputs into a single *batch* (e.g. all *topology* based
inputs, all *regression* based inputs, all 2D convolutions, etc).

* **harness_\<label\>**: a deployable suite of configurations and shapes.
Entries in a harness test may include many instances and combinations of
batch files and configurations (e.g `--mb`, `--dir`, `--skip-impl`,
`--batch={topology, shape_conv_2d, shape_conv_3d, shape_conv_regression}`).

* **test_conv_\<label\>**: These files are used for deploying testing
via command-line `make <test>`.
=======
>>>>>>> 6478ab6b
<|MERGE_RESOLUTION|>--- conflicted
+++ resolved
@@ -156,17 +156,12 @@
 reference implementations with one common output scale set to 0.5:
 ``` sh
     ./benchdnn --conv --cfg=u8s8u8 --dir=FWD_D --skip-impl="ref" \
-<<<<<<< HEAD
-               --attr="oscale=common:.5" --batch=inputs/conv/conv_all
-=======
                --attr-oscale=common:0.5 --batch=inputs/conv/conv_all
->>>>>>> 6478ab6b
 ```
 
 More examples with different driver options can be found at
 inputs/conv/test_*** or inputs/conv/harness_***. Examples with different
 driver descriptors can be found at inputs/conv/shapes_***.
-<<<<<<< HEAD
 
 ## Naming
 
@@ -189,5 +184,3 @@
 
 * **test_conv_\<label\>**: These files are used for deploying testing
 via command-line `make <test>`.
-=======
->>>>>>> 6478ab6b
