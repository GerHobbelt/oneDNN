--- conflicted
+++ resolved
@@ -72,10 +72,8 @@
     std::vector<bool> inplace {false};
     std::vector<attr_t::post_ops_t> post_ops {attr_t::post_ops_t()};
     attr_t attr = {};
-<<<<<<< HEAD
-=======
     check_alg_t check_alg = ALG_AUTO;
->>>>>>> 6478ab6b
+
     bool debug_check_ws = false;
     const char *pattern = NULL;
 
