/*******************************************************************************
* Copyright 2017-2020 Intel Corporation
*
* Licensed under the Apache License, Version 2.0 (the "License");
* you may not use this file except in compliance with the License.
* You may obtain a copy of the License at
*
*     http://www.apache.org/licenses/LICENSE-2.0
*
* Unless required by applicable law or agreed to in writing, software
* distributed under the License is distributed on an "AS IS" BASIS,
* WITHOUT WARRANTIES OR CONDITIONS OF ANY KIND, either express or implied.
* See the License for the specific language governing permissions and
* limitations under the License.
*******************************************************************************/

#ifndef DNN_TYPES_HPP
#define DNN_TYPES_HPP

#include <stddef.h>
#include <stdlib.h>
#include <string.h>

#include <iostream>
#include <map>
#include <memory>
#include <vector>

#include "common.hpp"
#include "dnnl_types.h"

namespace tag {
extern const char *abx;
extern const char *any;
extern const char *undef;
} // namespace tag

struct dims_t : public std::vector<int64_t> {};
enum dir_t {
    DIR_UNDEF = 0,
    FLAG_DAT = 1,
    FLAG_WEI = 2,
    FLAG_BIA = 4,
    FLAG_FWD = 32,
    FLAG_BWD = 64,
    FLAG_INF = 128,
    FWD_D = FLAG_FWD + FLAG_DAT,
    FWD_I = FLAG_FWD + FLAG_DAT + FLAG_INF,
    FWD_B = FLAG_FWD + FLAG_DAT + FLAG_BIA,
    BWD_D = FLAG_BWD + FLAG_DAT,
    BWD_DW = FLAG_BWD + FLAG_DAT + FLAG_WEI,
    BWD_W = FLAG_BWD + FLAG_WEI,
    BWD_WB = FLAG_BWD + FLAG_WEI + FLAG_BIA,
};
dir_t str2dir(const char *str);

/* TODO: merge prop and dir_t (in favor of prop) */
const char *prop2str(dnnl_prop_kind_t prop);
dnnl_prop_kind_t prop2prop_kind(dir_t dir);

dims_t off2dims_idx(const dims_t &dims, int64_t off);
std::ostream &operator<<(std::ostream &s, const dims_t &dims);
std::ostream &operator<<(std::ostream &s, dir_t dir);
std::ostream &operator<<(std::ostream &s, dnnl_data_type_t dt);
std::ostream &operator<<(std::ostream &s, dnnl_engine_kind_t ek);
template <typename T>
std::ostream &operator<<(std::ostream &s, const std::vector<T> &v) {
    s << v[0];
    for (size_t d = 1; d < v.size(); ++d)
        s << ":" << v[d];
    return s;
}

typedef int data_kind_t;
enum { SRC = 0, WEI, BIA, DST, ACC, DATA, MEAN, VAR, SS, GWEI, DAT_TOTAL };
const char *data_kind2str(data_kind_t kind);

struct attr_t {
    // policy_t defines the way entity values will be applied to a tensor
    enum policy_t {
        COMMON = 0, // single value for each point in a tensor
        PER_OC, // apply a single value per each channel (dims[1]) point
        PER_DIM_0, // apply a single value er dims[0] point
        PER_DIM_1, // ... per dims[1] point
        PER_DIM_01, // ... per unique combination of dims[0] and dims[1] points
        POLICY_TOTAL // guard
    };

    static policy_t str2policy(const std::string &str);
    static const char *policy2str(policy_t policy);
    static int get_default_mask(policy_t policy);

    struct scale_t {
        scale_t(policy_t apolicy = COMMON, float ascale = 1.,
                bool aruntime = false)
            : policy(apolicy), scale(ascale), runtime(aruntime) {}

        int from_str(const std::string &s);

        bool is_def() const {
            return policy == COMMON && scale == 1. && runtime == false;
        }

        policy_t policy = COMMON;
        float scale = 1.;
        bool runtime = false;
    };

    struct zero_points_t {
        struct entry_t {
            entry_t(policy_t apolicy = COMMON, int avalue = 0,
                    bool aruntime = false)
                : policy(apolicy), value(avalue), runtime(aruntime) {}

            entry_t(const entry_t &other)
                : policy(other.policy)
                , value(other.value)
                , runtime(other.runtime) {}

            bool is_def() const {
                return policy == COMMON && value == 0 && runtime == false;
            }

            policy_t policy = COMMON;
            int value = 0;
            bool runtime = false;
        };

        int from_str(const std::string &s);

        int operator[](int arg) const { return get(arg).value; }
        bool runtime(int arg) const { return get(arg).runtime; }

        bool is_def(int arg) const { return get(arg).is_def(); }
        bool is_def() const { return points.empty(); }

        void set(int arg, policy_t policy, int value, bool runtime) {
            set(arg, entry_t(policy, value, runtime));
        }
        void set(int arg, const entry_t &entry) {
            if (!entry.is_def()) points[arg] = entry;
        }
        entry_t get(int arg) const {
            const auto it = points.find(arg);
            return it == points.end() ? entry_t() : it->second;
        }

        std::map<int, entry_t>::const_iterator begin() const {
            return points.begin();
        }
        std::map<int, entry_t>::const_iterator end() const {
            return points.end();
        }

        zero_points_t() : points() {} // needed for debug icc190 build;

        std::map<int, entry_t> points;
    };

    struct arg_scales_t {
        void set(int arg, scale_t scale) {
            scales.insert(std::make_pair(arg, scale));
        }

        scale_t get(int arg) const {
            const auto &s = scales.find(arg);
            return s == scales.end() ? scale_t() : s->second;
        }

        bool is_def() const { return scales.empty(); }
        int from_str(const std::string &s);

        arg_scales_t() : scales() {} // needed for debug icc190 build;

        std::map<int, scale_t> scales;
    };

    struct post_ops_t {
        enum kind_t {
            // sum
            SUM,
            // depthwise convolution
            DW_K3S1P1,
            DW_K3S2P1,
            // eltwise
            ELTWISE_START, // a guard to check kind is eltwise
            ABS,
            BRELU,
            CLIP,
            ELU,
            ELU_DST,
            EXP,
            EXP_DST,
            GELU_ERF,
            GELU_TANH,
            LINEAR,
            LOG,
            LOGISTIC,
            LOGISTIC_DST,
            POW,
            RELU,
            RELU_DST,
            ROUND,
            SQRT,
            SQRT_DST,
            SQUARE,
            SRELU,
            SWISH,
            TANH,
            TANH_DST,
            ELTWISE_END, // a guard to check kind is eltwise
            // binary
            BINARY_START, // a guard to check kind is binary
            ADD,
            MAX,
            MIN,
            MUL,
            BINARY_END, // a guard to check kind is binary
            // guard entry
            KIND_TOTAL
        };
        static kind_t str2kind(const std::string &str);
        static const char *kind2str(kind_t kind);
        static dnnl_alg_kind_t kind2dnnl_kind(kind_t kind);

        struct entry_t {
            entry_t(kind_t akind) : kind(akind) {
                if (is_sum_kind()) {
                    sum.scale = 1.f;
                    sum.dt = dnnl_data_type_undef;
                } else if (is_eltwise_kind()) {
                    eltwise.alg = kind2dnnl_kind(kind);
                    eltwise.alpha = 0.f;
                    eltwise.beta = 0.f;
                    eltwise.scale = 1.f;
                } else if (is_convolution_kind()) {
                    convolution.stride = kind == DW_K3S1P1 ? 1 : 2;
                    convolution.dst_dt = dnnl_f32;
                    convolution.oscale = scale_t();
<<<<<<< HEAD
                } else if (is_binary_kind()) {
                    binary.alg = kind2dnnl_kind(kind);
                    binary.src1_dt = dnnl_data_type_undef;
                    binary.policy = scale_t::policy_t::COMMON;
=======
>>>>>>> f5925c89
                }
            }

            kind_t kind;
            union {
                struct {
                    float scale;
                    dnnl_data_type_t dt;
                } sum;
                struct {
                    dnnl_alg_kind_t alg;
                    float alpha, beta, scale;
                } eltwise;
                struct {
                    int stride;
                    dnnl_data_type_t dst_dt;
                    scale_t oscale;
                } convolution;
                struct {
                    dnnl_alg_kind_t alg;
                    dnnl_data_type_t src1_dt;
                    scale_t::policy_t policy;
                } binary;
            };

            bool is_sum_kind() const;
            bool is_convolution_kind() const;
            bool is_eltwise_kind() const;
<<<<<<< HEAD
            bool is_binary_kind() const;
        };

        post_ops_t() : entry() {}

        void append_sum(float ascale = 1.f,
                dnnl_data_type_t adt = dnnl_data_type_undef);
        void append_convolution(kind_t akind, dnnl_data_type_t adst_dt,
                attr_t::scale_t aoscale);
        void append_eltwise(kind_t akind, float aalpha = 0.f, float abeta = 0.f,
                float ascale = 1.f);
        void append_binary(kind_t akind, dnnl_data_type_t asrc1_dt,
                scale_t::policy_t apolicy = scale_t::policy_t::COMMON);

        int from_str(const char *str, const char **end_s);

        int len() const { return (int)entry.size(); }
        bool is_def() const { return len() == 0; }

=======
        };

        post_ops_t() : entry() {}

        int from_str(const std::string &s);

        int len() const { return (int)entry.size(); }
        bool is_def() const { return len() == 0; }

>>>>>>> f5925c89
        int find(kind_t kind, int start = 0, int stop = -1) const;
        int eltwise_index() const;
        int convolution_index() const;
        int binary_index() const;

<<<<<<< HEAD
        std::vector<int> get_binary_po_masks() const;

=======
>>>>>>> f5925c89
        std::vector<entry_t> entry;
    };

    attr_t() : scratchpad_mode(dnnl_scratchpad_mode_library) {}

    void insert(const scale_t &s) { this->oscale = s; }
    void insert(const arg_scales_t &as) { this->scales = as; }
    void insert(const zero_points_t &zp) { this->zero_points = zp; }
    void insert(const post_ops_t &po) { this->post_ops = po; }
    void insert(dnnl_scratchpad_mode_t sm) { this->scratchpad_mode = sm; }

    scale_t oscale;
    arg_scales_t scales;
    zero_points_t zero_points;
    post_ops_t post_ops;
    dnnl_scratchpad_mode_t scratchpad_mode;

    bool is_def() const;
};
using policy_t = attr_t::policy_t;

void handle_legacy_attr(attr_t &attr, const attr_t &legacy_attr);

int str2attr(attr_t *attr, const char *str);
std::ostream &operator<<(std::ostream &s, const policy_t &policy);
std::ostream &operator<<(std::ostream &s, const attr_t::scale_t &scale);
std::ostream &operator<<(
        std::ostream &s, const attr_t::zero_points_t &zero_points);
std::ostream &operator<<(std::ostream &s, const attr_t::arg_scales_t &scales);
std::ostream &operator<<(std::ostream &s, const attr_t::post_ops_t::kind_t &k);
std::ostream &operator<<(std::ostream &s, const attr_t::post_ops_t &post_ops);
std::ostream &operator<<(std::ostream &s, dnnl_scratchpad_mode_t sm);
std::ostream &operator<<(std::ostream &s, const attr_t &attr);

/* Container for becnhdnn description of attributes and oneDNN primitive
 * attributes. Also contains the generated scales and zero-points.
 *
 * Usage model:
 * 1. Create attr_bundle_t with benchdnn attr
 * 2. Borrow and fill oscale
 *    - zero_point is automatically initialized at construct time
 *      (will be changed later)
 * 3. Call generate(scale_mask) to prepare dnnl_attr
 */
struct attr_bundle_t {
    attr_t attr;
    std::vector<float> oscale;
    std::map<int, std::vector<int>> zero_points; // arg -> arg_zero_points

    // constructor to forward already constructed oneDNN primitive attributes
    attr_bundle_t(const_dnnl_primitive_attr_t dnnl_attr)
        : dnnl_attr_((dnnl_primitive_attr_t)dnnl_attr,
                [](dnnl_primitive_attr_t) {}) {}

    attr_bundle_t(const attr_t &attr) : attr(attr) { init_zero_points(); }
    int generate(int scale_mask);

    const_dnnl_primitive_attr_t dnnl_attr() const { return dnnl_attr_.get(); }
    int scale_mask() const { return scale_mask_; }

private:
    bool initialized_ = false;
    int scale_mask_ = 0;
    std::shared_ptr<dnnl_primitive_attr> dnnl_attr_ {0};

    void init_zero_points();
};

// A container for additional data and info, not available from user's input at
// parse time, but which are required to create the library attributes.
struct attr_args_t {
    struct entry_t {
        entry_t() = default;

        entry_t(int64_t acount, const float *avals, bool aruntime = false)
            : count(acount), vals(avals), runtime(aruntime) {}

        int64_t get_count(policy_t policy) const {
            return (policy == policy_t::COMMON || runtime) ? 1 : count;
        }

        int get_mask(policy_t policy) const {
            return mask == -1 ? attr_t::scale_t::get_default_mask(policy)
                              : mask;
        }

        const float *get_scales() const {
            return runtime ? &DNNL_RUNTIME_F32_VAL : vals;
        }

        int64_t count = 1;
        int mask = -1;
        const float *vals = NULL;
        bool runtime = false;
    };

    attr_args_t() = default;

    void insert(int aarg, int64_t acount, const float *avals,
            bool aruntime = false) {
        entries.insert(std::make_pair(aarg, entry_t(acount, avals, aruntime)));
    }

    int prepare_binary_post_op_mds(
            const attr_t &attr, int ndims, const dnnl_dims_t dims);

    entry_t operator[](int arg) const {
        const auto it = entries.find(arg);
        return it == entries.end() ? entry_t() : it->second;
    }

    std::map<int, entry_t> entries;
    std::map<int, dnnl_memory_desc_t> mds;
};

struct engine_t {
    engine_t(dnnl_engine_kind_t engine_kind);
    ~engine_t();
    operator dnnl_engine_t() const { return engine_; }

private:
    BENCHDNN_DISALLOW_COPY_AND_ASSIGN(engine_t);
    dnnl_engine_t engine_;
};

struct stream_t {
    stream_t(dnnl_engine_t engine);
    ~stream_t();
    operator dnnl_stream_t() const { return stream_; }

private:
    BENCHDNN_DISALLOW_COPY_AND_ASSIGN(stream_t);
    dnnl_stream_t stream_;
};

std::ostream &dump_global_params(std::ostream &s);

dnnl_format_tag_t get_abx_tag(int ndims);
dnnl_format_tag_t get_axb_tag(int ndims);
dnnl_format_tag_t convert_tag(const std::string &tag_str, int ndims);

dnnl_primitive_attr_t create_dnnl_attr_v2(
        const attr_t &attr, const attr_args_t &attr_args);

dnnl_primitive_attr_t create_dnnl_attr(const attr_t &attr, int64_t scale_cnt,
        int scale_mask, const float *scales);
inline dnnl_primitive_attr_t create_dnnl_attr(
        const attr_t &attr, int64_t scale_cnt, const float *scales) {
    return create_dnnl_attr(attr, scale_cnt, -1, scales);
}
inline dnnl_primitive_attr_t create_dnnl_attr(const attr_t &attr) {
    return create_dnnl_attr(attr, 1, -1, NULL);
}

dnnl_engine_kind_t str2engine_kind(const char *str);
dnnl_scratchpad_mode_t str2scratchpad_mode(const char *str);

void maybe_oscale(const attr_t &attr, float &d, float *scales, int64_t oc);
void maybe_zero_point(const attr_t &attr, float &d, const int32_t *zero_points,
        int64_t c, int arg, bool opposite_zero_point = false);
float compute_eltwise_fwd(attr_t::post_ops_t::kind_t kind, float src,
        float scale, float alpha, float beta);
float compute_eltwise_bwd(attr_t::post_ops_t::kind_t kind, float d_dst,
        float src, float alpha, float beta);
float compute_binary(attr_t::post_ops_t::kind_t kind, float src0, float src1);

void maybe_post_ops(const attr_t &attr, float &val, float sum_val,
        const std::vector<float> &v_binary_vals);
inline void maybe_post_ops(const attr_t &attr, float &val) {
    maybe_post_ops(attr, val, 0.f, std::vector<float>());
}
inline void maybe_post_ops(const attr_t &attr, float &val, float sum_val) {
    maybe_post_ops(attr, val, sum_val, std::vector<float>());
}
#endif<|MERGE_RESOLUTION|>--- conflicted
+++ resolved
@@ -237,13 +237,10 @@
                     convolution.stride = kind == DW_K3S1P1 ? 1 : 2;
                     convolution.dst_dt = dnnl_f32;
                     convolution.oscale = scale_t();
-<<<<<<< HEAD
                 } else if (is_binary_kind()) {
                     binary.alg = kind2dnnl_kind(kind);
                     binary.src1_dt = dnnl_data_type_undef;
-                    binary.policy = scale_t::policy_t::COMMON;
-=======
->>>>>>> f5925c89
+                    binary.policy = policy_t::COMMON;
                 }
             }
 
@@ -265,54 +262,30 @@
                 struct {
                     dnnl_alg_kind_t alg;
                     dnnl_data_type_t src1_dt;
-                    scale_t::policy_t policy;
+                    policy_t policy;
                 } binary;
             };
 
             bool is_sum_kind() const;
             bool is_convolution_kind() const;
             bool is_eltwise_kind() const;
-<<<<<<< HEAD
             bool is_binary_kind() const;
         };
 
         post_ops_t() : entry() {}
 
-        void append_sum(float ascale = 1.f,
-                dnnl_data_type_t adt = dnnl_data_type_undef);
-        void append_convolution(kind_t akind, dnnl_data_type_t adst_dt,
-                attr_t::scale_t aoscale);
-        void append_eltwise(kind_t akind, float aalpha = 0.f, float abeta = 0.f,
-                float ascale = 1.f);
-        void append_binary(kind_t akind, dnnl_data_type_t asrc1_dt,
-                scale_t::policy_t apolicy = scale_t::policy_t::COMMON);
-
-        int from_str(const char *str, const char **end_s);
+        int from_str(const std::string &s);
 
         int len() const { return (int)entry.size(); }
         bool is_def() const { return len() == 0; }
 
-=======
-        };
-
-        post_ops_t() : entry() {}
-
-        int from_str(const std::string &s);
-
-        int len() const { return (int)entry.size(); }
-        bool is_def() const { return len() == 0; }
-
->>>>>>> f5925c89
         int find(kind_t kind, int start = 0, int stop = -1) const;
         int eltwise_index() const;
         int convolution_index() const;
         int binary_index() const;
 
-<<<<<<< HEAD
         std::vector<int> get_binary_po_masks() const;
 
-=======
->>>>>>> f5925c89
         std::vector<entry_t> entry;
     };
 
@@ -387,15 +360,16 @@
     struct entry_t {
         entry_t() = default;
 
-        entry_t(int64_t acount, const float *avals, bool aruntime = false)
-            : count(acount), vals(avals), runtime(aruntime) {}
+        entry_t(int64_t acount, int amask, const float *avals,
+                bool aruntime = false)
+            : count(acount), mask(amask), vals(avals), runtime(aruntime) {}
 
         int64_t get_count(policy_t policy) const {
             return (policy == policy_t::COMMON || runtime) ? 1 : count;
         }
 
         int get_mask(policy_t policy) const {
-            return mask == -1 ? attr_t::scale_t::get_default_mask(policy)
+            return mask == -1 ? attr_t::get_default_mask(policy)
                               : mask;
         }
 
@@ -413,7 +387,14 @@
 
     void insert(int aarg, int64_t acount, const float *avals,
             bool aruntime = false) {
-        entries.insert(std::make_pair(aarg, entry_t(acount, avals, aruntime)));
+        entries.insert(
+                std::make_pair(aarg, entry_t(acount, -1, avals, aruntime)));
+    }
+
+    void insert(int aarg, int64_t acount, int mask, const float *avals,
+            bool aruntime = false) {
+        entries.insert(
+                std::make_pair(aarg, entry_t(acount, mask, avals, aruntime)));
     }
 
     int prepare_binary_post_op_mds(
