--- conflicted
+++ resolved
@@ -109,23 +109,7 @@
             }
         }
 
-<<<<<<< HEAD
-        static int get_default_mask(policy_t policy) {
-            switch (policy) {
-                case PER_DIM_0: return (1 << 0);
-                case PER_OC:
-                case PER_DIM_1: return (1 << 1);
-                case PER_DIM_01: return (1 << 0) + (1 << 1);
-                case COMMON:
-                case NONE: return 0;
-                default: SAFE_V(FAIL); return 0;
-            }
-        }
-
-        policy_t policy = NONE;
-=======
         policy_t policy = COMMON;
->>>>>>> 6478ab6b
         float scale = 1.;
         bool runtime = false;
     };
@@ -365,7 +349,6 @@
     void init_zero_points();
 };
 
-<<<<<<< HEAD
 // A container for additional data and info, not available from user's input at
 // parse time, but which are required to create the library attributes.
 struct attr_args_t {
@@ -428,23 +411,6 @@
     ~stream_t();
     operator dnnl_stream_t() const { return stream_; }
 
-=======
-struct engine_t {
-    engine_t(dnnl_engine_kind_t engine_kind);
-    ~engine_t();
-    operator dnnl_engine_t() const { return engine_; }
-
-private:
-    BENCHDNN_DISALLOW_COPY_AND_ASSIGN(engine_t);
-    dnnl_engine_t engine_;
-};
-
-struct stream_t {
-    stream_t(dnnl_engine_t engine);
-    ~stream_t();
-    operator dnnl_stream_t() const { return stream_; }
-
->>>>>>> 6478ab6b
 private:
     BENCHDNN_DISALLOW_COPY_AND_ASSIGN(stream_t);
     dnnl_stream_t stream_;
@@ -478,7 +444,7 @@
 float compute_eltwise_bwd(attr_t::post_ops_t::kind_t kind, float d_dst,
         float src, float alpha, float beta);
 float compute_binary(attr_t::post_ops_t::kind_t kind, float src0, float src1);
-<<<<<<< HEAD
+
 void maybe_post_ops(const attr_t &attr, float &val, float sum_val,
         const std::vector<float> &v_binary_vals);
 inline void maybe_post_ops(const attr_t &attr, float &val) {
@@ -487,8 +453,4 @@
 inline void maybe_post_ops(const attr_t &attr, float &val, float sum_val) {
     maybe_post_ops(attr, val, sum_val, std::vector<float>());
 }
-=======
-void maybe_post_ops(const attr_t &attr, float &val, float sum_val = 0.f);
-
->>>>>>> 6478ab6b
 #endif