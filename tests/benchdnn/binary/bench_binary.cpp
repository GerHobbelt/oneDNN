--- conflicted
+++ resolved
@@ -43,13 +43,9 @@
         ok = i_alg > alg_t::BINARY_START && i_alg < alg_t::BINARY_END;
         if (!ok) SAFE_V(FAIL);
 
-<<<<<<< HEAD
-        const prb_t p(s.sdims, i_sdt, i_ddt, i_stag, i_alg, i_inplace, s.attr);
-=======
         attr_t attr(i_scales, i_post_ops);
         handle_legacy_attr(attr, s.attr);
         const prb_t p(s.sdims, i_sdt, i_ddt, i_stag, i_alg, i_inplace, attr);
->>>>>>> 6478ab6b
         std::stringstream ss;
         ss << p;
         const std::string cpp_pstr = ss.str();
@@ -86,11 +82,8 @@
                         s.alg, def.alg, attr_t::post_ops_t::str2kind, argv[0])
                 || parse_inplace(s.inplace, def.inplace, argv[0])
                 || parse_attr(s.attr, argv[0])
-<<<<<<< HEAD
-=======
                 || parse_attr_scales(s.scales, argv[0])
                 || parse_attr_post_ops(s.post_ops, argv[0])
->>>>>>> 6478ab6b
                 || parse_perf_template(s.perf_template, s.perf_template_def,
                         s.perf_template_csv, argv[0])
                 || parse_reset(s, argv[0]);
