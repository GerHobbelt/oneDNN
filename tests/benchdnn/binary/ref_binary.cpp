/*******************************************************************************
* Copyright 2019-2020 Intel Corporation
*
* Licensed under the Apache License, Version 2.0 (the "License");
* you may not use this file except in compliance with the License.
* You may obtain a copy of the License at
*
*     http://www.apache.org/licenses/LICENSE-2.0
*
* Unless required by applicable law or agreed to in writing, software
* distributed under the License is distributed on an "AS IS" BASIS,
* WITHOUT WARRANTIES OR CONDITIONS OF ANY KIND, either express or implied.
* See the License for the specific language governing permissions and
* limitations under the License.
*******************************************************************************/

#include "tests/test_thread.hpp"

#include "binary/binary.hpp"

namespace binary {

void compute_ref(const prb_t *p, const dnn_mem_t &src0, const dnn_mem_t &src1,
        const std::vector<dnn_mem_t> &binary_po, dnn_mem_t &dst) {
    float *dst_ptr = (float *)dst;
    const float *A = (const float *)src0;
    const float *B = (const float *)src1;

    float scales[2] = {p->attr.scales.get(DNNL_ARG_SRC_0).scale,
            p->attr.scales.get(DNNL_ARG_SRC_1).scale};

    const auto nelems_A = src0.nelems();
    const auto broadcast_mask = p->get_broadcast_mask();
<<<<<<< HEAD
    std::vector<int> v_bin_po_mask = p->attr.post_ops.get_binary_po_masks();
=======
>>>>>>> 6478ab6b

    dnnl::impl::parallel_nd(nelems_A, [&](int64_t i) {
        auto idx_B = src0.get_scale_idx(i, broadcast_mask);
        float res = compute_binary(
                p->alg, scales[0] * A[i], scales[1] * B[idx_B]);
        float &dst = dst_ptr[i];
<<<<<<< HEAD
        std::vector<float> v_binary_vals;
        for (size_t d = 0; d < v_bin_po_mask.size(); ++d) {
            auto bin_po_offset = src0.get_scale_idx(i, v_bin_po_mask[d]);
            float binary_val = binary_po[d].get_elem(bin_po_offset);
            v_binary_vals.push_back(binary_val);
        }
        maybe_post_ops(p->attr, res, dst, v_binary_vals);
=======
        maybe_post_ops(p->attr, res, dst);
>>>>>>> 6478ab6b
        dst = res;
    });
}

} // namespace binary<|MERGE_RESOLUTION|>--- conflicted
+++ resolved
@@ -31,17 +31,15 @@
 
     const auto nelems_A = src0.nelems();
     const auto broadcast_mask = p->get_broadcast_mask();
-<<<<<<< HEAD
+
     std::vector<int> v_bin_po_mask = p->attr.post_ops.get_binary_po_masks();
-=======
->>>>>>> 6478ab6b
 
     dnnl::impl::parallel_nd(nelems_A, [&](int64_t i) {
         auto idx_B = src0.get_scale_idx(i, broadcast_mask);
         float res = compute_binary(
                 p->alg, scales[0] * A[i], scales[1] * B[idx_B]);
         float &dst = dst_ptr[i];
-<<<<<<< HEAD
+
         std::vector<float> v_binary_vals;
         for (size_t d = 0; d < v_bin_po_mask.size(); ++d) {
             auto bin_po_offset = src0.get_scale_idx(i, v_bin_po_mask[d]);
@@ -49,9 +47,6 @@
             v_binary_vals.push_back(binary_val);
         }
         maybe_post_ops(p->attr, res, dst, v_binary_vals);
-=======
-        maybe_post_ops(p->attr, res, dst);
->>>>>>> 6478ab6b
         dst = res;
     });
 }
