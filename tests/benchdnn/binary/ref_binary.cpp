/*******************************************************************************
* Copyright 2019-2020 Intel Corporation
*
* Licensed under the Apache License, Version 2.0 (the "License");
* you may not use this file except in compliance with the License.
* You may obtain a copy of the License at
*
*     http://www.apache.org/licenses/LICENSE-2.0
*
* Unless required by applicable law or agreed to in writing, software
* distributed under the License is distributed on an "AS IS" BASIS,
* WITHOUT WARRANTIES OR CONDITIONS OF ANY KIND, either express or implied.
* See the License for the specific language governing permissions and
* limitations under the License.
*******************************************************************************/

#include "tests/test_thread.hpp"

#include "binary/binary.hpp"

namespace binary {

void compute_ref(const prb_t *p, const dnn_mem_t &src0, const dnn_mem_t &src1,
        const std::vector<dnn_mem_t> &binary_po, dnn_mem_t &dst) {
    float *dst_ptr = (float *)dst;
    const float *A = (const float *)src0;
    const float *B = (const float *)src1;

    float scales[2] = {p->attr.scales.get(DNNL_ARG_SRC_0).scale,
            p->attr.scales.get(DNNL_ARG_SRC_1).scale};

    const auto nelems_A = src0.nelems();
    const auto broadcast_mask = p->get_broadcast_mask();
    std::vector<int> v_bin_po_mask = p->attr.post_ops.get_binary_po_masks();

    std::vector<int> v_bin_po_mask = p->attr.post_ops.get_binary_po_masks();

    dnnl::impl::parallel_nd(nelems_A, [&](int64_t i) {
        auto idx_B = src0.get_scale_idx(i, broadcast_mask);
        float res = compute_binary(
                p->alg, scales[0] * A[i], scales[1] * B[idx_B]);
        float &dst = dst_ptr[i];
<<<<<<< HEAD

=======
>>>>>>> be499680
        std::vector<float> v_binary_vals;
        for (size_t d = 0; d < v_bin_po_mask.size(); ++d) {
            auto bin_po_offset = src0.get_scale_idx(i, v_bin_po_mask[d]);
            float binary_val = binary_po[d].get_elem(bin_po_offset);
            v_binary_vals.push_back(binary_val);
        }
<<<<<<< HEAD
        maybe_post_ops(
                p->attr, res, maybe_saturate(p->ddt, dst), v_binary_vals);
=======
        maybe_post_ops(p->attr, res, dst, v_binary_vals);
>>>>>>> be499680
        dst = res;
    });
}

} // namespace binary<|MERGE_RESOLUTION|>--- conflicted
+++ resolved
@@ -33,29 +33,19 @@
     const auto broadcast_mask = p->get_broadcast_mask();
     std::vector<int> v_bin_po_mask = p->attr.post_ops.get_binary_po_masks();
 
-    std::vector<int> v_bin_po_mask = p->attr.post_ops.get_binary_po_masks();
-
     dnnl::impl::parallel_nd(nelems_A, [&](int64_t i) {
         auto idx_B = src0.get_scale_idx(i, broadcast_mask);
         float res = compute_binary(
                 p->alg, scales[0] * A[i], scales[1] * B[idx_B]);
         float &dst = dst_ptr[i];
-<<<<<<< HEAD
-
-=======
->>>>>>> be499680
         std::vector<float> v_binary_vals;
         for (size_t d = 0; d < v_bin_po_mask.size(); ++d) {
             auto bin_po_offset = src0.get_scale_idx(i, v_bin_po_mask[d]);
             float binary_val = binary_po[d].get_elem(bin_po_offset);
             v_binary_vals.push_back(binary_val);
         }
-<<<<<<< HEAD
         maybe_post_ops(
                 p->attr, res, maybe_saturate(p->ddt, dst), v_binary_vals);
-=======
-        maybe_post_ops(p->attr, res, dst, v_binary_vals);
->>>>>>> be499680
         dst = res;
     });
 }
