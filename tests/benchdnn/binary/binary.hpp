--- conflicted
+++ resolved
@@ -48,12 +48,8 @@
     std::vector<bool> inplace {false};
     std::vector<attr_t::arg_scales_t> scales {attr_t::arg_scales_t()};
     std::vector<attr_t::post_ops_t> post_ops {attr_t::post_ops_t()};
-<<<<<<< HEAD
-
-=======
     std::vector<dnnl_scratchpad_mode_t> scratchpad_mode {
             dnnl_scratchpad_mode_library};
->>>>>>> f5925c89
     attr_t attr = {};
 
     const char *perf_template_csv
