--- conflicted
+++ resolved
@@ -117,20 +117,14 @@
     DNN_SAFE(dnnl_binary_desc_init(&bd, alg, &src_d[0], &src_d[1], &dst_d),
             WARN);
 
-<<<<<<< HEAD
     auto src0_scale = p->attr.scales.get(DNNL_ARG_SRC_0).scale;
     auto src1_scale = p->attr.scales.get(DNNL_ARG_SRC_1).scale;
-    attr_args_t aa;
-    aa.insert(DNNL_ARG_ATTR_ARG_SCALES | DNNL_ARG_SRC_0, 1, &src0_scale);
-    aa.insert(DNNL_ARG_ATTR_ARG_SCALES | DNNL_ARG_SRC_1, 1, &src1_scale);
-    aa.prepare_binary_post_op_mds(p->attr, p->ndims[0], p->sdims[0].data());
-    auto dnnl_attr = create_dnnl_attr_v2(p->attr, aa);
-=======
     attr_args_t attr_args;
+    attr_args.insert(DNNL_ARG_ATTR_ARG_SCALES | DNNL_ARG_SRC_0, 1, &src0_scale);
+    attr_args.insert(DNNL_ARG_ATTR_ARG_SCALES | DNNL_ARG_SRC_1, 1, &src1_scale);
     attr_args.prepare_binary_post_op_mds(
             p->attr, p->ndims[0], p->sdims[0].data());
     auto dnnl_attr = create_dnnl_attr(p->attr, attr_args);
->>>>>>> be499680
 
     dnnl_status_t init_status
             = dnnl_primitive_desc_create(&bpd, &bd, dnnl_attr, engine, NULL);
@@ -261,11 +255,7 @@
     dnn_mem_t scratchpad_dt(scratchpad_md, test_engine);
     std::vector<dnn_mem_t> binary_po_fp, binary_po_dt;
     std::vector<int> binary_po_args;
-<<<<<<< HEAD
-    SAFE(setup_binary(const_pd, binary_po_args, binary_po_dt, binary_po_fp),
-=======
     SAFE(setup_binary_po(const_pd, binary_po_args, binary_po_dt, binary_po_fp),
->>>>>>> be499680
             WARN);
 
     args_t args;
