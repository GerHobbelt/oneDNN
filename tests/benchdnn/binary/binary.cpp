--- conflicted
+++ resolved
@@ -123,8 +123,8 @@
     DNN_SAFE(dnnl_binary_desc_init(&bd, alg, &src_d[0], &src_d[1], &dst_d),
             WARN);
 
-    auto src0_scale = p->attr.scales.get(DNNL_ARG_SRC_0).scale;
-    auto src1_scale = p->attr.scales.get(DNNL_ARG_SRC_1).scale;
+    auto src0_scale = prb->attr.scales.get(DNNL_ARG_SRC_0).scale;
+    auto src1_scale = prb->attr.scales.get(DNNL_ARG_SRC_1).scale;
     attr_args_t attr_args;
     attr_args.insert(DNNL_ARG_ATTR_ARG_SCALES | DNNL_ARG_SRC_0, 1, &src0_scale);
     attr_args.insert(DNNL_ARG_ATTR_ARG_SCALES | DNNL_ARG_SRC_1, 1, &src1_scale);
@@ -243,11 +243,6 @@
     return res->state == FAILED ? FAIL : OK;
 }
 
-<<<<<<< HEAD
-void check_known_skipped_case(const prb_t *p, res_t *r) {
-    check_known_skipped_case_common(p->sdt, FWD_D, r);
-    if (r->state == SKIPPED) return;
-=======
 void check_known_skipped_case(const prb_t *prb, res_t *res) {
     check_known_skipped_case_common(prb->sdt, FWD_D, res);
     if (res->state == SKIPPED) return;
@@ -269,7 +264,6 @@
             return;
         }
     }
->>>>>>> 9e7b3904
 }
 
 int doit(const prb_t *prb, res_t *res) {
