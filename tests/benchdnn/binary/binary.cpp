--- conflicted
+++ resolved
@@ -190,19 +190,11 @@
     const auto tag = get_abx_tag(p->ndims[0]);
 
     const auto &test_engine = get_test_engine();
-<<<<<<< HEAD
 
     dnn_mem_t src0_fp(src0_md, fp, tag, test_engine);
     dnn_mem_t src0_dt(src0_md, test_engine);
     SAFE(fill_src(0, src0_dt, src0_fp), WARN);
 
-=======
-
-    dnn_mem_t src0_fp(src0_md, fp, tag, test_engine);
-    dnn_mem_t src0_dt(src0_md, test_engine);
-    SAFE(fill_src(0, src0_dt, src0_fp), WARN);
-
->>>>>>> 6478ab6b
     dnn_mem_t src1_fp(src1_md, fp, tag, test_engine);
     dnn_mem_t src1_dt(src1_md, test_engine);
     SAFE(fill_src(1, src1_dt, src1_fp), WARN);
@@ -219,13 +211,10 @@
     dnn_mem_t &dst_dt = p->inplace ? src0_dt : placeholder_dst_dt;
 
     dnn_mem_t scratchpad_dt(scratchpad_md, test_engine);
-<<<<<<< HEAD
     std::vector<dnn_mem_t> binary_po_fp, binary_po_dt;
     std::vector<int> binary_po_args;
     SAFE(setup_binary(const_pd, binary_po_args, binary_po_dt, binary_po_fp),
             WARN);
-=======
->>>>>>> 6478ab6b
 
     args_t args;
     args.set(DNNL_ARG_SRC_0, src0_dt);
@@ -234,17 +223,10 @@
     args.set(DNNL_ARG_SCRATCHPAD, scratchpad_dt);
     args.set(binary_po_args, binary_po_dt);
 
-<<<<<<< HEAD
-    DNN_SAFE(execute_and_wait(b, args), WARN);
+    SAFE(execute_and_wait(b, args), WARN);
 
     if (bench_mode & CORR) {
         compute_ref(p, src0_fp, src1_fp, binary_po_fp, dst_fp);
-=======
-    SAFE(execute_and_wait(b, args), WARN);
-
-    if (bench_mode & CORR) {
-        compute_ref(p, src0_fp, src1_fp, dst_fp);
->>>>>>> 6478ab6b
         dnn_mem_t dst(dst_dt, fp, tag, test_engine);
         SAFE(compare(p, dst_fp, dst, r), WARN);
     }
