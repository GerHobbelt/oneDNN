#===============================================================================
# Copyright 2016-2021 Intel Corporation
#
# Licensed under the Apache License, Version 2.0 (the "License");
# you may not use this file except in compliance with the License.
# You may obtain a copy of the License at
#
#     http://www.apache.org/licenses/LICENSE-2.0
#
# Unless required by applicable law or agreed to in writing, software
# distributed under the License is distributed on an "AS IS" BASIS,
# WITHOUT WARRANTIES OR CONDITIONS OF ANY KIND, either express or implied.
# See the License for the specific language governing permissions and
# limitations under the License.
#===============================================================================

# Manage platform-specific quirks
#===============================================================================

if(platform_cmake_included)
    return()
endif()
set(platform_cmake_included true)

include("cmake/utils.cmake")

if (DNNL_LIBRARY_TYPE STREQUAL "SHARED")
    add_definitions_with_host_compiler(-DDNNL_DLL)
endif()

# Specify the target architecture
add_definitions_with_host_compiler(-DDNNL_${DNNL_TARGET_ARCH}=1)

# UNIT8_MAX-like macros are a part of the C99 standard and not a part of the
# C++ standard (see C99 standard 7.18.2 and 7.18.4)
add_definitions_with_host_compiler(-D__STDC_LIMIT_MACROS -D__STDC_CONSTANT_MACROS)

set(CMAKE_CCXX_FLAGS)
set(CMAKE_CCXX_NOWARN_FLAGS)
set(CMAKE_CCXX_NOEXCEPT_FLAGS)
set(DEF_ARCH_OPT_FLAGS)

# Compatibility with Intel MKL-DNN
if($ENV{MKLDNN_WERROR})
    set(DNNL_WERROR $ENV{MKLDNN_WERROR})
endif()

if($ENV{DNNL_WERROR})
    set(DNNL_WERROR $ENV{DNNL_WERROR})
endif()

# The flags that can be used for the main and host compilers should be moved to
# the macros to avoid code duplication and ensure consistency.
macro(platform_unix_and_mingw_common_ccxx_flags var)
    append(${var} "-Wall -Wno-unknown-pragmas")
    append_if(DNNL_WERROR ${var} "-Werror")
    append(${var} "-fvisibility=internal")
endmacro()

macro(platform_unix_and_mingw_common_cxx_flags var)
    append(${var} "-fvisibility-inlines-hidden")
endmacro()

macro(platform_unix_and_mingw_noexcept_ccxx_flags var)
    append(${var} "-fno-exceptions")
endmacro()

macro(platform_gnu_x64_arch_ccxx_flags var)
    set(${var} "-msse4.1")
endmacro()

macro(platform_gnu_nowarn_ccxx_flags var)
    # suppress warning on assumptions made regarding overflow (#146)
    append(${var} "-Wno-strict-overflow")
endmacro()

if(WIN32 AND DNNL_WITH_SYCL)
    # XXX: Intel oneAPI DPC++ Compiler defines __GNUC__ and __STDC__ macros on
    # Windows. It is not aligned with clang behavior so manually undefine them.
    add_definitions(-U__GNUC__ -U__STDC__)
    # XXX: workaround for 'unknown type name IUnknown' from combaseapi.h
    add_definitions(-DCINTERFACE)
    # XXX: Intel oneAPI DPC++ Compiler generates a lot of warnings
    append(CMAKE_CCXX_FLAGS "-w")
    # XXX: ignore __declspec warning
    append(CMAKE_CCXX_FLAGS "-Wno-ignored-attributes")
    # XXX: ignore 'XXX is deprecated' coming from Intel TBB headers
    append(CMAKE_CCXX_FLAGS "-Wno-deprecated-declarations")
    # Ignore warning LNK4078: multiple '__CLANG_OFFLOAD_BUNDLE__sycl-spi'
    # sections found with different attributes
    append(CMAKE_EXE_LINKER_FLAGS "-Xlinker /IGNORE:4078")
    append(CMAKE_SHARED_LINKER_FLAGS "-Xlinker /IGNORE:4078")

    # XXX: compiler always pulls in release C++ runtime by default, until
    # this is fixed we have to explicitly drop release C++ runtime for
    # debug build types.
    string(TOUPPER "${CMAKE_BUILD_TYPE}" UPPERCASE_CMAKE_BUILD_TYPE)
    if(UPPERCASE_CMAKE_BUILD_TYPE MATCHES "(DEBUG|RELWITHMDD)")
        append(CMAKE_EXE_LINKER_FLAGS "-Xlinker /NODEFAULTLIB:msvcrt")
        append(CMAKE_SHARED_LINKER_FLAGS "-Xlinker /NODEFAULTLIB:msvcrt")
    endif()
endif()

if(MSVC)
    set(USERCONFIG_PLATFORM "x64")
    append_if(DNNL_WERROR CMAKE_CCXX_FLAGS "/WX")
    if(${CMAKE_CXX_COMPILER_ID} STREQUAL MSVC)
        append(CMAKE_CCXX_FLAGS "/MP")
        # int -> bool
        append(CMAKE_CCXX_NOWARN_FLAGS "/wd4800")
        # unknown pragma
        append(CMAKE_CCXX_NOWARN_FLAGS "/wd4068")
        # double -> float
        append(CMAKE_CCXX_NOWARN_FLAGS "/wd4305")
        # UNUSED(func)
        append(CMAKE_CCXX_NOWARN_FLAGS "/wd4551")
        # int64_t -> int (tent)
        append(CMAKE_CCXX_NOWARN_FLAGS "/wd4244")
    endif()
    if(CMAKE_CXX_COMPILER_ID STREQUAL "Intel")
        append(CMAKE_CCXX_FLAGS "/MP")
        set(DEF_ARCH_OPT_FLAGS "-QxSSE4.1")
        # disable: loop was not vectorized with "simd"
        append(CMAKE_CCXX_NOWARN_FLAGS "-Qdiag-disable:13379")
        # disable: loop was not vectorized with "simd"
        append(CMAKE_CCXX_NOWARN_FLAGS "-Qdiag-disable:15552")
        # disable: unknown pragma
        append(CMAKE_CCXX_NOWARN_FLAGS "-Qdiag-disable:3180")
        # disable: foo has been targeted for automatic cpu dispatch
        append(CMAKE_CCXX_NOWARN_FLAGS "-Qdiag-disable:15009")
        # disable: disabling user-directed function packaging (COMDATs)
        append(CMAKE_CCXX_NOWARN_FLAGS "-Qdiag-disable:11031")
        # disable: decorated name length exceeded, name was truncated
        append(CMAKE_CCXX_NOWARN_FLAGS "-Qdiag-disable:2586")
        # disable: disabling optimization; runtime debug checks enabled
        append(CMAKE_CXX_FLAGS_DEBUG "-Qdiag-disable:10182")
    endif()
    if(CMAKE_CXX_COMPILER_ID MATCHES "Clang")
        append(CMAKE_CCXX_NOEXCEPT_FLAGS "-fno-exceptions")
        # Clang cannot vectorize some loops with #pragma omp simd and gets
        # very upset. Tell it that it's okay and that we love it
        # unconditionally.
        append(CMAKE_CCXX_FLAGS "-Wno-pass-failed")
        # Clang doesn't like the idea of overriding optimization flags.
        # We don't want to optimize jit gemm kernels to reduce compile time
        append(CMAKE_CCXX_FLAGS "-Wno-overriding-t-option")
    endif()
    if(DNNL_WITH_SYCL OR CMAKE_BASE_NAME STREQUAL "icx" OR CMAKE_BASE_NAME STREQUAL "icpx")
        # Default fp-model in icx and dpcpp (unlike clang) may be precise or
        # fast=1 depending on the version.
        append(CMAKE_CCXX_FLAGS "/fp:precise")
    endif()
elseif(UNIX OR MINGW)
    if(DNNL_WITH_SYCL)
        # XXX: Intel oneAPI DPC++ Compiler generates a lot of warnings
        append(CMAKE_CCXX_FLAGS "-w")
    endif()
    if(DNNL_WITH_SYCL OR CMAKE_BASE_NAME STREQUAL "icx" OR CMAKE_BASE_NAME STREQUAL "icpx")
        # Default fp-model in icx and dpcpp (unlike clang) may be precise or
        # fast=1 depending on the version.
        append(CMAKE_CCXX_FLAGS "-ffp-model=precise -fno-reciprocal-math")
    endif()

    platform_unix_and_mingw_common_ccxx_flags(CMAKE_CCXX_FLAGS)
    platform_unix_and_mingw_common_cxx_flags(CMAKE_CXX_FLAGS)
    platform_unix_and_mingw_noexcept_ccxx_flags(CMAKE_CMAKE_CCXX_NOEXCEPT_FLAGS)
    # compiler specific settings
    if(CMAKE_CXX_COMPILER_ID MATCHES "Clang")
        if(DNNL_TARGET_ARCH STREQUAL "AARCH64")
             if (NOT CMAKE_BUILD_TYPE STREQUAL "Debug")
                 set(DEF_ARCH_OPT_FLAGS "-O3")
             endif()
             # For native compilation tune for the host processor
             if (CMAKE_SYSTEM_PROCESSOR STREQUAL CMAKE_HOST_SYSTEM_PROCESSOR)
                 append(DEF_ARCH_OPT_FLAGS "-mcpu=native")
             endif()
        elseif(DNNL_TARGET_ARCH STREQUAL "PPC64")
             if (NOT CMAKE_BUILD_TYPE STREQUAL "Debug")
                 set(DEF_ARCH_OPT_FLAGS "-O3")
             endif()
             # For native compilation tune for the host processor
             if (CMAKE_SYSTEM_PROCESSOR STREQUAL CMAKE_HOST_SYSTEM_PROCESSOR)
                 append(DEF_ARCH_OPT_FLAGS "-mcpu=native")
             endif()
        elseif(DNNL_TARGET_ARCH STREQUAL "S390X")
             if (NOT CMAKE_BUILD_TYPE STREQUAL "Debug")
                 set(DEF_ARCH_OPT_FLAGS "-O3")
             endif()
             # For native compilation tune for the host processor
             if (CMAKE_SYSTEM_PROCESSOR STREQUAL CMAKE_HOST_SYSTEM_PROCESSOR)
                 append(DEF_ARCH_OPT_FLAGS "-march=native")
             endif()
        elseif(DNNL_TARGET_ARCH STREQUAL "X64")
             set(DEF_ARCH_OPT_FLAGS "-msse4.1")
        endif()
        # Clang cannot vectorize some loops with #pragma omp simd and gets
        # very upset. Tell it that it's okay and that we love it
        # unconditionally.
        append(CMAKE_CCXX_NOWARN_FLAGS "-Wno-pass-failed")
        if(DNNL_USE_CLANG_SANITIZER MATCHES "Memory(WithOrigin)?")
            if(NOT DNNL_CPU_THREADING_RUNTIME STREQUAL "SEQ")
                message(WARNING "Clang OpenMP is not compatible with MSan! "
                    "Expect a lot of false positives!")
            endif()
            append(CMAKE_CCXX_SANITIZER_FLAGS "-fsanitize=memory")
            if(DNNL_USE_CLANG_SANITIZER STREQUAL "MemoryWithOrigin")
                append(CMAKE_CCXX_SANITIZER_FLAGS
                    "-fsanitize-memory-track-origins=2")
                append(CMAKE_CCXX_SANITIZER_FLAGS
                    "-fno-omit-frame-pointer")
            endif()
            set(DNNL_ENABLED_CLANG_SANITIZER "${DNNL_USE_CLANG_SANITIZER}")
        elseif(DNNL_USE_CLANG_SANITIZER STREQUAL "Undefined")
            append(CMAKE_CCXX_SANITIZER_FLAGS "-fsanitize=undefined")
            append(CMAKE_CCXX_SANITIZER_FLAGS
                "-fno-sanitize=function,vptr")  # work around linking problems
            set(DNNL_ENABLED_CLANG_SANITIZER "${DNNL_USE_CLANG_SANITIZER}")
        elseif(DNNL_USE_CLANG_SANITIZER STREQUAL "Address")
            append(CMAKE_CCXX_SANITIZER_FLAGS "-fsanitize=address")
            set(DNNL_ENABLED_CLANG_SANITIZER "${DNNL_USE_CLANG_SANITIZER}")
        elseif(DNNL_USE_CLANG_SANITIZER STREQUAL "Thread")
            append(CMAKE_CCXX_SANITIZER_FLAGS "-fsanitize=thread")
            set(DNNL_ENABLED_CLANG_SANITIZER "${DNNL_USE_CLANG_SANITIZER}")
        elseif(DNNL_USE_CLANG_SANITIZER STREQUAL "Leak")
            append(CMAKE_CCXX_SANITIZER_FLAGS "-fsanitize=leak")
            set(DNNL_ENABLED_CLANG_SANITIZER "${DNNL_USE_CLANG_SANITIZER}")
        elseif(NOT DNNL_USE_CLANG_SANITIZER STREQUAL "")
            message(FATAL_ERROR
                "Unsupported Clang sanitizer '${DNNL_USE_CLANG_SANITIZER}'")
        endif()
        if(DNNL_ENABLED_CLANG_SANITIZER)
            message(STATUS
                "Using Clang ${DNNL_ENABLED_CLANG_SANITIZER} "
                "sanitizer (experimental!)")
            append(CMAKE_CCXX_SANITIZER_FLAGS "-g -fno-omit-frame-pointer")
            # Blacklist to ignore false-positive cases. Each case may be
            # assigned to a specific sanitizer. See online doc for help.
            append(CMAKE_CCXX_SANITIZER_FLAGS
                   "-fsanitize-blacklist=${PROJECT_SOURCE_DIR}/.clang-ignorelist")
        endif()

        if (DNNL_USE_CLANG_TIDY MATCHES "(CHECK|FIX)" AND ${CMAKE_VERSION} VERSION_LESS "3.6.0")
            message(FATAL_ERROR "Using clang-tidy requires CMake 3.6.0 or newer")
        elseif(DNNL_USE_CLANG_TIDY MATCHES "(CHECK|FIX)")
            find_program(CLANG_TIDY NAMES clang-tidy)
            if(NOT CLANG_TIDY)
                message(FATAL_ERROR "Clang-tidy not found")
            else()
                if(DNNL_USE_CLANG_TIDY STREQUAL "CHECK")
                    set(CMAKE_CXX_CLANG_TIDY ${CLANG_TIDY})
                    message(STATUS "Using clang-tidy to run checks")
                elseif(DNNL_USE_CLANG_TIDY STREQUAL "FIX")
                    set(CMAKE_CXX_CLANG_TIDY ${CLANG_TIDY} -fix)
                    message(STATUS "Using clang-tidy to run checks and fix found issues")
                endif()
            endif()
        endif()

    elseif("${CMAKE_CXX_COMPILER_ID}" STREQUAL "GNU")
        if(DNNL_TARGET_ARCH STREQUAL "AARCH64")
             if (NOT CMAKE_BUILD_TYPE STREQUAL "Debug")
                 set(DEF_ARCH_OPT_FLAGS "-O3")
             endif()
             # For native compilation tune for the host processor
             if (CMAKE_SYSTEM_PROCESSOR STREQUAL CMAKE_HOST_SYSTEM_PROCESSOR)
                 append(DEF_ARCH_OPT_FLAGS "-mcpu=native")
             endif()
        elseif(DNNL_TARGET_ARCH STREQUAL "PPC64")
             if (NOT CMAKE_BUILD_TYPE STREQUAL "Debug")
                 set(DEF_ARCH_OPT_FLAGS "-O3")
             endif()
             # In GCC, -ftree-vectorize is turned on under -O3 since 2007.
             # For native compilation tune for the host processor
             if (CMAKE_SYSTEM_PROCESSOR STREQUAL CMAKE_HOST_SYSTEM_PROCESSOR)
                 append(DEF_ARCH_OPT_FLAGS "-mcpu=native")
             endif()
        elseif(DNNL_TARGET_ARCH STREQUAL "S390X")
             if (NOT CMAKE_BUILD_TYPE STREQUAL "Debug")
                 set(DEF_ARCH_OPT_FLAGS "-O3")
             endif()
             # In GCC, -ftree-vectorize is turned on under -O3 since 2007.
             # For native compilation tune for the host processor
             if (CMAKE_SYSTEM_PROCESSOR STREQUAL CMAKE_HOST_SYSTEM_PROCESSOR)
                 append(DEF_ARCH_OPT_FLAGS "-march=native")
             endif()
        elseif(DNNL_TARGET_ARCH STREQUAL "X64")
             platform_gnu_x64_arch_ccxx_flags(DEF_ARCH_OPT_FLAGS)
        endif()
<<<<<<< HEAD
        # suppress warning on assumptions made regarding overflow (#146)
        append(CMAKE_CCXX_NOWARN_FLAGS "-Wno-strict-overflow")
        # suppress false positive warnings about uninitialized variables
        append(CMAKE_CCXX_NOWARN_FLAGS "-Wno-maybe-uninitialized")
=======
        platform_gnu_nowarn_ccxx_flags(CMAKE_CCXX_NOWARN_FLAGS)
>>>>>>> 05708fb9
    elseif(CMAKE_CXX_COMPILER_ID STREQUAL "Intel")
        set(DEF_ARCH_OPT_FLAGS "-xSSE4.1")
        # workaround for Intel Compiler that produces error caused
        # by pragma omp simd collapse(..)
        append(CMAKE_CCXX_NOWARN_FLAGS "-diag-disable:13379")
        append(CMAKE_CCXX_NOWARN_FLAGS "-diag-disable:15552")
        # disable `was not vectorized: vectorization seems inefficient` remark
        append(CMAKE_CCXX_NOWARN_FLAGS "-diag-disable:15335")
        # disable: foo has been targeted for automatic cpu dispatch
        append(CMAKE_CCXX_NOWARN_FLAGS "-diag-disable:15009")
    endif()
endif()

if(MSVC)
    if(CMAKE_CXX_COMPILER_ID STREQUAL "Intel")
        # There's no opportunity for icl to link its libraries statically
        # into the library. That's why removing them when searching symbols.
        # libm symbols will be taken from ucrt.lib, otherwise, linker will
        # complain about duplicated symbols being linked to the library.
        append(NO_DYNAMIC_LIBS "/NODEFAULTLIB:libmmd.lib")
        append(NO_DYNAMIC_LIBS "/NODEFAULTLIB:svml_dispmd.lib svml_dispmt.lib")
        append(CMAKE_SHARED_LINKER_FLAGS "${NO_DYNAMIC_LIBS}")
    endif()
elseif(UNIX OR MINGW)
    if(CMAKE_CXX_COMPILER_ID STREQUAL "Intel")
        # Link Intel libraries statically (except for iomp5)
        if ("${DNNL_CPU_THREADING_RUNTIME}" STREQUAL "OMP")
            append(CMAKE_SHARED_LINKER_FLAGS "-liomp5")
        endif()
        append(CMAKE_SHARED_LINKER_FLAGS "-static-intel")
        # Tell linker to not complain about missing static libraries
        append(CMAKE_SHARED_LINKER_FLAGS "-diag-disable:10237")
    endif()
endif()

if(DNNL_ARCH_OPT_FLAGS STREQUAL "HostOpts")
    set(DNNL_ARCH_OPT_FLAGS "${DEF_ARCH_OPT_FLAGS}")
endif()

append(CMAKE_C_FLAGS "${CMAKE_CCXX_FLAGS} ${DNNL_ARCH_OPT_FLAGS}")
append(CMAKE_CXX_FLAGS "${CMAKE_CCXX_FLAGS} ${DNNL_ARCH_OPT_FLAGS}")

if(APPLE)
    set(CMAKE_INSTALL_RPATH_USE_LINK_PATH TRUE)
    # FIXME: this is ugly but required when compiler does not add its library
    # paths to rpath (like Intel compiler...)
    foreach(_ ${CMAKE_C_IMPLICIT_LINK_DIRECTORIES})
        set(_rpath "-Wl,-rpath,${_}")
        append(CMAKE_SHARED_LINKER_FLAGS "${_rpath}")
        set(CMAKE_EXE_LINKER_FLAGS "${CMAKE_SHARED_LINKER_FLAGS} ${_rpath}")
    endforeach()
endif()<|MERGE_RESOLUTION|>--- conflicted
+++ resolved
@@ -72,6 +72,8 @@
 macro(platform_gnu_nowarn_ccxx_flags var)
     # suppress warning on assumptions made regarding overflow (#146)
     append(${var} "-Wno-strict-overflow")
+    # suppress false positive warnings about uninitialized variables
+    append(${var} "-Wno-maybe-uninitialized")
 endmacro()
 
 if(WIN32 AND DNNL_WITH_SYCL)
@@ -286,14 +288,7 @@
         elseif(DNNL_TARGET_ARCH STREQUAL "X64")
              platform_gnu_x64_arch_ccxx_flags(DEF_ARCH_OPT_FLAGS)
         endif()
-<<<<<<< HEAD
-        # suppress warning on assumptions made regarding overflow (#146)
-        append(CMAKE_CCXX_NOWARN_FLAGS "-Wno-strict-overflow")
-        # suppress false positive warnings about uninitialized variables
-        append(CMAKE_CCXX_NOWARN_FLAGS "-Wno-maybe-uninitialized")
-=======
         platform_gnu_nowarn_ccxx_flags(CMAKE_CCXX_NOWARN_FLAGS)
->>>>>>> 05708fb9
     elseif(CMAKE_CXX_COMPILER_ID STREQUAL "Intel")
         set(DEF_ARCH_OPT_FLAGS "-xSSE4.1")
         # workaround for Intel Compiler that produces error caused
