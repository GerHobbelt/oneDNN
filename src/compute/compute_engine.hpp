--- conflicted
+++ resolved
@@ -58,13 +58,11 @@
 
     bool mayiuse(device_ext_t ext) const { return device_info_->has(ext); }
 
-<<<<<<< HEAD
     dispatch_t create_dispatch(const memory_desc_t *md = nullptr) const {
         return dispatch_t(this, md);
     }
-=======
+
     virtual bool mayiuse_ngen_kernels() const { return false; }
->>>>>>> f90cd09c
 
 private:
     std::unique_ptr<device_info_t> device_info_;
