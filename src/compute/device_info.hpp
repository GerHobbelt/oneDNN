--- conflicted
+++ resolved
@@ -29,23 +29,15 @@
 namespace compute {
 
 enum class device_ext_t : int64_t {
-<<<<<<< HEAD
-    khr_fp16 = 1 << 0,
-    intel_subgroups = 1 << 1,
-    intel_subgroups_short = 1 << 2,
-    intel_dot_accumulate = 1 << 3,
-    intel_subgroup_local_block_io = 1 << 4,
-    intel_subgroup_matrix_multiply_accumulate = 1 << 5,
-    intel_subgroup_split_matrix_multiply_accumulate = 1 << 6,
-    intel_global_float_atomics = 1 << 7,
-=======
     intel_subgroups = 1 << 0,
     intel_subgroups_short = 1 << 1,
     khr_fp16 = 1 << 2,
     khr_int64_base_atomics = 1 << 3,
     intel_dot_accumulate = 1 << 4,
     intel_subgroup_local_block_io = 1 << 5,
->>>>>>> ce31bc35
+    intel_subgroup_matrix_multiply_accumulate = 1 << 6,
+    intel_subgroup_split_matrix_multiply_accumulate = 1 << 7,
+    intel_global_float_atomics = 1 << 8,
     last
 };
 
@@ -57,14 +49,11 @@
         CASE(intel_subgroups_short);
         CASE(intel_dot_accumulate);
         CASE(intel_subgroup_local_block_io);
-<<<<<<< HEAD
         CASE(intel_subgroup_matrix_multiply_accumulate);
         CASE(intel_subgroup_split_matrix_multiply_accumulate);
         CASE(intel_global_float_atomics);
-=======
         CASE(khr_fp16);
         CASE(khr_int64_base_atomics);
->>>>>>> ce31bc35
         default: return nullptr;
     }
 #undef CASE
