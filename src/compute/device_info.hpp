/*******************************************************************************
* Copyright 2019 Intel Corporation
*
* Licensed under the Apache License, Version 2.0 (the "License");
* you may not use this file except in compliance with the License.
* You may obtain a copy of the License at
*
*     http://www.apache.org/licenses/LICENSE-2.0
*
* Unless required by applicable law or agreed to in writing, software
* distributed under the License is distributed on an "AS IS" BASIS,
* WITHOUT WARRANTIES OR CONDITIONS OF ANY KIND, either express or implied.
* See the License for the specific language governing permissions and
* limitations under the License.
*******************************************************************************/

#ifndef COMPUTE_DEVICE_INFO_HPP
#define COMPUTE_DEVICE_INFO_HPP

#include <stdint.h>
#include <stdlib.h>
#include <string.h>

#include "common/c_types_map.hpp"
#include "common/utils.hpp"

namespace dnnl {
namespace impl {
namespace compute {

enum class device_ext_t : int64_t {
<<<<<<< HEAD
    khr_fp16 = 1 << 0,
    intel_subgroups = 1 << 1,
    intel_subgroups_short = 1 << 2,
    intel_dot_accumulate = 1 << 3,
    intel_subgroup_local_block_io = 1 << 4,
=======
    intel_subgroups = 1 << 0,
    intel_subgroups_short = 1 << 1,
    khr_fp16 = 1 << 2,
    khr_int64_base_atomics = 1 << 3,
>>>>>>> 76d00d95
    last
};

static inline const char *ext2cl_str(compute::device_ext_t ext) {
#define CASE(x) \
    case compute::device_ext_t::x: return STRINGIFY(CONCAT2(cl_, x));
    switch (ext) {
        CASE(intel_subgroups);
        CASE(intel_subgroups_short);
<<<<<<< HEAD
        CASE(intel_dot_accumulate);
        CASE(intel_subgroup_local_block_io);
=======
        CASE(khr_fp16);
        CASE(khr_int64_base_atomics);
>>>>>>> 76d00d95
        default: return nullptr;
    }
#undef CASE
}

struct runtime_version_t {
    int major;
    int minor;
    int build;

    runtime_version_t(int major = 0, int minor = 0, int build = 0)
        : major {major}, minor {minor}, build {build} {}

    bool operator==(const runtime_version_t &other) const {
        return (major == other.major) && (minor == other.minor)
                && (build == other.build);
    }

    bool operator!=(const runtime_version_t &other) const {
        return !(*this == other);
    }

    bool operator<(const runtime_version_t &other) const {
        if (major < other.major) return true;
        if (major > other.major) return false;
        if (minor < other.minor) return true;
        if (minor > other.minor) return false;
        return (build < other.build);
    }

    bool operator>(const runtime_version_t &other) const {
        return (other < *this);
    }

    bool operator<=(const runtime_version_t &other) const {
        return !(*this > other);
    }

    bool operator>=(const runtime_version_t &other) const {
        return !(*this < other);
    }

    status_t set_from_string(const char *s) {
        int i_major = 0, i = 0;

        for (; s[i] != '.'; i++)
            if (!s[i]) return status::invalid_arguments;

        auto i_minor = ++i;

        for (; s[i] != '.'; i++)
            if (!s[i]) return status::invalid_arguments;

        auto i_build = ++i;

        major = atoi(&s[i_major]);
        minor = atoi(&s[i_minor]);
        build = atoi(&s[i_build]);

        return status::success;
    }

    std::string str() const {
        return utils::format("%d.%d.%d", major, minor, build);
    }
};

struct device_info_t {
public:
    virtual ~device_info_t() = default;

    virtual status_t init() = 0;
    virtual bool has(device_ext_t ext) const = 0;

    virtual int eu_count() const = 0;
    virtual int hw_threads() const = 0;
    virtual size_t llc_cache_size() const = 0;

    const runtime_version_t &runtime_version() const {
        return runtime_version_;
    }
    const std::string &name() const { return name_; }

protected:
    void set_runtime_version(const runtime_version_t &runtime_version) {
        runtime_version_ = runtime_version;
    }

    void set_name(const std::string &name) { name_ = name; }

private:
    runtime_version_t runtime_version_;
    std::string name_;
};

} // namespace compute
} // namespace impl
} // namespace dnnl

#endif<|MERGE_RESOLUTION|>--- conflicted
+++ resolved
@@ -29,18 +29,12 @@
 namespace compute {
 
 enum class device_ext_t : int64_t {
-<<<<<<< HEAD
-    khr_fp16 = 1 << 0,
-    intel_subgroups = 1 << 1,
-    intel_subgroups_short = 1 << 2,
-    intel_dot_accumulate = 1 << 3,
-    intel_subgroup_local_block_io = 1 << 4,
-=======
     intel_subgroups = 1 << 0,
     intel_subgroups_short = 1 << 1,
     khr_fp16 = 1 << 2,
     khr_int64_base_atomics = 1 << 3,
->>>>>>> 76d00d95
+    intel_dot_accumulate = 1 << 4,
+    intel_subgroup_local_block_io = 1 << 5,
     last
 };
 
@@ -50,13 +44,10 @@
     switch (ext) {
         CASE(intel_subgroups);
         CASE(intel_subgroups_short);
-<<<<<<< HEAD
         CASE(intel_dot_accumulate);
         CASE(intel_subgroup_local_block_io);
-=======
         CASE(khr_fp16);
         CASE(khr_int64_base_atomics);
->>>>>>> 76d00d95
         default: return nullptr;
     }
 #undef CASE
