/*******************************************************************************
* Copyright 2018 Intel Corporation
*
* Licensed under the Apache License, Version 2.0 (the "License");
* you may not use this file except in compliance with the License.
* You may obtain a copy of the License at
*
*     http://www.apache.org/licenses/LICENSE-2.0
*
* Unless required by applicable law or agreed to in writing, software
* distributed under the License is distributed on an "AS IS" BASIS,
* WITHOUT WARRANTIES OR CONDITIONS OF ANY KIND, either express or implied.
* See the License for the specific language governing permissions and
* limitations under the License.
*******************************************************************************/

/*
 * Cell execution of Vanilla RNN
 */

#include "math_utils.hpp"
#include "mkldnn_thread.hpp"

#include "jit_uni_rnn_common_postgemm_dispatcher.hpp"

namespace mkldnn {
namespace impl {
namespace cpu {

using namespace mkldnn::impl::utils;
using namespace mkldnn::impl::math;
using namespace rnn_utils;

template <>
float activation<alg_kind::eltwise_relu, prop_kind::forward>(
        float s, float alpha, float cliping) {
    return relu_fwd<float>(s, alpha);
}

template <>
float activation<alg_kind::eltwise_relu, prop_kind::backward>(
        float s, float alpha, float cliping) {
    return relu_bwd<float>(s, alpha);
}

template <>
float activation<alg_kind::eltwise_tanh, prop_kind::forward>(
        float s, float alpha, float cliping) {
    return tanh_fwd<float>(s);
}

template <>
float activation<alg_kind::eltwise_tanh, prop_kind::backward>(
        float s, float alpha, float cliping) {
    return one_m_square<float>(s);
}

template <>
float activation<alg_kind::eltwise_logistic, prop_kind::forward>(
        float s, float alpha, float cliping) {
    return logistic_fwd<float>(s);
}

template <>
float activation<alg_kind::eltwise_logistic, prop_kind::backward>(
        float s, float alpha, float cliping) {
    return x_m_square<float>(s);
}

float linear(float s, float alpha, float clipping) {
    return alpha * s;
}

template <typename T, typename acc_data_t, typename src_data_t>
void rnn_postgemm_template(T func1, const float *scales, float alpha,
        const rnn_utils::rnn_conf_t &rnn, acc_data_t *ws_gates_,
        src_data_t *states_t_l_, src_data_t *states_tm1_l_, float *bias_) {

    ws_gates_aoc_t ws_gates(rnn, ws_gates_);
    bias_aoc_t bias(rnn, bias_);
    ws_states_aoc_t states_t_l(rnn, states_t_l_);
    if (scales != nullptr) alpha = scales[0];

    parallel_nd(rnn.mb, [&](int i) {
        for (int j = 0; j < rnn.dic; j++) {
            const float h = func1(ws_gates(i, 0, j) + bias(0, j), alpha, 0);
            ws_gates(i, 0, j) = states_t_l(i, j) = h;
        }
    });
}

template <>
rnn_postgemm_sig(rnn_postgemm_fwd_f32_t::rnn_postgemm) {
    const float *scales = pd_->attr()->rnn_tparams_.scales_;
    auto act_f = [this](float a, float alpha, float clipping) {
        return this->activation_func(a, alpha, clipping);
    };
    auto linear_f = [](float a, float alpha, float clipping) {
        return linear(a, alpha, clipping);
    };
    auto alpha = pd_->desc()->alpha;
    if (!pd_->attr()->rnn_tparams_.test_mode_)
        rnn_postgemm_template(act_f, nullptr, alpha, rnn, ws_gates_,
                states_t_l_, states_tm1_l_, bias_);
    else
        rnn_postgemm_template(linear_f, scales, alpha, rnn, ws_gates_,
                states_t_l_, states_tm1_l_, bias_);
}

template <>
rnn_postgemm_sig(rnn_postgemm_fwd_u8_t::rnn_postgemm) {
    assert(!"VANILLA RNN int8 is not supported");
}

template <typename T, typename acc_data_t>
void rnn_postgemm_template(T func1, const float *scales, float alpha,
        const rnn_utils::rnn_conf_t &rnn, acc_data_t *ws_gates_,
        float *diff_states_tp1_l_, float *diff_states_t_lp1_) {
    ws_gates_aoc_t ws_gates(rnn, ws_gates_);
    ws_diff_states_aoc_t diff_states_tp1_l(rnn, diff_states_tp1_l_);
    ws_diff_states_aoc_t diff_states_t_lp1(rnn, diff_states_t_lp1_);
    if (scales != nullptr) alpha = scales[0];

    parallel_nd(rnn.mb, [&](int i) {
        for (int j = 0; j < rnn.dic; ++j) {
            const float dH = diff_states_t_lp1(rnn.n_states, i, j)
                    + diff_states_tp1_l(0, i, j);
            auto g = ws_gates(i, 0, j);
            ws_gates(i, 0, j) = dH * func1(g, alpha, 0);
        }
    });
}

<<<<<<< HEAD
=======
template <>
rnn_postgemm_sig(rnn_postgemm_bwd_f32_t::rnn_postgemm) {
    const float *scales = pd_->attr()->rnn_tparams_.scales_;
    auto act_f = [this](float a, float alpha, float clipping) {
        return this->activation_func(a, alpha, 0);
    };
    auto linear_f = [](float a, float alpha, float clipping) {
        return linear(a, alpha, 0);
    };
    auto alpha = pd_->desc()->alpha;
    if (!pd_->attr()->rnn_tparams_.test_mode_)
        rnn_postgemm_template(act_f, nullptr, alpha, rnn, ws_gates_,
                diff_states_tp1_l_, diff_states_t_lp1_);
    else
        rnn_postgemm_template(linear_f, scales, alpha, rnn, ws_gates_,
                diff_states_tp1_l_, diff_states_t_lp1_);
}

>>>>>>> c53a700b
} // namespace cpu
} // namespace impl
} // namespace mkldnn<|MERGE_RESOLUTION|>--- conflicted
+++ resolved
@@ -131,8 +131,6 @@
     });
 }
 
-<<<<<<< HEAD
-=======
 template <>
 rnn_postgemm_sig(rnn_postgemm_bwd_f32_t::rnn_postgemm) {
     const float *scales = pd_->attr()->rnn_tparams_.scales_;
@@ -151,7 +149,6 @@
                 diff_states_tp1_l_, diff_states_t_lp1_);
 }
 
->>>>>>> c53a700b
 } // namespace cpu
 } // namespace impl
 } // namespace mkldnn