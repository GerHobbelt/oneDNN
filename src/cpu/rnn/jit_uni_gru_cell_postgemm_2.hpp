--- conflicted
+++ resolved
@@ -100,14 +100,9 @@
             // Compute gate 2: G2 = tanh(G2 + b2)
             uni_vmovups(
                     G2, ptr[addr_ws_gates_reg + 2 * rnn_.dic * gate_dt_size]);
-<<<<<<< HEAD
-            uni_vaddps(
-                    G2, G2, ptr[addr_bias_reg + 2 * rnn_.dic * bias_dt_size]);
-=======
             uni_vmovups(
                     tmp1_vmm, ptr[addr_bias_reg + 2 * rnn_.dic * bias_dt_size]);
             uni_vaddps(G2, G2, tmp1_vmm);
->>>>>>> c53a700b
             tanh_injector_->compute_vector(G2.getIdx());
 
             // states_t_l = states_tm1_l * G0 + (1 - G0) * G2
