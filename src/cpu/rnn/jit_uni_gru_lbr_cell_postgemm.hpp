/*******************************************************************************
* Copyright 2019 Intel Corporation
*
* Licensed under the Apache License, Version 2.0 (the "License");
* you may not use this file except in compliance with the License.
* You may obtain a copy of the License at
*
*     http://www.apache.org/licenses/LICENSE-2.0
*
* Unless required by applicable law or agreed to in writing, software
* distributed under the License is distributed on an "AS IS" BASIS,
* WITHOUT WARRANTIES OR CONDITIONS OF ANY KIND, either express or implied.
* See the License for the specific language governing permissions and
* limitations under the License.
*******************************************************************************/

#ifndef CPU_JIT_GRU_LBR_CELL_POSTGEMM
#define CPU_JIT_GRU_LBR_CELL_POSTGEMM

#include "jit_uni_rnn_common_postgemm.hpp"

namespace mkldnn {
namespace impl {
namespace cpu {

template <cpu_isa_t isa, impl::data_type_t src_data_t>
struct jit_uni_gru_lbr_cell_postgemm_fwd : public jit_uni_rnn_postgemm {
    DECLARE_CPU_JIT_AUX_FUNCTIONS(jit_uni_gru_lbr_cell_postgemm_fwd)

    typedef typename utils::conditional<src_data_t == data_type::u8, int32_t,
            float>::type acc_data_t;
    typedef typename utils::conditional<isa == avx512_core,
            jit_uni_eltwise_injector_f32<avx512_common>,
            jit_uni_eltwise_injector_f32<isa>>::type injector_t;

    jit_uni_gru_lbr_cell_postgemm_fwd(
            const rnn_utils::rnn_conf_t &rnn, const rnn_pd_t *pd)
        : jit_uni_rnn_postgemm(rnn, pd) {}

    ~jit_uni_gru_lbr_cell_postgemm_fwd() {
        delete sigmoid_injector_;
        delete tanh_injector_;
    }

    void init() override {
        // we use rax for both constant tables as they use the same table
        sigmoid_injector_ = new injector_t(
                this, alg_kind::eltwise_logistic, 0.0f, 0.0f, true, rax);
        tanh_injector_ = new injector_t(
                this, alg_kind::eltwise_tanh, 0.0f, 0.0f, true, rax);
        generate();
        kernel_ = (kernel_t)this->getCode();
    }

protected:
    injector_t *sigmoid_injector_;
    injector_t *tanh_injector_;

    // register size in bytes
    using Vmm = typename jit_uni_eltwise_injector_f32<isa>::Vmm;
    size_t vlen = cpu_isa_traits<isa>::vlen;
    size_t vlen_dst = (src_data_t == data_type::u8) ? vlen / 4 : vlen;
    size_t hstate_dt_size
            = (src_data_t == data_type::u8) ? sizeof(uint8_t) : sizeof(float);
    size_t gate_dt_size
            = (src_data_t == data_type::u8) ? sizeof(uint32_t) : sizeof(float);
    size_t bias_dt_size = sizeof(float);

    void generate() {
        using namespace Xbyak;

        // Labels declaration
        Label vector_loop_start_label, vector_loop_end_label;
        Label rem_loop_start_label, rem_loop_end_label;
        Label table_label;

        // Register map
        Reg64 loop_cnt(r11); // loop counter
        Reg64 table_reg(rbx); // table is used for data scale and shifts

        // We skip vmm0 as it can be used by the injector for masks on sse4.1
        Vmm G0(1), G1(2), G2(3), tmp1_vmm(5), tmp2_vmm(6);

        // constant table map
        Address one_addr = ptr[table_reg];

        // We start code generations here
        preamble();

        // extract addresses passed as parameter
        auto addr_ws_gates_reg = abi_param1;
        auto addr_bias_reg = abi_param2;
        auto addr_states_t_l_reg = abi_param3;
        auto addr_states_tm1_l_reg = abi_param4;
#ifdef _WIN32
        auto addr_ws_gemm_reg = r10;
        // Here we cannot use rbp to have initial stack pointer so we
        // use rsp and offset it with the size of pushed registers in
        // preamble
        mov(addr_ws_gemm_reg, ptr[rsp + get_size_of_abi_save_regs() + 40]);
#else
        auto addr_ws_gemm_reg = abi_param5;
#endif

        // initialize registers with addresses and constants
        mov(table_reg, table_label);

        // both sigmoid and tanh use the same table so load address just once in rax
        sigmoid_injector_->load_table_addr();

        mov(loop_cnt, rnn_.dic * gate_dt_size);
        cmp(loop_cnt, vlen);
        jl(vector_loop_end_label, Xbyak::CodeGenerator::T_NEAR);

        L(vector_loop_start_label);
        {
            // Compute gate 0
            uni_vmovups(
                    G0, ptr[addr_ws_gates_reg + 0 * rnn_.dic * gate_dt_size]);
<<<<<<< HEAD
            uni_vaddps(
                    G0, G0, ptr[addr_bias_reg + 0 * rnn_.dic * bias_dt_size]);
            uni_vaddps(G0, G0,
                    ptr[addr_ws_gemm_reg + 0 * rnn_.dic * gate_dt_size]);
=======
            uni_vmovups(
                    tmp1_vmm, ptr[addr_bias_reg + 0 * rnn_.dic * bias_dt_size]);
            uni_vaddps(G0, G0, tmp1_vmm);
            uni_vmovups(tmp1_vmm,
                    ptr[addr_ws_gemm_reg + 0 * rnn_.dic * gate_dt_size]);
            uni_vaddps(G0, G0, tmp1_vmm);
>>>>>>> c53a700b
            sigmoid_injector_->compute_vector(G0.getIdx());

            // Compute gate 1
            uni_vmovups(
                    G1, ptr[addr_ws_gates_reg + 1 * rnn_.dic * gate_dt_size]);
<<<<<<< HEAD
            uni_vaddps(
                    G1, G1, ptr[addr_bias_reg + 1 * rnn_.dic * bias_dt_size]);
            uni_vaddps(G1, G1,
                    ptr[addr_ws_gemm_reg + 1 * rnn_.dic * gate_dt_size]);
=======
            uni_vmovups(
                    tmp1_vmm, ptr[addr_bias_reg + 1 * rnn_.dic * bias_dt_size]);
            uni_vaddps(G1, G1, tmp1_vmm);
            uni_vmovups(tmp1_vmm,
                    ptr[addr_ws_gemm_reg + 1 * rnn_.dic * gate_dt_size]);
            uni_vaddps(G1, G1, tmp1_vmm);
>>>>>>> c53a700b
            sigmoid_injector_->compute_vector(G1.getIdx());

            // compute last gate
            uni_vmovups(
                    G2, ptr[addr_ws_gemm_reg + 2 * rnn_.dic * gate_dt_size]);
<<<<<<< HEAD
            uni_vaddps(
                    G2, G2, ptr[addr_bias_reg + 3 * rnn_.dic * bias_dt_size]);
            uni_vfmadd213ps(G2, G1,
                    ptr[addr_ws_gates_reg
                            + 2 * rnn_.dic * gate_dt_size]); // G2 * G1 + gates2
            uni_vaddps(
                    G2, G2, ptr[addr_bias_reg + 2 * rnn_.dic * bias_dt_size]);
=======
            uni_vmovups(
                    tmp1_vmm, ptr[addr_bias_reg + 3 * rnn_.dic * bias_dt_size]);
            uni_vaddps(G2, G2, tmp1_vmm);
            uni_vmovups(tmp1_vmm,
                    ptr[addr_ws_gates_reg
                            + 2 * rnn_.dic * gate_dt_size]); // G2 * G1 + gates2
            uni_vfmadd213ps(G2, G1, tmp1_vmm);
            uni_vmovups(
                    tmp1_vmm, ptr[addr_bias_reg + 2 * rnn_.dic * bias_dt_size]);
            uni_vaddps(G2, G2, tmp1_vmm);
>>>>>>> c53a700b
            tanh_injector_->compute_vector(G2.getIdx());

            // states_t_l = states_tm1_l * G0 + (1 - G0) * G2
            uni_vmovups(tmp1_vmm, one_addr);
            uni_vsubps(tmp1_vmm, tmp1_vmm, G0);
            uni_vmovups(tmp2_vmm, ptr[addr_states_tm1_l_reg]);
            uni_vmulps(G0, G0, tmp2_vmm);
            uni_vfmadd231ps(G0, tmp1_vmm, G2);

            // write back the result
            uni_vmovups(ptr[addr_states_t_l_reg], G0);

            // increment address pointers
            add(addr_ws_gates_reg, vlen);
            add(addr_bias_reg, vlen);
            add(addr_states_t_l_reg, vlen_dst);
            add(addr_states_tm1_l_reg, vlen_dst);
            add(addr_ws_gemm_reg, vlen_dst);

            // increment loop counter
            sub(loop_cnt, vlen);
            cmp(loop_cnt, vlen);
            jge(vector_loop_start_label);
        }
        L(vector_loop_end_label);

        cmp(loop_cnt, 0);
        je(rem_loop_end_label, Xbyak::CodeGenerator::T_NEAR);
        // Same code as above, we just use movuss for accessing inputs
        // TODO: smarter handling of tails with Zmm -> Ymm -> Xmm -> scalar
        L(rem_loop_start_label);
        {
            // remaping registers to Xmms
            Xmm G0s(G0.getIdx()), G1s(G1.getIdx()), G2s(G2.getIdx());
            Xmm tmp1s_vmm(tmp1_vmm.getIdx());

            // Compute gate 0
            uni_vmovss(
                    G0s, ptr[addr_ws_gates_reg + 0 * rnn_.dic * gate_dt_size]);
            uni_vaddss(
                    G0s, G0s, ptr[addr_bias_reg + 0 * rnn_.dic * bias_dt_size]);
            uni_vaddss(G0s, G0s,
                    ptr[addr_ws_gemm_reg + 0 * rnn_.dic * gate_dt_size]);
            sigmoid_injector_->compute_vector(G0s.getIdx());

            // Compute gate 1
            uni_vmovss(
                    G1s, ptr[addr_ws_gates_reg + 1 * rnn_.dic * gate_dt_size]);
            uni_vaddss(
                    G1s, G1s, ptr[addr_bias_reg + 1 * rnn_.dic * bias_dt_size]);
            uni_vaddss(G1s, G1s,
                    ptr[addr_ws_gemm_reg + 1 * rnn_.dic * gate_dt_size]);
            sigmoid_injector_->compute_vector(G1s.getIdx());

            // compute last gate
            uni_vmovss(
                    G2s, ptr[addr_ws_gemm_reg + 2 * rnn_.dic * gate_dt_size]);
            uni_vaddss(
                    G2s, G2s, ptr[addr_bias_reg + 3 * rnn_.dic * bias_dt_size]);
            uni_vfmadd213ss(G2s, G1s,
                    ptr[addr_ws_gates_reg
                            + 2 * rnn_.dic * gate_dt_size]); // G2 * G1 + gates2
            uni_vaddss(
                    G2s, G2s, ptr[addr_bias_reg + 2 * rnn_.dic * bias_dt_size]);
            tanh_injector_->compute_vector(G2s.getIdx());

            // states_t_l = states_tm1_l * G0 + (1 - G0) * G2
            uni_vmovss(tmp1s_vmm, one_addr);
            uni_vsubss(tmp1s_vmm, tmp1_vmm, G0s);
            uni_vmulss(G0s, G0s, ptr[addr_states_tm1_l_reg]);
            uni_vfmadd231ss(G0s, tmp1s_vmm, G2s);

            // write back the result
            uni_vmovss(ptr[addr_states_t_l_reg], G0s);

            // increment address pointers
            add(addr_ws_gates_reg, gate_dt_size);
            add(addr_bias_reg, bias_dt_size);
            add(addr_states_t_l_reg, hstate_dt_size);
            add(addr_states_tm1_l_reg, hstate_dt_size);
            add(addr_ws_gemm_reg, gate_dt_size);

            // increment loop counter
            sub(loop_cnt, gate_dt_size);
            cmp(loop_cnt, 0);
            jg(rem_loop_start_label);
        }
        L(rem_loop_end_label);

        postamble();

        // Again, only one table is needed and shared between sigmoid and tanh
        sigmoid_injector_->prepare_table(false);
        tanh_injector_->prepare_table(true);

        L(table_label);
        {
            for (size_t i = 0; i < vlen / sizeof(float); i++)
                dd(float2int(1.0f));
        }
    }
};

} // namespace cpu
} // namespace impl
} // namespace mkldnn

#endif<|MERGE_RESOLUTION|>--- conflicted
+++ resolved
@@ -117,51 +117,28 @@
             // Compute gate 0
             uni_vmovups(
                     G0, ptr[addr_ws_gates_reg + 0 * rnn_.dic * gate_dt_size]);
-<<<<<<< HEAD
-            uni_vaddps(
-                    G0, G0, ptr[addr_bias_reg + 0 * rnn_.dic * bias_dt_size]);
-            uni_vaddps(G0, G0,
-                    ptr[addr_ws_gemm_reg + 0 * rnn_.dic * gate_dt_size]);
-=======
             uni_vmovups(
                     tmp1_vmm, ptr[addr_bias_reg + 0 * rnn_.dic * bias_dt_size]);
             uni_vaddps(G0, G0, tmp1_vmm);
             uni_vmovups(tmp1_vmm,
                     ptr[addr_ws_gemm_reg + 0 * rnn_.dic * gate_dt_size]);
             uni_vaddps(G0, G0, tmp1_vmm);
->>>>>>> c53a700b
             sigmoid_injector_->compute_vector(G0.getIdx());
 
             // Compute gate 1
             uni_vmovups(
                     G1, ptr[addr_ws_gates_reg + 1 * rnn_.dic * gate_dt_size]);
-<<<<<<< HEAD
-            uni_vaddps(
-                    G1, G1, ptr[addr_bias_reg + 1 * rnn_.dic * bias_dt_size]);
-            uni_vaddps(G1, G1,
-                    ptr[addr_ws_gemm_reg + 1 * rnn_.dic * gate_dt_size]);
-=======
             uni_vmovups(
                     tmp1_vmm, ptr[addr_bias_reg + 1 * rnn_.dic * bias_dt_size]);
             uni_vaddps(G1, G1, tmp1_vmm);
             uni_vmovups(tmp1_vmm,
                     ptr[addr_ws_gemm_reg + 1 * rnn_.dic * gate_dt_size]);
             uni_vaddps(G1, G1, tmp1_vmm);
->>>>>>> c53a700b
             sigmoid_injector_->compute_vector(G1.getIdx());
 
             // compute last gate
             uni_vmovups(
                     G2, ptr[addr_ws_gemm_reg + 2 * rnn_.dic * gate_dt_size]);
-<<<<<<< HEAD
-            uni_vaddps(
-                    G2, G2, ptr[addr_bias_reg + 3 * rnn_.dic * bias_dt_size]);
-            uni_vfmadd213ps(G2, G1,
-                    ptr[addr_ws_gates_reg
-                            + 2 * rnn_.dic * gate_dt_size]); // G2 * G1 + gates2
-            uni_vaddps(
-                    G2, G2, ptr[addr_bias_reg + 2 * rnn_.dic * bias_dt_size]);
-=======
             uni_vmovups(
                     tmp1_vmm, ptr[addr_bias_reg + 3 * rnn_.dic * bias_dt_size]);
             uni_vaddps(G2, G2, tmp1_vmm);
@@ -172,7 +149,6 @@
             uni_vmovups(
                     tmp1_vmm, ptr[addr_bias_reg + 2 * rnn_.dic * bias_dt_size]);
             uni_vaddps(G2, G2, tmp1_vmm);
->>>>>>> c53a700b
             tanh_injector_->compute_vector(G2.getIdx());
 
             // states_t_l = states_tm1_l * G0 + (1 - G0) * G2
