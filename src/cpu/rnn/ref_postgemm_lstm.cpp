/*******************************************************************************
* Copyright 2018-2020 Intel Corporation
*
* Licensed under the Apache License, Version 2.0 (the "License");
* you may not use this file except in compliance with the License.
* You may obtain a copy of the License at
*
*     http://www.apache.org/licenses/LICENSE-2.0
*
* Unless required by applicable law or agreed to in writing, software
* distributed under the License is distributed on an "AS IS" BASIS,
* WITHOUT WARRANTIES OR CONDITIONS OF ANY KIND, either express or implied.
* See the License for the specific language governing permissions and
* limitations under the License.
*******************************************************************************/

/*
 * Cell execution LSTM
 */

#include "dnnl_thread.hpp"
#include "math_utils.hpp"

#include "../simple_q10n.hpp"
#include "jit_uni_rnn_common_postgemm_dispatcher.hpp"

namespace dnnl {
namespace impl {
namespace cpu {

using namespace dnnl::impl::utils;
using namespace dnnl::impl::math;
using namespace rnn_utils;

template <typename T1, typename T2, typename T3, typename T4,
        typename src_data_t, typename scratch_data_t>
void lstm_fwd_postgemm_template(T1 func1, T2 func2, T3 to_src_dt, T4 to_float,
        const float *scales, const float *cscale,
        const rnn_utils::rnn_conf_t &rnn,
        rnn_utils::cell_position_t cell_position, src_data_t *ws_gates_,
        scratch_data_t *scratch_gates_, src_data_t *dst_layer_,
        src_data_t *dst_iter_, float *dst_iter_c_, const src_data_t *src_iter_,
        const float *src_iter_c_, const float *weights_peephole_,
        float *bias_) {
    ws_gates_aoc<src_data_t> ws_gates(rnn, ws_gates_);
    scratch_gates_aoc<scratch_data_t> scratch_gates(rnn, scratch_gates_);
    weights_peephole_aoc_t<const float> weights_peephole(
            rnn, weights_peephole_);
    bias_aoc_t bias(rnn, bias_);

<<<<<<< HEAD
    auto dst_layer_ld = rnn.dst_layer_ld(cell_position);
    // We use scratch_ht and not dst_iter for lstmp
    auto dst_iter_ld = rnn.is_lstm_projection ? rnn.scratch_ht_ld
                                              : rnn.dst_iter_ld(cell_position);
=======
    // If lstmp, instead of dst_layer, we use scratch_ht if inference or ws_ht if training
    auto dst_layer_ld = rnn.is_lstm_projection
            ? rnn.scratch_ht_ld
            : rnn.dst_layer_ld(cell_position);
    auto dst_iter_ld = rnn.dst_iter_ld(cell_position);
>>>>>>> 089420ea
    auto dst_iter_c_ld = rnn.dst_iter_c_ld(cell_position);
    auto src_iter_c_ld = rnn.src_iter_c_ld(cell_position);

    ws_states_layer_aoc<src_data_t> dst_layer(rnn, dst_layer_, dst_layer_ld);
    // TODO: we use scratch and not dst_iter for lstmp
    ws_states_iter_aoc<src_data_t> dst_iter(rnn, dst_iter_, dst_iter_ld);
    ws_states_iter_c_aoc<float> dst_iter_c(rnn, dst_iter_c_, dst_iter_c_ld);
    ws_states_iter_c_aoc<const float> src_iter_c(
            rnn, src_iter_c_, src_iter_c_ld);

    parallel_nd(rnn.mb, [&](int i) {
        PRAGMA_OMP_SIMD()
        for (int j = 0; j < rnn.dhc; j++) {
            float gate_i_arg
                    = to_float(scratch_gates(i, 0, j), 0, j) + bias(0, j);
            if (rnn.is_lstm_peephole)
                gate_i_arg += weights_peephole(0, j) * src_iter_c(i, j);

            float gate_f_arg
                    = to_float(scratch_gates(i, 1, j), 1, j) + bias(1, j);
            if (rnn.is_lstm_peephole)
                gate_f_arg += weights_peephole(1, j) * src_iter_c(i, j);

            float gate_c_arg
                    = to_float(scratch_gates(i, 2, j), 2, j) + bias(2, j);

            // default func1 is sigmoid, func2 is tanh

            float gate_i = func1(scales + 0, gate_i_arg);
            float gate_f = func1(scales + 1, gate_f_arg);
            float gate_c = func2(scales + 2, gate_c_arg);

            float c_state = gate_f * src_iter_c(i, j) + gate_i * gate_c;
            dst_iter_c(i, j) = c_state;

            float gate_o_arg
                    = to_float(scratch_gates(i, 3, j), 3, j) + bias(3, j);
            if (rnn.is_lstm_peephole)
                gate_o_arg += weights_peephole(2, j) * c_state;

            float gate_o = func1(scales + 3, gate_o_arg);

            float ht = to_src_dt(gate_o * func2(cscale, c_state));
            if (dst_layer_ != nullptr) dst_layer(i, j) = ht;
            if (dst_iter_ != nullptr) dst_iter(i, j) = ht;

            // write gates back to memory for training
            // we to_src_dt them as as they are GEMM inputs in BWD
            if (rnn.is_training) {
                ws_gates(i, 0, j) = to_src_dt(gate_i);
                ws_gates(i, 1, j) = to_src_dt(gate_f);
                ws_gates(i, 2, j) = to_src_dt(gate_c);
                ws_gates(i, 3, j) = to_src_dt(gate_o);
            }
        }
    });
}

template <>
rnn_postgemm_sig(rnn_postgemm_fwd_f32_t::lstm_postgemm) {
    const float *scales = pd_->attr()->rnn_tparams_.scales_;
    const float *cscale = &(pd_->attr()->rnn_tparams_.cscale_);

    auto q_id = [&](float f) { return f; };
    auto deq_id = [&](float f, int i, int j) { return f; };

    auto linear_f = [](const float *scale, float a) { return *scale * a; };
    auto logistic_f = [](const float *scale, float a) {
        return logistic_fwd<float>(a);
    };
    auto tanh_f
            = [](const float *scale, float a) { return tanh_fwd<float>(a); };

    if (!pd_->attr()->rnn_tparams_.test_mode_)
        lstm_fwd_postgemm_template(logistic_f, tanh_f, q_id, deq_id, scales,
                cscale, rnn, cell_position, ws_gates_, scratch_gates_,
                dst_layer_, dst_iter_, dst_iter_c_, src_iter_, src_iter_c_,
                weights_peephole_, bias_);
    else
        lstm_fwd_postgemm_template(linear_f, linear_f, q_id, deq_id, scales,
                cscale, rnn, cell_position, ws_gates_, scratch_gates_,
                dst_layer_, dst_iter_, dst_iter_c_, src_iter_, src_iter_c_,
                weights_peephole_, bias_);
}

template <>
rnn_postgemm_sig(rnn_postgemm_fwd_bf16_t::lstm_postgemm) {
    const float *scales = pd_->attr()->rnn_tparams_.scales_;
    const float *cscale = &(pd_->attr()->rnn_tparams_.cscale_);
    auto round_f32_bf16 = [&](float f) { return bfloat16_t(f); };
    auto deq_id = [&](float f, int i, int j) { return f; };

    auto linear_f = [](const float *scale, float a) { return *scale * a; };
    auto logistic_f = [](const float *scale, float a) {
        return logistic_fwd<float>(a);
    };
    auto tanh_f
            = [](const float *scale, float a) { return tanh_fwd<float>(a); };

    if (!pd_->attr()->rnn_tparams_.test_mode_)
        lstm_fwd_postgemm_template(logistic_f, tanh_f, round_f32_bf16, deq_id,
                scales, cscale, rnn, cell_position, ws_gates_, scratch_gates_,
                dst_layer_, dst_iter_, dst_iter_c_, src_iter_, src_iter_c_,
                weights_peephole_, bias_);
    else
        lstm_fwd_postgemm_template(linear_f, linear_f, round_f32_bf16, deq_id,
                scales, cscale, rnn, cell_position, ws_gates_, scratch_gates_,
                dst_layer_, dst_iter_, dst_iter_c_, src_iter_, src_iter_c_,
                weights_peephole_, bias_);
}

template <>
rnn_postgemm_sig(rnn_postgemm_fwd_u8_t::lstm_postgemm) {
    const float *scales = pd_->attr()->rnn_tparams_.scales_;
    const float *cscale = &(pd_->attr()->rnn_tparams_.cscale_);

    float *weights_scales = pd_->attr()->rnn_weights_qparams_.scales_;
    float data_shift = pd_->attr()->rnn_data_qparams_.shift_;
    float data_scale = pd_->attr()->rnn_data_qparams_.scale_;

    auto quantize_f32_u8 = [&](float f) {
        float qf = f * data_scale + data_shift;
        return qz_a1b0<float, dst_layer_t>()(qf);
    };

    auto dequantize_s32_f32 = [&](gemm_acc_t s, int gate, int j) {
        return pd_->attr()->rnn_weights_qparams_.mask_ == 0
                ? saturate<float>(s) * (1.f / (weights_scales[0] * data_scale))
                : saturate<float>(s)
                        * (1.f
                                / (weights_scales[gate * rnn.dhc + j]
                                        * data_scale));
    };

    auto linear_f = [](const float *scale, float a) { return *scale * a; };
    auto logistic_f = [](const float *scale, float a) {
        return logistic_fwd<float>(a);
    };
    auto tanh_f
            = [](const float *scale, float a) { return tanh_fwd<float>(a); };

    if (!pd_->attr()->rnn_tparams_.test_mode_)
        lstm_fwd_postgemm_template(logistic_f, tanh_f, quantize_f32_u8,
                dequantize_s32_f32, scales, cscale, rnn, cell_position,
                ws_gates_, scratch_gates_, dst_layer_, dst_iter_, dst_iter_c_,
                src_iter_, src_iter_c_, weights_peephole_, bias_);
    else
        lstm_fwd_postgemm_template(linear_f, linear_f, quantize_f32_u8,
                dequantize_s32_f32, scales, cscale, rnn, cell_position,
                ws_gates_, scratch_gates_, dst_layer_, dst_iter_, dst_iter_c_,
                src_iter_, src_iter_c_, weights_peephole_, bias_);
}

template <typename T1, typename T2, typename src_data_t, typename acc_data_t,
        typename scratch_data_t>
void lstm_bwd_postgemm_template(T1 func1, T2 to_src_dt, const float *cscale,
        const rnn_utils::rnn_conf_t &rnn, const cell_position_t cell_position,
        src_data_t *ws_gates_, scratch_data_t *scratch_gates_,
        float *dst_iter_c_, const float *src_iter_c_,
        acc_data_t *diff_src_iter_c_, acc_data_t *diff_dst_layer_,
        acc_data_t *diff_dst_iter_, acc_data_t *diff_dst_iter_c_,
        const float *weights_peephole_, float *bias_) {
    ws_gates_aoc<src_data_t> ws_gates(rnn, ws_gates_);
    ws_gates_aoc<scratch_data_t> scratch_gates(rnn, scratch_gates_);
    weights_peephole_aoc_t<const float> weights_peephole(
            rnn, weights_peephole_);
    bias_aoc_t bias(rnn, bias_);
    auto dst_iter_c_ld = rnn.dst_iter_c_ld(cell_position);
    auto src_iter_c_ld = rnn.src_iter_c_ld(cell_position);
    ws_states_iter_aoc<float> dst_iter_c(rnn, dst_iter_c_, dst_iter_c_ld);
    ws_states_iter_c_aoc<const float> src_iter_c(
            rnn, src_iter_c_, src_iter_c_ld);
    ws_diff_states_iter_c_aoc<acc_data_t> diff_src_iter_c(
            rnn, diff_src_iter_c_);
    ws_diff_states_layer_aoc<acc_data_t> diff_dst_layer(rnn, diff_dst_layer_);
    ws_diff_states_iter_aoc<acc_data_t> diff_dst_iter(rnn, diff_dst_iter_);
    ws_diff_states_iter_c_aoc<acc_data_t> diff_dst_iter_c(
            rnn, diff_dst_iter_c_);

    parallel_nd(rnn.mb, [&](int i) {
        PRAGMA_OMP_SIMD()
        for (int j = 0; j < rnn.dhc; j++) {
            float Ct = dst_iter_c(i, j);
            /// @todo save it in the workspace in fwd pass or recompute it to
            /// save bw
            float tanhCt = func1(cscale, Ct);
<<<<<<< HEAD
            // we have 2 incoming diffs on Ht
            // float dHt = diff_dst_iter(i, j) + diff_dst_layer(i, j);
=======
            // we have 2 incoming diffs on Ht if no projection,
            // otherwise we have only 1 as the summation happened
            // before the bwd projection
>>>>>>> 089420ea
            float dHt = diff_dst_layer(i, j);
            if (!rnn.is_lstm_projection) dHt += diff_dst_iter(i, j);
            float dCt = diff_dst_iter_c(i, j)
                    + one_m_square(tanhCt) * ws_gates(i, 3, j) * dHt;

            float dG3 = tanhCt * dHt * x_m_square(ws_gates(i, 3, j));

            if (rnn.is_lstm_peephole) dCt += dG3 * weights_peephole(2, j);

            float dG1 = src_iter_c(i, j) * dCt * x_m_square(ws_gates(i, 1, j));
            float dG0 = ws_gates(i, 2, j) * dCt * x_m_square(ws_gates(i, 0, j));
            float dG2
                    = ws_gates(i, 0, j) * dCt * one_m_square(ws_gates(i, 2, j));

            diff_src_iter_c(i, j) = dCt * ws_gates(i, 1, j);

            if (rnn.is_lstm_peephole) {
                diff_src_iter_c(i, j) += dG1 * weights_peephole(1, j);
                diff_src_iter_c(i, j) += dG0 * weights_peephole(0, j);
            }

            scratch_gates(i, 0, j) = to_src_dt(dG0);
            scratch_gates(i, 1, j) = to_src_dt(dG1);
            scratch_gates(i, 2, j) = to_src_dt(dG2);
            scratch_gates(i, 3, j) = to_src_dt(dG3);
        }
    });
}

template <>
rnn_postgemm_sig(rnn_postgemm_bwd_f32_t::lstm_postgemm) {
    const float *cscale = &(pd_->attr()->rnn_tparams_.cscale_);
    auto linear_f = [](const float *scale, float a) { return *scale * a; };
    auto tanh_f
            = [](const float *scale, float a) { return tanh_fwd<float>(a); };
    auto to_src_dt = [](float a) { return a; };

    if (!pd_->attr()->rnn_tparams_.test_mode_)
        lstm_bwd_postgemm_template(tanh_f, to_src_dt, cscale, rnn,
                cell_position, ws_gates_, scratch_gates_, dst_iter_c_,
                src_iter_c_, diff_src_iter_c_, diff_dst_layer_, diff_dst_iter_,
                diff_dst_iter_c_, weights_peephole_, bias_);
    else
        lstm_bwd_postgemm_template(linear_f, to_src_dt, cscale, rnn,
                cell_position, ws_gates_, scratch_gates_, dst_iter_c_,
                src_iter_c_, diff_src_iter_c_, diff_dst_layer_, diff_dst_iter_,
                diff_dst_iter_c_, weights_peephole_, bias_);
}

template <>
rnn_postgemm_sig(rnn_postgemm_bwd_bf16_t::lstm_postgemm) {
    const float *cscale = &(pd_->attr()->rnn_tparams_.cscale_);
    auto linear_f = [](const float *scale, float a) { return *scale * a; };
    auto tanh_f
            = [](const float *scale, float a) { return tanh_fwd<float>(a); };
    auto to_src_dt = [](float a) { return bfloat16_t(a); };

    if (!pd_->attr()->rnn_tparams_.test_mode_)
        lstm_bwd_postgemm_template(tanh_f, to_src_dt, cscale, rnn,
                cell_position, ws_gates_, scratch_gates_, dst_iter_c_,
                src_iter_c_, diff_src_iter_c_, diff_dst_layer_, diff_dst_iter_,
                diff_dst_iter_c_, weights_peephole_, bias_);
    else
        lstm_bwd_postgemm_template(linear_f, to_src_dt, cscale, rnn,
                cell_position, ws_gates_, scratch_gates_, dst_iter_c_,
                src_iter_c_, diff_src_iter_c_, diff_dst_layer_, diff_dst_iter_,
                diff_dst_iter_c_, weights_peephole_, bias_);
}

} // namespace cpu
} // namespace impl
} // namespace dnnl<|MERGE_RESOLUTION|>--- conflicted
+++ resolved
@@ -48,18 +48,11 @@
             rnn, weights_peephole_);
     bias_aoc_t bias(rnn, bias_);
 
-<<<<<<< HEAD
-    auto dst_layer_ld = rnn.dst_layer_ld(cell_position);
-    // We use scratch_ht and not dst_iter for lstmp
-    auto dst_iter_ld = rnn.is_lstm_projection ? rnn.scratch_ht_ld
-                                              : rnn.dst_iter_ld(cell_position);
-=======
     // If lstmp, instead of dst_layer, we use scratch_ht if inference or ws_ht if training
     auto dst_layer_ld = rnn.is_lstm_projection
             ? rnn.scratch_ht_ld
             : rnn.dst_layer_ld(cell_position);
     auto dst_iter_ld = rnn.dst_iter_ld(cell_position);
->>>>>>> 089420ea
     auto dst_iter_c_ld = rnn.dst_iter_c_ld(cell_position);
     auto src_iter_c_ld = rnn.src_iter_c_ld(cell_position);
 
@@ -246,14 +239,9 @@
             /// @todo save it in the workspace in fwd pass or recompute it to
             /// save bw
             float tanhCt = func1(cscale, Ct);
-<<<<<<< HEAD
-            // we have 2 incoming diffs on Ht
-            // float dHt = diff_dst_iter(i, j) + diff_dst_layer(i, j);
-=======
             // we have 2 incoming diffs on Ht if no projection,
             // otherwise we have only 1 as the summation happened
             // before the bwd projection
->>>>>>> 089420ea
             float dHt = diff_dst_layer(i, j);
             if (!rnn.is_lstm_projection) dHt += diff_dst_iter(i, j);
             float dCt = diff_dst_iter_c(i, j)
