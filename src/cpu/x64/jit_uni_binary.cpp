/*******************************************************************************
* Copyright 2019-2021 Intel Corporation
*
* Licensed under the Apache License, Version 2.0 (the "License");
* you may not use this file except in compliance with the License.
* You may obtain a copy of the License at
*
*     http://www.apache.org/licenses/LICENSE-2.0
*
* Unless required by applicable law or agreed to in writing, software
* distributed under the License is distributed on an "AS IS" BASIS,
* WITHOUT WARRANTIES OR CONDITIONS OF ANY KIND, either express or implied.
* See the License for the specific language governing permissions and
* limitations under the License.
*******************************************************************************/

#include <functional>

#include "cpu/cpu_primitive.hpp"
#include "cpu/x64/jit_uni_binary.hpp"

namespace dnnl {
namespace impl {
namespace cpu {
namespace x64 {

static bcast_set_t get_supported_bcast_strategies() {
    return {broadcasting_strategy_t::scalar, broadcasting_strategy_t::per_oc,
            broadcasting_strategy_t::per_oc_spatial};
}

static bool compare_layouts(const memory_desc_wrapper &src0_md,
        const memory_desc_wrapper &src1_md) {
    const strides_t &strides0 = src0_md.blocking_desc().strides;
    const strides_t &strides1 = src1_md.blocking_desc().strides;
    const dims_t &dims0 = src0_md.dims();
    const dims_t &dims1 = src1_md.dims();
    const int ndims = src0_md.ndims();

    //different layouts are not allowed for bcast (allow 1 == 1)
    bool is_bcast = false;
    for (int d = 0; d < ndims; d++)
        is_bcast = is_bcast || dims0[d] != dims1[d];
    if (is_bcast) return true;

    bool same_layouts = true;
    for (int d = 0; d < ndims; d++)
        same_layouts = same_layouts && strides0[d] == strides1[d];
    return same_layouts;
}

static dim_t get_different_layout_stride(
        const strides_t &strides0, const strides_t &strides1, const int ndims) {
    for (int d = 0; d < ndims; d++)
        if (strides0[d] == 1) return strides1[d];
    return strides1[ndims - 1];
}

static dim_t get_outer_dims_product(
        const strides_t &strides0, const dims_t &dims, const int ndims) {
    // nchw:nhwc->nchw
    if (strides0[1] == 1) return dims[1];
    // nhwc:nchw->nhwc
    else if (strides0[ndims - 1] == 1)
        return utils::array_product(dims + 2, ndims - 2);
    else
        return dims[ndims - 1];
}

using namespace data_type;

static bool data_type_supported(const data_type_t dtype) {
    return utils::one_of(dtype, f32, bf16, s8, u8);
}

status_t jit_uni_binary_t::pd_t::init(engine_t *engine) {
    using sm = primitive_attr_t::skip_mask_t;

    conf_.dst_type = dst_md()->data_type;
    conf_.src0_type = src_md(0)->data_type;
    conf_.src1_type = src_md(1)->data_type;

    memory_desc_wrapper dst_md_(dst_md());
    memory_desc_wrapper src0_md_(src_md(0));
    memory_desc_wrapper src1_md_(src_md(1));

    const auto &po = attr()->post_ops_;
    const int elt_idx = po.find(primitive_kind::eltwise);
    conf_.is_i8 = utils::one_of(conf_.dst_type, s8, u8);
    conf_.is_src_different_layouts = !compare_layouts(src0_md_, src1_md_);

    const bool ok = data_type_supported(conf_.dst_type)
            && data_type_supported(conf_.src0_type)
            && data_type_supported(conf_.src1_type)
            && IMPLICATION(!conf_.is_i8,
                    utils::everyone_is(
                            conf_.dst_type, conf_.src0_type, conf_.src1_type))
            && IMPLICATION(conf_.src0_type == bf16, mayiuse(avx512_core))
            && set_default_params() == status::success && !has_zero_dim_memory()
            && IMPLICATION(!conf_.is_i8, src0_md_ == dst_md_) && is_applicable()
            && attr()->has_default_values(sm::post_ops | sm::scales_runtime)
<<<<<<< HEAD
            && post_ops_ok(attr(), src_md(0), dst_md())
=======
            && post_ops_ok(
                    attr(), src_md(0), dst_md(), conf_.is_src_different_layouts)
>>>>>>> a335ded9
            && (conf_.is_i8 || elt_idx == -1
                    || IMPLICATION(!dst_md_.is_dense(),
                            cpu_eltwise_fwd_pd_t::eltwise_preserves_zero(
                                    po.entry_[elt_idx].eltwise)))
            && IMPLICATION((!attr()->scales_.has_default_values()),
                    check_scales_mask())
            && (conf_.is_i8
                    || IMPLICATION(!mayiuse(avx2),
                            src0_md_.consistent_with(src1_md_)
                                    || src0_md_.is_plain()));

    if (!ok) return status::unimplemented;

    conf_.postops_per_oc_broadcast_exists
            = binary_injector::any_binary_postop_rhs_per_oc_broadcast(
                    po, src0_md_, get_supported_bcast_strategies());
    conf_.is_bf16 = conf_.dst_type == bf16;
    conf_.op_type = get_op_type(src0_md_);
    assert(conf_.op_type != op_t::none);
    conf_.do_scale_src0 = !attr()->scales_.get(DNNL_ARG_SRC_0).defined()
            || !attr()->scales_.get(DNNL_ARG_SRC_0).has_default_values();
    conf_.do_scale_src1 = !attr()->scales_.get(DNNL_ARG_SRC_1).defined()
            || !attr()->scales_.get(DNNL_ARG_SRC_1).has_default_values();
    conf_.do_sum = po.contain(primitive_kind::sum, 0)
            && po.entry_[0].sum.scale != 0.f;
    conf_.with_eltwise = po.find(primitive_kind::eltwise) != -1;
    const bool with_binary = po.find(primitive_kind::binary) != -1;
    conf_.with_postops = with_binary || conf_.with_eltwise;
    conf_.sum_scale = conf_.do_sum ? po.entry_[0].sum.scale : 0.f;
    conf_.bcast_type = is_tensor_op()
            ? bcast_t::none
            : get_bcast_type(src1_md_, broadcast_dims());
    conf_.broadcast_src1_value = (conf_.op_type == op_t::n_c_spatial
                                         && conf_.bcast_type == bcast_t::per_c)
            || (utils::one_of(conf_.op_type, op_t::n_spatial_c, op_t::c_blocked)
                    && conf_.bcast_type == bcast_t::per_w)
            || conf_.bcast_type == bcast_t::scalar;
    conf_.use_stride_src1 = !conf_.broadcast_src1_value
            && (conf_.bcast_type == bcast_t::none
                    || (conf_.op_type == op_t::n_spatial_c
                            && conf_.bcast_type == bcast_t::per_c)
                    || (conf_.op_type == op_t::n_c_spatial
                            && conf_.bcast_type == bcast_t::per_w));
    conf_.use_stride_rhs_postops = conf_.postops_per_oc_broadcast_exists
            && conf_.op_type == op_t::n_spatial_c;

    if (conf_.is_src_different_layouts) {
        const auto &strides0 = src0_md_.blocking_desc().strides;
        const auto &strides1 = src1_md_.blocking_desc().strides;
        const auto ndims = src0_md_.ndims();
        conf_.src1_stride
                = get_different_layout_stride(strides0, strides1, ndims);
        conf_.outer_dims
                = get_outer_dims_product(strides0, src0_md_.dims(), ndims);
    }

    return status::success;
}

op_t jit_uni_binary_t::pd_t::get_op_type(const memory_desc_wrapper &src0_d) {
    const auto &strides = src0_d.blocking_desc().strides;
    const auto ndims = src0_d.ndims();

    if (!src0_d.is_plain())
        return op_t::c_blocked;
    else if (strides[1] == 1)
        return op_t::n_spatial_c;
    else if (strides[0] >= strides[1]
            && IMPLICATION(ndims >= 3, strides[1] >= strides[2]))
        return op_t::n_c_spatial;
    return op_t::none;
}

bcast_t jit_uni_binary_t::pd_t::get_bcast_type(
        const memory_desc_wrapper &src1_d, const dims_t &bcast_dims) {
    if (src1_d.nelems() == 1)
        return bcast_t::scalar;
    else if (bcast_dims[1] == 1)
        return bcast_t::per_w;
    else
        return bcast_t::per_c;
}

bool jit_uni_binary_t::pd_t::alg_preserves_zero() const {
    using namespace utils;
    using namespace alg_kind;
    return utils::one_of(desc()->alg_kind, binary_add, binary_max, binary_min,
            binary_mul, binary_sub, binary_ge, binary_gt, binary_le, binary_lt,
            binary_eq, binary_ne);
}

bool jit_uni_binary_t::pd_t::check_scales_mask() const {
    for (const auto &s : attr()->scales_.scales_) {
        if (s.second.mask_ != 0) return false;
    }
    return true;
}

bool jit_uni_binary_t::pd_t::is_bcast_pattern(const dims_t &bcast_dims,
        const dim_t ndims, const dim_t N_bcast, const dim_t C_bcast,
        const dim_t W_bcast) const {
    return bcast_dims[0] == N_bcast && bcast_dims[1] == C_bcast
            && bcast_dims[ndims - 1] == W_bcast;
}

bool jit_uni_binary_t::pd_t::is_bcast_allowed(const int ndims) const {
    // supported cases: NxCxDxHxW:{NxCx1x1x1,1xCx1x1x1,Nx1x1x1xW,
    //                            1x1x1x1xW,1x1x1x1x1}
    bool ok = true;
    const auto &bcast_dims = broadcast_dims();
    // check that SP (without W) dimensions are broadcasted
    for (int d = 2; d < ndims - 1; ++d)
        ok = ok && bcast_dims[d] == 1;
    if (ndims > 2)
        ok = ok
                && (is_bcast_pattern(bcast_dims, ndims, 0, 0, 1)
                        || is_bcast_pattern(bcast_dims, ndims, 1, 0, 1)
                        || is_bcast_pattern(bcast_dims, ndims, 0, 1, 0)
                        || is_bcast_pattern(bcast_dims, ndims, 1, 1, 0)
                        || is_bcast_pattern(bcast_dims, ndims, 1, 1, 1));
    return ok;
}

// check for different src formats with same dims
// broadcast can be accepted if src_dim == src1_dims (1 == 1)
bool jit_uni_binary_t::pd_t::is_different_layouts_allowed(
        const memory_desc_wrapper &src0_d,
        const memory_desc_wrapper &src1_d) const {
    const dims_t &src0_dims = src0_d.dims();
    const dims_t &src1_dims = src1_d.dims();
    const int ndims = src0_d.ndims();
    const auto &bd0 = src0_d.blocking_desc();
    const auto &bd1 = src1_d.blocking_desc();

    bool skippable = true;
    for (int d = 0; d < ndims; d++)
        skippable = skippable && src0_dims[d] == src1_dims[d];

    // allow nchw:nhwc and nhwc:nchw
    const bool aligned_batch = bd0.strides[0] > bd0.strides[1]
            && bd1.strides[0] > bd1.strides[1];
    //disable for blocked layouts
    return skippable && utils::everyone_is(0, bd0.inner_nblks, bd1.inner_nblks)
            && aligned_batch;
}

bool jit_uni_binary_t::pd_t::is_applicable() {
    const memory_desc_wrapper src0_d(src_md(0));
    const memory_desc_wrapper src1_d(src_md(1));
    const memory_desc_wrapper dst_d(dst_md());
    const auto ndims = src0_d.ndims();

    // check density first to avoid same non-dense src0 and src1 to pass
    // the next check
    bool ok = src0_d.is_dense(true) && src1_d.is_dense(true)
            && dst_d.is_dense(true);
    if (!ok) return false;

    // TODO: fix implementation for tensor with paddings to work with any block
    // size. For now return unimplemented if more than single blocking
    // or `block size > 16`.
    const auto &blk_d = dst_d.blocking_desc();
    if (!dst_d.is_dense()
            && (blk_d.inner_nblks > 1 || blk_d.inner_blks[0] > 16))
        return false;

    const bool different_layouts_allowed
            = is_different_layouts_allowed(src0_d, src1_d);
    if (!conf_.is_i8) {
        const bool has_padding = utils::one_of(true,
                src0_d.nelems(true) != src0_d.nelems(false),
                src1_d.nelems(true) != src1_d.nelems(false),
                dst_d.nelems(true) != dst_d.nelems(false));
        ok = IMPLICATION(has_padding, alg_preserves_zero());
        if (!ok) return false;

        // full tensor operation
        if (src0_d == src1_d) return true;
    } else {
        const dim_t C = ndims >= 2 ? src0_d.dims()[1] : 1;
        const bool has_oc_tail = C != src0_d.padded_dims()[1];
        const bool is_src_different_layouts = !compare_layouts(src0_d, src1_d);
        const bool has_outer_dims_tail = is_src_different_layouts
                && get_outer_dims_product(src0_d.blocking_desc().strides,
                        src0_d.dims(), src0_d.ndims());

        // Disable compare operations when blocked tag with tail.
        // Tail processing is not supported and the vcmps instruction
        // overwrites the output vector.
        if (utils::one_of(desc()->alg_kind, alg_kind::binary_ge,
                    alg_kind::binary_gt, alg_kind::binary_le,
                    alg_kind::binary_lt, alg_kind::binary_eq,
                    alg_kind::binary_ne)
                && (has_oc_tail || has_outer_dims_tail))
            return false;

        // full tensor operation
        if (src0_d.similar_to(src1_d, true, false, 0)
                || different_layouts_allowed)
            return true;
        // source0 broadcast not supported
        if (!src0_d.similar_to(dst_d, true, false, 0)) return false;
    }
    // broadcast operation
    if (!(is_bcast_allowed(ndims) || different_layouts_allowed)) return false;

    if (!conf_.is_i8) {
        if (src0_d.is_plain() && src1_d.is_plain()) {
            const auto &bd0 = src0_d.blocking_desc();
            const auto &bd1 = src1_d.blocking_desc();
            // only nspc and ncsp formats are supported for bcast
            return bd0.strides[0]
                    == utils::array_product(
                            src0_d.dims() + 1, src0_d.ndims() - 1)
                    && IMPLICATION(bd0.strides[1] > 1,
                            bd0.strides[1]
                                    == utils::array_product(src0_d.dims() + 2,
                                            src0_d.ndims() - 2))
                    && bd1.strides[0] >= bd1.strides[1];
        }

        // check blocking_desc consistency
        const auto valid_bd = [&](const memory_desc_wrapper &mdw) {
            int blksize = 8;
            if (mayiuse(avx512_core)) blksize = 16;
            const auto &bd = mdw.blocking_desc();

            return bd.inner_nblks == 1 && bd.inner_blks[0] == blksize
                    && bd.inner_idxs[0] == 1;
        };

        return valid_bd(src0_d) && valid_bd(src1_d);
    } else {
        const auto &bd0 = src0_d.blocking_desc();
        const auto &bd1 = src1_d.blocking_desc();
        const auto &bcast_dims = broadcast_dims();
        // disable blocked tag for source1 when W is not broadcast
        return bd0.strides[1] == 1 && bd0.inner_nblks == 0
                && IMPLICATION(
                        bcast_dims[ndims - 1] == 0, bd1.inner_nblks == 0);
    }
}

bool jit_uni_binary_t::post_ops_ok(const primitive_attr_t *attr,
        const memory_desc_wrapper &src0_d, const memory_desc_wrapper &dst_d,
        const bool is_src_different_layouts) {
    using namespace primitive_kind;

    const auto &p = attr->post_ops_;
    const auto is_eltwise = [&](int idx) {
        if (p.entry_[idx].is_eltwise()) {
            const auto alg = p.entry_[idx].eltwise.alg;
            return eltwise_injector::is_alg_supported(alg);
        }
        return false;
    };
    const auto is_binary = [&](int idx) { return p.entry_[idx].is_binary(); };
    const auto is_binary_bf16 = [&](int idx) {
        return is_binary(idx)
                && p.entry_[idx].binary.src1_desc.data_type == data_type::bf16;
    };
    const bool is_avx512_core = mayiuse(avx512_core);
    const bool is_i8 = utils::one_of(dst_d.data_type(), s8, u8);

    for (int i = 0; i < p.len(); i++) {
        if (p.contain(primitive_kind::sum, i)) {
            if (i > 0) return false;
            if (src0_d.data_type() != dst_d.data_type()) return false;
        } else if (!(is_eltwise(i) || is_binary(i))
                || ((is_i8 || !is_avx512_core) && is_binary_bf16(i)))
            return false;
    }

    const int vlen = is_avx512_core ? cpu_isa_traits<avx512_core>::vlen
                                    : is_i8 && mayiuse(avx512_common)
                    ? cpu_isa_traits<avx512_common>::vlen
                    : cpu_isa_traits<avx2>::vlen;
    const auto supported_strategies = get_supported_bcast_strategies();
    const bool postops_per_oc_broadcast_exists
            = binary_injector::any_binary_postop_rhs_per_oc_broadcast(
                    p, src0_d, supported_strategies);
    if (postops_per_oc_broadcast_exists && is_src_different_layouts)
        return false;
    const int blksize = vlen / sizeof(float);

    const bool blocked_format = !src0_d.is_plain() && src0_d.is_blocking_desc();

    if (postops_per_oc_broadcast_exists && blocked_format) {
        /*
         * check blocking_desc consistency, currently when among postops exists
         * per_oc broadcast, binary kernel doesn't support situations when blocked
         * format size is smaller then vlen. example: sse41 vlen size is 4 and format
         * is nChw8c - not supported, avx2 vlen size is 8 and format is
         * nChw8c - supported.
         */
        const auto blocking_desc = src0_d.blocking_desc();
        if (blocking_desc.inner_nblks != 1
                || blocking_desc.inner_blks[0] != blksize
                || blocking_desc.inner_idxs[0] != 1)
            return false;
    }

    const dim_t n_dims = src0_d.ndims();
    const dim_t &oc = n_dims >= 2 ? src0_d.dims()[1] : 1;

    /*
     * TODO: Remove limitation supporting tail with blocked format for i8i8
     */
    const bool blocked_tail = p.len() && blocked_format && oc % blksize;

    return binary_injector::binary_args_broadcast_supported(
                   p, src0_d, get_supported_bcast_strategies())
            && IMPLICATION(
                    utils::one_of(src0_d.data_type(), s8, u8), !blocked_tail)
            && IMPLICATION(postops_per_oc_broadcast_exists,
                    binary_injector::all_binary_postop_rhs_per_oc_broadcast(p,
                            src0_d, supported_strategies,
                            [&src0_d](const memory_desc_wrapper &rhs_arg_md) {
                                return IMPLICATION(!mayiuse(avx2),
                                        src0_d.consistent_with(rhs_arg_md)
                                                || src0_d.is_plain());
                            }));
}

binary_kernel_t *create_binary_kernel(
        const jit_uni_binary_t::pd_t *pd, bool tail_kernel) {
    const auto &conf = pd->get_conf();
    if (mayiuse(avx512_core_bf16)) {
        if (conf.is_i8) {
            using kernel_t = jit_uni_binary_kernel_t<avx512_common>;
            return new kernel_t(pd, conf, false);
        } else {
            using kernel_t = jit_uni_binary_kernel_t<avx512_core_bf16>;
            return new kernel_t(pd, conf, tail_kernel);
        }
    } else if (mayiuse(avx512_core)) {
        if (conf.is_i8) {
            using kernel_t = jit_uni_binary_kernel_t<avx512_common>;
            return new kernel_t(pd, conf, false);
        } else {
            using kernel_t = jit_uni_binary_kernel_t<avx512_core>;
            return new kernel_t(pd, conf, tail_kernel);
        }
    } else if (mayiuse(avx512_common) && conf.is_i8) {
        using kernel_t = jit_uni_binary_kernel_t<avx512_common>;
        return new kernel_t(pd, conf, false);
    } else if (mayiuse(avx2)) {
        using kernel_t = jit_uni_binary_kernel_t<avx2>;
        return new kernel_t(pd, conf, tail_kernel && !conf.is_i8);
    } else {
        using kernel_t = jit_uni_binary_kernel_t<sse41>;
        return new kernel_t(pd, conf, tail_kernel && !conf.is_i8);
    }
}

jit_uni_binary_t::jit_uni_binary_t(const pd_t *apd) : primitive_t(apd) {}

status_t jit_uni_binary_t::init(engine_t *engine) {
    CHECK(safe_ptr_assign(
            kernel_, create_binary_kernel(pd(), false /*tail_kernel*/)));

    if (utils::one_of(pd()->dst_md(0)->data_type, f32, bf16)) {
        const memory_desc_wrapper src0_d(pd_->src_md(0));
        const auto &simd_w = kernel_->simd_w();
        const auto oc = src0_d.ndims() >= 2 ? src0_d.dims()[1] : 1;

        if (op_t::c_blocked == pd()->get_conf().op_type && oc % simd_w) {
            CHECK(safe_ptr_assign(kernel_tail_,
                    create_binary_kernel(pd(), true /*tail_kernel*/)));
            CHECK(kernel_tail_->create_kernel());
        }
    }

    return kernel_->create_kernel();
}

void jit_uni_binary_t::execute_no_bcast_strategy(const data_t *src0,
        const data_t *src1, data_t *dst, const float *scale0,
        const float *scale1,
        const std::vector<const void *> &post_ops_binary_rhs_arg_vec,
        const bcast_t bcast_type) const {
    const auto kernel = kernel_.get();
    const auto &simd_w = kernel_->simd_w();

    const memory_desc_wrapper src0_d(pd()->src_md(0));
    const memory_desc_wrapper src1_d(pd()->src_md(1));
    const memory_desc_wrapper dst_d(pd()->dst_md(0));
    const int src0_type_size = types::data_type_size(src0_d.data_type());
    const int src1_type_size = types::data_type_size(src1_d.data_type());
    const int dst_type_size = types::data_type_size(dst_d.data_type());

    const auto &conf = pd()->get_conf();
    const bool is_src_different_layouts = conf.is_src_different_layouts;

    if (is_src_different_layouts) {
        std::vector<unsigned> indices;

        const dim_t src1_different_layout_stride = conf.src1_stride;
        for (size_t i = 0; i < simd_w; i++)
            indices.push_back(
                    i * src1_different_layout_stride * src1_type_size);

        const dim_t batch = src0_d.dims()[0];
        const dim_t batch_stride = src1_d.blocking_desc().strides[0];
        const dim_t outer_dims = conf.outer_dims;
        const size_t src1_stride_range
                = outer_dims * src1_different_layout_stride * src1_type_size;

        const dim_t nelems_per_aligned_dims
                = src0_d.nelems(true) / (batch * outer_dims);
        const dim_t nelems0_simd = nelems_per_aligned_dims / simd_w;
        const dim_t nelems0_tail = nelems_per_aligned_dims % simd_w;
        const bool has_tail = nelems0_tail > 0;

        const int nthr = dnnl_get_current_num_threads();
        const dim_t thr_per_nelems_group = nstl::min(
                nstl::max(nthr / batch, (dim_t)1), nelems0_simd + has_tail);

        // Compute strategy:
        // Iterate over batch and over outer dims.
        // Divide number of threads by batch size and limiting it by a number
        // of outer_dims nelems to parallel over it when needed.
        parallel_nd(
                batch, thr_per_nelems_group, [&](dim_t b, dim_t nelems_group) {
                    dim_t start = 0, end = 0;
                    balance211(nelems0_simd + has_tail, thr_per_nelems_group,
                            nelems_group, start, end);
                    if (start >= end) return;

                    const bool ithr_does_tail = has_tail
                            && utils::one_of(nelems0_simd + has_tail, end, 0);
                    const dim_t n_simd_to_do
                            = (end - start - ithr_does_tail) * simd_w;
                    const dim_t tail_to_do = ithr_does_tail * nelems0_tail;
                    const size_t batch_off = batch_stride * b;

                    if (nelems0_simd != 0) {
                        start *= outer_dims;
                        end *= outer_dims;
                    }

                    start *= simd_w;
                    jit_binary_call_s p;
                    p.spat_offt_count = (n_simd_to_do + tail_to_do) * outer_dims
                            * dst_type_size;
                    p.src0 = src0 + (start + batch_off) * src0_type_size;
                    p.src1 = src1
                            + (start / outer_dims + batch_off) * src1_type_size;
                    p.dst = dst + (start + batch_off) * dst_type_size;
                    p.indices = &indices[0];
                    p.src1_stride_range = src1_stride_range;
                    p.scales_src0 = scale0;
                    p.scales_src1 = scale1;
                    p.post_ops_binary_rhs_arg_vec
                            = post_ops_binary_rhs_arg_vec.data();
                    (*kernel)(&p);
                });
    } else {
        const dim_t nelems0 = src0_d.nelems(true);
        const dim_t nelems0_simd = nelems0 / simd_w;
        const dim_t nelems0_tail = nelems0 % simd_w;
        const bool has_tail = nelems0_tail > 0;

        const bool point_broadcast = bcast_type == bcast_t::scalar;

        // Compute strategy:
        // Compute number of vectors, divide it equally between all threads.
        // Last one will also handle a tail if present.
        parallel(0, [&](const int ithr, const int nthr) {
            dim_t start = 0, end = 0;
            balance211(nelems0_simd + has_tail, nthr, ithr, start, end);
            if (start >= end) return;

            const bool ithr_does_tail
                    = has_tail && end == nelems0_simd + has_tail;
            const dim_t n_simd_to_do = (end - start - ithr_does_tail) * simd_w;
            const dim_t tail_to_do = ithr_does_tail * nelems0_tail;

            jit_binary_call_s p;
            p.spat_offt_count = (n_simd_to_do + tail_to_do) * dst_type_size;
            p.src0 = src0 + start * simd_w * src0_type_size;
            p.src1 = src1
                    + (point_broadcast ? 0 : (start * simd_w * src1_type_size));
            p.dst = dst + start * simd_w * dst_type_size;
            p.scales_src0 = scale0;
            p.scales_src1 = scale1;
            p.post_ops_binary_rhs_arg_vec = post_ops_binary_rhs_arg_vec.data();
            (*kernel)(&p);
        });
    }
}

void jit_uni_binary_t::execute_bcast_per_c_strategy(const data_t *src0,
        const data_t *src1, data_t *dst, const float *scale0,
        const float *scale1,
        const std::vector<const void *> &post_ops_binary_rhs_arg_vec,
        const op_t op_type, const bcast_t bcast_type,
        const bool blocked_oc_tail) const {
    const auto kernel = kernel_.get();
    const auto kernel_tail = kernel_tail_.get();
    const auto &simd_w = kernel_->simd_w();

    const memory_desc_wrapper src0_d(pd()->src_md(0));
    const memory_desc_wrapper src1_d(pd()->src_md(1));
    const memory_desc_wrapper dst_d(pd()->dst_md(0));
    const int src0_type_size = types::data_type_size(src0_d.data_type());
    const int src1_type_size = types::data_type_size(src1_d.data_type());
    const int dst_type_size = types::data_type_size(dst_d.data_type());
    const auto ndims = src0_d.ndims();
    const auto &dims = src0_d.dims();
    const dim_t MB = dims[0];
    const dim_t C = ndims >= 2 ? dims[1] : 1;
    const dim_t SP = ndims >= 3 ? utils::array_product(dims + 2, ndims - 2) : 1;

    const auto &bcast_dims = pd()->broadcast_dims();
    const bool no_broadcast = bcast_type == bcast_t::none;
    const bool point_broadcast = bcast_type == bcast_t::scalar;

    const dim_t nelems_slice_src0
            = utils::array_product(src0_d.padded_dims() + 1, ndims - 1);
    const dim_t nelems_slice_src1 = no_broadcast
            ? nelems_slice_src0
            : ((bcast_dims[0] == 0) ? utils::array_product(
                       src1_d.padded_dims() + 1, ndims - 1)
                                    : 0);

    if (op_type == op_t::c_blocked) {
        const dim_t C_blocks = std::ceil(
                static_cast<float>(src0_d.padded_dims()[1]) / simd_w);
        // Compute strategy:
        // Each block is individual - parallel over MB and C_blocks safely.

        const std::function<void(jit_binary_call_s *, dim_t)>
                kernel_blocked_no_tail
                = [&](jit_binary_call_s *p, dim_t C_blk) { (*kernel)(p); };
        const std::function<void(jit_binary_call_s *, dim_t)>
                kernel_blocked_tail = [&](jit_binary_call_s *p, dim_t C_blk) {
                    if (C_blk == (C_blocks - 1))
                        (*kernel_tail)(p);
                    else
                        (*kernel)(p);
                };
        const auto &kernel_blocked = blocked_oc_tail ? kernel_blocked_tail
                                                     : kernel_blocked_no_tail;

        parallel_nd(MB, C_blocks, [&](dim_t mb, dim_t C_blk) {
            jit_binary_call_s p;
            p.spat_offt_count = SP * simd_w * dst_type_size;
            const dim_t off = mb * nelems_slice_src0 + C_blk * SP * simd_w;
            p.dst = dst + off * dst_type_size;
            p.src0 = src0 + off * src0_type_size;
            const dim_t src1_off = point_broadcast
                    ? mb * nelems_slice_src1
                    : (no_broadcast ? off
                                    : mb * nelems_slice_src1 + C_blk * simd_w);
            p.src1 = src1 + src1_off * src1_type_size;
            p.oc_l_off = C_blk * simd_w;
            p.scales_src0 = scale0;
            p.scales_src1 = scale1;
            p.post_ops_binary_rhs_arg_vec = post_ops_binary_rhs_arg_vec.data();
            kernel_blocked(&p, C_blk);
        });
    } else if (op_type == op_t::n_spatial_c) {
        // Compute strategy:
        // Each line of channels is individual, parallel over MB and spatial.

        parallel_nd(MB, SP, [&](dim_t mb, dim_t sp) {
            jit_binary_call_s p;
            p.spat_offt_count = C * dst_type_size;
            const auto off = mb * nelems_slice_src0 + sp * C;
            p.dst = dst + off * dst_type_size;
            p.src0 = src0 + off * src0_type_size;
            const auto src1_off = no_broadcast ? off : mb * nelems_slice_src1;
            p.src1 = src1 + src1_off * src1_type_size;
            p.oc_l_off = 0;
            p.scales_src0 = scale0;
            p.scales_src1 = scale1;
            p.post_ops_binary_rhs_arg_vec = post_ops_binary_rhs_arg_vec.data();
            (*kernel)(&p);
        });
    } else if (op_type == op_t::n_c_spatial) {
        // Compute strategy:
        // Each line of spatial is individual, parallel over MB and C.

        parallel_nd(MB, C, [&](dim_t mb, dim_t c) {
            jit_binary_call_s p;
            p.spat_offt_count = SP * dst_type_size;
            const auto off = mb * nelems_slice_src0 + c * SP;
            p.dst = dst + off * dst_type_size;
            p.src0 = src0 + off * src0_type_size;
            const dim_t src1_off = point_broadcast
                    ? mb * nelems_slice_src1
                    : (no_broadcast ? off : mb * nelems_slice_src1 + c);
            p.src1 = src1 + src1_off * src1_type_size;
            p.oc_l_off = c;
            p.scales_src0 = scale0;
            p.scales_src1 = scale1;
            p.post_ops_binary_rhs_arg_vec = post_ops_binary_rhs_arg_vec.data();
            (*kernel)(&p);
        });
    }
}

void jit_uni_binary_t::execute_bcast_per_w_strategy(const data_t *src0,
        const data_t *src1, data_t *dst, const float *scale0,
        const float *scale1,
        const std::vector<const void *> &post_ops_binary_rhs_arg_vec,
        const op_t op_type, const bool blocked_oc_tail) const {
    const auto kernel = kernel_.get();
    const auto kernel_tail = kernel_tail_.get();
    const auto &simd_w = kernel_->simd_w();

    const memory_desc_wrapper src0_d(pd()->src_md(0));
    const memory_desc_wrapper src1_d(pd()->src_md(1));
    const memory_desc_wrapper dst_d(pd()->dst_md(0));
    const int src0_type_size = types::data_type_size(src0_d.data_type());
    const int src1_type_size = types::data_type_size(src1_d.data_type());
    const int dst_type_size = types::data_type_size(dst_d.data_type());
    const auto ndims = src0_d.ndims();
    const auto &dims = src0_d.dims();
    const dim_t MB = dims[0];
    const dim_t W = ndims >= 3 ? dims[ndims - 1] : 1;
    const dim_t C = ndims >= 2 ? dims[1] : 1;
    const dim_t SP = ndims >= 3 ? utils::array_product(dims + 2, ndims - 2) : 1;
    // spatial dimensions without the last one
    const dim_t N = SP / W;

    const auto &bcast_dims = pd()->broadcast_dims();

    const dim_t nelems_slice_src0
            = utils::array_product(src0_d.padded_dims() + 1, ndims - 1);

    if (op_type == op_t::c_blocked) {
        const dim_t C_blocks = std::ceil(
                static_cast<float>(src0_d.padded_dims()[1]) / simd_w);
        // Compute strategy:
        // Each line of channels is individual, parallel over MB, C_blocks
        // and spatial (width and other spatial dims separately).

        const std::function<void(jit_binary_call_s *, dim_t)>
                kernel_blocked_no_tail
                = [&](jit_binary_call_s *p, dim_t C_blk) { (*kernel)(p); };
        const std::function<void(jit_binary_call_s *, dim_t)>
                kernel_blocked_tail = [&](jit_binary_call_s *p, dim_t C_blk) {
                    if (C_blk == (C_blocks - 1))
                        (*kernel_tail)(p);
                    else
                        (*kernel)(p);
                };
        const auto &kernel_blocked = blocked_oc_tail ? kernel_blocked_tail
                                                     : kernel_blocked_no_tail;

        parallel_nd(MB, C_blocks, N, W,
                [&](dim_t mb, dim_t C_blk, dim_t n, dim_t w) {
                    jit_binary_call_s p;
                    p.spat_offt_count = simd_w * dst_type_size;
                    const auto off = mb * nelems_slice_src0
                            + simd_w * (C_blk * SP + n * W + w);
                    p.dst = dst + off * dst_type_size;
                    p.src0 = src0 + off * src0_type_size;
                    // check if mb is broadcast
                    const dim_t src1_off = bcast_dims[0] == 1
                            ? w * simd_w
                            : (mb * W + w) * simd_w;
                    p.src1 = src1 + src1_off * src1_type_size;
                    p.oc_l_off = C_blk * simd_w;
                    p.scales_src0 = scale0;
                    p.scales_src1 = scale1;
                    p.post_ops_binary_rhs_arg_vec
                            = post_ops_binary_rhs_arg_vec.data();
                    kernel_blocked(&p, C_blk);
                });
    } else if (op_type == op_t::n_spatial_c) {
        // Compute strategy:
        // Each line of channels is individual, parallel over MB and spatial
        // (width and other spatial dims separately).

        parallel_nd(MB, N, W, [&](dim_t mb, dim_t n, dim_t w) {
            jit_binary_call_s p;
            p.spat_offt_count = C * dst_type_size;
            const auto off = mb * nelems_slice_src0 + n * W * C + w * C;
            p.dst = dst + off * dst_type_size;
            p.src0 = src0 + off * src0_type_size;
            const dim_t src1_off = bcast_dims[0] == 1 ? w : mb * W + w;
            p.src1 = src1 + src1_off * src1_type_size;
            p.oc_l_off = 0;
            p.scales_src0 = scale0;
            p.scales_src1 = scale1;
            p.post_ops_binary_rhs_arg_vec = post_ops_binary_rhs_arg_vec.data();
            (*kernel)(&p);
        });
    } else if (op_type == op_t::n_c_spatial) {
        // Compute strategy:
        // Each line of width is individual, parallel over MB, C and spatial
        // without W. Use a kernel which broadcasts c_i value
        // into a vector register.

        parallel_nd(MB, C, N, [&](dim_t mb, dim_t c, dim_t n) {
            jit_binary_call_s p;
            p.spat_offt_count = W * dst_type_size;
            const auto off = mb * nelems_slice_src0 + c * N * W + n * W;
            p.dst = dst + off * dst_type_size;
            p.src0 = src0 + off * src0_type_size;
            const dim_t src1_off = bcast_dims[0] == 1 ? 0 : mb * W;
            p.src1 = src1 + src1_off * src1_type_size;
            p.oc_l_off = c;
            p.scales_src0 = scale0;
            p.scales_src1 = scale1;
            p.post_ops_binary_rhs_arg_vec = post_ops_binary_rhs_arg_vec.data();
            (*kernel)(&p);
        });
    }
}

status_t jit_uni_binary_t::execute(const exec_ctx_t &ctx) const {
    const auto src0 = CTX_IN_MEM(const data_t *, DNNL_ARG_SRC_0);
    const auto src1 = CTX_IN_MEM(const data_t *, DNNL_ARG_SRC_1);
    auto dst = CTX_OUT_MEM(data_t *, DNNL_ARG_DST);
    const auto &post_ops = pd()->attr()->post_ops_;
    const auto &post_ops_binary_rhs_arg_vec
            = binary_injector::prepare_binary_args(post_ops, ctx);
    const float *scales[2];
    ASSIGN_INPUT_SCALE_VALUE(scales[0], DNNL_ARG_SRC_0);
    ASSIGN_INPUT_SCALE_VALUE(scales[1], DNNL_ARG_SRC_1);

    const memory_desc_wrapper src0_d(pd()->src_md(0));
    const memory_desc_wrapper src1_d(pd()->src_md(1));
    const auto ndims = src0_d.ndims();
    const auto &dims = src0_d.dims();
    const dim_t C = ndims >= 2 ? dims[1] : 0;

    const bool postops_per_oc_broadcast_exists
            = binary_injector::any_binary_postop_rhs_per_oc_broadcast(
                    post_ops, src0_d, get_supported_bcast_strategies());
    const auto &bcast_type = pd()->get_conf().bcast_type;
    const bool point_broadcast = bcast_type == bcast_t::scalar;
    const auto &op_type = pd()->get_conf().op_type;
    const bool with_postops = !post_ops.entry_.empty();
    const auto &simd_w = kernel_->simd_w();
    const bool has_oc_tail = C % simd_w;
    const bool point_broadcast_no_oc_tail = point_broadcast && !has_oc_tail;
    const auto alg = pd()->desc()->alg_kind;
    // Use strategy with kernel_tail for GreaterEqual op with oc_tail and
    // blocked format due to overwriting the vector tail by vcmpps.
    const bool vector_overwrite = utils::one_of(alg, alg_kind::binary_ge,
            alg_kind::binary_gt, alg_kind::binary_le, alg_kind::binary_lt,
            alg_kind::binary_eq, alg_kind::binary_ne);
    const bool blocked_oc_tail = op_type == op_t::c_blocked && has_oc_tail
            && (with_postops || point_broadcast || bcast_type == bcast_t::per_w
                    || vector_overwrite);

    if ((bcast_type == bcast_t::none || point_broadcast_no_oc_tail)
            && !postops_per_oc_broadcast_exists && !blocked_oc_tail)
        execute_no_bcast_strategy(src0, src1, dst, scales[0], scales[1],
                post_ops_binary_rhs_arg_vec, bcast_type);
    else if (bcast_type == bcast_t::per_w)
        execute_bcast_per_w_strategy(src0, src1, dst, scales[0], scales[1],
                post_ops_binary_rhs_arg_vec, op_type, blocked_oc_tail);
    else
        execute_bcast_per_c_strategy(src0, src1, dst, scales[0], scales[1],
                post_ops_binary_rhs_arg_vec, op_type, bcast_type,
                blocked_oc_tail);

    return status::success;
}

} // namespace x64
} // namespace cpu
} // namespace impl
} // namespace dnnl<|MERGE_RESOLUTION|>--- conflicted
+++ resolved
@@ -99,12 +99,8 @@
             && set_default_params() == status::success && !has_zero_dim_memory()
             && IMPLICATION(!conf_.is_i8, src0_md_ == dst_md_) && is_applicable()
             && attr()->has_default_values(sm::post_ops | sm::scales_runtime)
-<<<<<<< HEAD
-            && post_ops_ok(attr(), src_md(0), dst_md())
-=======
             && post_ops_ok(
                     attr(), src_md(0), dst_md(), conf_.is_src_different_layouts)
->>>>>>> a335ded9
             && (conf_.is_i8 || elt_idx == -1
                     || IMPLICATION(!dst_md_.is_dense(),
                             cpu_eltwise_fwd_pd_t::eltwise_preserves_zero(
