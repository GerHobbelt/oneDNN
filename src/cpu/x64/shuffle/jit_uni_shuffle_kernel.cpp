/*******************************************************************************
* Copyright 2021 Intel Corporation
*
* Licensed under the Apache License, Version 2.0 (the "License");
* you may not use this file except in compliance with the License.
* You may obtain a copy of the License at
*
*     http://www.apache.org/licenses/LICENSE-2.0
*
* Unless required by applicable law or agreed to in writing, software
* distributed under the License is distributed on an "AS IS" BASIS,
* WITHOUT WARRANTIES OR CONDITIONS OF ANY KIND, either express or implied.
* See the License for the specific language governing permissions and
* limitations under the License.
*******************************************************************************/

#include <cassert>

#include "common/bfloat16.hpp"
#include "common/c_types_map.hpp"

#include "cpu/x64/jit_avx512_core_bf16cvt.hpp"
#include "cpu/x64/jit_generator.hpp"
#include "cpu/x64/shuffle/jit_uni_shuffle_kernel.hpp"

namespace dnnl {
namespace impl {
namespace cpu {
namespace x64 {

using namespace Xbyak;

#define GET_OFF(field) offsetof(jit_shuffle_call_s, field)

static size_t get_padding_size(const jit_shuffle_conf_t &conf) {
    const auto padding_tail_size = conf.c % conf.blk_size;
    return (padding_tail_size) ? conf.blk_size - padding_tail_size : 0;
}

template <cpu_isa_t isa>
jit_uni_shuffle_kernel_t<isa>::jit_uni_shuffle_kernel_t(
        const jit_shuffle_conf_t conf)
    : jit_generator(nullptr, MAX_CODE_SIZE, true, isa)
    , conf_(conf)
    , padding_size_(get_padding_size(conf)) {
    const bool use_bf16_emulation = conf_.data_type == data_type::bf16
            && conf_.isa != avx512_core_bf16;
    bf16_emulation_ = use_bf16_emulation
            ? utils::make_unique<bf16_emulation_t>(this, bf16_emu_reserv_1,
                    bf16_emu_reserv_2, bf16_emu_reserv_3, bf16_emu_scratch,
                    bf16_emu_reserv_4)
            : nullptr;
}

template <cpu_isa_t isa>
void jit_uni_shuffle_kernel_t<isa>::prepare_mask() {}

template <>
void jit_uni_shuffle_kernel_t<avx512_common>::prepare_mask() {
    const size_t tail_mask = (1ULL << conf_.simd_tail) - 1ULL;
    const Reg64 &reg_tail = reg_tmp_;
    mov(reg_tail.cvt32(), tail_mask);
    kmovw(k_tail_mask_, reg_tail.cvt32());
}

template <>
void jit_uni_shuffle_kernel_t<avx>::prepare_mask() {
    static constexpr uint32_t mask[16]
            = {0xffffffff, 0xffffffff, 0xffffffff, 0xffffffff, 0xffffffff,
                    0xffffffff, 0xffffffff, 0xffffffff, 0, 0, 0, 0, 0, 0, 0, 0};
    mov(reg_tmp_, reinterpret_cast<size_t>(&mask[8 - conf_.simd_tail]));
    vmovups(vmm_tail_mask_, ptr[reg_tmp_]);
}

template <>
void jit_uni_shuffle_kernel_t<avx512_common>::emu_gather_data(
        const Reg64 &reg_src_addr, const int indices_idx, const int data_idx,
        const bool is_tail) {
    assert(conf_.data_type == data_type::bf16);

    const Xmm xmm_tmp = Xmm(vmm_full_mask_.getIdx());
    const Xmm xmm_dst = Xmm(vmm_tmp_.getIdx());

    xor_(reg_tmp_, reg_tmp_);
    mov(reg_tmp1_, reg_src_addr);

    constexpr unsigned xmm_size_elem = 4;

    const unsigned number_of_xmms = is_tail
            ? utils::div_up(conf_.simd_tail, xmm_size_elem)
            : utils::div_up(conf_.simd_w, xmm_size_elem);
    for (unsigned i = 0; i < number_of_xmms; i++) {
        vextractf32x4(xmm_tmp, Zmm(indices_idx), i);

        const unsigned number_of_values_to_load = i == number_of_xmms - 1
                        && is_tail && conf_.simd_tail % xmm_size_elem != 0
                ? conf_.simd_tail % xmm_size_elem
                : xmm_size_elem;
        for (unsigned j = 0; j < number_of_values_to_load; j++) {
            vpextrd(reg_tmp_.cvt32(), xmm_tmp, j);
            add(reg_src_addr, reg_tmp_);
            vpinsrw(xmm_dst, xmm_dst, ptr[reg_src_addr], j * 2);
            mov(reg_src_addr, reg_tmp1_);
        }

        vinsertf32x4(Zmm(data_idx), Zmm(data_idx), xmm_dst, i);
    }

    uni_vpslld(Zmm(data_idx), Zmm(data_idx), 16);
}

template <>
void jit_uni_shuffle_kernel_t<avx>::emu_gather_data(const Reg64 &reg_src_addr,
        const int indices_idx, const int data_idx, const bool is_tail) {
    const Xmm xmm_tmp = Xmm(vmm_full_mask_.getIdx());
    const Xmm xmm_dst = Xmm(vmm_tmp_.getIdx());

    xor_(reg_tmp_, reg_tmp_);
    mov(reg_tmp1_, reg_src_addr);

    constexpr unsigned xmm_size_elem = 4;

    const unsigned number_of_xmms = is_tail
            ? utils::div_up(conf_.simd_tail, xmm_size_elem)
            : utils::div_up(conf_.simd_w, xmm_size_elem);
    for (unsigned i = 0; i < number_of_xmms; i++) {
        vextractf128(xmm_tmp, Ymm(indices_idx), i);

        const unsigned number_of_values_to_load = i == number_of_xmms - 1
                        && is_tail && conf_.simd_tail % xmm_size_elem != 0
                ? conf_.simd_tail % xmm_size_elem
                : xmm_size_elem;
        for (unsigned j = 0; j < number_of_values_to_load; j++) {
            vpextrd(reg_tmp_.cvt32(), xmm_tmp, j);
            add(reg_src_addr, reg_tmp_);
            vpinsrd(xmm_dst, xmm_dst, ptr[reg_src_addr], j);
            mov(reg_src_addr, reg_tmp1_);
        }

        vinsertf128(Ymm(data_idx), Ymm(data_idx), xmm_dst, i);
    }
}

template <>
void jit_uni_shuffle_kernel_t<sse41>::emu_gather_data(const Reg64 &reg_src_addr,
        const int indices_idx, const int data_idx, const bool is_tail) {
    xor_(reg_tmp_, reg_tmp_);
    mov(reg_tmp1_, reg_src_addr);

    constexpr unsigned xmm_size_elem = 4;

    const unsigned number_of_values_to_load
            = is_tail ? conf_.simd_tail : xmm_size_elem;
    for (unsigned j = 0; j < number_of_values_to_load; j++) {
        pextrd(reg_tmp_.cvt32(), Xmm(indices_idx), j);
        add(reg_src_addr, reg_tmp_);
        pinsrd(Xmm(data_idx), ptr[reg_src_addr], j);
        mov(reg_src_addr, reg_tmp1_);
    }
}

template <>
void jit_uni_shuffle_kernel_t<avx512_common>::gather_data(
        const Reg64 &reg_src_addr, const int indices_idx, const int data_idx,
        const bool is_tail) {
    if (conf_.dt_size == sizeof(float)) {
        const Opmask &mask = is_tail ? k_tail_mask_ : k_full_mask_;
        if (!is_tail) {
            // Have to set the all bits to 1 gather full
            // register. It is needed after each gather, because
            // vgatherdps zeros the mask if successful
            mov(reg_tmp_.cvt32(), (1ULL << conf_.simd_w) - 1ULL);
            kmovw(k_full_mask_, reg_tmp_.cvt32());
        }
        vgatherdps(Vmm(data_idx) | mask, ptr[reg_src_addr + Vmm(indices_idx)]);
        // Have to restore tail processing mask after gather because mask
        // was zeroed after vgatherdps.
        if (is_tail) prepare_mask();
    } else {
        emu_gather_data(reg_src_addr, indices_idx, data_idx, is_tail);
    }
}

template <>
void jit_uni_shuffle_kernel_t<avx>::gather_data(const Reg64 &reg_src_addr,
        const int indices_idx, const int data_idx, const bool is_tail) {
    if (conf_.isa == avx2 && conf_.dt_size == sizeof(float)) {
        const Vmm &mask = is_tail ? vmm_tail_mask_ : vmm_full_mask_;
        if (!is_tail) {
            // Have to set the all bits to 1 gather full
            // register. It is needed after each gather, because
            // vgatherdps zeros the mask if successful
            if (conf_.data_type == data_type::s32)
                vpcmpeqw(vmm_full_mask_, vmm_full_mask_, vmm_full_mask_);
            else
                vcmpps(vmm_full_mask_, vmm_full_mask_, vmm_full_mask_,
                        _cmp_eq_oq);
        }
        if (conf_.data_type == data_type::s32)
            vpgatherdd(
                    Vmm(data_idx), ptr[reg_src_addr + Vmm(indices_idx)], mask);
        else
            vgatherdps(
                    Vmm(data_idx), ptr[reg_src_addr + Vmm(indices_idx)], mask);
        // Have to restore tail processing mask after gather because mask
        // was zeroed after vgatherdps.
        if (is_tail) prepare_mask();
    } else {
        emu_gather_data(reg_src_addr, indices_idx, data_idx, is_tail);
    }
}

template <>
void jit_uni_shuffle_kernel_t<sse41>::gather_data(const Reg64 &reg_src_addr,
        const int indices_idx, const int data_idx, const bool is_tail) {
    emu_gather_data(reg_src_addr, indices_idx, data_idx, is_tail);
}

template <>
void jit_uni_shuffle_kernel_t<avx512_common>::store_data(const int data_idx,
        const Reg64 &reg_dst_addr, const int offset, const bool is_tail) {
    const auto extend_for_padding
            = is_tail && padding_size_ + conf_.simd_tail >= conf_.simd_w;
    if (conf_.data_type == data_type::bf16) {
        const Ymm to_store_data = Ymm(data_idx);
        const Ymm ymm_tmp = Ymm(vmm_tmp_.getIdx());

        if (bf16_emulation_)
            bf16_emulation_->vcvtneps2bf16(to_store_data, Zmm(data_idx));
        else
            vcvtneps2bf16(to_store_data, Zmm(data_idx));

        if (extend_for_padding) {
            vmovdqu16(ymm_tmp | k_tail_mask_ | T_z, to_store_data);
            vmovups(ptr[reg_dst_addr + offset], ymm_tmp);
        } else {
            if (is_tail)
                vmovdqu16(ptr[reg_dst_addr + offset] | k_tail_mask_,
                        to_store_data);
            else
                vmovups(ptr[reg_dst_addr + offset], to_store_data);
        }
    } else {
        if (extend_for_padding) {
            vmovups(vmm_tmp_ | k_tail_mask_ | T_z, Vmm(data_idx));
            vmovups(ptr[reg_dst_addr + offset], vmm_tmp_);
        } else {
            if (is_tail)
                vmovups(ptr[reg_dst_addr + offset] | k_tail_mask_,
                        Vmm(data_idx));
            else
                vmovups(ptr[reg_dst_addr + offset], Vmm(data_idx));
        }
    }
    append_zero_padding(reg_dst_, extend_for_padding);
}

template <>
void jit_uni_shuffle_kernel_t<avx>::store_data(const int data_idx,
        const Reg64 &reg_dst_addr, const int offset, const bool is_tail) {
    const auto extend_for_padding
            = is_tail && padding_size_ + conf_.simd_tail >= conf_.simd_w;

<<<<<<< HEAD
    if (conf_.data_type == data_type::bf16) {
        const Xmm to_store_data = Xmm(data_idx);
        const Xmm xmm_tmp = Xmm(vmm_tmp_.getIdx());

        if (bf16_emulation_)
            bf16_emulation_->vcvtneps2bf16(to_store_data, Ymm(data_idx));
        else
            vcvtneps2bf16(to_store_data, Ymm(data_idx));

        if (extend_for_padding) {
            uni_vxorps(xmm_tmp, xmm_tmp, xmm_tmp);
            uni_vblendvps(xmm_tmp, xmm_tmp, to_store_data, vmm_tail_mask_);
            vmovups(ptr[reg_dst_addr + offset], xmm_tmp);
        } else {
            if (is_tail)
                for (unsigned i = 0; i < conf_.simd_tail; i++)
                    pextrw(ptr[reg_dst_addr + offset + i * conf_.dt_size],
                            to_store_data, i);
            else
                vmovups(ptr[reg_dst_addr + offset], to_store_data);
        }
    } else {
        if (extend_for_padding) {
            uni_vxorps(vmm_tmp_, vmm_tmp_, vmm_tmp_);
            uni_vblendvps(vmm_tmp_, vmm_tmp_, Vmm(data_idx), vmm_tail_mask_);
            vmovups(ptr[reg_dst_addr + offset], vmm_tmp_);
        } else {
            if (is_tail)
                vmaskmovps(ptr[reg_dst_addr + offset], vmm_tail_mask_,
                        Vmm(data_idx));
            else
                vmovups(ptr[reg_dst_addr + offset], Vmm(data_idx));
        }
=======
    if (extend_for_padding) {
        uni_vxorps(vmm_tmp_, vmm_tmp_, vmm_tmp_);
        uni_vblendvps(vmm_tmp_, vmm_tmp_, Vmm(data_idx), vmm_tail_mask_);
        vmovups(ptr[reg_dst_addr + offset], vmm_tmp_);
    } else {
        if (is_tail)
            vmaskmovps(
                    ptr[reg_dst_addr + offset], vmm_tail_mask_, Vmm(data_idx));
        else
            vmovups(ptr[reg_dst_addr + offset], Vmm(data_idx));
>>>>>>> 1b1e0481
    }
    append_zero_padding(reg_dst_, extend_for_padding);
}

template <>
void jit_uni_shuffle_kernel_t<sse41>::store_data(const int data_idx,
        const Reg64 &reg_dst_addr, const int offset, const bool is_tail) {
    if (is_tail)
        for (unsigned i = 0; i < conf_.simd_tail; i++) {
            pextrd(ptr[reg_dst_addr + offset + i * conf_.dt_size],
                    Xmm(data_idx), i);
        }
    else
        movups(ptr[reg_dst_addr + offset], Vmm(data_idx));

    append_zero_padding(reg_dst_, false);
}

template <cpu_isa_t isa>
void jit_uni_shuffle_kernel_t<isa>::shuffle_blocked_format() {
    const Reg64 &reg_sp = reg_tmp2_;
    const Reg64 &reg_cb = reg_tmp3_;
    const Reg64 &reg_cb_loop_size = reg_tmp4_;
    const Reg64 &reg_blk_tail = reg_tmp5_;
    const Reg64 &reg_src_save = reg_tmp6_;
    const int simd_in_blk = conf_.blk_size / conf_.simd_w;
    const int simd_in_tail_blk
            = utils::div_up(conf_.c % conf_.blk_size, conf_.simd_w);
    const Vmm vmm_tmp[4] = {Vmm(5), Vmm(6), Vmm(7), Vmm(8)};

    auto load_indices = ([&](bool is_blk_tail) {
        const int simd_to_process
                = is_blk_tail ? simd_in_tail_blk : simd_in_blk;
        for (int i = 0; i < simd_to_process; ++i)
            uni_vmovdqu(vmm_tmp[i],
                    ptr[reg_indices_
                            + i * conf_.simd_w * conf_.el_size_of_indices]);
    });

    auto shuffle = ([&](bool is_blk_tail) {
        const int simd_to_process
                = is_blk_tail ? simd_in_tail_blk : simd_in_blk;
        for (int i = 0; i < simd_to_process; ++i) {
            const bool simd_tail_condition = is_blk_tail && conf_.simd_tail > 0
                    && i == simd_to_process - 1;
            uni_vmovups(vmm_indices_, vmm_tmp[i]);
            gather_data(reg_src_, vmm_indices_.getIdx(), vmm_src_.getIdx(),
                    simd_tail_condition);

            store_data(vmm_src_.getIdx(), reg_dst_,
                    i * conf_.simd_w * conf_.dt_size, simd_tail_condition);
        }
    });

    mov(reg_cb_loop_size, ptr[reg_param + GET_OFF(cb_loop_size)]);

    Label sp_loop_begin, sp_loop_end;
    Label sp_tail_loop_begin, sp_tail_loop_end;
    Label cb_loop_begin, cb_loop_end;
    Label simd_loop_begin, simd_loop_end;
    Label blk_tail_loop_begin, blk_tail_loop_end;
    Label blk_tail_check_end;
    Label no_tail;

    xor_(reg_blk_tail, reg_blk_tail);

    cmp(reg_cb_loop_size, conf_.blk_size);
    je(no_tail, T_NEAR);

    mov(reg_blk_tail, reg_cb_loop_size);
    xor_(reg_cb_loop_size, reg_cb_loop_size);

    L(no_tail);

    xor_(reg_cb, reg_cb);
    L(cb_loop_begin);
    {
        cmp(reg_cb, reg_cb_loop_size);
        jge(cb_loop_end, T_NEAR);

        load_indices(false);

        mov(reg_src_save, reg_src_);

        xor_(reg_sp, reg_sp);
        L(sp_loop_begin);
        {
            cmp(reg_sp, conf_.sp_split_size);
            jge(sp_loop_end, T_NEAR);

            shuffle(false);

            inc(reg_sp);
            add(reg_src_, conf_.blk_size * conf_.dt_size);
            add(reg_dst_, conf_.blk_size * conf_.dt_size);

            jmp(sp_loop_begin);
        }
        L(sp_loop_end);

        mov(reg_src_, reg_src_save);

        add(reg_cb, conf_.blk_size);
        add(reg_dst_,
                conf_.blk_size * (conf_.sp - conf_.sp_split_size)
                        * conf_.dt_size);
        add(reg_indices_, conf_.blk_size * conf_.el_size_of_indices);

        jmp(cb_loop_begin);
    }
    L(cb_loop_end);

    cmp(reg_blk_tail, 0);
    je(blk_tail_check_end, T_NEAR);

    load_indices(true);

    xor_(reg_sp, reg_sp);
    L(sp_tail_loop_begin);
    {
        cmp(reg_sp, conf_.sp_split_size);
        jge(sp_tail_loop_end, T_NEAR);

        shuffle(true);

        inc(reg_sp);
        add(reg_src_, conf_.blk_size * conf_.dt_size);
        add(reg_dst_, conf_.blk_size * conf_.dt_size);

        jmp(sp_tail_loop_begin);
    }
    L(sp_tail_loop_end);

    L(blk_tail_check_end);
}

template <cpu_isa_t isa>
void jit_uni_shuffle_kernel_t<isa>::append_zero_padding(
        const Reg64 &reg_dst_addr, const bool extend_for_padding) {

    static constexpr size_t reg64_size = 8;
    const size_t simd_w_byte = conf_.simd_w * sizeof(float);

    if (!padding_size_) return;

    const auto padding_start
            = (extend_for_padding) ? conf_.simd_w : conf_.c % conf_.blk_size;
    const auto padding_end = (extend_for_padding)
            ? padding_size_ - (conf_.simd_w - conf_.simd_tail)
            : padding_size_;
    const auto off_start = padding_start * conf_.dt_size;
    const auto padding_to_add = padding_end * conf_.dt_size;

    if (!padding_to_add) return;

    Label end;
    unsigned int off = 0;

    cmp(reg_padded_block, 0);
    je(end, T_NEAR);

    if (simd_w_byte <= padding_to_add) {
        uni_vxorps(vmm_zero_, vmm_zero_, vmm_zero_);
        for (; off + simd_w_byte < padding_to_add; off += simd_w_byte)
            uni_vmovups(ptr[reg_dst_addr + off_start + off], vmm_zero_);
    }

    if (off != padding_to_add) {
        xor_(reg_tmp_, reg_tmp_);
        for (; off + reg64_size < padding_to_add; off += reg64_size)
            mov(ptr[reg_dst_addr + off_start + off], reg_tmp_);
        for (; off < padding_to_add; off++)
            mov(ptr[reg_dst_addr + off_start + off], Reg8(reg_tmp_.getIdx()));
    }

    L(end);
}

template <cpu_isa_t isa>
void jit_uni_shuffle_kernel_t<isa>::generate() {
    preamble();

#if defined(_WIN32)
    // Always mimic the Unix ABI
    xor_(rdi, rcx);
    xor_(rcx, rdi);
    xor_(rdi, rcx);
#endif

    if (bf16_emulation_) bf16_emulation_->init_vcvtneps2bf16();

    if (conf_.isa == avx2) {
        // Sometimes the values in the register can be nan at the
        // beginning of the kernel, then using vcmpps(vmm, vmm, vmm)
        // will not set all bits to 1 for that value, instead
        // this instruction will zeroed this value. At the beginning,
        // it is worth to zeroing this register to be sure, that vcmpps
        // will work properly.
        uni_vxorps(vmm_full_mask_, vmm_full_mask_, vmm_full_mask_);
    }

    if (conf_.simd_tail > 0) prepare_mask();

    mov(reg_indices_, ptr[reg_param + GET_OFF(input_off_ptr)]);

    mov(reg_src_, ptr[reg_param + GET_OFF(src)]);
    mov(reg_dst_, ptr[reg_param + GET_OFF(dst)]);
    mov(reg_padded_block, ptr[reg_param + GET_OFF(is_padded_block)]);

    shuffle_blocked_format();

    postamble();
}

template struct jit_uni_shuffle_kernel_t<sse41>;
template struct jit_uni_shuffle_kernel_t<avx>;
template struct jit_uni_shuffle_kernel_t<avx512_common>;

#undef GET_OFF

} // namespace x64
} // namespace cpu
} // namespace impl
} // namespace dnnl

// vim: et ts=4 sw=4 cindent cino+=l0,\:4,N-s<|MERGE_RESOLUTION|>--- conflicted
+++ resolved
@@ -261,41 +261,6 @@
     const auto extend_for_padding
             = is_tail && padding_size_ + conf_.simd_tail >= conf_.simd_w;
 
-<<<<<<< HEAD
-    if (conf_.data_type == data_type::bf16) {
-        const Xmm to_store_data = Xmm(data_idx);
-        const Xmm xmm_tmp = Xmm(vmm_tmp_.getIdx());
-
-        if (bf16_emulation_)
-            bf16_emulation_->vcvtneps2bf16(to_store_data, Ymm(data_idx));
-        else
-            vcvtneps2bf16(to_store_data, Ymm(data_idx));
-
-        if (extend_for_padding) {
-            uni_vxorps(xmm_tmp, xmm_tmp, xmm_tmp);
-            uni_vblendvps(xmm_tmp, xmm_tmp, to_store_data, vmm_tail_mask_);
-            vmovups(ptr[reg_dst_addr + offset], xmm_tmp);
-        } else {
-            if (is_tail)
-                for (unsigned i = 0; i < conf_.simd_tail; i++)
-                    pextrw(ptr[reg_dst_addr + offset + i * conf_.dt_size],
-                            to_store_data, i);
-            else
-                vmovups(ptr[reg_dst_addr + offset], to_store_data);
-        }
-    } else {
-        if (extend_for_padding) {
-            uni_vxorps(vmm_tmp_, vmm_tmp_, vmm_tmp_);
-            uni_vblendvps(vmm_tmp_, vmm_tmp_, Vmm(data_idx), vmm_tail_mask_);
-            vmovups(ptr[reg_dst_addr + offset], vmm_tmp_);
-        } else {
-            if (is_tail)
-                vmaskmovps(ptr[reg_dst_addr + offset], vmm_tail_mask_,
-                        Vmm(data_idx));
-            else
-                vmovups(ptr[reg_dst_addr + offset], Vmm(data_idx));
-        }
-=======
     if (extend_for_padding) {
         uni_vxorps(vmm_tmp_, vmm_tmp_, vmm_tmp_);
         uni_vblendvps(vmm_tmp_, vmm_tmp_, Vmm(data_idx), vmm_tail_mask_);
@@ -306,7 +271,6 @@
                     ptr[reg_dst_addr + offset], vmm_tail_mask_, Vmm(data_idx));
         else
             vmovups(ptr[reg_dst_addr + offset], Vmm(data_idx));
->>>>>>> 1b1e0481
     }
     append_zero_padding(reg_dst_, extend_for_padding);
 }
