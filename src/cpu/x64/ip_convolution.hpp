/*******************************************************************************
* Copyright 2021 Intel Corporation
*
* Licensed under the Apache License, Version 2.0 (the "License");
* you may not use this file except in compliance with the License.
* You may obtain a copy of the License at
*
*     http://www.apache.org/licenses/LICENSE-2.0
*
* Unless required by applicable law or agreed to in writing, software
* distributed under the License is distributed on an "AS IS" BASIS,
* WITHOUT WARRANTIES OR CONDITIONS OF ANY KIND, either express or implied.
* See the License for the specific language governing permissions and
* limitations under the License.
*******************************************************************************/

#ifndef CPU_X64_IP_CONVOLUTION_HPP
#define CPU_X64_IP_CONVOLUTION_HPP

#include <string>

#include "common/c_types_map.hpp"
#include "common/primitive.hpp"
#include "common/primitive_iterator.hpp"
#include "common/utils.hpp"

#include "cpu/cpu_convolution_pd.hpp"
#include "cpu/cpu_inner_product_pd.hpp"

#include "cpu/x64/cpu_isa_traits.hpp"

namespace dnnl {
namespace impl {
namespace cpu {
namespace x64 {

namespace {

status_t reshape_dst(memory_desc_t *o_md, const memory_desc_t *i_md) {
    dims_t reduce {};
    const dim_t ndims = 2; // dst is always nc for inner product
    // conv to ip: remove spatial
    for (int d = 0; d < ndims; ++d)
        reduce[d] = i_md->dims[d];

    return dnnl_memory_desc_reshape(o_md, i_md, ndims, reduce);
}

status_t maybe_reshape_weights(memory_desc_t *o_md, const memory_desc_t *i_md,
        bool with_groups, bool to_ip = false) {
    dims_t reduce {};
    const dim_t ndims = i_md->ndims + (to_ip ? -1 : +1) * with_groups;
    if (to_ip) {
        // conv to ip: maybe remove groups
        for (int d = 0; d < ndims; ++d)
            reduce[d] = i_md->dims[d + with_groups];
    } else {
        // ip to conv: maybe restore groups
        if (with_groups) reduce[0] = 1;
        for (int d = 0; d < ndims; ++d)
            reduce[d + with_groups] = i_md->dims[d];
    }

    return dnnl_memory_desc_reshape(o_md, i_md, ndims, reduce);
}

} // namespace

struct ip_convolution_fwd_t : public primitive_t {
    struct pd_t : public cpu_convolution_fwd_pd_t {
        pd_t(const convolution_desc_t *adesc, const primitive_attr_t *attr,
                const convolution_fwd_pd_t *hint_fwd_pd)
            : cpu_convolution_fwd_pd_t(adesc, attr, hint_fwd_pd) {}

        pd_t(const pd_t &other)
            : cpu_convolution_fwd_pd_t(other), ip_pd_(other.ip_pd_->clone()) {}

        ~pd_t() = default;

        DECLARE_COMMON_PD_T(name_.c_str(), ip_convolution_fwd_t);

        status_t init_ip(engine_t *engine) {
            inner_product_desc_t ipd;
            CHECK(ip_desc_create(&ipd));
            dnnl_primitive_desc_iterator it(
                    engine, (op_desc_t *)&ipd, attr(), nullptr);
            if (!it.is_initialized()) return status::out_of_memory;

            while (++it != it.end()) {
                ip_pd_.reset(it.fetch_once());
                const bool ok = ip_pd_->weights_md()->extra.flags == 0;
                if (ok) return status::success;
            }
            return status::unimplemented;
        }

        status_t init(engine_t *engine) {
            using namespace format_tag;
            using smask_t = primitive_attr_t::skip_mask_t;

            // Check if convolution is equivalent to inner product.
            const bool is_ip_applicable = true
                    // no dilations
                    && utils::everyone_is(0, KDD(), KDH(), KDW())
                    // no "left" padding
                    && utils::everyone_is(0, padFront(), padT(), padL())
                    // no "right" padding
                    && utils::everyone_is(0, padBack(), padB(), padR())
                    // no non-trivial groups or output spatial
                    && utils::everyone_is(1, G(), OD(), OH(), OW())
                    // only unit strides
                    && utils::everyone_is(1, KSD(), KSH(), KSW());
            if (!is_ip_applicable) return status::unimplemented;

            // Simple heuristic to only target arches and shapes that benefit.
            // TODO: Extend to other arches and shapes as performance allows.
            const dim_t ks = KD() * KH() * KW();
            const dim_t ks_threshold = 27; // empirical
            const bool is_performant
                    = 1 < MB() && ks > ks_threshold && mayiuse(avx512_core);
            if (!is_performant) return status::unimplemented;

            const bool ok = is_fwd()
                    && set_default_alg_kind(alg_kind::convolution_direct)
                    && attr()->has_default_values(
                            smask_t::oscale | smask_t::post_ops);
            if (!ok) return status::unimplemented;

            // Check that nspc is the default layout for convolutions.
            // Otherwise, do not set formats in case of `format_kind::any`.
            // Currently this means:
            //  - int8 with any forward prop_kind on any isa
<<<<<<< HEAD
            //  - fp32 with `forward_inference` on avx512_core and higher
            // TODO: Add support for bf16 inference on avx512_core and higher.
            const bool set_any_to_nspc = false
                    || (weights_md_.data_type == data_type::f32
=======
            //  - fp32/bf16 with `forward_inference` on avx512_core and higher
            const bool set_any_to_nspc = false
                    || (utils::one_of(weights_md_.data_type, data_type::f32,
                                data_type::bf16)
>>>>>>> 80304c7b
                            && desc()->prop_kind == prop_kind::forward_inference
                            && mayiuse(avx512_core))
                    || weights_md_.data_type == data_type::s8;
            CHECK(set_and_or_check_formats(set_any_to_nspc));

            CHECK(init_ip(engine));

            if (weights_md_.format_kind == format_kind::any)
                CHECK(maybe_reshape_weights(
                        &weights_md_, ip_pd_->weights_md(), with_groups()));

            init_name();
            init_scratchpad();
            return status::success;
        }

        std::unique_ptr<primitive_desc_t> ip_pd_;

    private:
        std::string name_ = "ip:";

        void init_name() { name_.append(ip_pd_->name()); }

        void init_scratchpad() {
            using namespace memory_tracking::names;
            auto scratchpad = scratchpad_registry().registrar();
            scratchpad.book(key_nested, ip_pd_->scratchpad_registry());
        }

        status_t ip_desc_create(inner_product_desc_t *ipd) {
            const bool to_ip = true;

            // reinterpret dst without spatial
            memory_desc_t ip_dst_d;
            CHECK(reshape_dst(&ip_dst_d, &dst_md_));

            // reinterpret weights without groups
            memory_desc_t ip_weights_d;
            CHECK(maybe_reshape_weights(
                    &ip_weights_d, &weights_md_, with_groups(), to_ip));

            return ip_desc_init(ipd, desc()->prop_kind, &src_md_, &ip_weights_d,
                    &bias_md_, &ip_dst_d);
        }

        status_t check_tag(const memory_desc_t &md, const format_tag_t tag) {
            const memory_desc_wrapper mdw(&md);
            if (mdw.matches_one_of_tag(tag) == format_tag::undef)
                return status::unimplemented;
            return status::success;
        }

        status_t set_and_or_check_formats(bool is_set_allowed) {
            using namespace format_tag;
            // NOTE: Only plain layouts should be supported since the dims of
            // dst_md_ must be reshaped from {N, C, H, W} to {N, C}. If the
            // conv layout is blocked by channel, then the ip layout will also
            // be blocked by channel (eg nChw16c -> nC16c). This can lead to
            // deployment of reference ip as well as strange weights layouts.
            auto atag = utils::pick(ndims() - 3, nwc, nhwc, ndhwc);
            if (is_set_allowed && src_md_.format_kind == format_kind::any)
                CHECK(memory_desc_init_by_tag(src_md_, atag));
            else
                CHECK(check_tag(src_md_, atag));
            if (is_set_allowed && dst_md_.format_kind == format_kind::any)
                CHECK(memory_desc_init_by_tag(dst_md_, atag));
            else
                CHECK(check_tag(dst_md_, atag));
            if (bias_md_.format_kind != format_kind::undef) {
                auto btag = x;
                if (bias_md_.format_kind == format_kind::any)
                    CHECK(memory_desc_init_by_tag(bias_md_, btag));
                else
                    CHECK(check_tag(bias_md_, btag));
            }
            return status::success;
        }
    };

    ip_convolution_fwd_t(const pd_t *apd) : primitive_t(apd) {}

    status_t init(engine_t *engine) override {
        CHECK(pd()->ip_pd_->create_primitive(ip_p_, engine));
        return status::success;
    }

    status_t execute(const exec_ctx_t &ctx) const override;

private:
    const pd_t *pd() const { return (const pd_t *)primitive_t::pd().get(); }
    std::shared_ptr<primitive_t> ip_p_;
};

} // namespace x64
} // namespace cpu
} // namespace impl
} // namespace dnnl

#endif

// vim: et ts=4 sw=4 cindent cino+=l0,\:4,N-s<|MERGE_RESOLUTION|>--- conflicted
+++ resolved
@@ -130,17 +130,10 @@
             // Otherwise, do not set formats in case of `format_kind::any`.
             // Currently this means:
             //  - int8 with any forward prop_kind on any isa
-<<<<<<< HEAD
-            //  - fp32 with `forward_inference` on avx512_core and higher
-            // TODO: Add support for bf16 inference on avx512_core and higher.
-            const bool set_any_to_nspc = false
-                    || (weights_md_.data_type == data_type::f32
-=======
             //  - fp32/bf16 with `forward_inference` on avx512_core and higher
             const bool set_any_to_nspc = false
                     || (utils::one_of(weights_md_.data_type, data_type::f32,
                                 data_type::bf16)
->>>>>>> 80304c7b
                             && desc()->prop_kind == prop_kind::forward_inference
                             && mayiuse(avx512_core))
                     || weights_md_.data_type == data_type::s8;
