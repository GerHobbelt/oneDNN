/*******************************************************************************
* Copyright 2017-2021 Intel Corporation
*
* Licensed under the Apache License, Version 2.0 (the "License");
* you may not use this file except in compliance with the License.
* You may obtain a copy of the License at
*
*     http://www.apache.org/licenses/LICENSE-2.0
*
* Unless required by applicable law or agreed to in writing, software
* distributed under the License is distributed on an "AS IS" BASIS,
* WITHOUT WARRANTIES OR CONDITIONS OF ANY KIND, either express or implied.
* See the License for the specific language governing permissions and
* limitations under the License.
*******************************************************************************/

#include <assert.h>

#include "common/c_types_map.hpp"
#include "common/dnnl_thread.hpp"
#include "common/math_utils.hpp"
#include "common/memory_tracking.hpp"
#include "common/nstl.hpp"
#include "common/type_helpers.hpp"
#include "common/utils.hpp"

#include "cpu/cpu_batch_normalization_utils.hpp"
#include "cpu/platform.hpp"
#include "cpu/x64/cpu_barrier.hpp"
#include "cpu/x64/jit_generator.hpp"

#include "cpu/x64/jit_avx512_core_bf16cvt.hpp"
#include "cpu/x64/jit_uni_batch_normalization.hpp"

namespace dnnl {
namespace impl {
namespace cpu {
namespace x64 {

namespace {

using namespace memory_tracking::names;

using namespace Xbyak;
namespace barrier = simple_barrier;

using acc_data_t = float;

template <cpu_isa_t isa>
struct jit_bnorm_t : public jit_generator {
    struct call_params_t {
        // keep all sizes at 8 bytes -- jit code expects this
        size_t N_ithr, N_nthr;
        size_t coff_max, soff_max;
        size_t mb_stride_Bc, spat_size, spat_size_loc;
        size_t S_s, S_tail;
        size_t is_cblk_tail;
        acc_data_t chan_size, eps, one;
        const acc_data_t *scale;
        const acc_data_t *shift;
        const acc_data_t *mean, *var;
        const acc_data_t *diff_scale;
        const acc_data_t *diff_shift;
        const void *src, *dst;
        const void *diff_src, *diff_dst;
        const acc_data_t *rbuf1, *rbuf2;
        const uint8_t *ws;
        barrier::ctx_64_t *barrier;
    };

    DECLARE_CPU_JIT_AUX_FUNCTIONS(jit_bnorm_t)

    /* cpu specific part */
    using Vmm = typename utils::conditional3<isa == sse41, Xmm, isa == avx2,
            Ymm, Zmm>::type;
    const AddressFrame &vmmword
            = (isa == sse41) ? xword : (isa == avx2) ? yword : zword;

    const int vlen = isa == sse41 ? 32 : cpu_isa_traits<isa>::vlen;
    int vlen_spat_data_; // set by ctor depending on data type (BF16 or FP32);

    const batch_normalization_pd_t *bdesc_;
    bool is_spatial_thr_;
    bool is_nspc_;
    bool is_bf16_;

    Reg64 reg_param = abi_param1;

    Reg64 reg_scale = rbx;
    Reg64 reg_rbuf1 = abi_not_param1;
    Reg64 reg_rbuf2 = rdx;
    Reg64 reg_coff_max_fwd_copy = reg_rbuf2;

    Reg64 reg_mean = rbp;
    Reg64 reg_var = reg_param;
    Reg64 reg_diff_scale = rax;
    Reg64 reg_coff_max_bwd_copy = reg_diff_scale;
<<<<<<< HEAD
    Reg64 reg_shift = reg_diff_scale;
=======
    Reg64 reg_shift = reg_rbuf1;
>>>>>>> cd4c4279

    Reg64 reg_coff = r8;
    Reg64 reg_coff_max = r9;
    Reg64 reg_soff = r10;
    Reg64 reg_soff_max = r11;
    Reg64 reg_diff_shift = reg_soff_max;
    Reg64 reg_ctr = r12;
    Reg64 reg_roff = r13;

    Reg64 reg_mb_stride_Bc = r14;
    Reg64 reg_soff_nspc = reg_mb_stride_Bc;

    Reg64 reg_src = r15;
    Reg64 reg_diff_src = reg_rbuf1;
    Reg64 reg_dst = rsi;
    Reg64 reg_diff_dst = reg_dst;

    Reg64 reg_tmp_off = reg_roff;

    // Reuse loop counters
    Reg64 reg_bar = reg_coff;
    Reg64 reg_nnthr = reg_soff; // must be usable w/ loops over coff
    Reg64 reg_tmp = reg_ctr;

    // Relu section
    bool with_relu, with_relu_inf_only;
    Vmm vzero; // is_fwd() ? vdiff_beta : vbeta
    Reg64 reg_ws = reg_roff;
    Label l_relu_mask_avx2;
    Opmask kstore_mask = Opmask(1);

    // channel tail processing
    Opmask ktail_mask = Opmask(2);

    // FP32->BF16 emulation
    bf16_emulation_t *bf16_emu_ {nullptr};
    Reg64 reg_bf16_tmp = reg_tmp;
    Zmm bf16_emu_reserved_1 = Zmm(16);
    Zmm bf16_emu_reserved_2 = Zmm(17);
    Zmm bf16_emu_reserved_3 = Zmm(18);
    Zmm bf16_emu_reserved_4 = Zmm(19);

    size_t unroll_blocks;
    size_t unroll_regs;
    Vmm vbuf = Vmm(isa == avx512_common ? 20 : 5);
    Vmm vdiff_beta = Vmm(isa == avx512_common ? 21 : 6);
    Vmm vdiff_gamma = Vmm(isa == avx512_common ? 22 : 7);
    Vmm vsqrtvar = Vmm(isa == avx512_common ? 23 : 8);
    Vmm vone = Vmm(isa == avx512_common ? 24 : 9);
    Vmm vmean = Vmm(isa == avx512_common ? 25 : 10);
    Vmm vgamma = Vmm(isa == avx512_common ? 26 : 11);
    Vmm vbeta = Vmm(isa == avx512_common ? 27 : 12);
    Vmm veps = Vmm(isa == avx512_common ? 28 : 13);
    Vmm vchan_size = Vmm(isa == avx512_common ? 29 : 14);
    Vmm vtail_mask = Vmm(isa == avx512_common ? 30 : 15);

    size_t t0_pf_offt;
    size_t t1_pf_offt;
    size_t spat_size;
    size_t chan_data_offt;
    size_t spat_step;
    size_t mb_offt;
    size_t ws_mb_offt;

    enum {
        stack_off_N_nthr = 0,
        stack_off_N_ithr = 8,
        stack_off_src = 16,
        stack_off_dst = 24,
        stack_off_diff_src = 32,
        stack_off_diff_dst = 40,
        stack_off_diff_scale = 48,
        stack_off_ws = 56,
        stack_off_barrier = 64,
        stack_off_spat_size_loc = 72,
        stack_off_s_s = 80,
        stack_off_s_tail = 88,
        stack_off_is_cblk_tail = 96,
        stack_off_ws_off_copy = 104,
<<<<<<< HEAD
        stack_off_diff_shift = 112,
        stack_off_soff_max = 120,
        stack_size_required = 128,
=======
        stack_off_shift = 112,
        stack_off_diff_shift = 120,
        stack_off_soff_max = 128,
        stack_size_required = 136,
>>>>>>> cd4c4279
    };

    int bit_shift() { return 5 - is_bf16_; }

    bool stream_store_supported() { return !is_bf16_; }

    bool is_c_padded() const {
        const memory_desc_wrapper data_d(bdesc_->src_md());
        return bdesc_->C() != data_d.padded_dims()[1];
    }

    void compute_static_strides() {
        spat_size = bdesc_->D() * bdesc_->W() * bdesc_->H();
        chan_data_offt = bdesc_->C() * sizeof(acc_data_t);
        spat_step
                = is_nspc_ ? chan_data_offt / (1 + is_bf16_) : vlen_spat_data_;
        mb_offt = spat_step * spat_size;
        ws_mb_offt = (spat_step / (is_bf16_ ? 16 : 32)) * spat_size;

        if (isa == avx512_mic) {
            t0_pf_offt = 4096;
            t1_pf_offt = 0;
        } else {
            t0_pf_offt = 0;
            t1_pf_offt = 0;
        }
    }

    void load_common_params() {
#define PARAM_OFF(x) offsetof(call_params_t, x)
        mov(reg_rbuf1, ptr[reg_param + PARAM_OFF(rbuf1)]);
        if (bdesc_->is_bwd()) mov(reg_rbuf2, ptr[reg_param + PARAM_OFF(rbuf2)]);
        mov(reg_coff_max, ptr[reg_param + PARAM_OFF(coff_max)]);
        mov(reg_soff_max, ptr[reg_param + PARAM_OFF(soff_max)]);
        mov(reg_mb_stride_Bc, ptr[reg_param + PARAM_OFF(mb_stride_Bc)]);
        shl(reg_coff_max, 2);

        mov(reg_mean, ptr[reg_param + PARAM_OFF(mean)]);
        mov(reg_scale, ptr[reg_param + PARAM_OFF(scale)]);

        uni_vbroadcastss(vchan_size, vmmword[reg_param + PARAM_OFF(chan_size)]);
        uni_vbroadcastss(vone, vmmword[reg_param + PARAM_OFF(one)]);
        uni_vbroadcastss(veps, vmmword[reg_param + PARAM_OFF(eps)]);

        mov(reg_tmp, ptr[reg_param + PARAM_OFF(N_nthr)]);
        mov(ptr[rsp + stack_off_N_nthr], reg_tmp);
        mov(reg_tmp, ptr[reg_param + PARAM_OFF(N_ithr)]);
        mov(ptr[rsp + stack_off_N_ithr], reg_tmp);
        mov(reg_tmp, ptr[reg_param + PARAM_OFF(src)]);
        mov(ptr[rsp + stack_off_src], reg_tmp);
        mov(reg_tmp, ptr[reg_param + PARAM_OFF(dst)]);
        mov(ptr[rsp + stack_off_dst], reg_tmp);
        mov(reg_tmp, ptr[reg_param + PARAM_OFF(diff_src)]);
        mov(ptr[rsp + stack_off_diff_src], reg_tmp);
        mov(reg_tmp, ptr[reg_param + PARAM_OFF(diff_dst)]);
        mov(ptr[rsp + stack_off_diff_dst], reg_tmp);
        mov(reg_tmp, ptr[reg_param + PARAM_OFF(ws)]);
        mov(ptr[rsp + stack_off_ws], reg_tmp);
        mov(reg_tmp, ptr[reg_param + PARAM_OFF(barrier)]);
        mov(ptr[rsp + stack_off_barrier], reg_tmp);
        if (is_spatial_thr_) {
            mov(reg_tmp, ptr[reg_param + PARAM_OFF(spat_size_loc)]);
            mov(ptr[rsp + stack_off_spat_size_loc], reg_tmp);
            mov(reg_tmp, ptr[reg_param + PARAM_OFF(S_s)]);
            mov(ptr[rsp + stack_off_s_s], reg_tmp);
            mov(reg_tmp, ptr[reg_param + PARAM_OFF(S_tail)]);
            mov(ptr[rsp + stack_off_s_tail], reg_tmp);
        }
        if (is_c_padded()) {
            mov(reg_tmp, ptr[reg_param + PARAM_OFF(is_cblk_tail)]);
            mov(ptr[rsp + stack_off_is_cblk_tail], reg_tmp);
        }

        if (bdesc_->is_fwd()) {
            mov(reg_tmp, ptr[reg_param + PARAM_OFF(shift)]);
<<<<<<< HEAD
            mov(reg_shift, reg_tmp);
=======
            mov(ptr[rsp + stack_off_shift], reg_tmp);
>>>>>>> cd4c4279
            mov(reg_tmp, ptr[reg_param + PARAM_OFF(var)]);
            mov(reg_var, reg_tmp);
        } else {
            mov(reg_tmp, ptr[reg_param + PARAM_OFF(diff_scale)]);
            mov(ptr[rsp + stack_off_diff_scale], reg_tmp);
            mov(reg_tmp, ptr[reg_param + PARAM_OFF(diff_shift)]);
            mov(ptr[rsp + stack_off_diff_shift], reg_tmp);
            mov(reg_tmp, ptr[reg_param + PARAM_OFF(soff_max)]);
            mov(ptr[rsp + stack_off_soff_max], reg_tmp);
            mov(reg_tmp, ptr[reg_param + PARAM_OFF(var)]);
            mov(reg_var, reg_tmp);
        }
#undef PARAM_OFF
    }

    void prepare_tail_mask_avx512_common() {
        if (!is_c_padded()) return;

        const int tail = bdesc_->C() % (int)(vlen / sizeof(float));
        const int mask = (1 << tail) - 1;

        Reg32 regw_tmp = reg_tmp.cvt32();
        mov(regw_tmp, mask);
        kmovw(ktail_mask, regw_tmp);
    }

    void prepare_tail_mask_avx2_common() {
        if (!is_c_padded()) return;

        const int tail = bdesc_->C() % (int)(vlen / sizeof(float));
        static const uint32_t mask[16] = {0xffffffff, 0xffffffff, 0xffffffff,
                0xffffffff, 0xffffffff, 0xffffffff, 0xffffffff, 0xffffffff, 0,
                0, 0, 0, 0, 0, 0, 0};

        mov(reg_tmp, reinterpret_cast<size_t>(&mask[8 - tail]));
        vmovups(vtail_mask, ptr[reg_tmp]);
    }

    void prepare_relu() {
        with_relu = bdesc_->is_fwd()
                ? bdesc_->with_relu_post_op() || bdesc_->fuse_norm_relu()
                : bdesc_->fuse_norm_relu();
        with_relu_inf_only = with_relu && bdesc_->is_fwd()
                && !(bdesc_->fuse_norm_relu() && bdesc_->is_training());

        vzero = bdesc_->is_fwd() ? vdiff_beta : vbeta;
        if (with_relu) {
            uni_vpxor(vzero, vzero, vzero);
            if (!bdesc_->is_fwd() && isa == avx2) prepare_l_relu_mask_avx2();
        }
    }

    void prepare_l_relu_mask_avx2() {
        Label l_mask_after;
        jmp(l_mask_after);
        align(32);
        L(l_relu_mask_avx2); /* [0x80 0x40 0x20 0x10 0x08 0x04 0x02 0x01] */
        for (int i = 0; i < 8; ++i)
            dd(1 << i);
        L(l_mask_after);
    }

    void fwd_process_relu_avx2(Vmm vdst, int offt, Vmm vstore_mask) {
        Reg64 reg_store_mask = reg_diff_scale;
        shr(reg_soff, bit_shift());
        vcmpps(vstore_mask, vzero, vdst, _cmp_lt_os);
        vmovmskps(reg_store_mask, vstore_mask);
        mov(ptr[reg_ws + reg_soff + offt / (1 << bit_shift())],
                reg_store_mask.cvt8());
        vblendvps(vdst, vzero, vdst, vstore_mask);
        shl(reg_soff, bit_shift());
    }

    void fwd_process_relu_avx512_common(Vmm vdst, int offt = 0) {
        shr(is_nspc_ ? reg_soff_nspc : reg_soff, bit_shift());
        vcmpps(kstore_mask, vzero, vdst, _cmp_lt_os);
        kmovw(ptr[reg_ws + (is_nspc_ ? reg_soff_nspc : reg_soff)
                      + offt / (1 << bit_shift())],
                kstore_mask);
        vblendmps(vdst | kstore_mask, vzero, vdst);
        shl(is_nspc_ ? reg_soff_nspc : reg_soff, bit_shift());
    }

    void bwd_process_relu_avx2(Vmm vdiff_dst, int offt, Vmm vstore_mask) {
        shr(reg_soff, bit_shift());
        vpbroadcastb(vstore_mask,
                ptr[reg_ws + reg_soff + offt / (1 << bit_shift())]);
        vpand(vstore_mask, vstore_mask, ptr[rip + l_relu_mask_avx2]);
        vpcmpeqd(vstore_mask, vstore_mask, ptr[rip + l_relu_mask_avx2]);
        vblendvps(vdiff_dst, vzero, vdiff_dst, vstore_mask);
        shl(reg_soff, bit_shift());
    }

    void bwd_process_relu_avx512_common(Vmm vdiff_dst, int offt = 0) {
        shr(is_nspc_ ? reg_soff_nspc : reg_soff, bit_shift());
        kmovw(kstore_mask,
                ptr[reg_ws + (is_nspc_ ? reg_soff_nspc : reg_soff)
                        + offt / (1 << bit_shift())]);
        vmovups(vdiff_dst | kstore_mask | T_z, vdiff_dst);
        shl(is_nspc_ ? reg_soff_nspc : reg_soff, bit_shift());
    }

    void uni_vmovups_spat_data(const Operand &dst, const Operand &src) {
        if (dst.isMEM()) {
            if (is_bf16_) {
                constexpr bool isAvx2 = isa == avx2;
                const typename std::conditional<isAvx2, Xmm, Ymm>::type
                        dst_reg {src.getIdx()};
                const typename std::conditional<isAvx2, Ymm, Zmm>::type
                        src_reg {src.getIdx()};

                // convert f32 output to bf16
                if (mayiuse(avx512_core_bf16))
                    vcvtneps2bf16(dst_reg, src_reg);
                else
                    bf16_emu_->vcvtneps2bf16(dst_reg, src_reg);

                vmovdqu16(dst.getAddress(), dst_reg);
            } else {
                uni_vmovups(dst.getAddress(), Vmm(src.getIdx()));
            }
        } else {
            if (is_bf16_) {
                // convert bf16 input to f32
                vpmovzxwd(Vmm(dst.getIdx()), src.getAddress());
                vpslld(Vmm(dst.getIdx()), Vmm(dst.getIdx()), 0x10);
            } else {
                uni_vmovups(Vmm(dst.getIdx()), src.getAddress());
            }
        }
    }

    void uni_vmovups_tail_avx2_common(
            const Operand &dst, const Operand &src, Label &l_ret) {
        if (dst.isMEM()) {
            vmaskmovps(dst.getAddress(), vtail_mask, Vmm(src.getIdx()));
        } else {
            vmaskmovps(Vmm(dst.getIdx()), vtail_mask, src.getAddress());
        }
        jmp(l_ret);
    }

    void uni_vmovups_tail_avx512_common(
            const Operand &dst, const Operand &src, Label &l_ret) {
        if (dst.isMEM())
            uni_vmovups(dst.getAddress() | ktail_mask | T_z, Vmm(src.getIdx()));
        else
            uni_vmovups(Vmm(dst.getIdx()) | ktail_mask | T_z, src.getAddress());

        jmp(l_ret);
    }

    void uni_vmovups_maybe_tail(const Operand &dst, const Operand &src) {
        Label l_no_mask, l_ret;

        if (is_c_padded()) {
            mov(reg_tmp, ptr[rsp + stack_off_is_cblk_tail]);
            cmp(reg_tmp, 0);
            jz(l_no_mask);

            lea(reg_tmp, ptr[reg_coff + vlen]);
            cmp(reg_tmp, reg_coff_max);
            jl(l_no_mask);
            assert(isa == avx512_common || isa == avx2);
            if (isa == avx512_common)
                uni_vmovups_tail_avx512_common(dst, src, l_ret);
            else if (isa == avx2)
                uni_vmovups_tail_avx2_common(dst, src, l_ret);
        }
        L(l_no_mask);
        if (dst.isMEM())
            uni_vmovups(dst.getAddress(), Vmm(src.getIdx()));
        else
            uni_vmovups(Vmm(dst.getIdx()), src.getAddress());

        L(l_ret);
    }

    void barrier() {
        mov(reg_nnthr, ptr[rsp + stack_off_N_nthr]);
        mov(reg_bar, ptr[rsp + stack_off_barrier]);
        simple_barrier::generate(*this, reg_bar, reg_nnthr);
    }

    Address mean_ptr(size_t offt = 0) {
        return vmmword[reg_mean + reg_coff + offt];
    }

    Address var_ptr(size_t offt = 0) {
        return vmmword[reg_var + reg_coff + offt];
    }

    Address diff_gamma_ptr(size_t offt = 0) {
        return vmmword[reg_diff_scale + reg_coff + offt];
    }

    Address diff_beta_ptr(size_t offt = 0) {
        return vmmword[reg_diff_shift + reg_coff + offt];
    }

    Address gamma_ptr(size_t offt = 0) {
        return vmmword[reg_scale + reg_coff + offt];
    }

    Address beta_ptr(size_t offt = 0) {
        return vmmword[reg_shift + reg_coff + offt];
    }

    template <typename init_t, typename body_t, typename fini_t>
    void spat_loop(size_t len, size_t blocks, size_t regs, init_t init,
            body_t body, fini_t fini) {
        size_t factor = regs * blocks;
        size_t loop_unroll = len / factor * factor;
        size_t loop_tail = len - loop_unroll;
        size_t num_active_regs = (len < regs) ? len : regs;
        for (size_t i = 0; i < num_active_regs; i++)
            init(i);
        if (loop_unroll) {
            if (is_spatial_thr_) {
                mov(reg_ctr, ptr[rsp + stack_off_spat_size_loc]);
                add(reg_soff, ptr[rsp + stack_off_s_s]);
            } else {
                mov(reg_ctr, loop_unroll);
            }
            Label label;
            L(label);
            {
                for (size_t i = 0; i < factor; i++) {
                    size_t base_reg = i % regs;
                    body(base_reg, i);
                }
                add(reg_soff, factor * spat_step);
                sub(reg_ctr, factor);
                jnz(label);
            }
            if (is_spatial_thr_) { add(reg_soff, ptr[rsp + stack_off_s_tail]); }
        }

        for (size_t i = 0; i < loop_tail; i++) {
            size_t base_reg = i % regs;
            body(base_reg, i);
        }
        if (loop_tail) add(reg_soff, loop_tail * spat_step);

        for (size_t i = 0; i < num_active_regs; i++)
            fini(i);
    }

    void mean_channels() {
        Label ch_label;
        L(ch_label);
        {
            uni_vmovups(Vmm(0), vmmword[reg_rbuf1 + reg_coff]);
            spat_loop(
                    spat_size, unroll_blocks, unroll_regs,
                    [=](size_t base_reg) {
                        Vmm v = Vmm(base_reg * 2);
                        if (base_reg) uni_vpxor(v, v, v);
                    },
                    [=](size_t base_reg, size_t i) {
                        Vmm v0 = Vmm(base_reg * 2 + 0);
                        Vmm v1 = Vmm(base_reg * 2 + 1);
                        size_t offt = i * vlen_spat_data_;
                        uni_vmovups_spat_data(
                                v1, vmmword[reg_src + reg_soff + offt]);
                        uni_vaddps(v0, v0, v1);
                        mic_prefetcht0(
                                ptr[reg_src + reg_soff + offt + t0_pf_offt]);
                        mic_prefetcht1(
                                ptr[reg_src + reg_soff + offt + t1_pf_offt]);
                    },
                    [=](size_t base_reg) {
                        Vmm b = Vmm(0);
                        Vmm v = Vmm(base_reg * 2);
                        if (base_reg) uni_vaddps(b, b, v);
                    });
            uni_vmovups(vmmword[reg_rbuf1 + reg_coff], Vmm(0));

            add(reg_coff, vlen);
            cmp(reg_coff, reg_coff_max);
            jl(ch_label);
        }
    }

    void mean_variance_nspc(
            const int num_ch_blks, int num_spat_pts, bool compute_mean) {

        auto mean_compute = [=](int num_ch_blks, int num_spat_pts) {
            int sp_idx = num_ch_blks;
            for (int spat_pt = 0; spat_pt < num_spat_pts; ++spat_pt) {
                int offt = 0;
                for (int ch_idx = 0; ch_idx < num_ch_blks; ++ch_idx) {
                    uni_vmovups_spat_data(Vmm(sp_idx),
                            vmmword[reg_src + reg_soff_nspc + offt]);

                    uni_vaddps(Vmm(ch_idx), Vmm(ch_idx), Vmm(sp_idx++));

                    offt += vlen_spat_data_;
                }
                add(reg_soff_nspc, spat_step);
            }
        };

        auto variance_compute = [=](int num_ch_blks, int num_spat_pts) {
            int sp_idx = num_ch_blks;
            for (int spat_pt = 0; spat_pt < num_spat_pts; ++spat_pt) {
                int coff = 0, offt = 0;
                for (int ch_idx = 0; ch_idx < num_ch_blks; ++ch_idx) {
                    uni_vmovups_maybe_tail(vmean, mean_ptr(coff));

                    uni_vmovups_spat_data(Vmm(sp_idx),
                            vmmword[reg_src + reg_soff_nspc + offt]);

                    vsubps(Vmm(30), vmean, Vmm(sp_idx++));
                    uni_vfmadd231ps(Vmm(ch_idx), Vmm(30), Vmm(30));

                    coff += vlen;
                    offt += vlen_spat_data_;
                }
                add(reg_soff_nspc, spat_step);
            }
        };

        for (int idx = 0, offt = 0; idx < num_ch_blks; ++idx, offt += vlen)
            uni_vmovups(Vmm(idx), vmmword[reg_rbuf1 + reg_coff + offt]);

        xor_(reg_soff_nspc, reg_soff_nspc);

        if (is_spatial_thr_) {
            mov(reg_ctr, ptr[rsp + stack_off_spat_size_loc]);
            add(reg_soff_nspc, ptr[rsp + stack_off_s_s]);
            // TODO: need a better heuristic for num_spat_pts
            num_spat_pts = 1;
        } else {
            mov(reg_ctr, spat_size);
            num_spat_pts = nstl::min((size_t)num_spat_pts, spat_size);
            // TODO: unroll by spatial
            if (spat_size % num_spat_pts != 0) num_spat_pts = 1;
        }

        Label spatial;
        L(spatial);
        {
            compute_mean ? mean_compute(num_ch_blks, num_spat_pts)
                         : variance_compute(num_ch_blks, num_spat_pts);
            sub(reg_ctr, num_spat_pts);
            jnz(spatial, T_NEAR);
        }

        for (int idx = 0, offt = 0; idx < num_ch_blks; ++idx, offt += vlen)
            uni_vmovups(vmmword[reg_rbuf1 + reg_coff + offt], Vmm(idx));
    }

    void forward_channels_nspc_compute(const int num_ch_blks) {
        auto compute = [=](bool stream_store_allowed) {
            // Overwritten during mean and variance computation
            uni_vpxor(vzero, vzero, vzero);

            xor_(reg_soff_nspc, reg_soff_nspc);

            if (is_spatial_thr_) {
                mov(reg_ctr, ptr[rsp + stack_off_spat_size_loc]);
                add(reg_soff_nspc, ptr[rsp + stack_off_s_s]);
            } else {
                mov(reg_ctr, spat_size);
            }

            // TODO: spatial blocking
            const int num_spat_pts = 1;

            Label spatial;
            L(spatial);
            {
                int coff = 0, offt = 0;
                for (int idx = 0; idx < num_ch_blks; ++idx) {
                    uni_vmovups_maybe_tail(vmean, mean_ptr(coff));
                    uni_vmovups_maybe_tail(vsqrtvar, var_ptr(coff));
                    uni_vaddps(vsqrtvar, vsqrtvar, veps);
                    uni_vsqrtps(vsqrtvar, vsqrtvar);

                    if (bdesc_->use_scaleshift()) {
                        uni_vmovups_maybe_tail(vgamma, gamma_ptr(coff));
                        uni_vmovups_maybe_tail(vbeta, beta_ptr(coff));
                    }
                    if (bdesc_->use_scale()) {
                        uni_vmovups_maybe_tail(vgamma, gamma_ptr(coff));
                    }
                    if (bdesc_->use_shift()) {
                        uni_vmovups_maybe_tail(vbeta, beta_ptr(coff));
                    }

                    Vmm vscale
                            = (bdesc_->use_scaleshift() || bdesc_->use_scale())
                            ? vgamma
                            : vone;
                    Vmm vdiv = (bdesc_->use_scaleshift() || bdesc_->use_scale())
                            ? vgamma
                            : vsqrtvar;

                    vdivps(vdiv, vscale, vsqrtvar);

                    uni_vmovups_spat_data(
                            Vmm(idx), vmmword[reg_src + reg_soff_nspc + offt]);

                    uni_vsubps(Vmm(idx), Vmm(idx), vmean);

                    if (bdesc_->use_scaleshift()
                            || (bdesc_->use_scale() && bdesc_->use_shift())) {
                        // --flags=S,CH
                        uni_vfmadd213ps(Vmm(idx), vgamma, vbeta);
                    } else if (bdesc_->use_scale()) {
                        // --flags=C
                        uni_vmulps(Vmm(idx), Vmm(idx), vgamma);
                    } else if (bdesc_->use_shift()) {
                        // --flags=H
                        uni_vfmadd213ps(Vmm(idx), vsqrtvar, vbeta);
                    } else {
                        uni_vmulps(Vmm(idx), Vmm(idx), vsqrtvar);
                    }

                    if (with_relu_inf_only) { // --attr=post_ops='relu'
                        uni_vmaxps(Vmm(idx), Vmm(idx), vzero);
                    } else if (with_relu) { // --flags=R
                        fwd_process_relu_avx512_common(Vmm(idx));
                    }

                    if (stream_store_allowed) {
                        uni_vmovntps(vmmword[reg_dst + reg_soff_nspc + offt],
                                Vmm(idx));
                    } else {
                        uni_vmovups_spat_data(
                                vmmword[reg_dst + reg_soff_nspc + offt],
                                Vmm(idx));
                    }

                    add(reg_ws, 2);
                    coff += vlen;
                    offt += vlen_spat_data_;
                }
                add(reg_soff_nspc, spat_step);
                sub(reg_ws, 2 * num_ch_blks);
                sub(reg_ctr, num_spat_pts);
                jnz(spatial, T_NEAR);
            }
        };

        if (stream_store_supported()) {
            Label normal_store, end_store;
            test(reg_dst, vlen - 1);
            jnz(normal_store, T_NEAR);
            compute(true);
            jmp(end_store, T_NEAR);
            L(normal_store);
            { compute(false); }
            L(end_store);
        } else {
            compute(false); // no NT store for BF16
        }
    }

    void compute_mean_variance_nspc(bool compute_mean = true) {
        xor_(reg_coff, reg_coff);
        mov(reg_coff_max_fwd_copy, reg_coff_max);

        Label ch_unroll_label[5];
        const int max_ch_unroll
                = is_bf16_ && !mayiuse(avx512_core_bf16) ? 3 : 4;

        // TODO: Spatial and channel unrolling decisions should be made during
        // initialization depending on the problem size
        for (int ch_idx = max_ch_unroll, sp_idx = 1; ch_idx > 0;
                --ch_idx, ++sp_idx) {
            L(ch_unroll_label[ch_idx]);
            {
                const int ch_blk_size = (1 << (ch_idx - 1)); // 8, 4, 2, 1
                cmp(reg_coff_max, vlen * ch_blk_size);
                jl(ch_unroll_label[ch_idx - 1], T_NEAR);

                const int spat_blk_size = (1 << sp_idx);
                mean_variance_nspc(ch_blk_size, spat_blk_size, compute_mean);

                add(reg_src, vlen_spat_data_ * ch_blk_size);
                add(reg_coff, vlen * ch_blk_size);

                sub(reg_coff_max, vlen * ch_blk_size);
                jmp(ch_unroll_label[ch_idx], T_NEAR);
            }
        }
        L(ch_unroll_label[0]);

        // comeback
        mov(reg_coff_max, reg_coff_max_fwd_copy);

        if (is_bf16_) shr(reg_coff_max, 1);
        sub(reg_src, reg_coff_max);
        if (is_bf16_) shl(reg_coff_max, 1);
    }

    void var_channels() {
        Label ch_label;
        L(ch_label);
        {
            uni_vmovups_maybe_tail(vmean, mean_ptr());
            uni_vmovups(Vmm(0), vmmword[reg_rbuf1 + reg_coff]);
            spat_loop(
                    spat_size, unroll_blocks, unroll_regs,
                    [=](size_t base_reg) {
                        Vmm v = Vmm(base_reg * 3);
                        if (base_reg > 0) uni_vpxor(v, v, v);
                    },
                    [=](size_t base_reg, size_t i) {
                        Vmm v = Vmm(3 * base_reg);
                        Vmm vtmp0 = Vmm(3 * base_reg + 1);
                        Vmm vtmp1 = Vmm(3 * base_reg + 2);
                        size_t offt = i * vlen_spat_data_;
                        uni_vmovups_spat_data(
                                vtmp0, vmmword[reg_src + reg_soff + offt]);
                        if (isa == sse41) {
                            movups(vtmp1, vmean);
                            subps(vtmp1, vtmp0);
                        } else {
                            vsubps(vtmp1, vmean, vtmp0);
                        }
                        uni_vfmadd231ps(v, vtmp1, vtmp1);

                        mic_prefetcht0(
                                ptr[reg_src + reg_soff + offt + t0_pf_offt]);
                        mic_prefetcht1(
                                ptr[reg_src + reg_soff + offt + t1_pf_offt]);
                    },
                    [=](size_t base_reg) {
                        Vmm b = Vmm(0);
                        Vmm v = Vmm(base_reg * 3);
                        if (base_reg) uni_vaddps(b, b, v);
                    });
            uni_vmovups(vmmword[reg_rbuf1 + reg_coff], Vmm(0));
            add(reg_coff, vlen);
            cmp(reg_coff, reg_coff_max);
            jl(ch_label);
        }
    }

    void compute_mean_variance() {
        uni_vpxor(Vmm(0), Vmm(0), Vmm(0));
        xor_(reg_coff, reg_coff);
        Label zero_rbuf;
        L(zero_rbuf);
        {
            uni_vmovups(vmmword[reg_rbuf1 + reg_coff], Vmm(0));
            add(reg_coff, isa == sse41 ? vlen / 2 : vlen);
            cmp(reg_coff, reg_coff_max);
            jne(zero_rbuf);
        }

        mov(reg_src, ptr[rsp + stack_off_src]);

        xor_(reg_soff, reg_soff);
        Label mean_spatial;
        L(mean_spatial);
        {
            xor_(reg_coff, reg_coff);

            if (isa == sse41) mov(reg_tmp_off, reg_soff);

            is_nspc_ ? compute_mean_variance_nspc() : mean_channels();

            if (isa == sse41) {
                mov(reg_soff, reg_tmp_off);
                add(reg_src, vlen / 2);
                mov(reg_coff, vlen / 2);

                mean_channels();

                sub(reg_src, vlen / 2);
            }

            // Process next image
            if (is_nspc_) {
                // Can use static offset since we comeback after spatial loop
                add(reg_src, mb_offt);
                add(reg_soff, mb_offt);
            } else {
                add(reg_soff, reg_mb_stride_Bc);
            }

            cmp(reg_soff, reg_soff_max);
            jl(mean_spatial);
        }

        if (is_nspc_) mov(reg_src, ptr[rsp + stack_off_src]); // comeback

        Label no_mean_reduction;
        barrier();
        {
            mov(reg_tmp, ptr[rsp + stack_off_N_ithr]);
            cmp(reg_tmp, 0);
            jne(no_mean_reduction);
            mov(reg_nnthr, ptr[rsp + stack_off_N_nthr]);
            xor_(reg_coff, reg_coff);
            Label mean_reduction_channels;
            L(mean_reduction_channels);
            {
                mov(reg_roff, reg_coff);
                uni_vpxor(Vmm(0), Vmm(0), Vmm(0));
                uni_vpxor(Vmm(1), Vmm(1), Vmm(1));
                mov(reg_ctr, reg_nnthr);
                Label mean_reduction_thrs;
                L(mean_reduction_thrs);
                {
                    uni_vaddps(Vmm(1), Vmm(1), vmmword[reg_rbuf1 + reg_roff]);
                    uni_vmovups(vmmword[reg_rbuf1 + reg_roff], Vmm(0));
                    add(reg_roff, reg_coff_max);
                    sub(reg_ctr, 1);
                    jnz(mean_reduction_thrs);
                }
                uni_vdivps(Vmm(1), Vmm(1), vchan_size);
                uni_vmovups_maybe_tail(mean_ptr(), Vmm(1));

                add(reg_coff, isa == sse41 ? vlen / 2 : vlen);

                cmp(reg_coff, reg_coff_max);
                jl(mean_reduction_channels);
            }
        }
        L(no_mean_reduction);
        barrier();

        xor_(reg_soff, reg_soff);
        Label var_spatial;
        L(var_spatial);
        {
            xor_(reg_coff, reg_coff);

            if (isa == sse41) mov(reg_tmp_off, reg_soff);

            is_nspc_ ? compute_mean_variance_nspc(false) : var_channels();

            if (isa == sse41) {
                mov(reg_soff, reg_tmp_off);
                add(reg_src, vlen / 2);
                mov(reg_coff, vlen / 2);

                var_channels();

                sub(reg_src, vlen / 2);
            }

            // Process next image
            if (is_nspc_) {
                // Can use static offset since we comeback after spatial loop
                add(reg_src, mb_offt);
                add(reg_soff, mb_offt);
            } else {
                add(reg_soff, reg_mb_stride_Bc);
            }

            cmp(reg_soff, reg_soff_max);
            jl(var_spatial);
        }

        if (is_nspc_) mov(reg_src, ptr[rsp + stack_off_src]); // comeback

        Label no_var_reduction;
        barrier();
        {
            mov(reg_tmp, ptr[rsp + stack_off_N_ithr]);
            cmp(reg_tmp, 0);
            jne(no_var_reduction);

            mov(reg_nnthr, ptr[rsp + stack_off_N_nthr]);
            xor_(reg_coff, reg_coff);
            Label var_reduction_channels;
            L(var_reduction_channels);
            {
                mov(reg_roff, reg_coff);
                uni_vpxor(Vmm(1), Vmm(1), Vmm(1));
                mov(reg_ctr, reg_nnthr);
                Label var_reduction_thrs;
                L(var_reduction_thrs);
                { // TODO: unroll (?)
                    uni_vaddps(Vmm(1), Vmm(1), vmmword[reg_rbuf1 + reg_roff]);
                    add(reg_roff, reg_coff_max);
                    sub(reg_ctr, 1);
                    jnz(var_reduction_thrs);
                }
                uni_vdivps(Vmm(1), Vmm(1), vchan_size);
                uni_vmovups_maybe_tail(var_ptr(), Vmm(1));
                add(reg_coff, isa == sse41 ? vlen / 2 : vlen);

                cmp(reg_coff, reg_coff_max);
                jne(var_reduction_channels);
            }
        }
        L(no_var_reduction);
        barrier();
    }

    void forward_channels() {
        Label ch_label;
        L(ch_label);
        {
            uni_vmovups_maybe_tail(vmean, mean_ptr());
            uni_vmovups_maybe_tail(vsqrtvar, var_ptr());
            uni_vaddps(vsqrtvar, vsqrtvar, veps);
            uni_vsqrtps(vsqrtvar, vsqrtvar);

            if (bdesc_->use_scaleshift()) {
                uni_vmovups_maybe_tail(vgamma, gamma_ptr());
                uni_vmovups_maybe_tail(vbeta, beta_ptr());
            }
            if (bdesc_->use_scale()) {
                uni_vmovups_maybe_tail(vgamma, gamma_ptr());
            }
            if (bdesc_->use_shift()) {
                uni_vmovups_maybe_tail(vbeta, beta_ptr());
            }

            Vmm vscale = (bdesc_->use_scaleshift() || bdesc_->use_scale())
                    ? vgamma
                    : vone;
            Vmm vdiv = (bdesc_->use_scaleshift() || bdesc_->use_scale())
                    ? vgamma
                    : vsqrtvar;

            if (isa == sse41) {
                movups(vbuf, vscale);
                divps(vbuf, vsqrtvar);
                movups(vdiv, vbuf);
            } else {
                vdivps(vdiv, vscale, vsqrtvar);
            }

            auto compute = [=](bool stream_store_allowed) {
                spat_loop(
                        spat_size, unroll_blocks, unroll_regs,
                        [](size_t base_reg) { UNUSED(base_reg); },
                        [=](size_t base_reg, size_t i) {
                            Vmm v = Vmm(base_reg);
                            size_t offt = i * vlen_spat_data_;
                            uni_vmovups_spat_data(
                                    v, vmmword[reg_src + reg_soff + offt]);
                            mic_prefetcht0(ptr[reg_src + reg_soff + offt
                                    + t0_pf_offt]);
                            mic_prefetcht1(ptr[reg_src + reg_soff + offt
                                    + t1_pf_offt]);
                            uni_vsubps(v, v, vmean);
                            if (bdesc_->use_scaleshift()
                                    || (bdesc_->use_scale()
                                            && bdesc_->use_shift())) {
                                // --flags=S,CH
                                uni_vfmadd213ps(v, vgamma, vbeta);
                            } else if (bdesc_->use_scale()) {
                                // --flags=C
                                uni_vmulps(v, v, vgamma);
                            } else if (bdesc_->use_shift()) {
                                // --flags=H
                                uni_vfmadd213ps(v, vsqrtvar, vbeta);
                            } else {
                                uni_vmulps(v, v, vsqrtvar);
                            }
                            if (with_relu_inf_only) {
                                uni_vmaxps(v, v, vzero);
                            } else if (with_relu) {
                                if (isa == avx512_common)
                                    fwd_process_relu_avx512_common(v, offt);
                                else
                                    fwd_process_relu_avx2(v, offt, Vmm(3));
                            }
                            if (stream_store_allowed) {
                                uni_vmovntps(
                                        vmmword[reg_dst + reg_soff + offt], v);
                            } else {
                                uni_vmovups_spat_data(
                                        vmmword[reg_dst + reg_soff + offt], v);
                            }
                        },
                        [](size_t base_reg) { UNUSED(base_reg); });
            };

            if (stream_store_supported()) {
                Label normal_store, end_store;
                test(reg_dst, vlen - 1);
                jnz(normal_store, T_NEAR);
                compute(true);
                jmp(end_store, T_NEAR);
                L(normal_store);
                { compute(false); }
                L(end_store);
            } else {
                compute(false); // no NT store for BF16
            }

            add(reg_coff, vlen);
            cmp(reg_coff, reg_coff_max);
            jl(ch_label);
        }
    }

    void forward_channels_nspc() {
        xor_(reg_coff, reg_coff);
        mov(reg_coff_max_fwd_copy, reg_coff_max);

        Label ch_unroll_label[5];
        const int max_ch_unroll
                = is_bf16_ && !mayiuse(avx512_core_bf16) ? 3 : 4;

        // TODO: Spatial and channel unrolling decisions should be made during
        // initialization depending on the problem size
        for (int ch_idx = max_ch_unroll; ch_idx > 0; --ch_idx) {
            L(ch_unroll_label[ch_idx]);
            {
                const int ch_blk_size = (1 << (ch_idx - 1)); // 8, 4, 2, 1
                cmp(reg_coff_max, vlen * ch_blk_size);
                jl(ch_unroll_label[ch_idx - 1], T_NEAR);

                forward_channels_nspc_compute(ch_blk_size);

                add(reg_src, vlen_spat_data_ * ch_blk_size);
                add(reg_dst, vlen_spat_data_ * ch_blk_size);

                // advance mean_ptr() and var_ptr()
                add(reg_coff, vlen * ch_blk_size);

                add(reg_ws, 2 * ch_blk_size);

                sub(reg_coff_max, vlen * ch_blk_size);
                jmp(ch_unroll_label[ch_idx], T_NEAR);
            }
        }
        L(ch_unroll_label[0]);

        // comeback
        mov(reg_coff_max, reg_coff_max_fwd_copy);

        if (is_bf16_) shr(reg_coff_max, 1);
        sub(reg_src, reg_coff_max);
        sub(reg_dst, reg_coff_max);
        if (is_bf16_) shl(reg_coff_max, 1);

        shr(reg_coff_max, 5);
        sub(reg_ws, reg_coff_max);
        shl(reg_coff_max, 5);
    }

    void forward() {
        mov(reg_src, ptr[rsp + stack_off_src]);
        mov(reg_dst, ptr[rsp + stack_off_dst]);
        mov(reg_ws, ptr[rsp + stack_off_ws]);
        mov(reg_shift, ptr[rsp + stack_off_shift]);

        xor_(reg_soff, reg_soff);
        Label dst_spatial;
        L(dst_spatial);
        {
            xor_(reg_coff, reg_coff);
            if (isa == sse41) mov(reg_tmp_off, reg_soff);

            is_nspc_ ? forward_channels_nspc() : forward_channels();

            if (isa == sse41) {
                mov(reg_soff, reg_tmp_off);
                add(reg_src, vlen / 2);
                add(reg_dst, vlen / 2);
                mov(reg_coff, vlen / 2);

                forward_channels();

                sub(reg_src, vlen / 2);
                sub(reg_dst, vlen / 2);
            }

            // Process next image
            if (is_nspc_) {
                // Can use static offset since we comeback after spatial loop
                add(reg_src, mb_offt);
                add(reg_dst, mb_offt);
                add(reg_soff, mb_offt);
                add(reg_ws, ws_mb_offt);
            } else {
                add(reg_soff, reg_mb_stride_Bc);
            }

            cmp(reg_soff, reg_soff_max);
            jl(dst_spatial);
        }

        if (is_nspc_) {
            // comeback
            mov(reg_src, ptr[rsp + stack_off_src]);
            mov(reg_dst, ptr[rsp + stack_off_dst]);
            mov(reg_ws, ptr[rsp + stack_off_ws]);
        }
    }

    void backward_sh_channels() {
        Label sh_channels;
        L(sh_channels);
        {
            uni_vmovups_maybe_tail(vmean, mean_ptr());
            uni_vmovups(Vmm(0), vmmword[reg_rbuf1 + reg_coff]);
            uni_vmovups(Vmm(1), vmmword[reg_rbuf2 + reg_coff]);
            spat_loop(
                    spat_size, 1, 1,
                    [=](size_t base_reg) {
                        if (base_reg > 0) {
                            for (int i = 0; i < 2; i++) {
                                Vmm v(base_reg * 5 + i);
                                uni_vpxor(v, v, v);
                            }
                        }
                    },
                    [=](size_t base_reg, size_t i) {
                        Vmm o0 = Vmm(base_reg * 5 + 0);
                        Vmm o1 = Vmm(base_reg * 5 + 1);
                        Vmm t1 = Vmm(base_reg * 5 + 2);
                        Vmm t2 = Vmm(base_reg * 5 + 3);
                        Vmm t3 = Vmm(base_reg * 5 + 4);
                        size_t offt = i * vlen_spat_data_;
                        uni_vmovups_spat_data(
                                t1, vmmword[reg_src + reg_soff + offt]);
                        uni_vmovups_spat_data(
                                t2, vmmword[reg_diff_dst + reg_soff + offt]);
                        if (with_relu) {
                            if (isa == avx512_common)
                                bwd_process_relu_avx512_common(t2, offt);
                            else if (isa == avx2)
                                bwd_process_relu_avx2(t2, offt, t3);
                            else
                                assert(false);
                        }
                        uni_vsubps(t3, vmean, t1, t3);
                        if (isa == sse41) {
                            mulps(t3, t2);
                            subps(o0, t3);
                        } else {
                            vfnmadd231ps(o0, t3, t2);
                        }
                        uni_vaddps(o1, o1, t2);
                        mic_prefetcht0(ptr[reg_diff_dst + reg_soff + offt
                                + t0_pf_offt]);
                        mic_prefetcht0(
                                ptr[reg_src + reg_soff + offt + t0_pf_offt]);
                        mic_prefetcht1(ptr[reg_diff_dst + reg_soff + offt
                                + t1_pf_offt]);
                        mic_prefetcht1(
                                ptr[reg_src + reg_soff + offt + t1_pf_offt]);
                    },
                    [=](size_t base_reg) {
                        Vmm b0 = Vmm(0);
                        Vmm b1 = Vmm(1);
                        if (base_reg) {
                            uni_vaddps(b0, b0, Vmm(base_reg * 5 + 0));
                            uni_vaddps(b1, b1, Vmm(base_reg * 5 + 1));
                        }
                    });
            uni_vmovups(vmmword[reg_rbuf1 + reg_coff], Vmm(0));
            uni_vmovups(vmmword[reg_rbuf2 + reg_coff], Vmm(1));
            add(reg_coff, vlen);
            cmp(reg_coff, reg_coff_max);
            jl(sh_channels);
        }
    }

    void backward_sh_channels_nspc_compute(const int num_ch_blks) {
        for (int idx = 0, offt = 0; idx < 2 * num_ch_blks; offt += vlen) {
            uni_vmovups(Vmm(idx++), vmmword[reg_rbuf1 + reg_coff + offt]);
            uni_vmovups(Vmm(idx++), vmmword[reg_rbuf2 + reg_coff + offt]);
        }

        xor_(reg_soff_nspc, reg_soff_nspc);

        if (is_spatial_thr_) {
            mov(reg_ctr, ptr[rsp + stack_off_spat_size_loc]);
            add(reg_soff_nspc, ptr[rsp + stack_off_s_s]);
        } else {
            mov(reg_ctr, spat_size);
        }

        // TODO: spatial blocking
        const int num_spat_pts = 1;

        Label spatial;
        L(spatial);
        {
            int coff = 0, offt = 0, sp_idx = 2 * num_ch_blks;
            for (int ch_idx = 0; ch_idx < 2 * num_ch_blks; ch_idx += 2) {
                uni_vmovups_maybe_tail(vmean, mean_ptr(coff));

                uni_vmovups_spat_data(
                        Vmm(sp_idx), vmmword[reg_src + reg_soff_nspc + offt]);
                uni_vmovups_spat_data(Vmm(sp_idx + 1),
                        vmmword[reg_diff_dst + reg_soff_nspc + offt]);

                if (with_relu) {
                    if (isa == avx512_common)
                        bwd_process_relu_avx512_common(Vmm(sp_idx + 1), offt);
                    else
                        assert(false);
                }

                uni_vsubps(
                        Vmm(sp_idx + 2), vmean, Vmm(sp_idx), Vmm(sp_idx + 2));
                vfnmadd231ps(Vmm(ch_idx), Vmm(sp_idx + 2), Vmm(sp_idx + 1));
                uni_vaddps(Vmm(ch_idx + 1), Vmm(ch_idx + 1), Vmm(sp_idx + 1));

                coff += vlen;
                offt += vlen_spat_data_;
                sp_idx += 3;
            }
            add(reg_soff_nspc, spat_step);
            sub(reg_ctr, num_spat_pts);
            jnz(spatial, T_NEAR);
        }

        for (int idx = 0, offt = 0; idx < 2 * num_ch_blks; offt += vlen) {
            uni_vmovups(vmmword[reg_rbuf1 + reg_coff + offt], Vmm(idx++));
            uni_vmovups(vmmword[reg_rbuf2 + reg_coff + offt], Vmm(idx++));
        }
    }

    void backward_sh_channels_nspc() {
        xor_(reg_coff, reg_coff);
        mov(reg_coff_max_bwd_copy, reg_coff_max);

        Label ch_unroll_label[5];
        const int max_ch_unroll
                = is_bf16_ && !mayiuse(avx512_core_bf16) ? 1 : 3;

        // TODO: Spatial and channel unrolling decisions should be made during
        // initialization depending on the problem size
        for (int ch_idx = max_ch_unroll; ch_idx > 0; --ch_idx) {
            L(ch_unroll_label[ch_idx]);
            {
                const int ch_blk_size = (1 << (ch_idx - 1)); // 4, 2, 1
                cmp(reg_coff_max, vlen * ch_blk_size);
                jl(ch_unroll_label[ch_idx - 1], T_NEAR);

                backward_sh_channels_nspc_compute(ch_blk_size);

                add(reg_src, vlen_spat_data_ * ch_blk_size);
                add(reg_diff_dst, vlen_spat_data_ * ch_blk_size);

                // advance mean_ptr() and var_ptr()
                add(reg_coff, vlen * ch_blk_size);

                add(reg_ws, 2 * ch_blk_size);

                sub(reg_coff_max, vlen * ch_blk_size);
                jmp(ch_unroll_label[ch_idx], T_NEAR);
            }
        }
        L(ch_unroll_label[0]);

        // comeback
        mov(reg_coff_max, reg_coff_max_bwd_copy);
        mov(reg_diff_scale, ptr[rsp + stack_off_diff_scale]);

        if (is_bf16_) shr(reg_coff_max, 1);
        sub(reg_src, reg_coff_max);
        sub(reg_diff_dst, reg_coff_max);
        if (is_bf16_) shl(reg_coff_max, 1);

        if (with_relu) {
            shr(reg_coff_max, 5);
            sub(reg_ws, reg_coff_max);
            shl(reg_coff_max, 5);
        }
    }

    void backward_diff_channels() {
        Label diff_channels;
        L(diff_channels);
        {
            uni_vmovups_maybe_tail(vmean, mean_ptr());
            uni_vmovups_maybe_tail(vsqrtvar, var_ptr());
            uni_vaddps(vsqrtvar, vsqrtvar, veps);
            uni_vsqrtps(vsqrtvar, vsqrtvar);
            uni_vdivps(vsqrtvar, vone, vsqrtvar, vbuf);
            if (bdesc_->use_scaleshift() || bdesc_->use_scale())
                uni_vmovups_maybe_tail(vgamma, gamma_ptr());
            uni_vmovups_maybe_tail(vdiff_gamma, diff_gamma_ptr());
            uni_vmovups_maybe_tail(vdiff_beta, diff_beta_ptr());
            uni_vmulps(vdiff_gamma, vdiff_gamma, vsqrtvar);
            uni_vdivps(vdiff_beta, vdiff_beta, vchan_size);
            uni_vdivps(vdiff_gamma, vdiff_gamma, vchan_size);

            auto compute = [=](bool stream_store_allowed) {
                spat_loop(
                        spat_size, unroll_blocks, unroll_regs,
                        [=](size_t base_reg) { UNUSED(base_reg); },
                        [=](size_t base_reg, size_t i) {
                            Vmm v(base_reg * 2 + 0);
                            Vmm t(base_reg * 2 + 1);
                            Vmm t1(base_reg * 2 + 2);
                            size_t offt = i * vlen_spat_data_;
                            uni_vmovups_spat_data(
                                    v, vmmword[reg_diff_dst + reg_soff + offt]);
                            if (with_relu) {
                                if (isa == avx512_common)
                                    bwd_process_relu_avx512_common(v, offt);
                                else if (isa == avx2)
                                    bwd_process_relu_avx2(v, offt, t);
                                else
                                    assert(false);
                            }
                            if (!bdesc_->use_global_stats()) {
                                uni_vsubps(v, v, vdiff_beta);
                                uni_vmovups_spat_data(
                                        t, vmmword[reg_src + reg_soff + offt]);
                                uni_vsubps(t, vmean, t, t1);
                                uni_vmulps(t, t, vdiff_gamma);
                                uni_vaddps(v, v, t);
                            }
                            uni_vmulps(v, v, vsqrtvar);
                            if (bdesc_->use_scaleshift()
                                    || bdesc_->use_scale()) {
                                uni_vmulps(v, v, vgamma);
                            }
                            if (stream_store_allowed) {
                                uni_vmovntps(
                                        vmmword[reg_diff_src + reg_soff + offt],
                                        v);
                            } else {
                                uni_vmovups_spat_data(
                                        vmmword[reg_diff_src + reg_soff + offt],
                                        v);
                            }
                            mic_prefetcht0(ptr[reg_diff_dst + reg_soff + offt
                                    + t0_pf_offt]);
                            mic_prefetcht0(ptr[reg_src + reg_soff + offt
                                    + t0_pf_offt]);
                            mic_prefetcht1(ptr[reg_diff_dst + reg_soff + offt
                                    + t1_pf_offt]);
                            mic_prefetcht1(ptr[reg_src + reg_soff + offt
                                    + t1_pf_offt]);
                        },
                        [=](size_t base_reg) { UNUSED(base_reg); });
            };

            if (stream_store_supported()) {
                Label normal_store, end_store;
                test(reg_diff_src, vlen - 1);
                jnz(normal_store, T_NEAR);
                compute(true);
                jmp(end_store, T_NEAR);
                L(normal_store);
                { compute(false); }
                L(end_store);
            } else {
                compute(false); // no NT store for BF16
            }

            add(reg_coff, vlen);
            cmp(reg_coff, reg_coff_max);
            jl(diff_channels);
        }
    }

    void backward_diff_channels_nspc_compute(const int num_ch_blks) {
        auto compute = [=](bool stream_store_allowed) {
            xor_(reg_soff_nspc, reg_soff_nspc);
            if (is_spatial_thr_) {
                mov(reg_ctr, ptr[rsp + stack_off_spat_size_loc]);
                add(reg_soff_nspc, ptr[rsp + stack_off_s_s]);
            } else {
                mov(reg_ctr, spat_size);
            }

            // TODO: spatial blocking
            const int num_spat_pts = 1;

            Label spatial;
            L(spatial);
            {
                int coff = 0, offt = 0;
                for (int idx = 0; idx < 3 * num_ch_blks; idx += 3) {
                    uni_vmovups_maybe_tail(vmean, mean_ptr(coff));
                    uni_vmovups_maybe_tail(vsqrtvar, var_ptr(coff));

                    uni_vaddps(vsqrtvar, vsqrtvar, veps);
                    uni_vsqrtps(vsqrtvar, vsqrtvar);
                    uni_vdivps(vsqrtvar, vone, vsqrtvar, vbuf);

                    if (bdesc_->use_scaleshift() || bdesc_->use_scale())
                        uni_vmovups_maybe_tail(vgamma, gamma_ptr(coff));

                    mov(ptr[rsp + stack_off_ws_off_copy], reg_ws);
                    mov(reg_ws, ptr[rsp + stack_off_diff_scale]);
                    uni_vmovups_maybe_tail(
                            vdiff_gamma, vmmword[reg_ws + reg_coff + coff]);
                    uni_vmovups_maybe_tail(vdiff_beta,
                            vmmword[reg_diff_shift + reg_coff + coff]);
                    mov(reg_ws, ptr[rsp + stack_off_ws_off_copy]);

                    uni_vmulps(vdiff_gamma, vdiff_gamma, vsqrtvar);
                    uni_vdivps(vdiff_beta, vdiff_beta, vchan_size);
                    uni_vdivps(vdiff_gamma, vdiff_gamma, vchan_size);

                    uni_vmovups_spat_data(Vmm(idx),
                            vmmword[reg_diff_dst + reg_soff_nspc + offt]);

                    if (with_relu) {
                        if (isa == avx512_common)
                            bwd_process_relu_avx512_common(Vmm(idx), offt);
                        else
                            assert(false);
                    }

                    if (!bdesc_->use_global_stats()) {
                        uni_vsubps(Vmm(idx), Vmm(idx), vdiff_beta);
                        uni_vmovups_spat_data(Vmm(idx + 1),
                                vmmword[reg_src + reg_soff_nspc + offt]);
                        uni_vsubps(Vmm(idx + 1), vmean, Vmm(idx + 1),
                                Vmm(idx + 2));
                        uni_vmulps(Vmm(idx + 1), Vmm(idx + 1), vdiff_gamma);
                        uni_vaddps(Vmm(idx), Vmm(idx), Vmm(idx + 1));
                    }

                    uni_vmulps(Vmm(idx), Vmm(idx), vsqrtvar);

                    if (bdesc_->use_scaleshift() || bdesc_->use_scale()) {
                        uni_vmulps(Vmm(idx), Vmm(idx), vgamma);
                    }

                    if (stream_store_allowed) {
                        uni_vmovntps(
                                vmmword[reg_diff_src + reg_soff_nspc + offt],
                                Vmm(idx));
                    } else {
                        uni_vmovups_spat_data(
                                vmmword[reg_diff_src + reg_soff_nspc + offt],
                                Vmm(idx));
                    }

                    coff += vlen;
                    offt += vlen_spat_data_;
                }
                add(reg_soff_nspc, spat_step);
                sub(reg_ctr, num_spat_pts);
                jnz(spatial, T_NEAR);
            }
        };

        if (stream_store_supported()) {
            Label normal_store, end_store;
            test(reg_diff_src, vlen - 1);
            jnz(normal_store, T_NEAR);
            compute(true);
            jmp(end_store, T_NEAR);
            L(normal_store);
            { compute(false); }
            L(end_store);
        } else {
            compute(false); // no NT store for BF16
        }
    }

    void backward_diff_channels_nspc() {
        xor_(reg_coff, reg_coff);
        mov(reg_coff_max_bwd_copy, reg_coff_max);

        Label ch_unroll_label[5];
        const int max_ch_unroll
                = is_bf16_ && !mayiuse(avx512_core_bf16) ? 1 : 3;

        // TODO: Spatial and channel unrolling decisions should be made during
        // initialization depending on the problem size
        for (int ch_idx = max_ch_unroll; ch_idx > 0; --ch_idx) {
            L(ch_unroll_label[ch_idx]);
            {
                const int ch_blk_size = (1 << (ch_idx - 1)); // 4, 2, 1
                cmp(reg_coff_max, vlen * ch_blk_size);
                jl(ch_unroll_label[ch_idx - 1], T_NEAR);

                backward_diff_channels_nspc_compute(ch_blk_size);

                add(reg_diff_dst, vlen_spat_data_ * ch_blk_size);
                if (!bdesc_->use_global_stats())
                    add(reg_src, vlen_spat_data_ * ch_blk_size);
                add(reg_diff_src, vlen_spat_data_ * ch_blk_size);

                // advance mean_ptr() and var_ptr()
                add(reg_coff, vlen * ch_blk_size);

                add(reg_ws, 2 * ch_blk_size);

                sub(reg_coff_max, vlen * ch_blk_size);
                jmp(ch_unroll_label[ch_idx], T_NEAR);
            }
        }
        L(ch_unroll_label[0]);

        // comeback
        mov(reg_coff_max, reg_coff_max_bwd_copy);
        mov(reg_diff_scale, ptr[rsp + stack_off_diff_scale]);

        if (is_bf16_) shr(reg_coff_max, 1);
        sub(reg_diff_dst, reg_coff_max);
        if (!bdesc_->use_global_stats()) sub(reg_src, reg_coff_max);
        sub(reg_diff_src, reg_coff_max);
        if (is_bf16_) shl(reg_coff_max, 1);

        shr(reg_coff_max, 5);
        sub(reg_ws, reg_coff_max);
        shl(reg_coff_max, 5);
    }

    void backward() {
        uni_vpxor(Vmm(0), Vmm(0), Vmm(0));
        xor_(reg_coff, reg_coff);
        Label zero_rbuf, sh_spatial;

        L(zero_rbuf);
        {
            uni_vmovups(vmmword[reg_rbuf1 + reg_coff], Vmm(0));
            uni_vmovups(vmmword[reg_rbuf2 + reg_coff], Vmm(0));
            add(reg_coff, isa == sse41 ? vlen / 2 : vlen);
            cmp(reg_coff, reg_coff_max);
            jne(zero_rbuf);
        }

        mov(reg_src, ptr[rsp + stack_off_src]);
        mov(reg_diff_dst, ptr[rsp + stack_off_diff_dst]);
        if (with_relu) {
            assert(isa == avx2 || isa == avx512_common);
            mov(reg_ws, ptr[rsp + stack_off_ws]);
        }

        xor_(reg_soff, reg_soff);
        L(sh_spatial);
        {
            xor_(reg_coff, reg_coff);
            if (isa == sse41) { mov(reg_tmp_off, reg_soff); }
            is_nspc_ ? backward_sh_channels_nspc() : backward_sh_channels();
            if (isa == sse41) {
                mov(reg_soff, reg_tmp_off);
                add(reg_diff_dst, vlen / 2);
                add(reg_src, vlen / 2);
                mov(reg_coff, vlen / 2);
                backward_sh_channels();
                sub(reg_diff_dst, vlen / 2);
                sub(reg_src, vlen / 2);
            }
            // Process next image
            if (is_nspc_) {
                // Can use static offset since we comeback after spatial loop
                add(reg_src, mb_offt);
                add(reg_diff_dst, mb_offt);
                add(reg_soff, mb_offt);
                add(reg_ws, ws_mb_offt);
            } else {
                add(reg_soff, reg_mb_stride_Bc);
            }
            cmp(reg_soff, reg_soff_max);
            jl(sh_spatial);
        }

        if (is_nspc_) {
            // comeback
            mov(reg_src, ptr[rsp + stack_off_src]);
            mov(reg_diff_dst, ptr[rsp + stack_off_diff_dst]);
        }

        mov(reg_diff_scale, ptr[rsp + stack_off_diff_scale]);
        mov(reg_diff_shift, ptr[rsp + stack_off_diff_shift]);

        Label no_sh_reduction;
        barrier();
        {
            mov(reg_tmp, ptr[rsp + stack_off_N_ithr]);
            cmp(reg_tmp, 0);
            Label sh_reduction_channels;
            jne(no_sh_reduction, T_NEAR);

            mov(reg_nnthr, ptr[rsp + stack_off_N_nthr]);
            xor_(reg_coff, reg_coff);
            L(sh_reduction_channels);
            {
                mov(reg_roff, reg_coff);
                uni_vpxor(Vmm(0), Vmm(0), Vmm(0));
                uni_vpxor(Vmm(1), Vmm(1), Vmm(1));
                uni_vmovups_maybe_tail(vsqrtvar, var_ptr());
                uni_vaddps(vsqrtvar, vsqrtvar, veps);
                uni_vsqrtps(vsqrtvar, vsqrtvar);
                uni_vdivps(vsqrtvar, vone, vsqrtvar, vbuf);
                mov(reg_ctr, reg_nnthr);
                Label sh_reduction_thrs;
                L(sh_reduction_thrs);
                { // TODO: unroll (?)
                    uni_vaddps(Vmm(0), Vmm(0), vmmword[reg_rbuf1 + reg_roff]);
                    uni_vaddps(Vmm(1), Vmm(1), vmmword[reg_rbuf2 + reg_roff]);
                    add(reg_roff, reg_coff_max);
                    sub(reg_ctr, 1);
                    jnz(sh_reduction_thrs);
                }
                uni_vmulps(Vmm(0), Vmm(0), vsqrtvar);
                uni_vmovups_maybe_tail(diff_gamma_ptr(), Vmm(0));
                uni_vmovups_maybe_tail(diff_beta_ptr(), Vmm(1));
                add(reg_coff, isa == sse41 ? vlen / 2 : vlen);
                cmp(reg_coff, reg_coff_max);
                jne(sh_reduction_channels);
            }
        }
        L(no_sh_reduction);
        barrier();

        mov(reg_diff_src, ptr[rsp + stack_off_diff_src]);
        if (with_relu) {
            assert(isa == avx2 || isa == avx512_common);
            mov(reg_ws, ptr[rsp + stack_off_ws]);
        }

        xor_(reg_soff, reg_soff);
        Label diff_spatial;
        L(diff_spatial);
        {
            xor_(reg_coff, reg_coff);
            // diff_shift is shared with soff_max.
            mov(reg_diff_shift, ptr[rsp + stack_off_diff_shift]);
            if (isa == sse41) { mov(reg_tmp_off, reg_soff); }
            is_nspc_ ? backward_diff_channels_nspc() : backward_diff_channels();
            if (isa == sse41) {
                mov(reg_soff, reg_tmp_off);
                add(reg_diff_dst, vlen / 2);
                add(reg_diff_src, vlen / 2);
                add(reg_src, vlen / 2);
                mov(reg_coff, vlen / 2);
                backward_diff_channels();
                sub(reg_diff_dst, vlen / 2);
                sub(reg_diff_src, vlen / 2);
                sub(reg_src, vlen / 2);
            }
            // Process next image
            if (is_nspc_) {
                // Can use static offset since we comeback after spatial loop
                if (!bdesc_->use_global_stats()) add(reg_src, mb_offt);
                add(reg_diff_dst, mb_offt);
                add(reg_diff_src, mb_offt);
                add(reg_soff, mb_offt);
                add(reg_ws, ws_mb_offt);
            } else {
                add(reg_soff, reg_mb_stride_Bc);
            }

            // comeback soff_max. Shared with diff_shift.
            mov(reg_soff_max, ptr[rsp + stack_off_soff_max]);
            cmp(reg_soff, reg_soff_max);
            jl(diff_spatial);
        }
        if (is_nspc_) {
            // comeback
            if (!bdesc_->use_global_stats())
                mov(reg_src, ptr[rsp + stack_off_src]);
            mov(reg_diff_dst, ptr[rsp + stack_off_diff_dst]);
            mov(reg_diff_src, ptr[rsp + stack_off_diff_src]);
            if (with_relu) mov(reg_ws, ptr[rsp + stack_off_ws]);
        }
    }

    jit_bnorm_t(const batch_normalization_pd_t *bdesc) : bdesc_(bdesc) {
        static_assert(isa == sse41 || isa == avx2 || isa == avx512_common
                        || isa == avx512_mic,
                "unsupported isa");

        const int simd_w = isa == sse41
                ? 8
                : cpu_isa_traits<isa>::vlen / sizeof(acc_data_t);
        is_bf16_ = bdesc_->desc()->data_desc.data_type == data_type::bf16;
        size_t dt_size
                = types::data_type_size(bdesc_->desc()->data_desc.data_type);
        const memory_desc_wrapper src_d(bdesc_->src_md());
        is_nspc_
                = src_d.matches_one_of_tag(format_tag::nhwc, format_tag::ndhwc);
        is_spatial_thr_ = bnorm_utils::is_spatial_thr(
                bdesc_, is_nspc_, simd_w, dt_size);
        vlen_spat_data_ = vlen / (1 + is_bf16_); // 32B of BF16 -> 64B of FP32

        unroll_blocks = isa == avx512_common && !is_spatial_thr_ ? 4 : 1;
        unroll_regs = isa == avx512_common && !is_spatial_thr_ ? 4 : 1;
    }

    void generate() override {
        preamble();

        if (is_bf16_) {
            // init emulation of bfloat16 operations
            if (!mayiuse(avx512_core_bf16)) {
                bf16_emu_ = new bf16_emulation_t(this, bf16_emu_reserved_1,
                        bf16_emu_reserved_2, bf16_emu_reserved_3, reg_bf16_tmp,
                        bf16_emu_reserved_4, bf16_emu_reserved_4);
                bf16_emu_->init_vcvtneps2bf16();
            }
        }

        if (isa == avx512_common)
            prepare_tail_mask_avx512_common();
        else if (isa == avx2)
            prepare_tail_mask_avx2_common();

        compute_static_strides();
        sub(rsp, stack_size_required);
        load_common_params();
        prepare_relu();

        if (bdesc_->is_fwd()) {
            if (!bdesc_->stats_is_src()) { compute_mean_variance(); }
            forward();
        } else {
            backward();
        }
        add(rsp, stack_size_required);
        postamble();
    }

    void operator()(const call_params_t *p) { jit_generator::operator()(p); }

    ~jit_bnorm_t() override { delete bf16_emu_; }
};
} // namespace

namespace bnorm_impl {

template <cpu_isa_t isa>
struct driver_t : public c_compatible {
    driver_t(const batch_normalization_pd_t *bdesc)
        : bdesc_(bdesc), ker_(bdesc_) {
        const dim_t C_PADDED = get_c_padded(bdesc_);

        const memory_desc_wrapper src_d(bdesc_->src_md());
        is_nspc_
                = src_d.matches_one_of_tag(format_tag::nhwc, format_tag::ndhwc);

        dt_size_ = types::data_type_size(bdesc_->desc()->data_desc.data_type);
        size_t data_size = dt_size_ * bdesc_->MB() * C_PADDED * bdesc_->D()
                * bdesc_->H() * bdesc_->W();
        l3_size_ = platform::get_per_core_cache_size(3) * dnnl_get_max_threads()
                / 2; // XXX
        // TODO: cache balancing for nspc
        do_blocking_ = is_nspc_ ? false
                                : (data_size >= l3_size_ / 2 && l3_size_ > 0);
    }

    ~driver_t() = default;

    static void init_scratchpad(memory_tracking::registrar_t &scratchpad,
            const batch_normalization_pd_t *bdesc) {
        dim_t C_PADDED = get_c_padded(bdesc);

        int sbuf_sz = use_tmp_stats(bdesc) * 2 * C_PADDED;
        int pbuf_sz = (use_tmp_diff_scale(bdesc) + use_tmp_diff_shift(bdesc))
                * C_PADDED;
        int rbuf_sz
                = (bdesc->is_fwd() ? 1 : 2) * C_PADDED * dnnl_get_max_threads();

        scratchpad.book<acc_data_t>(key_bnorm_tmp_stats, sbuf_sz);
        scratchpad.book<acc_data_t>(key_bnorm_tmp_diff_ss, pbuf_sz);
        scratchpad.book<acc_data_t>(key_bnorm_reduction, rbuf_sz);

        if (dnnl_thr_syncable()) {
            int n_barriers = C_PADDED / simd_w;
            scratchpad.book<barrier::ctx_64_t>(key_barrier, n_barriers);
        }
    }

    void exec(int ithr, int nthr, const void *src, void *diff_src, void *dst,
            const void *diff_dst, const acc_data_t *scale,
            acc_data_t *diff_scale, const acc_data_t *shift,
            acc_data_t *diff_shift, const acc_data_t *mean,
            const acc_data_t *var, const uint8_t *ws,
            const memory_tracking::grantor_t &scratchpad) {
        auto sbuf = scratchpad.get<acc_data_t>(key_bnorm_tmp_stats);
        auto pbuf = scratchpad.get<acc_data_t>(key_bnorm_tmp_diff_ss);
        auto rbuf = scratchpad.get<acc_data_t>(key_bnorm_reduction);
        auto barriers = scratchpad.get<barrier::ctx_64_t>(key_barrier);

        dim_t N = bdesc_->MB();
        dim_t C = bdesc_->C();
        dim_t C_PADDED = get_c_padded(bdesc_);
        dim_t D = bdesc_->D();
        dim_t H = bdesc_->H();
        dim_t W = bdesc_->W();
        dim_t SP = D * H * W;
        dim_t img_size = C_PADDED * D * H * W;
        const int vlen_spat_data = ker_.spat_step;

        typename jit_bnorm_t<isa>::call_params_t p;

        p.eps = bdesc_->desc()->batch_norm_epsilon;
        p.one = 1.0f;
        p.spat_size = D * H * W;
        p.chan_size = 1.0f * N * p.spat_size;

        dim_t C_blks = C_PADDED / simd_w;

        int C_ithr {0}, C_nthr {0}, N_ithr {0}, N_nthr {0}, S_ithr {0},
                S_nthr {0};
        dim_t C_blk_s {0}, C_blk_e {0}, N_s {0}, N_e {0}, S_s {0}, S_e {0};

        dim_t C_blks_per_iter {1};
        int64_t iters {1};
        if (do_blocking_) {
            int num_tensors = bdesc_->is_fwd() ? 1 : 2;
            size_t working_set_size
                    = dt_size_ * (N * D * H * W * simd_w) * num_tensors;
            bnorm_utils::cache_balance(
                    working_set_size, C_blks, N, nthr, C_blks_per_iter, iters);
        }

        bool spatial_thr_allowed = bnorm_utils::thread_balance(do_blocking_,
                true /* spatial_thr_allowed */, is_nspc_, ithr, nthr, N,
                do_blocking_ ? C_blks_per_iter : C_blks, SP,
                /* outputs */ C_ithr, C_nthr, C_blk_s, C_blk_e, N_ithr, N_nthr,
                N_s, N_e, S_ithr, S_nthr, S_s, S_e);

        int SP_N_ithr = N_ithr * S_nthr + S_ithr;
        int SP_N_nthr = N_nthr * S_nthr;
        assert(IMPLICATION(!dnnl_thr_syncable(), SP_N_nthr == 1));

        p.N_ithr = SP_N_ithr;
        p.N_nthr = SP_N_nthr;

        int last_iter_blks = C_blks - (iters - 1) * C_blks_per_iter;
        int global_C_blk_s;
        int global_barriers_per_iter = C_nthr;

        for (int64_t it = 0; it < iters; it++) {
            if (it == iters - 1 && iters > 1) {
                C_blk_s = C_blk_e = N_s = N_e = 0;
                spatial_thr_allowed = bnorm_utils::thread_balance(do_blocking_,
                        spatial_thr_allowed, is_nspc_, ithr, nthr, N,
                        last_iter_blks, SP, C_ithr, C_nthr, C_blk_s, C_blk_e,
                        N_ithr, N_nthr, N_s, N_e, S_ithr, S_nthr, S_s, S_e);

                // Update call parameters for JIT, last iteration
                p.N_ithr = N_ithr * S_nthr + S_ithr;
                p.N_nthr = N_nthr * S_nthr;
            }

            global_C_blk_s = do_blocking_
                    ? (C_blk_s == -1) ? -1 : it * C_blks_per_iter + C_blk_s
                    : C_blk_s;

            int C_blks_thr = C_blk_e - C_blk_s;
            int N_thr = N_e - N_s;

            size_t coff_base = global_C_blk_s * simd_w;
            size_t soff_base = is_nspc_
                    ? coff_base + N_s * img_size
                    : global_C_blk_s * p.spat_size * simd_w + N_s * img_size;
            size_t shift_off = use_tmp_diff_scale(bdesc_) ? bdesc_->C() : 0;

            p.spat_size_loc = S_e - S_s;
            p.S_s = S_s * vlen_spat_data;
            p.S_tail = (p.spat_size - S_e) * vlen_spat_data;
            p.coff_max = C_blks_thr * simd_w;
            p.mean = (use_tmp_stats(bdesc_) ? sbuf : mean) + coff_base;
            p.var = (use_tmp_stats(bdesc_) ? sbuf + C_PADDED : var) + coff_base;
            p.scale = scale + coff_base;
            p.shift = shift + coff_base;
            p.diff_scale = (use_tmp_diff_scale(bdesc_) ? pbuf : diff_scale)
                    + coff_base;
            p.diff_shift = (use_tmp_diff_shift(bdesc_) ? &pbuf[shift_off]
                                                       : diff_shift)
                    + coff_base;

            p.soff_max = dt_size_ * N_thr * img_size;
            p.src = (void *)((char *)src + soff_base * dt_size_);
            p.dst = (void *)((char *)dst + soff_base * dt_size_);
            p.diff_src = (void *)((char *)diff_src + soff_base * dt_size_);
            p.diff_dst = (void *)((char *)diff_dst + soff_base * dt_size_);
            p.ws = ws + soff_base / 8;

            p.mb_stride_Bc = dt_size_ * (img_size - p.coff_max * p.spat_size);

            // use SP_N_nthr which is the same as p.N_nthr except maybe for
            // the last iteration.
            p.rbuf1 = rbuf
                    + ((it * C_blks_per_iter) * SP_N_nthr + C_blk_s * p.N_nthr
                              + p.N_ithr * C_blks_thr)
                            * simd_w;
            // rbuf1 and rbuf2 have to be disjoint
            p.rbuf2 = p.rbuf1 + C_PADDED * nthr;
            p.is_cblk_tail = (it * C_blks_per_iter + C_blk_e) * simd_w > C;

            size_t iter_bariers
                    = do_blocking_ ? it * global_barriers_per_iter : 0;
            p.barrier = barriers + C_ithr + iter_bariers;
            if (p.soff_max != 0 && p.coff_max != 0) ker_(&p);
        }
    }

    void init_barriers(const memory_tracking::grantor_t &scratchpad) {
        auto barriers = scratchpad.get<barrier::ctx_64_t>(key_barrier);
        if (barriers) {
            const int n_barriers = get_c_padded(bdesc_) / simd_w;
            for (int i = 0; i < n_barriers; ++i)
                barrier::ctx_init(&barriers[i]);
        }
    }

    status_t create_kernel() { return ker_.create_kernel(); }

private:
    enum {
        simd_w = isa == sse41 ? 8
                              : cpu_isa_traits<isa>::vlen
                        / sizeof(acc_data_t) // BF16 will expand to FP32
    };

    static bool use_tmp_stats(const batch_normalization_pd_t *bdesc) {
        return true && !bdesc->stats_is_src()
                && bdesc->desc()->prop_kind == prop_kind::forward_inference;
    }

    static bool use_tmp_diff_scale(const batch_normalization_pd_t *bdesc) {
        return false
                || (bdesc->is_bwd() && !bdesc->use_scaleshift()
                        && !bdesc->use_scale())
                || bdesc->desc()->prop_kind == prop_kind::backward_data;
    }

    static bool use_tmp_diff_shift(const batch_normalization_pd_t *bdesc) {
        return false
                || (bdesc->is_bwd() && !bdesc->use_scaleshift()
                        && !bdesc->use_shift())
                || bdesc->desc()->prop_kind == prop_kind::backward_data;
    }

    static dim_t get_c_padded(const batch_normalization_pd_t *bdesc) {
        return bdesc->src_md()->padded_dims[1];
    }

    const batch_normalization_pd_t *bdesc_;
    jit_bnorm_t<isa> ker_;
    bool do_blocking_;
    bool is_nspc_;
    size_t l3_size_;
    size_t dt_size_;
};
} // namespace bnorm_impl

using namespace data_type;
using namespace format_tag;
using namespace utils;

/* fwd */

template <cpu_isa_t isa>
status_t jit_uni_batch_normalization_fwd_t<isa>::pd_t::init(engine_t *engine) {
    bool ok = true
            /* the algorithm requires barriers for best performance so for TBB we use
             * jit_uni_tbb_batch_normalization instead */
            && dnnl_thr_syncable() && mayiuse(isa) && is_fwd()
            && !has_zero_dim_memory() && one_of(ndims(), 4, 5)
            && one_of(src_md()->data_type, f32, bf16)
            && IMPLICATION(src_md()->data_type == bf16, mayiuse(avx512_core))
            && check_scale_shift_data_type()
            && (attr()->has_default_values() || this->with_relu_post_op());
    if (!ok) return status::unimplemented;

    const memory_desc_wrapper src_d(src_md());
    if (isa == avx512_common) {
        if (!src_d.matches_one_of_tag(nChw16c, nCdhw16c, nhwc, ndhwc))
            return status::unimplemented;
    } else {
        if (!src_d.matches_one_of_tag(nChw8c, nCdhw8c))
            return status::unimplemented;
    }

    const bool isa_supports_avx2 = is_superset(isa, avx2);
    if (is_training() && fuse_norm_relu()) {
        if (!isa_supports_avx2) return status::unimplemented;
        init_default_ws(1);
    }

    if (memory_desc_wrapper(src_md()).padded_dims()[1] != C()
            && !isa_supports_avx2)
        return status::unimplemented;

    // Only IC % 16 == 0 is supported for now
    if (src_d.matches_one_of_tag(nhwc, ndhwc)
            && src_d.padded_dims()[1] % 16 != 0) {
        return status::unimplemented;
    }

    auto scratchpad = scratchpad_registry().registrar();
    bnorm_impl::driver_t<isa>::init_scratchpad(scratchpad, this);

    return status::success;
}

template <cpu_isa_t isa>
jit_uni_batch_normalization_fwd_t<isa>::jit_uni_batch_normalization_fwd_t(
        const pd_t *apd)
    : primitive_t(apd) {}

template <cpu_isa_t isa>
status_t jit_uni_batch_normalization_fwd_t<isa>::init(engine_t *engine) {
    CHECK(safe_ptr_assign(bnorm_driver_, new bnorm_impl::driver_t<isa>(pd())));
    return bnorm_driver_->create_kernel();
}

template <cpu_isa_t isa>
status_t jit_uni_batch_normalization_fwd_t<isa>::execute(
        const exec_ctx_t &ctx) const {
    status_t status = status::success;

    const memory_desc_wrapper ss_d(pd()->weights_md());

    const auto use_ss = pd()->use_scaleshift();
    const auto use_sc = pd()->use_scale();
    const auto use_sh = pd()->use_shift();

    const size_t shift_off
            = use_ss && !ss_d.has_zero_dim() ? ss_d.off(1, 0) : 0;

    auto src = CTX_IN_MEM(const void *, DNNL_ARG_SRC);
    auto scale = CTX_IN_MEM(
            const acc_data_t *, use_sc ? DNNL_ARG_SCALE : DNNL_ARG_SCALE_SHIFT);
    auto shift = use_sh ? CTX_IN_MEM(const acc_data_t *, DNNL_ARG_SHIFT)
                        : use_ss ? &CTX_IN_MEM(const acc_data_t *,
                                  DNNL_ARG_SCALE_SHIFT)[shift_off]
                                 : nullptr;

    auto mean = pd()->stats_is_src()
            ? const_cast<acc_data_t *>(
                    CTX_IN_MEM(const acc_data_t *, DNNL_ARG_MEAN))
            : CTX_OUT_CLEAN_MEM(acc_data_t *, DNNL_ARG_MEAN, status);
    CHECK(status);
    auto var = pd()->stats_is_src()
            ? const_cast<acc_data_t *>(
                    CTX_IN_MEM(const acc_data_t *, DNNL_ARG_VARIANCE))
            : CTX_OUT_CLEAN_MEM(acc_data_t *, DNNL_ARG_VARIANCE, status);
    CHECK(status);

    auto dst = CTX_OUT_CLEAN_MEM(void *, DNNL_ARG_DST, status);
    CHECK(status);
    auto ws = CTX_OUT_CLEAN_MEM(uint8_t *, DNNL_ARG_WORKSPACE, status);
    CHECK(status);

    auto scratchpad = ctx.get_scratchpad_grantor();

    bnorm_driver_->init_barriers(scratchpad);

    parallel(0, [&](const int ithr, const int nthr) {
        bnorm_driver_->exec(ithr, nthr, src, nullptr, dst, nullptr, scale,
                nullptr, shift, nullptr, mean, var, ws, scratchpad);
    });

    return status::success;
}

template <cpu_isa_t isa>
jit_uni_batch_normalization_fwd_t<isa>::~jit_uni_batch_normalization_fwd_t() {
    delete bnorm_driver_;
}

template <cpu_isa_t isa>
status_t jit_uni_batch_normalization_bwd_t<isa>::pd_t::init(engine_t *engine) {
    bool ok = true
            /* the algorithm requires barriers for best performance so for TBB we use
             * jit_uni_tbb_batch_normalization instead */
            && dnnl_thr_syncable() && mayiuse(isa) && is_bwd()
            && !has_zero_dim_memory() && one_of(ndims(), 4, 5)
            && set_default_formats_common()
            && one_of(true,
                    everyone_is(
                            f32, src_md()->data_type, diff_src_md()->data_type),
                    everyone_is(bf16, src_md()->data_type,
                            diff_src_md()->data_type))
            && IMPLICATION(src_md()->data_type == bf16, mayiuse(avx512_core))
            && check_scale_shift_data_type() && attr()->has_default_values();
    if (!ok) return status::unimplemented;

    const memory_desc_wrapper src_d(src_md());
    const memory_desc_wrapper diff_src_d(diff_src_md());

    format_tag_t src_tag, diff_src_tag;
    if (isa == avx512_common) {
        src_tag = src_d.matches_one_of_tag(nChw16c, nCdhw16c, nhwc, ndhwc);
        diff_src_tag
                = diff_src_d.matches_one_of_tag(nChw16c, nCdhw16c, nhwc, ndhwc);
    } else {
        src_tag = src_d.matches_one_of_tag(nChw8c, nCdhw8c);
        diff_src_tag = diff_src_d.matches_one_of_tag(nChw8c, nCdhw8c);
    }
    ok = (src_tag != format_tag::undef && diff_src_tag != format_tag::undef
            && src_tag == diff_src_tag);
    if (!ok) return status::unimplemented;

    const bool isa_supports_avx2 = is_superset(isa, avx2);
    if (memory_desc_wrapper(src_md()).padded_dims()[1] != C()
            && !isa_supports_avx2)
        return status::unimplemented;

    // Only IC % 16 == 0 is supported for now
    if (src_d.matches_one_of_tag(nhwc, ndhwc)
            && src_d.padded_dims()[1] % 16 != 0) {
        return status::unimplemented;
    }

    if (fuse_norm_relu()) {
        if (!isa_supports_avx2) return status::unimplemented;
        init_default_ws(1);
        if (!compare_ws(hint_fwd_pd_)) return status::unimplemented;
    }

    /* TODO: extra checks required */

    auto scratchpad = scratchpad_registry().registrar();
    bnorm_impl::driver_t<isa>::init_scratchpad(scratchpad, this);

    return status::success;
}

template <cpu_isa_t isa>
jit_uni_batch_normalization_bwd_t<isa>::jit_uni_batch_normalization_bwd_t(
        const pd_t *apd)
    : primitive_t(apd) {}

template <cpu_isa_t isa>
status_t jit_uni_batch_normalization_bwd_t<isa>::init(engine_t *engine) {
    CHECK(safe_ptr_assign(bnorm_driver_, new bnorm_impl::driver_t<isa>(pd())));
    return bnorm_driver_->create_kernel();
}

template <cpu_isa_t isa>
status_t jit_uni_batch_normalization_bwd_t<isa>::execute(
        const exec_ctx_t &ctx) const {
    status_t status = status::success;

    const memory_desc_wrapper diff_ss_d(pd()->diff_weights_md());

    const auto use_ss = pd()->use_scaleshift();
    const auto use_sc = pd()->use_scale();
    const auto use_sh = pd()->use_shift();

    const size_t diff_shift_off
            = use_ss && !diff_ss_d.has_zero_dim() ? diff_ss_d.off(1, 0) : 0;

    auto src = CTX_IN_MEM(const void *, DNNL_ARG_SRC);
    auto mean = CTX_IN_MEM(const acc_data_t *, DNNL_ARG_MEAN);
    auto var = CTX_IN_MEM(const acc_data_t *, DNNL_ARG_VARIANCE);
    auto diff_dst = CTX_IN_MEM(const void *, DNNL_ARG_DIFF_DST);
    auto scale = CTX_IN_MEM(
            const acc_data_t *, use_sc ? DNNL_ARG_SCALE : DNNL_ARG_SCALE_SHIFT);
    auto ws = CTX_IN_MEM(const uint8_t *, DNNL_ARG_WORKSPACE);

    auto diff_src = CTX_OUT_CLEAN_MEM(void *, DNNL_ARG_DIFF_SRC, status);
    CHECK(status);
    auto diff_scale = CTX_OUT_CLEAN_MEM(acc_data_t *,
            use_sc ? DNNL_ARG_DIFF_SCALE : DNNL_ARG_DIFF_SCALE_SHIFT, status);
    CHECK(status);
    auto diff_shift = use_sh
            ? CTX_OUT_CLEAN_MEM(acc_data_t *, DNNL_ARG_DIFF_SHIFT, status)
            : use_ss ? &diff_scale[diff_shift_off] : nullptr;
    CHECK(status);

    auto scratchpad = ctx.get_scratchpad_grantor();

    bnorm_driver_->init_barriers(scratchpad);

    parallel(0, [&](const int ithr, const int nthr) {
        bnorm_driver_->exec(ithr, nthr, src, diff_src, nullptr, diff_dst, scale,
                diff_scale, nullptr, diff_shift, mean, var, ws, scratchpad);
    });

    return status::success;
}

template <cpu_isa_t isa>
jit_uni_batch_normalization_bwd_t<isa>::~jit_uni_batch_normalization_bwd_t() {
    delete bnorm_driver_;
}

/* struct instantiation */
template struct jit_uni_batch_normalization_fwd_t<sse41>;
template struct jit_uni_batch_normalization_bwd_t<sse41>;
template struct jit_uni_batch_normalization_fwd_t<avx2>;
template struct jit_uni_batch_normalization_bwd_t<avx2>;
template struct jit_uni_batch_normalization_fwd_t<avx512_common>;
template struct jit_uni_batch_normalization_bwd_t<avx512_common>;

} // namespace x64
} // namespace cpu
} // namespace impl
} // namespace dnnl<|MERGE_RESOLUTION|>--- conflicted
+++ resolved
@@ -95,11 +95,7 @@
     Reg64 reg_var = reg_param;
     Reg64 reg_diff_scale = rax;
     Reg64 reg_coff_max_bwd_copy = reg_diff_scale;
-<<<<<<< HEAD
-    Reg64 reg_shift = reg_diff_scale;
-=======
     Reg64 reg_shift = reg_rbuf1;
->>>>>>> cd4c4279
 
     Reg64 reg_coff = r8;
     Reg64 reg_coff_max = r9;
@@ -179,16 +175,10 @@
         stack_off_s_tail = 88,
         stack_off_is_cblk_tail = 96,
         stack_off_ws_off_copy = 104,
-<<<<<<< HEAD
-        stack_off_diff_shift = 112,
-        stack_off_soff_max = 120,
-        stack_size_required = 128,
-=======
         stack_off_shift = 112,
         stack_off_diff_shift = 120,
         stack_off_soff_max = 128,
         stack_size_required = 136,
->>>>>>> cd4c4279
     };
 
     int bit_shift() { return 5 - is_bf16_; }
@@ -264,11 +254,7 @@
 
         if (bdesc_->is_fwd()) {
             mov(reg_tmp, ptr[reg_param + PARAM_OFF(shift)]);
-<<<<<<< HEAD
-            mov(reg_shift, reg_tmp);
-=======
             mov(ptr[rsp + stack_off_shift], reg_tmp);
->>>>>>> cd4c4279
             mov(reg_tmp, ptr[reg_param + PARAM_OFF(var)]);
             mov(reg_var, reg_tmp);
         } else {
