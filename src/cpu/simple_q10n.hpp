--- conflicted
+++ resolved
@@ -86,15 +86,6 @@
 struct qz {
     out_t operator()(in_t in, out_t out, float alpha, float beta) {
         return round_and_saturate<out_t>(alpha * in + (beta ? beta * out : 0));
-<<<<<<< HEAD
-    }
-};
-
-template <typename in_t>
-struct qz<in_t, float> {
-    float operator()(in_t in, float out, float alpha, float beta) {
-        return alpha * in + (beta ? beta * out : 0);
-=======
     }
 };
 
@@ -109,32 +100,17 @@
 struct qz<bfloat16_t, bfloat16_t> {
     float operator()(bfloat16_t in, bfloat16_t out, float alpha, float beta) {
         return (bfloat16_t)(alpha * (float)in + (beta ? beta * (float)out : 0));
->>>>>>> c53a700b
     }
 };
 
 template <>
-<<<<<<< HEAD
-struct qz<bfloat16_t, bfloat16_t> {
-    float operator()(bfloat16_t in, bfloat16_t out, float alpha, float beta) {
-        return (bfloat16_t)(alpha * (float)in + (beta ? beta * (float)out : 0));
-=======
-struct qz<float, bfloat16_t> {
-    float operator()(float in, bfloat16_t out, float alpha, float beta) {
-        return (bfloat16_t)(alpha * in + (beta ? beta * out : 0));
->>>>>>> c53a700b
-    }
-};
-
-template <>
-<<<<<<< HEAD
 struct qz<float, bfloat16_t> {
     float operator()(float in, bfloat16_t out, float alpha, float beta) {
         return (bfloat16_t)(alpha * in + (beta ? beta * out : 0));
     }
 };
 
-=======
+template <>
 struct qz<float16_t, float16_t> {
     float operator()(float16_t in, float16_t out, float alpha, float beta) {
         return (float16_t)(alpha * (float)in + (beta ? beta * (float)out : 0));
@@ -148,7 +124,6 @@
     }
 };
 
->>>>>>> c53a700b
 } // namespace cpu
 } // namespace impl
 } // namespace mkldnn
