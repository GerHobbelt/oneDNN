/*******************************************************************************
* Copyright 2020 Intel Corporation
*
* Licensed under the Apache License, Version 2.0 (the "License");
* you may not use this file except in compliance with the License.
* You may obtain a copy of the License at
*
*     http://www.apache.org/licenses/LICENSE-2.0
*
* Unless required by applicable law or agreed to in writing, software
* distributed under the License is distributed on an "AS IS" BASIS,
* WITHOUT WARRANTIES OR CONDITIONS OF ANY KIND, either express or implied.
* See the License for the specific language governing permissions and
* limitations under the License.
*******************************************************************************/

#ifndef CPU_REF_FUSED_CONVOLUTION_HPP
#define CPU_REF_FUSED_CONVOLUTION_HPP

#include "common/primitive.hpp"
#include "common/primitive_iterator.hpp"
#include "common/stream.hpp"

#include "cpu/cpu_convolution_pd.hpp"
#include "cpu/dw_convolution_utils.hpp"

namespace dnnl {
namespace impl {
namespace cpu {

struct ref_fused_convolution_fwd_t : public primitive_t {

    struct arg_cache_t {
        struct arg_info_t {
            int op_arg;
            bool is_ctx_arg;
            bool is_const;
            union {
                size_t offset;
                int ctx_arg;
            };
            memory_desc_t md;
        };

        void append_ctx_arg(int op_arg, int ctx_arg) {
            arg_info_t arg_info;
            arg_info.op_arg = op_arg;
            arg_info.is_ctx_arg = true;
            arg_info.is_const = false; // unused
            arg_info.ctx_arg = ctx_arg;
            arg_info.md = glob_zero_md;
            info_.push_back(arg_info);
        }

        void append_inout_arg(int arg, size_t offset, const memory_desc_t *md,
                bool is_const) {
            arg_info_t arg_info;
            arg_info.op_arg = arg;
            arg_info.is_ctx_arg = false;
            arg_info.is_const = is_const;
            arg_info.offset = offset;
            arg_info.md = *md;
            info_.push_back(arg_info);
        }

        void append_ctx_arg(int arg) { append_ctx_arg(arg, arg); }

        const std::vector<arg_info_t> &info() const { return info_; }

    private:
        std::vector<arg_info_t> info_;
    };

    struct pd_t : public cpu_convolution_fwd_pd_t {
        pd_t(const convolution_desc_t *adesc, const primitive_attr_t *attr,
                const typename pd_t::base_class *hint_fwd_pd)
            : cpu_convolution_fwd_pd_t(adesc, attr, hint_fwd_pd) {
            name_ = "ref_fused_convolution:any";
        }

        pd_t(const pd_t &other) : cpu_convolution_fwd_pd_t(other) {
            copy_from(other);
        }

        DECLARE_COMMON_PD_T(name_.c_str(), ref_fused_convolution_fwd_t);

        virtual status_t init(engine_t *engine) {
            bool ok = true && is_fwd()
                    && (attr()->post_ops_.find(primitive_kind::sum) == -1);

            if (!ok) return status::unimplemented;

            CHECK(init_ops(engine));
            init_name();
            return status::success;
        }

        const memory_desc_t *src_md(int index = 0) const override {
            return op_pds_.front()->src_md(index);
        }

        const memory_desc_t *dst_md(int index = 0) const override {
            return op_pds_.back()->dst_md(index);
        }

        const memory_desc_t *weights_md(int index = 0) const override {
            return op_pds_.front()->weights_md(index); // for now
        }

        const memory_desc_t *arg_md(int index = 0) const override {
            switch (index) { // for now
                case DNNL_ARG_ATTR_POST_OP_DW | DNNL_ARG_WEIGHTS:
                    return op_pds_.back()->weights_md(0);
                case DNNL_ARG_ATTR_POST_OP_DW | DNNL_ARG_BIAS:
                    return op_pds_.back()->weights_md(1);
                default: return convolution_fwd_pd_t::arg_md(index);
            }
        }

        arg_usage_t arg_usage(int arg) const override {

            if (utils::one_of(arg, DNNL_ARG_ATTR_POST_OP_DW | DNNL_ARG_WEIGHTS,
                        DNNL_ARG_ATTR_POST_OP_DW | DNNL_ARG_BIAS))
                return arg_usage_t::input;

            return convolution_fwd_pd_t::arg_usage(arg);
        }

        size_t user_scratchpad_size_;
        std::vector<std::unique_ptr<primitive_desc_t>> op_pds_;
        std::vector<arg_cache_t> args_;

    private:
        std::string name_;
        const unsigned int max_fusions_ = 1;

        status_t append_op(primitive_desc_t *op_pd, size_t &sp_begin,
                size_t &sp_end, engine_t *engine) {
            auto from_md = op_pds_.back()->dst_md();
            auto to_md = op_pd->src_md();

            if (*from_md != *to_md) {
                //TODO: Find a test-case for this
                reorder_pd_t *r_pd = nullptr;
                auto r_impls = engine->get_reorder_implementation_list(
                        from_md, to_md);
                for (auto r = r_impls; *r; ++r) {
                    primitive_attr_t attr;
                    attr.set_scratchpad_mode(scratchpad_mode::user);
                    if ((*r)(&r_pd, engine, &attr, engine, from_md, engine,
                                to_md)
                            == status::success) {
                        op_pds_.emplace_back((primitive_desc_t *)r_pd);
                        break;
                    }
                }
                if (!r_pd) return status::unimplemented;

                arg_cache_t arg_cache;
                arg_cache.append_inout_arg(
                        DNNL_ARG_FROM, sp_begin, from_md, true);
                arg_cache.append_inout_arg(DNNL_ARG_TO, sp_end, to_md, false);
                args_.push_back(arg_cache);

                // Increment scratchpad offsets
                sp_begin = sp_end;
                sp_end += memory_desc_wrapper(to_md).size();

                user_scratchpad_size_ = nstl::max<size_t>(user_scratchpad_size_,
                        op_pds_.back()->scratchpad_size(scratchpad_mode::user));
            }

            op_pds_.emplace_back(op_pd);
            user_scratchpad_size_ = nstl::max<size_t>(user_scratchpad_size_,
                    op_pds_.back()->scratchpad_size(scratchpad_mode::user));
            return status::success;
        }

        status_t init_ops(engine_t *engine) {
            using namespace data_type;
            primitive_attr_t root_attr(*attr());
            if (!root_attr.is_initialized()) return status::out_of_memory;
            root_attr.set_scratchpad_mode(scratchpad_mode::user);
            auto po_op_iter
                    = attr()->post_ops_.find(primitive_kind::convolution);
            if (po_op_iter == -1) return status::unimplemented;

<<<<<<< HEAD
            primitive_attr_t attr_1x1 = *attr();
            // erase post-ops after fusion as they will be handled separately
            auto &e = attr_1x1.post_ops_.entry_;
            e.erase(e.begin() + po_op_iter, e.end());

=======
            primitive_attr_t attr_1x1(*attr());
            if (!attr_1x1.is_initialized()) return status::out_of_memory;
            attr_1x1.post_ops_.len_ = po_op_iter;
>>>>>>> 6478ab6b
            attr_1x1.set_scratchpad_mode(scratchpad_mode::user);

            dnnl_primitive_desc_iterator it(
                    engine, op_desc(), &attr_1x1, nullptr);
            if (!it.is_initialized()) return status::out_of_memory;
            ++it;
            primitive_desc_t *root_pd = it.fetch_once();
            if (!root_pd) return status::unimplemented;
            op_pds_.emplace_back(root_pd);
            // Scratchpad offsets. Simulate offset computation so that offset
            // computation can be avoided during execution.
            size_t inout_sp_offset_begin = 0;
            size_t inout_sp_offset_end = 0;
            user_scratchpad_size_
                    = root_pd->scratchpad_size(scratchpad_mode::user);

            // Create arg cache for the root pd
            arg_cache_t arg_cache;
            arg_cache.append_ctx_arg(DNNL_ARG_SRC);
            arg_cache.append_ctx_arg(DNNL_ARG_WEIGHTS);
            if (desc()->bias_desc.data_type != data_type::undef)
                arg_cache.append_ctx_arg(DNNL_ARG_BIAS);
            arg_cache.append_inout_arg(DNNL_ARG_DST, inout_sp_offset_end,
                    root_pd->dst_md(), false);
            args_.push_back(arg_cache);

            // Increment scratchpad offsets
            inout_sp_offset_begin = inout_sp_offset_end;
            inout_sp_offset_end
                    += memory_desc_wrapper(root_pd->dst_md()).size();

            const auto &po = attr()->post_ops_;
            const auto &end = po.len();

            unsigned int fusion_ops = 0;
            // Loop through the post-ops untill we reach the end
            // (if we have more than one op to fuse later)
            while (po_op_iter < end) {
                if (fusion_ops++ > max_fusions_) return status::unimplemented;

                const auto &prev_op_pd = op_pds_.back();

                if (po.entry_[po_op_iter].kind == primitive_kind::convolution) {
                    if (prev_op_pd->kind() != primitive_kind::convolution)
                        return status::unimplemented;
                    auto conv_pd = reinterpret_cast<convolution_pd_t *>(
                            prev_op_pd.get());
                    bool ok = true && is_fwd()
                            && utils::everyone_is(1, conv_pd->KD(),
                                    conv_pd->KH(), conv_pd->KW());
                    if (!ok) return status::unimplemented;

                    convolution_desc_t cd_dw;
                    primitive_attr_t attr_dw;
                    primitive_desc_t *append_conv_pd;
                    CHECK(get_depthwise_conv_desc(cd_dw, *(conv_pd->dst_md()),
                            root_attr, attr_dw, po_op_iter));
                    dnnl_primitive_desc_iterator it(
                            engine, (op_desc_t *)&cd_dw, &attr_dw, nullptr);
                    if (!it.is_initialized()) return status::out_of_memory;
                    ++it;
                    append_conv_pd = (it.fetch_once());
                    if (!append_conv_pd) return status::unimplemented;

                    auto status = append_op(append_conv_pd,
                            inout_sp_offset_begin, inout_sp_offset_end, engine);
                    if (status != status::success) {
                        delete append_conv_pd;
                        return status;
                    }

                    const auto &op = op_pds_.back();
                    arg_cache_t arg_cache;
                    arg_cache.append_inout_arg(DNNL_ARG_SRC,
                            inout_sp_offset_begin, op->src_md(), true);
                    arg_cache.append_ctx_arg(DNNL_ARG_DST);
                    arg_cache.append_ctx_arg(DNNL_ARG_WEIGHTS,
                            DNNL_ARG_ATTR_POST_OP_DW | DNNL_ARG_WEIGHTS);
                    if (op->weights_md(1)->data_type != data_type::undef)
                        arg_cache.append_ctx_arg(DNNL_ARG_BIAS,
                                DNNL_ARG_ATTR_POST_OP_DW | DNNL_ARG_BIAS);

                    args_.push_back(arg_cache);

                } else // other fused ops
                    return status::unimplemented;

                while (++po_op_iter < end) {
                    if (utils::one_of(po.entry_[po_op_iter].kind,
                                primitive_kind::convolution))
                        break;
                }
            }

            assert(!op_pds_.empty());

            CHECK(init_scratchpad_memory(inout_sp_offset_end));

            return status::success;
        }

        status_t init_scratchpad_memory(size_t inout_buffer_size) {

            auto scratchpad = scratchpad_registry().registrar();

            scratchpad.book(memory_tracking::names::key_fusion_inout_buffer,
                    inout_buffer_size, 1, 16);
            scratchpad.book(
                    memory_tracking::names::key_fusion_forward_scratchpad,
                    user_scratchpad_size_, 1, 16);
            return status::success;
        }

        void init_name() {
            for (const auto &op_pd : op_pds_) {
                name_.append(":");
                name_.append(op_pd->name());
            }
            return;
        }

        void copy_from(const pd_t &other) {
            user_scratchpad_size_ = other.user_scratchpad_size_;
            op_pds_.clear();
            for (const auto &other_op_pd : other.op_pds_)
                op_pds_.emplace_back(other_op_pd->clone());
            args_ = other.args_;
            name_ = other.name_;
            return;
        }
    };

    ref_fused_convolution_fwd_t(const pd_t *apd) : primitive_t(apd) {}

    status_t init(engine_t *engine) override {
        const auto &op_pds = pd()->op_pds_;
        for (auto &op_pd : op_pds) {
            std::shared_ptr<primitive_t> p;
            op_pd->create_primitive(p, engine);
            primitives_.emplace_back(p);
        }
        return status::success;
    }

    status_t execute(const exec_ctx_t &ctx) const override {
        engine_t *engine = ctx.stream()->engine();
        const auto scratchpad = ctx.get_scratchpad_grantor();

        const auto inout_buffer = scratchpad.get_memory_storage(
                memory_tracking::names::key_fusion_inout_buffer);

        const auto &ctx_args = ctx.args();
        const auto op_count = primitives_.size();
        std::vector<std::unique_ptr<memory_t>> inout_memory;

        for (size_t i = 0; i < op_count; ++i) {
            const auto &op = primitives_[i];
            const auto &arg_cache = pd()->args_[i];

            exec_args_t exec_args;

            for (const auto &arg_info : arg_cache.info()) {
                if (arg_info.is_ctx_arg) {
                    exec_args[arg_info.op_arg] = ctx_args.at(arg_info.ctx_arg);
                } else {
                    inout_memory.emplace_back(new memory_t(engine, &arg_info.md,
                            inout_buffer->get_sub_storage(arg_info.offset,
                                    memory_desc_wrapper(arg_info.md).size()),
                            false));
                    exec_args[arg_info.op_arg].mem = inout_memory.back().get();
                    exec_args[arg_info.op_arg].is_const = arg_info.is_const;
                }
            }

            exec_ctx_t op_ctx(ctx, std::move(exec_args));

            nested_scratchpad_t ns(ctx,
                    memory_tracking::names::key_fusion_forward_scratchpad, op);
            op_ctx.set_scratchpad_grantor(ns.grantor());
            CHECK(op->execute(op_ctx));
        }

        return status::success;
    }

private:
    const pd_t *pd() const { return (const pd_t *)primitive_t::pd().get(); }
    std::vector<std::shared_ptr<primitive_t>> primitives_;
};

} // namespace cpu
} // namespace impl
} // namespace dnnl

#endif

// vim: et ts=4 sw=4 cindent cino+=l0,\:4,N-s<|MERGE_RESOLUTION|>--- conflicted
+++ resolved
@@ -185,17 +185,11 @@
                     = attr()->post_ops_.find(primitive_kind::convolution);
             if (po_op_iter == -1) return status::unimplemented;
 
-<<<<<<< HEAD
             primitive_attr_t attr_1x1 = *attr();
             // erase post-ops after fusion as they will be handled separately
             auto &e = attr_1x1.post_ops_.entry_;
             e.erase(e.begin() + po_op_iter, e.end());
 
-=======
-            primitive_attr_t attr_1x1(*attr());
-            if (!attr_1x1.is_initialized()) return status::out_of_memory;
-            attr_1x1.post_ops_.len_ = po_op_iter;
->>>>>>> 6478ab6b
             attr_1x1.set_scratchpad_mode(scratchpad_mode::user);
 
             dnnl_primitive_desc_iterator it(
