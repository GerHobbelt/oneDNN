--- conflicted
+++ resolved
@@ -122,14 +122,10 @@
 
 private:
     const pd_t *pd() const { return (const pd_t *)primitive_t::pd().get(); }
-<<<<<<< HEAD
-    void execute_ref(const exec_ctx_t &ctx) const;
+
+    status_t execute_ref(const exec_ctx_t &ctx) const;
     std::vector<std::unique_ptr<ref_eltwise_scalar_fwd_t>> eltwise_ker_;
     std::vector<std::unique_ptr<ref_binary_scalar_t>> binary_ker_;
-=======
-    status_t execute_ref(const exec_ctx_t &ctx) const;
-    std::unique_ptr<ref_eltwise_scalar_fwd_t> eltwise_ker_;
->>>>>>> 6478ab6b
 };
 
 } // namespace cpu
