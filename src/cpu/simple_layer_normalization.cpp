/*******************************************************************************
* Copyright 2019 Intel Corporation
*
* Licensed under the Apache License, Version 2.0 (the "License");
* you may not use this file except in compliance with the License.
* You may obtain a copy of the License at
*
*     http://www.apache.org/licenses/LICENSE-2.0
*
* Unless required by applicable law or agreed to in writing, software
* distributed under the License is distributed on an "AS IS" BASIS,
* WITHOUT WARRANTIES OR CONDITIONS OF ANY KIND, either express or implied.
* See the License for the specific language governing permissions and
* limitations under the License.
*******************************************************************************/

#include <assert.h>
#include <math.h>

#include "cpu_engine.hpp"

#include "c_types_map.hpp"
#include "dnnl_thread.hpp"
#include "type_helpers.hpp"

#include "cpu_batch_normalization_utils.hpp"
#include "simple_layer_normalization.hpp"

namespace dnnl {
namespace impl {
namespace cpu {

using namespace memory_tracking::names;

void simple_layer_normalization_fwd_t::execute_forward(
        const exec_ctx_t &ctx) const {
    auto src = CTX_IN_MEM(const float *, DNNL_ARG_SRC);
    auto dst = CTX_OUT_MEM(float *, DNNL_ARG_DST);
    auto scaleshift = CTX_IN_MEM(const float *, DNNL_ARG_SCALE_SHIFT);

    float *mean, *variance;
    if (pd()->use_tmp_stats()) {
        auto scratchpad = ctx.get_scratchpad_grantor();
        mean = scratchpad.template get<float>(key_lnorm_tmp_mean);
        variance = scratchpad.template get<float>(key_lnorm_tmp_var);
    } else {
        mean = pd()->stats_are_src()
                ? const_cast<float *>(CTX_IN_MEM(const float *, DNNL_ARG_MEAN))
                : CTX_OUT_MEM(float *, DNNL_ARG_MEAN);
        variance = pd()->stats_are_src()
                ? const_cast<float *>(
                        CTX_IN_MEM(const float *, DNNL_ARG_VARIANCE))
                : CTX_OUT_MEM(float *, DNNL_ARG_VARIANCE);
    }

    const memory_desc_wrapper src_d(pd()->src_md());

    const dim_t N = pd()->across_axis();
    const dim_t C = pd()->norm_axis();
    const dim_t C_padded = src_d.padded_dims()[pd()->ndims() - 1];

    const float eps = pd()->desc()->layer_norm_epsilon;
    const bool use_scaleshift = pd()->use_scaleshift();
    const bool save_stats = pd()->is_training();
    const bool calculate_stats = !pd()->stats_are_src();

    parallel_nd(N, [&](dim_t n) {
        auto v_mean = calculate_stats ? 0 : mean[n];
        auto v_variance = calculate_stats ? 0 : variance[n];

        if (calculate_stats) {
            PRAGMA_OMP_SIMD(reduction(+ : v_mean))
            for (dim_t c = 0; c < C; ++c) {
                v_mean += src[n * C_padded + c];
            }
            v_mean /= C;

            PRAGMA_OMP_SIMD(reduction(+ : v_variance))
            for (dim_t c = 0; c < C; ++c) {
                auto m = src[n * C_padded + c] - v_mean;
                v_variance += m * m;
            }
            v_variance /= C;
        }

        float sqrt_variance = sqrtf(v_variance + eps);
        PRAGMA_OMP_SIMD()
        for (dim_t c = 0; c < C; ++c) {
            const float sm
                    = (use_scaleshift ? scaleshift[c] : 1.0f) / sqrt_variance;
            const float sv = use_scaleshift ? scaleshift[C + c] : 0;
            const size_t data_off = n * C_padded + c;

            dst[data_off] = sm * (src[data_off] - v_mean) + sv;
        }

        if (calculate_stats) {
            if (save_stats) {
                mean[n] = v_mean;
                variance[n] = v_variance;
            }
        }
    });
}

void simple_layer_normalization_bwd_t::execute_backward(
        const exec_ctx_t &ctx) const {
    auto scratchpad = ctx.get_scratchpad_grantor();
<<<<<<< HEAD
    auto src = CTX_IN_MEM(const float *, MKLDNN_ARG_SRC);
    auto diff_dst = CTX_IN_MEM(const float *, MKLDNN_ARG_DIFF_DST);
    auto scaleshift = CTX_IN_MEM(const float *, MKLDNN_ARG_SCALE_SHIFT);
    auto diff_src = CTX_OUT_MEM(float *, MKLDNN_ARG_DIFF_SRC);
    auto diff_scaleshift = CTX_OUT_MEM(float *, MKLDNN_ARG_DIFF_SCALE_SHIFT);
=======
    auto src = CTX_IN_MEM(const float *, DNNL_ARG_SRC);
    auto diff_dst = CTX_IN_MEM(const float *, DNNL_ARG_DIFF_DST);
    auto scaleshift = CTX_IN_MEM(const float *, DNNL_ARG_SCALE_SHIFT);
    auto diff_src = CTX_OUT_MEM(float *, DNNL_ARG_DIFF_SRC);
    auto diff_scaleshift = CTX_OUT_MEM(float *, DNNL_ARG_DIFF_SCALE_SHIFT);
>>>>>>> 98b0de90

    const float *mean, *variance;
    if (pd()->use_tmp_stats()) {
        mean = scratchpad.template get<float>(key_lnorm_tmp_mean);
        variance = scratchpad.template get<float>(key_lnorm_tmp_var);
    } else {
        mean = CTX_IN_MEM(const float *, DNNL_ARG_MEAN);
        variance = CTX_IN_MEM(const float *, DNNL_ARG_VARIANCE);
    }

    const memory_desc_wrapper src_d(pd()->src_md());

    const dim_t N = pd()->across_axis();
    const dim_t C = pd()->norm_axis();
    const dim_t C_padded = src_d.padded_dims()[pd()->ndims() - 1];

    const float eps = pd()->desc()->layer_norm_epsilon;
    const bool use_scaleshift = pd()->use_scaleshift();
    const bool calculate_diff_stats = !pd()->use_global_stats();

    float *reduce = scratchpad.template get<float>(key_lnorm_reduction);
    if (diff_scaleshift == nullptr)
        diff_scaleshift = scratchpad.template get<float>(key_lnorm_tmp_diff_ss);

    int nthr = dnnl_get_max_threads();
    parallel(nthr, [&](const int ithr, const int nthr) {
        dim_t N_s = 0, N_e = 0;
        balance211(N, nthr, ithr, N_s, N_e);

        float *my_diff_gamma = reduce + C * ithr;
        float *my_diff_beta = reduce + C * nthr + C * ithr;
        for (dim_t c = 0; c < C; c++) {
            my_diff_gamma[c] = 0.;
            my_diff_beta[c] = 0.;
        }
        for (dim_t n = N_s; n < N_e; n++) {
            float v_mean = mean[n];
            float inv_sqrt_variance
                    = static_cast<float>(1.0f / sqrtf(variance[n] + eps));
            PRAGMA_OMP_SIMD()
            for (dim_t c = 0; c < C; c++) {
                const size_t data_off = n * C_padded + c;
                float dd = diff_dst[data_off];
                my_diff_gamma[c]
                        += (src[data_off] - v_mean) * dd * inv_sqrt_variance;
                my_diff_beta[c] += dd;
            }
        }
    });

    parallel_nd(C, [&](dim_t c) {
        float diff_gamma = 0, diff_beta = 0;
        for (dim_t n = 0; n < nthr; n++) {
            diff_gamma += reduce[C * n + c];
            diff_beta += reduce[C * nthr + C * n + c];
        }
        diff_scaleshift[c] = diff_gamma;
        diff_scaleshift[C + c] = diff_beta;
    });

    parallel(nthr, [&](const int ithr, const int nthr) {
        dim_t N_s = 0, N_e = 0;
        balance211(N, nthr, ithr, N_s, N_e);

        float *my_diff_gamma = reduce + C * ithr;
        float *my_diff_beta = reduce + C * nthr + C * ithr;
        for (dim_t c = 0; c < C; c++) {
            my_diff_gamma[c] = diff_scaleshift[c];
            my_diff_beta[c] = diff_scaleshift[C + c];
        }

        for (dim_t n = N_s; n < N_e; n++) {
            float v_mean = mean[n];
            float inv_sqrt_variance
                    = static_cast<float>(1.0f / sqrtf(variance[n] + eps));
            PRAGMA_OMP_SIMD()
            for (dim_t c = 0; c < C; c++) {
                float gamma = use_scaleshift ? scaleshift[c] : 1;
                const size_t data_off = n * C_padded + c;
                float v_diff_src = diff_dst[data_off];
                if (calculate_diff_stats)
                    v_diff_src -= my_diff_beta[c] / C
                            + (src[data_off] - v_mean) * my_diff_gamma[c]
                                    * inv_sqrt_variance / C;
                v_diff_src *= gamma * inv_sqrt_variance;
                diff_src[data_off] = v_diff_src;
            }
        }
    });
}

} // namespace cpu
} // namespace impl
} // namespace dnnl<|MERGE_RESOLUTION|>--- conflicted
+++ resolved
@@ -106,19 +106,11 @@
 void simple_layer_normalization_bwd_t::execute_backward(
         const exec_ctx_t &ctx) const {
     auto scratchpad = ctx.get_scratchpad_grantor();
-<<<<<<< HEAD
-    auto src = CTX_IN_MEM(const float *, MKLDNN_ARG_SRC);
-    auto diff_dst = CTX_IN_MEM(const float *, MKLDNN_ARG_DIFF_DST);
-    auto scaleshift = CTX_IN_MEM(const float *, MKLDNN_ARG_SCALE_SHIFT);
-    auto diff_src = CTX_OUT_MEM(float *, MKLDNN_ARG_DIFF_SRC);
-    auto diff_scaleshift = CTX_OUT_MEM(float *, MKLDNN_ARG_DIFF_SCALE_SHIFT);
-=======
     auto src = CTX_IN_MEM(const float *, DNNL_ARG_SRC);
     auto diff_dst = CTX_IN_MEM(const float *, DNNL_ARG_DIFF_DST);
     auto scaleshift = CTX_IN_MEM(const float *, DNNL_ARG_SCALE_SHIFT);
     auto diff_src = CTX_OUT_MEM(float *, DNNL_ARG_DIFF_SRC);
     auto diff_scaleshift = CTX_OUT_MEM(float *, DNNL_ARG_DIFF_SCALE_SHIFT);
->>>>>>> 98b0de90
 
     const float *mean, *variance;
     if (pd()->use_tmp_stats()) {
