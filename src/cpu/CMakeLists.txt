#===============================================================================
# Copyright 2019-2021 Intel Corporation
# Copyright 2020 Arm Ltd. and affiliates
# Copyright 2021 FUJITSU LIMITED
#
# Licensed under the Apache License, Version 2.0 (the "License");
# you may not use this file except in compliance with the License.
# You may obtain a copy of the License at
#
#     http://www.apache.org/licenses/LICENSE-2.0
#
# Unless required by applicable law or agreed to in writing, software
# distributed under the License is distributed on an "AS IS" BASIS,
# WITHOUT WARRANTIES OR CONDITIONS OF ANY KIND, either express or implied.
# See the License for the specific language governing permissions and
# limitations under the License.
#===============================================================================

file(GLOB SOURCES ${CMAKE_CURRENT_SOURCE_DIR}/*.[ch]pp)
file(GLOB_RECURSE SOURCES_EXTRA
    ${CMAKE_CURRENT_SOURCE_DIR}/gemm/*.[ch]pp
    ${CMAKE_CURRENT_SOURCE_DIR}/matmul/*.[ch]pp
    ${CMAKE_CURRENT_SOURCE_DIR}/reorder/*.[ch]pp
    ${CMAKE_CURRENT_SOURCE_DIR}/rnn/*.[ch]pp
    )

foreach(SOURCE_FILE ${SOURCES_EXTRA})
    list(APPEND SOURCES "${SOURCE_FILE}")
endforeach()

if((DNNL_TARGET_ARCH STREQUAL "X64") OR (DNNL_TARGET_ARCH STREQUAL "AARCH64"))
    file(GLOB_RECURSE SOURCES_JIT_UTILS
        ${CMAKE_CURRENT_SOURCE_DIR}/jit_utils/*.[ch]
        ${CMAKE_CURRENT_SOURCE_DIR}/jit_utils/*.[ch]pp
    )
    foreach(SOURCE_FILE ${SOURCES_JIT_UTILS})
        list(APPEND SOURCES "${SOURCE_FILE}")
    endforeach()
endif()

if(NOT DNNL_ENABLE_JIT_PROFILING)
    # XXX: the profiling interface will still be built and present
    add_definitions(-DDNNL_ENABLE_JIT_PROFILING=0)
    # Don't enable support for linux_perf and VTune Amplifier
    if((DNNL_TARGET_ARCH STREQUAL "X64") OR (DNNL_TARGET_ARCH STREQUAL "AARCH64"))
        list(REMOVE_ITEM SOURCES_EXTRA
            "${CMAKE_CURRENT_SOURCE_DIR}/jit_utils/jitprofiling/jitprofiling.c"
            "${CMAKE_CURRENT_SOURCE_DIR}/jit_utils/linux_perf/linux_perf.cpp"
            )
    endif()
endif()

if(CMAKE_CXX_COMPILER_ID STREQUAL "Intel")
    # to make computations more stable and to align the jitted code
    # with the reference one use precise division and square root
    # by default
    file(GLOB FILES_REQUIRED_PREC_SQRT
        ${CMAKE_CURRENT_SOURCE_DIR}/*normalization*.cpp
        )
    file(GLOB FILES_REQUIRED_PREC_DIV
        ${CMAKE_CURRENT_SOURCE_DIR}/*resampling*.cpp
        ${CMAKE_CURRENT_SOURCE_DIR}/*normalization*.cpp
        ${CMAKE_CURRENT_SOURCE_DIR}/ref_eltwise.cpp
        ${CMAKE_CURRENT_SOURCE_DIR}/nhwc_pooling.cpp
        )
    if(WIN32)
        set_source_files_properties(${FILES_REQUIRED_PREC_SQRT}
            PROPERTIES COMPILE_FLAGS "/Qprec-sqrt")
        set_source_files_properties(${FILES_REQUIRED_PREC_DIV}
            PROPERTIES COMPILE_FLAGS "/Qprec-div")
    else()
        set_source_files_properties(${FILES_REQUIRED_PREC_SQRT}
            PROPERTIES COMPILE_FLAGS "-prec-sqrt")
        set_source_files_properties(${FILES_REQUIRED_PREC_DIV}
            PROPERTIES COMPILE_FLAGS "-prec-div")
    endif()
endif()

# Default fp-model in icx may be precise or fast=1 depending on the version.
# Also, make sure more precise division is used.
if(CMAKE_BASE_NAME STREQUAL "icx" OR CMAKE_BASE_NAME STREQUAL "icpx")
    file(GLOB FILES_REQUIRED_FP_PRECISE
<<<<<<< HEAD
        ${CMAKE_CURRENT_SOURCE_DIR}/ref_resampling.cpp
=======
        ${CMAKE_CURRENT_SOURCE_DIR}/ref_*.cpp
        ${CMAKE_CURRENT_SOURCE_DIR}/simple_*.cpp
        ${CMAKE_CURRENT_SOURCE_DIR}/reorder/*.cpp
        ${CMAKE_CURRENT_SOURCE_DIR}/*normalization*.cpp
>>>>>>> d03933d8
        ${CMAKE_CURRENT_SOURCE_DIR}/gemm_inner_product_utils.cpp
        )
    if(WIN32)
        set_source_files_properties(${FILES_REQUIRED_FP_PRECISE}
<<<<<<< HEAD
            PROPERTIES COMPILE_FLAGS "/fp:precise -fno-reciprocal-math")
=======
            PROPERTIES COMPILE_FLAGS "/fp:precise")
>>>>>>> d03933d8
    else()
        set_source_files_properties(${FILES_REQUIRED_FP_PRECISE}
            PROPERTIES COMPILE_FLAGS "-fp-model=precise -fno-reciprocal-math")
    endif()
endif()

if(MSVC AND (CMAKE_CXX_COMPILER_ID STREQUAL "MSVC" OR CMAKE_CXX_COMPILER_ID STREQUAL "Intel"))
    file(GLOB FILES_REQUIRED_BIGOBJ
        ${CMAKE_CURRENT_SOURCE_DIR}/cpu_engine.cpp
        ${CMAKE_CURRENT_SOURCE_DIR}/reorder/cpu_reorder_regular_f32_f32.cpp
        ${CMAKE_CURRENT_SOURCE_DIR}/reorder/cpu_reorder_comp_f32_s8.cpp
        ${CMAKE_CURRENT_SOURCE_DIR}/reorder/cpu_reorder_comp_bf16_s8.cpp
        ${CMAKE_CURRENT_SOURCE_DIR}/reorder/cpu_reorder_comp_s8_s8.cpp
        ${CMAKE_CURRENT_SOURCE_DIR}/cpu_convolution_list.cpp)
    set_source_files_properties(${FILES_REQUIRED_BIGOBJ}
        PROPERTIES COMPILE_FLAGS "/bigobj")
endif()

if(DNNL_WITH_SYCL)
    set(FILES_WITHNO_OPT)
    foreach(src in ${SOURCES})
        string(REGEX MATCH ".*jit.*kern.cpp" match ${src})
        if(match)
            list(APPEND FILES_WITHNO_OPT ${src})
        endif()
    endforeach()

    set_source_files_properties(${FILES_WITHNO_OPT}
        PROPERTIES COMPILE_FLAGS "-O0")
endif()

set(OBJ_LIB ${LIB_NAME}_cpu)
add_library(${OBJ_LIB} OBJECT ${SOURCES})
set_property(GLOBAL APPEND PROPERTY DNNL_LIB_DEPS
    $<TARGET_OBJECTS:${OBJ_LIB}>)

if (DNNL_TARGET_ARCH STREQUAL "X64")
    add_subdirectory(x64)
endif()
if (DNNL_TARGET_ARCH STREQUAL "AARCH64")
    add_subdirectory(aarch64)
endif()<|MERGE_RESOLUTION|>--- conflicted
+++ resolved
@@ -80,23 +80,15 @@
 # Also, make sure more precise division is used.
 if(CMAKE_BASE_NAME STREQUAL "icx" OR CMAKE_BASE_NAME STREQUAL "icpx")
     file(GLOB FILES_REQUIRED_FP_PRECISE
-<<<<<<< HEAD
-        ${CMAKE_CURRENT_SOURCE_DIR}/ref_resampling.cpp
-=======
         ${CMAKE_CURRENT_SOURCE_DIR}/ref_*.cpp
         ${CMAKE_CURRENT_SOURCE_DIR}/simple_*.cpp
         ${CMAKE_CURRENT_SOURCE_DIR}/reorder/*.cpp
         ${CMAKE_CURRENT_SOURCE_DIR}/*normalization*.cpp
->>>>>>> d03933d8
         ${CMAKE_CURRENT_SOURCE_DIR}/gemm_inner_product_utils.cpp
         )
     if(WIN32)
         set_source_files_properties(${FILES_REQUIRED_FP_PRECISE}
-<<<<<<< HEAD
-            PROPERTIES COMPILE_FLAGS "/fp:precise -fno-reciprocal-math")
-=======
             PROPERTIES COMPILE_FLAGS "/fp:precise")
->>>>>>> d03933d8
     else()
         set_source_files_properties(${FILES_REQUIRED_FP_PRECISE}
             PROPERTIES COMPILE_FLAGS "-fp-model=precise -fno-reciprocal-math")
