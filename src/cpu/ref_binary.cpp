/*******************************************************************************
* Copyright 2019-2020 Intel Corporation
*
* Licensed under the Apache License, Version 2.0 (the "License");
* you may not use this file except in compliance with the License.
* You may obtain a copy of the License at
*
*     http://www.apache.org/licenses/LICENSE-2.0
*
* Unless required by applicable law or agreed to in writing, software
* distributed under the License is distributed on an "AS IS" BASIS,
* WITHOUT WARRANTIES OR CONDITIONS OF ANY KIND, either express or implied.
* See the License for the specific language governing permissions and
* limitations under the License.
*******************************************************************************/

#include <assert.h>
#include <float.h>
#include <math.h>

#include "common/c_types_map.hpp"
#include "common/dnnl_thread.hpp"
#include "common/math_utils.hpp"
#include "common/nstl.hpp"
#include "common/type_helpers.hpp"
#include "cpu/simple_q10n.hpp"

#include "cpu/ref_binary.hpp"

namespace dnnl {
namespace impl {
namespace cpu {

<<<<<<< HEAD
using namespace alg_kind;

float compute_binary_scalar(alg_kind_t alg, float x, float y) {
    switch (alg) {
        case binary_add: return x + y;
        case binary_max: return nstl::max(x, y);
        case binary_min: return nstl::min(x, y);
        case binary_mul: return x * y;
        default: assert(!"not supported operation!"); return NAN;
    }
}

inline float cast_to_dt(data_type_t dt, const void *ptr, dim_t idx) {
#define CASE(dt) \
    case dt: return (float)(((typename prec_traits<dt>::type *)ptr)[idx]);

    using namespace data_type;
    switch (dt) {
        CASE(bf16);
        CASE(f16);
        CASE(f32);
        CASE(s32);
        CASE(s8);
        CASE(u8);
        default: assert(!"bad data_type");
    }

#undef CASE
    return 0;
}

=======
>>>>>>> be499680
template <data_type_t src0_type, data_type_t src1_type, data_type_t dst_type>
status_t ref_binary_t<src0_type, src1_type, dst_type>::execute_ref(
        const exec_ctx_t &ctx) const {
    const auto src0 = CTX_IN_MEM(const src0_data_t *, DNNL_ARG_SRC_0);
    const auto src1 = CTX_IN_MEM(const src1_data_t *, DNNL_ARG_SRC_1);
    auto dst = CTX_OUT_MEM(dst_data_t *, DNNL_ARG_DST);

    const memory_desc_wrapper src0_d(pd()->src_md(0));
    const memory_desc_wrapper src1_d(pd()->src_md(1));
    const memory_desc_wrapper dst_d(pd()->dst_md());

    const auto alg = pd()->desc()->alg_kind;

    // 0:src0 1:src1
    constexpr int nargs = 2;
    scales_t scales[nargs];
    int args[nargs] = {DNNL_ARG_SRC_0, DNNL_ARG_SRC_1};

    if (nstl::is_integral<src0_data_t>::value)
        CHECK(scales[0].copy_from(pd()->attr()->scales_.get(args[0])));

    if (nstl::is_integral<src0_data_t>::value)
        CHECK(scales[1].copy_from(pd()->attr()->scales_.get(args[1])));

    bool do_scale_src0 = !scales[0].has_default_values();
    bool do_scale_src1 = !scales[1].has_default_values();

    const auto nelems_A = src0_d.nelems();
<<<<<<< HEAD

    const auto &po = pd()->attr()->post_ops_;
    const auto sum_idx = po.find(primitive_kind::sum);
    const bool do_sum = sum_idx != -1 && po.entry_[sum_idx].sum.scale != 0.f;
    const float sum_scale = do_sum ? po.entry_[sum_idx].sum.scale : 0.f;

    auto get_mask = [&](const dims_t &src1_dims) {
        const auto &src0_dims = src0_d.dims();

        int broadcast_mask = 0;
        for (int d = 0; d < src0_d.ndims(); ++d)
            broadcast_mask += src0_dims[d] == src1_dims[d] ? (1 << d) : 0;
        return broadcast_mask;
    };

    parallel_nd(nelems_A, [&](dim_t i) {
        auto off_A = src0_d.off_l(i);
        auto off_B = src0_d.off_m(src1_d, i, get_mask(src1_d.dims()));
        auto off_C = dst_d.off_l(i);

        float x_f = (float)src0[off_A];
        float y_f = (float)src1[off_B];
        float dst_f = (float)dst[off_C];

        if (do_scale_src0) x_f *= scales[0].scales_[0];
        if (do_scale_src1) y_f *= scales[1].scales_[0];

        float acc = compute_binary_scalar(alg, x_f, y_f);
        auto eltwise_it = eltwise_ker_.begin();
        auto binary_it = binary_ker_.begin();

        for (auto idx = 0; idx < po.len(); ++idx) {
            using namespace primitive_kind;
            const auto &e = po.entry_[idx];
            switch (e.kind) {
                case sum: acc += sum_scale * dst_f; break;
                case eltwise:
                    acc = (*eltwise_it)->compute_scalar(acc);
                    ++eltwise_it;
                    break;
                case binary: {
                    const auto &b = e.binary;
                    const memory_desc_wrapper po_src1_d(b.src1_desc);
                    auto off_po = src0_d.off_m(
                            po_src1_d, i, get_mask(po_src1_d.dims()));
                    const auto attr_po_b = CTX_IN_MEM(
                            const void *, DNNL_ARG_ATTR_POST_OP_0 + idx);
                    auto val_po = cast_to_dt(
                            po_src1_d.data_type(), attr_po_b, off_po);
                    acc = (*binary_it)->compute_scalar(acc, val_po);
                    ++binary_it;
                } break;
                default: assert("unsupported post op primitive kind!"); break;
            }
        }
        dst[off_C] = qz_a1b0<float, dst_data_t>()(acc);
=======
    const auto ndims = pd()->ndims();

    parallel_nd(nelems_A, [&](dim_t i) {
        dims_t l_dims; // single decomposition for all physical offsets
        utils::l_dims_by_l_offset(l_dims, i, src0_d.dims(), ndims);
        auto off_A = src0_d.off_v(l_dims);
        auto off_C = dst_d.off_v(l_dims);

        int mask = utils::get_dims_mask(src0_d.dims(), src1_d.dims(), ndims);
        utils::apply_mask_on_dims(l_dims, ndims, mask);
        auto off_B = src1_d.off_v(l_dims);

        float x_f = (float)src0[off_A];
        float y_f = (float)src1[off_B];
        float dst_f = (float)dst[off_C];

        if (do_scale_src0) x_f *= scales[0].scales_[0];
        if (do_scale_src1) y_f *= scales[1].scales_[0];

        float acc = compute_binary_scalar(alg, x_f, y_f);

        ref_post_ops_t::args_t args;
        args.dst_val = dst_f;
        args.ctx = &ctx;
        args.l_offset = i;
        args.dst_md = pd()->dst_md();
        ref_post_ops->execute(acc, args);

        dst[off_C] = cpu::saturate_and_round<dst_data_t>(acc);
>>>>>>> be499680
    });

    return status::success;
}

using namespace data_type;

template struct ref_binary_t<f32>;
template struct ref_binary_t<bf16>;
template struct ref_binary_t<s8, u8, s8>;
template struct ref_binary_t<s8, s8, s8>;
template struct ref_binary_t<u8, s8, u8>;
template struct ref_binary_t<u8, u8, u8>;

} // namespace cpu
} // namespace impl
} // namespace dnnl

// vim: et ts=4 sw=4 cindent cino+=l0,\:4,N-s<|MERGE_RESOLUTION|>--- conflicted
+++ resolved
@@ -31,40 +31,6 @@
 namespace impl {
 namespace cpu {
 
-<<<<<<< HEAD
-using namespace alg_kind;
-
-float compute_binary_scalar(alg_kind_t alg, float x, float y) {
-    switch (alg) {
-        case binary_add: return x + y;
-        case binary_max: return nstl::max(x, y);
-        case binary_min: return nstl::min(x, y);
-        case binary_mul: return x * y;
-        default: assert(!"not supported operation!"); return NAN;
-    }
-}
-
-inline float cast_to_dt(data_type_t dt, const void *ptr, dim_t idx) {
-#define CASE(dt) \
-    case dt: return (float)(((typename prec_traits<dt>::type *)ptr)[idx]);
-
-    using namespace data_type;
-    switch (dt) {
-        CASE(bf16);
-        CASE(f16);
-        CASE(f32);
-        CASE(s32);
-        CASE(s8);
-        CASE(u8);
-        default: assert(!"bad data_type");
-    }
-
-#undef CASE
-    return 0;
-}
-
-=======
->>>>>>> be499680
 template <data_type_t src0_type, data_type_t src1_type, data_type_t dst_type>
 status_t ref_binary_t<src0_type, src1_type, dst_type>::execute_ref(
         const exec_ctx_t &ctx) const {
@@ -93,64 +59,6 @@
     bool do_scale_src1 = !scales[1].has_default_values();
 
     const auto nelems_A = src0_d.nelems();
-<<<<<<< HEAD
-
-    const auto &po = pd()->attr()->post_ops_;
-    const auto sum_idx = po.find(primitive_kind::sum);
-    const bool do_sum = sum_idx != -1 && po.entry_[sum_idx].sum.scale != 0.f;
-    const float sum_scale = do_sum ? po.entry_[sum_idx].sum.scale : 0.f;
-
-    auto get_mask = [&](const dims_t &src1_dims) {
-        const auto &src0_dims = src0_d.dims();
-
-        int broadcast_mask = 0;
-        for (int d = 0; d < src0_d.ndims(); ++d)
-            broadcast_mask += src0_dims[d] == src1_dims[d] ? (1 << d) : 0;
-        return broadcast_mask;
-    };
-
-    parallel_nd(nelems_A, [&](dim_t i) {
-        auto off_A = src0_d.off_l(i);
-        auto off_B = src0_d.off_m(src1_d, i, get_mask(src1_d.dims()));
-        auto off_C = dst_d.off_l(i);
-
-        float x_f = (float)src0[off_A];
-        float y_f = (float)src1[off_B];
-        float dst_f = (float)dst[off_C];
-
-        if (do_scale_src0) x_f *= scales[0].scales_[0];
-        if (do_scale_src1) y_f *= scales[1].scales_[0];
-
-        float acc = compute_binary_scalar(alg, x_f, y_f);
-        auto eltwise_it = eltwise_ker_.begin();
-        auto binary_it = binary_ker_.begin();
-
-        for (auto idx = 0; idx < po.len(); ++idx) {
-            using namespace primitive_kind;
-            const auto &e = po.entry_[idx];
-            switch (e.kind) {
-                case sum: acc += sum_scale * dst_f; break;
-                case eltwise:
-                    acc = (*eltwise_it)->compute_scalar(acc);
-                    ++eltwise_it;
-                    break;
-                case binary: {
-                    const auto &b = e.binary;
-                    const memory_desc_wrapper po_src1_d(b.src1_desc);
-                    auto off_po = src0_d.off_m(
-                            po_src1_d, i, get_mask(po_src1_d.dims()));
-                    const auto attr_po_b = CTX_IN_MEM(
-                            const void *, DNNL_ARG_ATTR_POST_OP_0 + idx);
-                    auto val_po = cast_to_dt(
-                            po_src1_d.data_type(), attr_po_b, off_po);
-                    acc = (*binary_it)->compute_scalar(acc, val_po);
-                    ++binary_it;
-                } break;
-                default: assert("unsupported post op primitive kind!"); break;
-            }
-        }
-        dst[off_C] = qz_a1b0<float, dst_data_t>()(acc);
-=======
     const auto ndims = pd()->ndims();
 
     parallel_nd(nelems_A, [&](dim_t i) {
@@ -180,7 +88,6 @@
         ref_post_ops->execute(acc, args);
 
         dst[off_C] = cpu::saturate_and_round<dst_data_t>(acc);
->>>>>>> be499680
     });
 
     return status::success;
