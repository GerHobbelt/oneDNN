/*******************************************************************************
* Copyright 2018 Intel Corporation
*
* Licensed under the Apache License, Version 2.0 (the "License");
* you may not use this file except in compliance with the License.
* You may obtain a copy of the License at
*
*     http://www.apache.org/licenses/LICENSE-2.0
*
* Unless required by applicable law or agreed to in writing, software
* distributed under the License is distributed on an "AS IS" BASIS,
* WITHOUT WARRANTIES OR CONDITIONS OF ANY KIND, either express or implied.
* See the License for the specific language governing permissions and
* limitations under the License.
*******************************************************************************/
#ifndef PRIMITIVE_ITERATOR_HPP
#define PRIMITIVE_ITERATOR_HPP

#include "dnnl.h"

#include "c_types_map.hpp"
#include "engine.hpp"
#include "primitive_desc.hpp"
#include "type_helpers.hpp"

struct dnnl_primitive_desc_iterator : public dnnl::impl::c_compatible {
    using pd_create_f = dnnl::impl::engine_t::primitive_desc_create_f;

    dnnl_primitive_desc_iterator(dnnl::impl::engine_t *engine,
            const dnnl::impl::op_desc_t *op_desc,
            const dnnl::impl::primitive_attr_t *attr,
            const dnnl::impl::primitive_desc_t *hint_fwd_pd)
        : idx_(-1)
        , engine_(engine)
        , pd_(nullptr)
        , op_desc_(op_desc)
        , attr_(attr ? *attr : dnnl::impl::primitive_attr_t())
        , hint_fwd_pd_(hint_fwd_pd)
        , impl_list_(engine_->get_implementation_list())
        , last_idx_(0) {
        while (impl_list_[last_idx_] != nullptr)
            ++last_idx_;
    }
    ~dnnl_primitive_desc_iterator() {
        if (pd_) delete pd_;
    }

    bool operator==(const dnnl::impl::primitive_desc_iterator_t &rhs) const {
        return idx_ == rhs.idx_ && engine_ == rhs.engine_;
    }
    bool operator!=(const dnnl::impl::primitive_desc_iterator_t &rhs) const {
        return !operator==(rhs);
    }

    dnnl::impl::primitive_desc_iterator_t end() const {
        return dnnl_primitive_desc_iterator(engine_, last_idx_);
    }

    dnnl::impl::primitive_desc_iterator_t &operator++() {
        if (pd_) {
            delete pd_;
            pd_ = nullptr;
        }
        while (++idx_ != last_idx_) {
            auto s = impl_list_[idx_](
                    &pd_, op_desc_, &attr_, engine_, hint_fwd_pd_);
<<<<<<< HEAD
            if (s == mkldnn::impl::status::success) {
                break;
            }
=======
            if (s == dnnl::impl::status::success) { break; }
>>>>>>> 98b0de90
        }
        return *this;
    }

    dnnl::impl::primitive_desc_t *operator*() const {
        if (*this == end() || pd_ == nullptr) return nullptr;
        return pd_->clone();
    }

protected:
    int idx_;
    dnnl::impl::engine_t *engine_;
    dnnl::impl::primitive_desc_t *pd_;
    const dnnl::impl::op_desc_t *op_desc_;
    const dnnl::impl::primitive_attr_t attr_;
    const dnnl::impl::primitive_desc_t *hint_fwd_pd_;
    const pd_create_f *impl_list_;
    int last_idx_;

private:
    dnnl_primitive_desc_iterator(dnnl::impl::engine_t *engine, int last_idx)
        : idx_(last_idx)
        , engine_(engine)
        , pd_(nullptr)
        , op_desc_(nullptr)
        , hint_fwd_pd_(nullptr)
        , impl_list_(nullptr)
        , last_idx_(last_idx) {}

    dnnl_primitive_desc_iterator(dnnl_primitive_desc_iterator &&other)
        : idx_(other.idx_)
        , engine_(other.engine_)
        , pd_(other.pd_)
        , op_desc_(other.op_desc_)
        , attr_(other.attr_)
        , hint_fwd_pd_(other.hint_fwd_pd_)
        , impl_list_(other.impl_list_) {
        other.pd_ = nullptr;
    }

    DNNL_DISALLOW_COPY_AND_ASSIGN(dnnl_primitive_desc_iterator);
};

#endif<|MERGE_RESOLUTION|>--- conflicted
+++ resolved
@@ -64,13 +64,7 @@
         while (++idx_ != last_idx_) {
             auto s = impl_list_[idx_](
                     &pd_, op_desc_, &attr_, engine_, hint_fwd_pd_);
-<<<<<<< HEAD
-            if (s == mkldnn::impl::status::success) {
-                break;
-            }
-=======
             if (s == dnnl::impl::status::success) { break; }
->>>>>>> 98b0de90
         }
         return *this;
     }
