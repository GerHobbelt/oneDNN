/*******************************************************************************
* Copyright 2016-2018 Intel Corporation
*
* Licensed under the Apache License, Version 2.0 (the "License");
* you may not use this file except in compliance with the License.
* You may obtain a copy of the License at
*
*     http://www.apache.org/licenses/LICENSE-2.0
*
* Unless required by applicable law or agreed to in writing, software
* distributed under the License is distributed on an "AS IS" BASIS,
* WITHOUT WARRANTIES OR CONDITIONS OF ANY KIND, either express or implied.
* See the License for the specific language governing permissions and
* limitations under the License.
*******************************************************************************/

#ifndef PRIMITIVE_DESC_HPP
#define PRIMITIVE_DESC_HPP

#include <typeindex>

<<<<<<< HEAD
#include "mkldnn.h"
=======
#include "dnnl.h"
>>>>>>> 98b0de90

#include "c_types_map.hpp"
#include "memory_tracking.hpp"
#include "nstl.hpp"
#include "primitive_attr.hpp"
#include "type_helpers.hpp"
#include "verbose.hpp"

struct dnnl_primitive_desc : public dnnl::impl::c_compatible {
    using md_t = dnnl::impl::memory_desc_t;

    dnnl_primitive_desc(dnnl::impl::engine_t *engine,
            const dnnl::impl::primitive_attr_t *attr,
            dnnl::impl::primitive_kind_t kind)
        : engine_(engine), attr_(*attr), kind_(kind) {
        info_[0] = '\0';
    }

    dnnl_primitive_desc(
            dnnl::impl::engine_t *engine, dnnl::impl::primitive_kind_t kind)
        : engine_(engine), kind_(kind) {
        info_[0] = '\0';
    }

    virtual dnnl_primitive_desc *clone() const = 0;
    virtual ~dnnl_primitive_desc() {}

    const dnnl::impl::primitive_attr_t *attr() const { return &attr_; }
    dnnl::impl::engine_t *engine() const { return engine_; }
    dnnl::impl::primitive_kind_t kind() const { return kind_; }

    virtual void init_info() {}
    const char *info() const { return info_; }

    dnnl::impl::memory_tracking::registry_t &scratchpad_registry() {
        return scratchpad_registry_;
    }
    const dnnl::impl::memory_tracking::registry_t &scratchpad_registry() const {
        return scratchpad_registry_;
    }
    virtual dnnl::impl::engine_t *scratchpad_engine() const { return engine_; }

    virtual const dnnl::impl::op_desc_t *op_desc() const { return nullptr; }

    enum class arg_usage_t { unused, input, output };
    virtual arg_usage_t arg_usage(int arg) const {
        using dnnl::impl::types::is_zero_md;
        if (arg == DNNL_ARG_SCRATCHPAD && !is_zero_md(scratchpad_md()))
            return arg_usage_t::output;
        return arg_usage_t::unused;
    }

#define DECLARE_MD_STUB(stub) \
    virtual const dnnl::impl::memory_desc_t *stub(int idx = 0) const { \
        return &dnnl::impl::glob_zero_md; \
    }

    DECLARE_MD_STUB(input_md);
    DECLARE_MD_STUB(output_md);
    DECLARE_MD_STUB(src_md);
    DECLARE_MD_STUB(diff_src_md);
    DECLARE_MD_STUB(dst_md);
    DECLARE_MD_STUB(diff_dst_md);
    DECLARE_MD_STUB(weights_md);
    DECLARE_MD_STUB(diff_weights_md);
    DECLARE_MD_STUB(workspace_md);
#undef DECLARE_MD_STUB

    const dnnl::impl::memory_desc_t *scratchpad_md(int idx = 0) const {
        return idx == 0 ? &scratchpad_md_ : &dnnl::impl::glob_zero_md;
    }

    virtual void init_scratchpad_md() {
        auto size = scratchpad_size(dnnl::impl::scratchpad_mode::user);
        dnnl::impl::dims_t dims = {size};
        dnnl_memory_desc_init_by_tag(&scratchpad_md_, size ? 1 : 0, dims,
                dnnl::impl::data_type::u8, dnnl_x);
    }

    virtual std::type_index impl_id() const {
        assert(!"dnnl_primitive_desc doesn't have impl_id");
        return typeid(dnnl_primitive_desc);
    }

    virtual std::type_index impl_id() const {
        assert(!"mkldnn_primitive_desc doesn't have impl_id");
        return typeid(mkldnn_primitive_desc);
    }

    /** returns the scratchpad size for the given scratchpad mode. */
    dnnl::impl::dim_t scratchpad_size(
            dnnl::impl::scratchpad_mode_t mode) const {
        if (mode != attr_.scratchpad_mode_) return 0;
        return scratchpad_registry().size();
    }

    virtual int n_inputs() const { return 0; }
    virtual int n_outputs() const { return 0; }

    virtual dnnl::impl::status_t query(
            dnnl::impl::query_t what, int idx, void *result) const;

    virtual dnnl::impl::status_t create_primitive(
            dnnl::impl::primitive_t **primitive) const = 0;

    virtual const char *name() const { return "dnnl_primitive_desc"; }

    /* static magic */

    template <typename pd_t>
    static dnnl::impl::status_t create(dnnl::impl::primitive_desc_t **pd,
            const dnnl::impl::op_desc_t *adesc,
            const dnnl::impl::primitive_attr_t *attr,
            dnnl::impl::engine_t *engine,
            const dnnl::impl::primitive_desc_t *hint_fwd) {
        using namespace dnnl::impl;
        using namespace dnnl::impl::status;
        using pd_op_desc_t = typename pkind_traits<pd_t::base_pkind>::desc_type;
        if (adesc->kind != pd_t::base_pkind) return invalid_arguments;
        assert(hint_fwd ? hint_fwd->kind() == pd_t::base_pkind : true);
        auto hint
                = reinterpret_cast<const typename pd_t::hint_class *>(hint_fwd);
        auto _pd = new pd_t(engine, (const pd_op_desc_t *)adesc, attr, hint);
        if (_pd == nullptr) return out_of_memory;
        if (_pd->init() != success) {
            delete _pd;
            return unimplemented;
        }
        _pd->init_info();
        _pd->init_scratchpad_md();
        *pd = _pd;
        return success;
    }

protected:
    dnnl::impl::engine_t *engine_;
    dnnl::impl::primitive_attr_t attr_;
    dnnl::impl::primitive_kind_t kind_;

    dnnl::impl::memory_desc_t scratchpad_md_;

    char info_[DNNL_VERBOSE_BUF_LEN];

    dnnl::impl::memory_tracking::registry_t scratchpad_registry_;

protected:
    /** compares ws between fwd_pd and this (make sense to use for bwd_pd)
     * Expectation: this already set workspace, and this workspace should
     *              exactly match the one from fwd_pd */
    bool compare_ws(const dnnl_primitive_desc *fwd_pd) const {
        using namespace dnnl::impl;
        if (!workspace_md()) return true; // the impl lives fine w/o workspace
        return fwd_pd && fwd_pd->workspace_md()
                && *fwd_pd->workspace_md() == *workspace_md();
    }
};

#define DECLARE_COMMON_PD_t(impl_name, impl_type, use_global_scratchpad) \
    virtual pd_t *clone() const override { return new pd_t(*this); } \
    virtual status_t create_primitive(primitive_t **p) const override { \
        auto status = this->engine()->get_primitive( \
                p, this, [=] { return std::make_shared<impl_type>(this); }, \
                use_global_scratchpad); \
        return status; \
    } \
    virtual const char *name() const override { return impl_name; } \
    virtual std::type_index impl_id() const override { return typeid(pd_t); }

#define DECLARE_COMMON_PD_T_USE_GLOBAL_SCRATCHPAD(impl_name, impl_type) \
    DECLARE_COMMON_PD_t(impl_name, impl_type, true)

#define DECLARE_COMMON_PD_T_(impl_name, impl_type) \
    DECLARE_COMMON_PD_t(impl_name, impl_type, false)

#define DECLARE_COMMON_PD_T(impl_name, impl_type, ...) \
    DECLARE_COMMON_PD_T_##__VA_ARGS__(impl_name, impl_type)

#endif

// vim: et ts=4 sw=4 cindent cino+=l0,\:4,N-s<|MERGE_RESOLUTION|>--- conflicted
+++ resolved
@@ -19,11 +19,7 @@
 
 #include <typeindex>
 
-<<<<<<< HEAD
-#include "mkldnn.h"
-=======
 #include "dnnl.h"
->>>>>>> 98b0de90
 
 #include "c_types_map.hpp"
 #include "memory_tracking.hpp"
@@ -106,11 +102,6 @@
     virtual std::type_index impl_id() const {
         assert(!"dnnl_primitive_desc doesn't have impl_id");
         return typeid(dnnl_primitive_desc);
-    }
-
-    virtual std::type_index impl_id() const {
-        assert(!"mkldnn_primitive_desc doesn't have impl_id");
-        return typeid(mkldnn_primitive_desc);
     }
 
     /** returns the scratchpad size for the given scratchpad mode. */
