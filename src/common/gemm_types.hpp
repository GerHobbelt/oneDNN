--- conflicted
+++ resolved
@@ -28,8 +28,6 @@
 const transpose_t notrans = mkldnn_notrans;
 const transpose_t trans = mkldnn_trans;
 } // namespace transpose
-<<<<<<< HEAD
-=======
 
 enum offsetc_t { mkldnn_fixed, mkldnn_column, mkldnn_row };
 
@@ -38,7 +36,6 @@
 const offsetc_t column = mkldnn_column;
 const offsetc_t row = mkldnn_row;
 } // namespace offsetc
->>>>>>> c53a700b
 
 /** A descriptor for a matrix multiplication (gemm) operation */
 typedef struct {
