/*******************************************************************************
* Copyright 2017-2018 Intel Corporation
*
* Licensed under the Apache License, Version 2.0 (the "License");
* you may not use this file except in compliance with the License.
* You may obtain a copy of the License at
*
*     http://www.apache.org/licenses/LICENSE-2.0
*
* Unless required by applicable law or agreed to in writing, software
* distributed under the License is distributed on an "AS IS" BASIS,
* WITHOUT WARRANTIES OR CONDITIONS OF ANY KIND, either express or implied.
* See the License for the specific language governing permissions and
* limitations under the License.
*******************************************************************************/

#ifndef PRIMITIVE_ATTR_HPP
#define PRIMITIVE_ATTR_HPP

#include "mkldnn.h"

#include "c_types_map.hpp"
#include "nstl.hpp"
#include "utils.hpp"

namespace mkldnn {
namespace impl {

struct rnn_data_qparams_t : public c_compatible {
    rnn_data_qparams_t() : scale_(1.), shift_(0.) {}
    bool has_default_values() const { return (scale_ == 1. && shift_ == 0.); }

    status_t set(float scale, float shift) {
        scale_ = scale;
        shift_ = shift;
        return status::success;
    }

    float scale_;
    float shift_;
};

<<<<<<< HEAD
struct scales_t : public c_compatible {
    scales_t() : count_(1), mask_(0), scales_(scales_buf_) { set(1.); }

=======
struct rnn_tparams_t : public c_compatible {
    rnn_tparams_t()
        : test_mode_(false), scales_(nullptr), ngates_(0), cscale_(0.0f) {}

    rnn_tparams_t(const rnn_tparams_t &rhs) : rnn_tparams_t() {
        set(rhs.test_mode_, rhs.ngates_, rhs.scales_, rhs.cscale_);
    }

    ~rnn_tparams_t() {
        test_mode_ = false;
        if (scales_ != nullptr) impl::free(scales_);
        scales_ = nullptr;
        ngates_ = 0;
        cscale_ = 0.0f;
    }

    rnn_tparams_t &operator=(const rnn_tparams_t &rhs) {
        MKLDNN_SHORT_CIRCUIT_SELF_ASSIGN(rhs);
        status_t status
                = set(rhs.test_mode_, rhs.ngates_, rhs.scales_, rhs.cscale_);
        assert(status == status::success);
        (void)status;
        return *this;
    }

    bool has_default_values() const {
        return (test_mode_ == false && scales_ == nullptr && ngates_ == 0
                && cscale_ == 0.0f);
    }

    status_t set(bool mode, dim_t ngates, const float *scales, float cscale) {
        test_mode_ = mode;
        ngates_ = ngates;
        scales_ = nullptr;
        if (scales != nullptr) {
            scales_ = (float *)impl::malloc(ngates_ * sizeof(*scales_), 64);
            if (scales_ == nullptr) return status::out_of_memory;
            utils::array_copy(scales_, scales, ngates_);
        }

        cscale_ = cscale;

        return status::success;
    }

    bool test_mode_; /* we could also use scale_ == nullptr as a test to check test_mode*/
    float *scales_;
    dim_t ngates_; /* ngates is equel to the number of scales */
    float cscale_; /* =0.0f if no c state */
};

struct scales_t : public c_compatible {
    scales_t() : count_(1), mask_(0), scales_(scales_buf_) { set(1.); }

>>>>>>> c53a700b
    scales_t(const scales_t &rhs) : scales_t() {
        set(rhs.count_, rhs.mask_, rhs.scales_);
    }

    ~scales_t() { cleanup(); }

    scales_t &operator=(const scales_t &rhs) {
        MKLDNN_SHORT_CIRCUIT_SELF_ASSIGN(rhs);
        status_t status = set(rhs.count_, rhs.mask_, rhs.scales_);
        assert(status == status::success);
        (void)status;
        return *this;
    }

    bool has_default_values() const {
        for (dim_t c = 0; c < count_; ++c) {
            if (scales_[c] != 1.) return false;
        }
        return true;
    }

    status_t set(dim_t count, int mask, const float *scales);
    status_t set(float single_scale) { return this->set(1, 0, &single_scale); }

    dim_t count_;
    int mask_;
    float *scales_;

private:
    enum { scales_buf_size = 16 };
    float scales_buf_[scales_buf_size];

    void cleanup() {
        if (scales_ != scales_buf_ && scales_ != nullptr) impl::free(scales_);

        count_ = 1;
        mask_ = 0;
        scales_ = scales_buf_;
    }
};

} // namespace impl
} // namespace mkldnn

struct mkldnn_post_ops : public mkldnn::impl::c_compatible {
    struct entry_t {
        struct eltwise_t {
            mkldnn::impl::alg_kind_t alg;
            float scale, alpha, beta;
        };

        mkldnn::impl::primitive_kind_t kind;
        union {
            struct {
                float scale;
            } sum;
            eltwise_t eltwise;
        };

        bool is_eltwise(bool require_scale_one = true) const {
            using namespace mkldnn::impl;
            return kind == primitive_kind::eltwise
                    && IMPLICATION(require_scale_one, eltwise.scale == 1.f);
        }

        bool is_relu(bool require_scale_one = true,
                bool require_nslope_zero = true) const {
            using namespace mkldnn::impl;
            return is_eltwise(require_scale_one)
                    && eltwise.alg == alg_kind::eltwise_relu
                    && IMPLICATION(require_nslope_zero, eltwise.alpha == 0.f);
        }

        bool is_sum(bool require_scale_one = true) const {
            using namespace mkldnn::impl;
            return kind == primitive_kind::sum
                    && IMPLICATION(require_scale_one, sum.scale == 1.f);
        }
    };

    mkldnn_post_ops() : len_(0) {}

    mkldnn::impl::status_t append_sum(float scale);
    mkldnn::impl::status_t append_eltwise(
            float scale, mkldnn::impl::alg_kind_t alg, float alpha, float beta);

    int find(mkldnn::impl::primitive_kind_t kind, int start = 0,
            int stop = -1) const {
        if (stop == -1) stop = len_;
        stop = mkldnn::impl::nstl::min(stop, len_);
        for (int idx = start; idx < stop; ++idx)
            if (entry_[idx].kind == kind) return idx;
        return -1;
    }

    bool has_default_values() const { return len_ == 0; }

    bool contain(mkldnn::impl::primitive_kind_t kind, int index) const {
        return find(kind, index, index + 1) == index;
    }

    enum { capacity = 4 };

    int len_;
    entry_t entry_[capacity];
};

struct mkldnn_primitive_attr : public mkldnn::impl::c_compatible {
    mkldnn_primitive_attr()
        : scratchpad_mode_(mkldnn::impl::scratchpad_mode::library) {}

    mkldnn_primitive_attr *clone() const {
        return new mkldnn_primitive_attr(*this);
    }

    /** Returns true if the attributes have default values.
     *
     * @note The scratchpad_mode_ is not take into account */
    bool has_default_values() const {
        return true && output_scales_.has_default_values()
                && post_ops_.has_default_values()
                && rnn_data_qparams_.has_default_values()
<<<<<<< HEAD
                && rnn_weights_qparams_.has_default_values();
=======
                && rnn_weights_qparams_.has_default_values()
                && rnn_tparams_.has_default_values();
>>>>>>> c53a700b
    }

    mkldnn::impl::status_t set_scratchpad_mode(
            mkldnn::impl::scratchpad_mode_t scratchpad_mode);
    mkldnn::impl::status_t set_post_ops(
            const mkldnn::impl::post_ops_t &post_ops);

    mkldnn::impl::scratchpad_mode_t scratchpad_mode_;
    mkldnn::impl::scales_t output_scales_;
    mkldnn::impl::post_ops_t post_ops_;
    mkldnn::impl::rnn_data_qparams_t rnn_data_qparams_;
    mkldnn::impl::scales_t rnn_weights_qparams_;
    mkldnn::impl::rnn_tparams_t rnn_tparams_;
};

#endif<|MERGE_RESOLUTION|>--- conflicted
+++ resolved
@@ -40,11 +40,6 @@
     float shift_;
 };
 
-<<<<<<< HEAD
-struct scales_t : public c_compatible {
-    scales_t() : count_(1), mask_(0), scales_(scales_buf_) { set(1.); }
-
-=======
 struct rnn_tparams_t : public c_compatible {
     rnn_tparams_t()
         : test_mode_(false), scales_(nullptr), ngates_(0), cscale_(0.0f) {}
@@ -99,7 +94,6 @@
 struct scales_t : public c_compatible {
     scales_t() : count_(1), mask_(0), scales_(scales_buf_) { set(1.); }
 
->>>>>>> c53a700b
     scales_t(const scales_t &rhs) : scales_t() {
         set(rhs.count_, rhs.mask_, rhs.scales_);
     }
@@ -222,12 +216,8 @@
         return true && output_scales_.has_default_values()
                 && post_ops_.has_default_values()
                 && rnn_data_qparams_.has_default_values()
-<<<<<<< HEAD
-                && rnn_weights_qparams_.has_default_values();
-=======
                 && rnn_weights_qparams_.has_default_values()
                 && rnn_tparams_.has_default_values();
->>>>>>> c53a700b
     }
 
     mkldnn::impl::status_t set_scratchpad_mode(
