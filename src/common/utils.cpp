--- conflicted
+++ resolved
@@ -119,21 +119,11 @@
 #endif
 }
 
-<<<<<<< HEAD
-static int jit_dump_flag = 0;
-static bool jit_dump_flag_initialized = false;
-bool jit_dump_enabled() {
-    if (!jit_dump_flag_initialized) {
-        jit_dump_flag = getenv_int("DNNL_JIT_DUMP");
-        jit_dump_flag = getenv_int("DNNL_JIT_DUMP", jit_dump_flag);
-        jit_dump_flag_initialized = true;
-=======
 static setting_t<bool> jit_dump {0};
 bool get_jit_dump() {
     if (!jit_dump.initialized()) {
         jit_dump.set(!!getenv_int("MKLDNN_JIT_DUMP", 0));
         jit_dump.set(!!getenv_int("DNNL_JIT_DUMP", jit_dump.get()));
->>>>>>> 68d159ec
     }
     return jit_dump.get();
 }
