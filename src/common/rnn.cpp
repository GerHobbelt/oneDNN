--- conflicted
+++ resolved
@@ -151,13 +151,9 @@
 
     // * algorithm specific
     args_ok = true
-<<<<<<< HEAD
-            && IMPLICATION(cell_kind == alg_kind::vanilla_gru, DIC == SIC);
-=======
             && IMPLICATION(utils::one_of(cell_kind, alg_kind::vanilla_gru,
                                    alg_kind::lbr_gru),
                     DIC == SIC);
->>>>>>> c53a700b
     if (!args_ok) return invalid_arguments;
     int extra_bias = cell_kind == alg_kind::lbr_gru;
 
