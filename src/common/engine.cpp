--- conflicted
+++ resolved
@@ -19,11 +19,6 @@
 #include "dnnl.h"
 #include "dnnl_thread.hpp"
 #include "engine.hpp"
-<<<<<<< HEAD
-#include "mkldnn.h"
-#include "mkldnn_thread.hpp"
-=======
->>>>>>> 98b0de90
 #include "nstl.hpp"
 #include "primitive.hpp"
 
@@ -69,19 +64,11 @@
 using namespace dnnl::impl::utils;
 
 // XXX: allows to have threading related functions in a limited scope
-<<<<<<< HEAD
-int mkldnn_engine::mkldnn_get_max_threads() {
-    return ::mkldnn_get_max_threads();
-}
-
-size_t mkldnn_engine_get_count(engine_kind_t kind) {
-=======
 int dnnl_engine::dnnl_get_max_threads() {
     return ::dnnl_get_max_threads();
 }
 
 size_t dnnl_engine_get_count(engine_kind_t kind) {
->>>>>>> 98b0de90
     auto ef = get_engine_factory(kind, get_default_backend(kind));
     return ef != nullptr ? ef->count() : 0;
 }
