/*******************************************************************************
* Copyright 2016-2018 Intel Corporation
*
* Licensed under the Apache License, Version 2.0 (the "License");
* you may not use this file except in compliance with the License.
* You may obtain a copy of the License at
*
*     http://www.apache.org/licenses/LICENSE-2.0
*
* Unless required by applicable law or agreed to in writing, software
* distributed under the License is distributed on an "AS IS" BASIS,
* WITHOUT WARRANTIES OR CONDITIONS OF ANY KIND, either express or implied.
* See the License for the specific language governing permissions and
* limitations under the License.
*******************************************************************************/

#include <assert.h>

#include "c_types_map.hpp"
#include "engine.hpp"
#include "primitive.hpp"
#include "primitive_desc.hpp"
#include "primitive_exec_types.hpp"
#include "stream.hpp"
#include "utils.hpp"

using namespace dnnl::impl;
using namespace dnnl::impl::status;
using namespace dnnl::impl::primitive_kind;

namespace {
// XXX: this is a huge hammer. This disables all and any msan checks on
// primitives outputs.
//
// A proper approach would be an implementation-specific unpoisoning.
void unpoison_outputs(const exec_args_t &args) {
    for (const auto &arg : args) {
        if (arg.second.is_const) continue;
        auto *mem = arg.second.mem;
        void *p;
        mem->get_data_handle(&p);
        size_t s = memory_desc_wrapper(*mem->md()).size();
        msan_unpoison(p, s);
    }
}
} // namespace

// API
status_t dnnl_primitive_desc_destroy(primitive_desc_t *primitive_desc) {
    if (primitive_desc) delete primitive_desc;
    return success;
}

status_t dnnl_primitive_create(
        primitive_t **primitive, const primitive_desc_t *primitive_desc) {
    if (utils::any_null(primitive, primitive_desc)) return invalid_arguments;
    return primitive_desc->create_primitive(primitive);
}

<<<<<<< HEAD
namespace mkldnn {
namespace impl {
status_t primitive_execute(const primitive_t *primitive, exec_ctx_t &ctx) {
    auto stream = ctx.stream();
=======
status_t dnnl_primitive_execute(const primitive_t *primitive, stream_t *stream,
        int nargs, const dnnl_exec_arg_t *c_args) {
    bool ok = true && !utils::any_null(primitive, stream)
            && primitive->engine() == stream->engine()
            && IMPLICATION(nargs > 0, c_args != nullptr);
    if (!ok) return invalid_arguments;
>>>>>>> 31aec04b

    status_t status = success;

    const int gpu_exec_time_level = 4;
    if (dnnl_verbose()->level) {
        double ms = get_msec();
        status = stream->enqueue_primitive(primitive, ctx);
        // Do not output execution time for GPU engines unless the verbose
        // level is at least gpu_exec_time_level
        if (stream->engine()->kind() == engine_kind::gpu
                && dnnl_verbose()->level < gpu_exec_time_level) {
            printf("dnnl_verbose,exec,%s\n", primitive->pd()->info());
        } else {
            // GPU engines require synchronization to measure actual time
            // For CPU engines wait() is no-op
            stream->wait();
            ms = get_msec() - ms;
        }

        engine_kind_t engine_kind = stream->engine()->kind();
        if (engine_kind == engine_kind::cpu
                || (engine_kind == engine_kind::gpu
                        && dnnl_verbose()->level >= gpu_exec_time_level)) {
            printf("dnnl_verbose,exec,%s,%g\n", primitive->pd()->info(), ms);
            fflush(0);
        }
    } else {
        status = stream->enqueue_primitive(primitive, ctx);
    }

    if (msan_enabled) unpoison_outputs(ctx.args());

    return status;
}

<<<<<<< HEAD
}
}
status_t mkldnn_primitive_execute(const primitive_t *primitive,
        stream_t *stream, int nargs, const mkldnn_exec_arg_t *c_args) {
    bool ok = true && !utils::any_null(primitive, stream)
            && primitive->engine() == stream->engine()
            && IMPLICATION(nargs > 0, c_args != nullptr);
    if (!ok) return invalid_arguments;

    exec_args_t args;
    status_t status = cvt_primtive_args(primitive->pd(), nargs, c_args, args);
    if (status != status::success) return status;

    exec_ctx_t ctx(stream, std::move(args));
    status = mkldnn::impl::primitive_execute(primitive, ctx);

    return status;
}

status_t mkldnn_primitive_get_primitive_desc(
=======
status_t dnnl_primitive_get_primitive_desc(
>>>>>>> 31aec04b
        const primitive_t *primitive, const primitive_desc_t **primitive_desc) {
    if (utils::any_null(primitive, primitive_desc)) return invalid_arguments;
    return safe_ptr_assign<const primitive_desc_t>(
            *primitive_desc, primitive->pd());
}

<<<<<<< HEAD
status_t mkldnn_primitive_destroy(primitive_t *primitive) {
    if (primitive != nullptr) primitive->release();
=======
status_t dnnl_primitive_destroy(primitive_t *primitive) {
    if (primitive != nullptr) delete primitive;
>>>>>>> 31aec04b
    return success;
}

// primitive_t implementation
dnnl_primitive::dnnl_primitive(
        const std::shared_ptr<primitive_impl_t> &primitive_impl,
        bool use_global_scratchpad = false)
    : primitive_impl_(primitive_impl)
    , scratchpad_buffer_(nullptr)
    , global_scratchpad_(nullptr) {

    // GPU doesn't support scratchpad
    if (primitive_impl_->pd()->engine()->kind() == engine_kind::cpu) {
        const size_t scratchpad_size = primitive_impl_->pd()->scratchpad_size(
                scratchpad_mode::library);

        if (scratchpad_size) {
            if (use_global_scratchpad)
                global_scratchpad_ = create_scratchpad(scratchpad_size);
            else
                scratchpad_buffer_ = malloc(scratchpad_size, 64);
        }
    }
}

status_t dnnl_primitive::init() {
    return primitive_impl_->init();
}

engine_t *dnnl_primitive::engine() const {
    return primitive_impl_->engine();
}

const primitive_desc_t *dnnl_primitive::pd() const {
    return primitive_impl_->pd();
}

const std::shared_ptr<primitive_impl_t> &
dnnl_primitive::get_primitive_impl() const {
    return primitive_impl_;
}

status_t dnnl_primitive::execute(exec_ctx_t &ctx) const {
    // GPU doesn't support scratchpad
    if (primitive_impl_->pd()->engine()->kind() == engine_kind::cpu) {
        void *ptr = nullptr;
        if (primitive_impl_->pd()->attr()->scratchpad_mode_
                == scratchpad_mode::user) {
            ptr = CTX_OUT_MEM(void *, DNNL_ARG_SCRATCHPAD);
        } else {
            ptr = global_scratchpad_ ? global_scratchpad_->get()
                                     : scratchpad_buffer_;
        }

        ctx.set_scratchpad_grantor(
                primitive_impl_->pd()->scratchpad_registry().grantor(ptr));
    }
    auto status = primitive_impl_->execute(ctx);
    return status;
}

dnnl_primitive::~dnnl_primitive() {
    delete global_scratchpad_;
    dnnl::impl::free(scratchpad_buffer_);
}

// vim: et ts=4 sw=4 cindent cino^=l0,\:0,N-s<|MERGE_RESOLUTION|>--- conflicted
+++ resolved
@@ -57,19 +57,10 @@
     return primitive_desc->create_primitive(primitive);
 }
 
-<<<<<<< HEAD
-namespace mkldnn {
+namespace dnnl {
 namespace impl {
 status_t primitive_execute(const primitive_t *primitive, exec_ctx_t &ctx) {
     auto stream = ctx.stream();
-=======
-status_t dnnl_primitive_execute(const primitive_t *primitive, stream_t *stream,
-        int nargs, const dnnl_exec_arg_t *c_args) {
-    bool ok = true && !utils::any_null(primitive, stream)
-            && primitive->engine() == stream->engine()
-            && IMPLICATION(nargs > 0, c_args != nullptr);
-    if (!ok) return invalid_arguments;
->>>>>>> 31aec04b
 
     status_t status = success;
 
@@ -105,11 +96,10 @@
     return status;
 }
 
-<<<<<<< HEAD
-}
-}
-status_t mkldnn_primitive_execute(const primitive_t *primitive,
-        stream_t *stream, int nargs, const mkldnn_exec_arg_t *c_args) {
+} // namespace impl
+} // namespace dnnl
+status_t dnnl_primitive_execute(const primitive_t *primitive, stream_t *stream,
+        int nargs, const dnnl_exec_arg_t *c_args) {
     bool ok = true && !utils::any_null(primitive, stream)
             && primitive->engine() == stream->engine()
             && IMPLICATION(nargs > 0, c_args != nullptr);
@@ -120,28 +110,20 @@
     if (status != status::success) return status;
 
     exec_ctx_t ctx(stream, std::move(args));
-    status = mkldnn::impl::primitive_execute(primitive, ctx);
+    status = dnnl::impl::primitive_execute(primitive, ctx);
 
     return status;
 }
 
-status_t mkldnn_primitive_get_primitive_desc(
-=======
 status_t dnnl_primitive_get_primitive_desc(
->>>>>>> 31aec04b
         const primitive_t *primitive, const primitive_desc_t **primitive_desc) {
     if (utils::any_null(primitive, primitive_desc)) return invalid_arguments;
     return safe_ptr_assign<const primitive_desc_t>(
             *primitive_desc, primitive->pd());
 }
 
-<<<<<<< HEAD
-status_t mkldnn_primitive_destroy(primitive_t *primitive) {
+status_t dnnl_primitive_destroy(primitive_t *primitive) {
     if (primitive != nullptr) primitive->release();
-=======
-status_t dnnl_primitive_destroy(primitive_t *primitive) {
-    if (primitive != nullptr) delete primitive;
->>>>>>> 31aec04b
     return success;
 }
 
@@ -149,7 +131,8 @@
 dnnl_primitive::dnnl_primitive(
         const std::shared_ptr<primitive_impl_t> &primitive_impl,
         bool use_global_scratchpad = false)
-    : primitive_impl_(primitive_impl)
+    : counter_(1)
+    , primitive_impl_(primitive_impl)
     , scratchpad_buffer_(nullptr)
     , global_scratchpad_(nullptr) {
 
@@ -159,12 +142,26 @@
                 scratchpad_mode::library);
 
         if (scratchpad_size) {
-            if (use_global_scratchpad)
-                global_scratchpad_ = create_scratchpad(scratchpad_size);
-            else
-                scratchpad_buffer_ = malloc(scratchpad_size, 64);
+            if (use_global_scratchpad) {
+                auto *scratchpad_ptr
+                        = create_scratchpad(engine(), scratchpad_size);
+                global_scratchpad_.reset(scratchpad_ptr);
+            } else {
+                auto *mem_storage_ptr = create_scratchpad_memory_storage(
+                        engine(), scratchpad_size, 64);
+                scratchpad_buffer_.reset(mem_storage_ptr);
+            }
         }
     }
+}
+
+const memory_storage_t *dnnl_primitive::scratchpad_memory_storage(
+        const exec_ctx_t &ctx) const {
+    if (pd()->attr()->scratchpad_mode_ == scratchpad_mode::user)
+        return ctx.output(DNNL_ARG_SCRATCHPAD)->memory_storage();
+
+    return global_scratchpad_ ? global_scratchpad_->get_memory_storage()
+                              : scratchpad_buffer_.get();
 }
 
 status_t dnnl_primitive::init() {
@@ -187,25 +184,12 @@
 status_t dnnl_primitive::execute(exec_ctx_t &ctx) const {
     // GPU doesn't support scratchpad
     if (primitive_impl_->pd()->engine()->kind() == engine_kind::cpu) {
-        void *ptr = nullptr;
-        if (primitive_impl_->pd()->attr()->scratchpad_mode_
-                == scratchpad_mode::user) {
-            ptr = CTX_OUT_MEM(void *, DNNL_ARG_SCRATCHPAD);
-        } else {
-            ptr = global_scratchpad_ ? global_scratchpad_->get()
-                                     : scratchpad_buffer_;
-        }
-
         ctx.set_scratchpad_grantor(
-                primitive_impl_->pd()->scratchpad_registry().grantor(ptr));
+                primitive_impl_->pd()->scratchpad_registry().grantor(
+                        scratchpad_memory_storage(ctx), ctx));
     }
     auto status = primitive_impl_->execute(ctx);
     return status;
 }
 
-dnnl_primitive::~dnnl_primitive() {
-    delete global_scratchpad_;
-    dnnl::impl::free(scratchpad_buffer_);
-}
-
 // vim: et ts=4 sw=4 cindent cino^=l0,\:0,N-s