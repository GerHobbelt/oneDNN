--- conflicted
+++ resolved
@@ -50,20 +50,12 @@
         if (this == &other) return *this; \
     } while (0)
 
-<<<<<<< HEAD
-#define MKLDNN_SHORT_CIRCUIT_SELF_COMPARISON(other) \
-=======
 #define DNNL_SHORT_CIRCUIT_SELF_COMPARISON(other) \
->>>>>>> 98b0de90
     do { \
         if (this == &other) return true; \
     } while (0)
 
-<<<<<<< HEAD
-#define MKLDNN_DISALLOW_COPY_AND_ASSIGN(T) \
-=======
 #define DNNL_DISALLOW_COPY_AND_ASSIGN(T) \
->>>>>>> 98b0de90
     T(const T &) = delete; \
     T &operator=(const T &) = delete;
 
