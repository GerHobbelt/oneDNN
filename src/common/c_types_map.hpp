--- conflicted
+++ resolved
@@ -392,11 +392,8 @@
     const format_tag_t gOIhw8i16o2i = mkldnn_gOIhw8i16o2i;
     const format_tag_t gOIhw8i8o = mkldnn_gOIhw8i8o;
     const format_tag_t gOIhw8o16i2o = mkldnn_gOIhw8o16i2o;
-<<<<<<< HEAD
     const format_tag_t OIw4o8i8o4i = mkldnn_OIw4o8i8o4i;
-=======
     const format_tag_t gIOhw8o16i2o = mkldnn_gIOhw8o16i2o;
->>>>>>> c6fa4190
     const format_tag_t OIhw4o8i8o4i = mkldnn_OIhw4o8i8o4i;
     const format_tag_t OIdhw4o8i8o4i = mkldnn_OIdhw4o8i8o4i;
     const format_tag_t OIhw2o8i8o2i = mkldnn_OIhw2o8i8o2i;
