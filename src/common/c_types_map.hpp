--- conflicted
+++ resolved
@@ -209,12 +209,10 @@
 const format_tag_t cdeba = dnnl_cdeba;
 const format_tag_t decab = dnnl_decab;
 const format_tag_t defcab = dnnl_defcab;
-<<<<<<< HEAD
 const format_tag_t AB48a16b = dnnl_AB48a16b;
 const format_tag_t AB48a32b = dnnl_AB48a32b;
 const format_tag_t BA4b8a8b2a = dnnl_BA4b8a8b2a;
 const format_tag_t BA4b8a8b4a = dnnl_BA4b8a8b4a;
-=======
 const format_tag_t AB16b16a = dnnl_AB16b16a;
 const format_tag_t AB16b32a = dnnl_AB16b32a;
 const format_tag_t AB16b64a = dnnl_AB16b64a;
@@ -224,7 +222,6 @@
 const format_tag_t AB4b16a4b = dnnl_AB4b16a4b;
 const format_tag_t AB4b32a4b = dnnl_AB4b32a4b;
 const format_tag_t AB4b64a4b = dnnl_AB4b64a4b;
->>>>>>> f75a516c
 const format_tag_t Abc16a = dnnl_Abc16a;
 const format_tag_t ABc16a16b = dnnl_ABc16a16b;
 const format_tag_t ABc4a2b = dnnl_ABc4a2b;
