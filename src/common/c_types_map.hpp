--- conflicted
+++ resolved
@@ -261,7 +261,6 @@
 const format_tag_t ABcd4a8b8a4b = dnnl_ABcd4a8b8a4b;
 const format_tag_t ABcde4a8b8a4b = dnnl_ABcde4a8b8a4b;
 const format_tag_t ABcd2a8b8a2b = dnnl_ABcd2a8b8a2b;
-<<<<<<< HEAD
 const format_tag_t ABcde4a8b8a2b = dnnl_ABcde4a8b8a2b;
 const format_tag_t ABcd4a8b8a2b = dnnl_ABcd4a8b8a2b;
 const format_tag_t ABc4a8b8a2b = dnnl_ABc4a8b8a2b;
@@ -274,8 +273,6 @@
 const format_tag_t aCBdef4c8b8c2b = dnnl_aCBdef4c8b8c2b;
 const format_tag_t aCBde4c8b8c2b = dnnl_aCBde4c8b8c2b;
 const format_tag_t aCBd4c8b8c2b = dnnl_aCBd4c8b8c2b;
-=======
->>>>>>> bf4ef067
 const format_tag_t aBCd4b8c8b4c = dnnl_aBCd4b8c8b4c;
 const format_tag_t aBCde4b8c8b4c = dnnl_aBCde4b8c8b4c;
 const format_tag_t aBCdef4b8c8b4c = dnnl_aBCdef4b8c8b4c;
@@ -334,12 +331,9 @@
 const format_tag_t Acdeb8a = dnnl_Acdeb8a;
 const format_tag_t BAc16a16b = dnnl_BAc16a16b;
 const format_tag_t BAcd16a16b = dnnl_BAcd16a16b;
-<<<<<<< HEAD
 const format_tag_t ABc32a16b = dnnl_ABc32a16b;
 const format_tag_t ABcd32a16b = dnnl_ABcd32a16b;
 const format_tag_t ABcde32a16b = dnnl_ABcde32a16b;
-=======
->>>>>>> bf4ef067
 const format_tag_t ABc32a32b = dnnl_ABc32a32b;
 const format_tag_t BAcde16a16b = dnnl_BAcde16a16b;
 const format_tag_t ABcd32a32b = dnnl_ABcd32a32b;
@@ -422,12 +416,9 @@
 const format_tag_t NCw16n16c = dnnl_NCw16n16c;
 const format_tag_t NChw16n16c = dnnl_NChw16n16c;
 const format_tag_t NCdhw16n16c = dnnl_NCdhw16n16c;
-<<<<<<< HEAD
 const format_tag_t NCw32n16c = dnnl_NCw32n16c;
 const format_tag_t NChw32n16c = dnnl_NChw32n16c;
 const format_tag_t NCdhw32n16c = dnnl_NCdhw32n16c;
-=======
->>>>>>> bf4ef067
 const format_tag_t NCw32n32c = dnnl_NCw32n32c;
 const format_tag_t NChw32n32c = dnnl_NChw32n32c;
 const format_tag_t NCdhw32n32c = dnnl_NCdhw32n32c;
@@ -575,7 +566,6 @@
 const format_tag_t Goiw32g = dnnl_Goiw32g;
 const format_tag_t Goihw32g = dnnl_Goihw32g;
 const format_tag_t Goidhw32g = dnnl_Goidhw32g;
-<<<<<<< HEAD
 const format_tag_t OIdhw4o8i8o2i = dnnl_OIdhw4o8i8o2i;
 const format_tag_t OIhw4o8i8o2i = dnnl_OIhw4o8i8o2i;
 const format_tag_t OIw4o8i8o2i = dnnl_OIw4o8i8o2i;
@@ -588,8 +578,6 @@
 const format_tag_t gIOdhw4i8o8i2o = dnnl_gIOdhw4i8o8i2o;
 const format_tag_t gIOhw4i8o8i2o = dnnl_gIOhw4i8o8i2o;
 const format_tag_t gIOw4i8o8i2o = dnnl_gIOw4i8o8i2o;
-=======
->>>>>>> bf4ef067
 const format_tag_t gOIw2i4o2i = dnnl_gOIw2i4o2i;
 const format_tag_t gOIhw2i4o2i = dnnl_gOIhw2i4o2i;
 const format_tag_t gOIdhw2i4o2i = dnnl_gOIdhw2i4o2i;
