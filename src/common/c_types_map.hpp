/*******************************************************************************
* Copyright 2016-2019 Intel Corporation
*
* Licensed under the Apache License, Version 2.0 (the "License");
* you may not use this file except in compliance with the License.
* You may obtain a copy of the License at
*
*     http://www.apache.org/licenses/LICENSE-2.0
*
* Unless required by applicable law or agreed to in writing, software
* distributed under the License is distributed on an "AS IS" BASIS,
* WITHOUT WARRANTIES OR CONDITIONS OF ANY KIND, either express or implied.
* See the License for the specific language governing permissions and
* limitations under the License.
*******************************************************************************/

#ifndef C_TYPES_MAP_HPP
#define C_TYPES_MAP_HPP

#include "dnnl_types.h"
#include "gemm_types.hpp"
#include "internal_desc_types.hpp"

namespace dnnl {
namespace impl {

// TODO: autogenerate this

using dim_t = dnnl_dim_t;
using dims_t = dnnl_dims_t;
using stride_t = dnnl_dim_t;
using strides_t = dnnl_dims_t;

using status_t = dnnl_status_t;
namespace status {
const status_t success = dnnl_success;
const status_t out_of_memory = dnnl_out_of_memory;
const status_t invalid_arguments = dnnl_invalid_arguments;
const status_t unimplemented = dnnl_unimplemented;
const status_t iterator_ends = dnnl_iterator_ends;
const status_t runtime_error = dnnl_runtime_error;
const status_t not_required = dnnl_not_required;
} // namespace status

using prop_kind_t = dnnl_prop_kind_t;
namespace prop_kind {
const prop_kind_t undef = dnnl_prop_kind_undef;
const prop_kind_t forward_training = dnnl_forward_training;
const prop_kind_t forward_inference = dnnl_forward_inference;
const prop_kind_t forward_scoring = dnnl_forward_scoring;
const prop_kind_t forward = dnnl_forward;
const prop_kind_t backward = dnnl_backward;
const prop_kind_t backward_data = dnnl_backward_data;
const prop_kind_t backward_weights = dnnl_backward_weights;
const prop_kind_t backward_bias = dnnl_backward_bias;
} // namespace prop_kind

using alg_kind_t = dnnl_alg_kind_t;
namespace alg_kind {
const alg_kind_t undef = dnnl_alg_kind_undef;
const alg_kind_t convolution_auto = dnnl_convolution_auto;
const alg_kind_t convolution_direct = dnnl_convolution_direct;
const alg_kind_t convolution_winograd = dnnl_convolution_winograd;
const alg_kind_t deconvolution_direct = dnnl_deconvolution_direct;
const alg_kind_t deconvolution_winograd = dnnl_deconvolution_winograd;
const alg_kind_t eltwise_relu = dnnl_eltwise_relu;
const alg_kind_t eltwise_tanh = dnnl_eltwise_tanh;
const alg_kind_t eltwise_elu = dnnl_eltwise_elu;
const alg_kind_t eltwise_square = dnnl_eltwise_square;
const alg_kind_t eltwise_abs = dnnl_eltwise_abs;
const alg_kind_t eltwise_sqrt = dnnl_eltwise_sqrt;
const alg_kind_t eltwise_swish = dnnl_eltwise_swish;
const alg_kind_t eltwise_linear = dnnl_eltwise_linear;
const alg_kind_t eltwise_bounded_relu = dnnl_eltwise_bounded_relu;
const alg_kind_t eltwise_soft_relu = dnnl_eltwise_soft_relu;
const alg_kind_t eltwise_logistic = dnnl_eltwise_logistic;
const alg_kind_t eltwise_exp = dnnl_eltwise_exp;
const alg_kind_t eltwise_gelu = dnnl_eltwise_gelu;
const alg_kind_t eltwise_log = dnnl_eltwise_log;
const alg_kind_t eltwise_clip = dnnl_eltwise_clip;
const alg_kind_t pooling_max = dnnl_pooling_max;
const alg_kind_t pooling_avg = dnnl_pooling_avg;
const alg_kind_t pooling_avg_include_padding = dnnl_pooling_avg_include_padding;
const alg_kind_t pooling_avg_exclude_padding = dnnl_pooling_avg_exclude_padding;
const alg_kind_t lrn_across_channels = dnnl_lrn_across_channels;
const alg_kind_t lrn_within_channel = dnnl_lrn_within_channel;
const alg_kind_t vanilla_rnn = dnnl_vanilla_rnn;
const alg_kind_t vanilla_lstm = dnnl_vanilla_lstm;
const alg_kind_t vanilla_gru = dnnl_vanilla_gru;
const alg_kind_t lbr_gru = dnnl_lbr_gru;
const alg_kind_t binary_add = dnnl_binary_add;
const alg_kind_t binary_mul = dnnl_binary_mul;
} // namespace alg_kind

using data_type_t = dnnl_data_type_t;
namespace data_type {
const data_type_t undef = dnnl_data_type_undef;
const data_type_t f16 = dnnl_f16;
const data_type_t bf16 = dnnl_bf16;
const data_type_t f32 = dnnl_f32;
const data_type_t s32 = dnnl_s32;
const data_type_t s8 = dnnl_s8;
const data_type_t u8 = dnnl_u8;
} // namespace data_type

using scratchpad_mode_t = dnnl_scratchpad_mode_t;
namespace scratchpad_mode {
const scratchpad_mode_t library = dnnl_scratchpad_mode_library;
const scratchpad_mode_t user = dnnl_scratchpad_mode_user;
} // namespace scratchpad_mode

using rnn_packed_format_t = dnnl_rnn_packed_memory_format_t;
namespace rnn_packed_format {
const rnn_packed_format_t undef = dnnl_packed_format_undef;
const rnn_packed_format_t ldigo_p = dnnl_ldigo_p;
const rnn_packed_format_t ldgoi_p = dnnl_ldgoi_p;
} // namespace rnn_packed_format

using format_kind_t = dnnl_format_kind_t;
namespace format_kind {
const format_kind_t undef = dnnl_format_kind_undef;
const format_kind_t any = dnnl_format_kind_any;
const format_kind_t blocked = dnnl_blocked;
const format_kind_t wino = dnnl_format_kind_wino;
const format_kind_t rnn_packed = dnnl_format_kind_rnn_packed;
} // namespace format_kind

using format_tag_t = dnnl_format_tag_t;
namespace format_tag {
const format_tag_t undef = dnnl_format_tag_undef;
const format_tag_t any = dnnl_format_tag_any;
const format_tag_t a = dnnl_a;
const format_tag_t ab = dnnl_ab;
const format_tag_t abc = dnnl_abc;
const format_tag_t abcd = dnnl_abcd;
const format_tag_t abcde = dnnl_abcde;
const format_tag_t abcdef = dnnl_abcdef;
const format_tag_t abdec = dnnl_abdec;
const format_tag_t acb = dnnl_acb;
const format_tag_t acbde = dnnl_acbde;
const format_tag_t acbdef = dnnl_acbdef;
const format_tag_t acdb = dnnl_acdb;
const format_tag_t acdeb = dnnl_acdeb;
const format_tag_t ba = dnnl_ba;
const format_tag_t bac = dnnl_bac;
const format_tag_t bacd = dnnl_bacd;
const format_tag_t bca = dnnl_bca;
const format_tag_t bcda = dnnl_bcda;
const format_tag_t bcdea = dnnl_bcdea;
const format_tag_t cba = dnnl_cba;
const format_tag_t cdba = dnnl_cdba;
const format_tag_t cdeba = dnnl_cdeba;
const format_tag_t decab = dnnl_decab;
const format_tag_t Abc16a = dnnl_Abc16a;
const format_tag_t ABc16a16b = dnnl_ABc16a16b;
const format_tag_t ABc4a4b = dnnl_ABc4a4b;
const format_tag_t aBc16b = dnnl_aBc16b;
const format_tag_t aBc32b = dnnl_aBc32b;
const format_tag_t ABc16b16a = dnnl_ABc16b16a;
const format_tag_t Abc4a = dnnl_Abc4a;
const format_tag_t aBc4b = dnnl_aBc4b;
const format_tag_t ABc4b16a4b = dnnl_ABc4b16a4b;
const format_tag_t ABc2b8a4b = dnnl_ABc2b8a4b;
const format_tag_t ABc4b4a = dnnl_ABc4b4a;
const format_tag_t ABc8a16b2a = dnnl_ABc8a16b2a;
const format_tag_t BAc8a16b2a = dnnl_BAc8a16b2a;
const format_tag_t ABc8a8b = dnnl_ABc8a8b;
const format_tag_t ABc8a4b = dnnl_ABc8a4b;
const format_tag_t aBc8b = dnnl_aBc8b;
const format_tag_t ABc8b16a2b = dnnl_ABc8b16a2b;
const format_tag_t ABc8b8a = dnnl_ABc8b8a;
const format_tag_t Abcd16a = dnnl_Abcd16a;
<<<<<<< HEAD
const format_tag_t Abcd32a = dnnl_Abcd32a;
=======
const format_tag_t Abcd8a = dnnl_Abcd8a;
>>>>>>> d929a5f1
const format_tag_t ABcd16a16b = dnnl_ABcd16a16b;
const format_tag_t aBcd16b = dnnl_aBcd16b;
const format_tag_t aBcd32b = dnnl_aBcd32b;
const format_tag_t ABcd16b16a = dnnl_ABcd16b16a;
const format_tag_t aBCd16b16c = dnnl_aBCd16b16c;
const format_tag_t aBCd16c16b = dnnl_aBCd16c16b;
const format_tag_t Abcd4a = dnnl_Abcd4a;
const format_tag_t aBcd4b = dnnl_aBcd4b;
const format_tag_t ABcd4b16a4b = dnnl_ABcd4b16a4b;
const format_tag_t ABcd4b4a = dnnl_ABcd4b4a;
const format_tag_t ABcd4a4b = dnnl_ABcd4a4b;
const format_tag_t aBCd4c16b4c = dnnl_aBCd4c16b4c;
const format_tag_t aBCd2c8b4c = dnnl_aBCd2c8b4c;
const format_tag_t aBCd4c4b = dnnl_aBCd4c4b;
const format_tag_t aBCd4b4c = dnnl_aBCd4b4c;
const format_tag_t ABcd8a16b2a = dnnl_ABcd8a16b2a;
const format_tag_t BAcd8a16b2a = dnnl_BAcd8a16b2a;
const format_tag_t ABcd8a8b = dnnl_ABcd8a8b;
const format_tag_t ABcd8a4b = dnnl_ABcd8a4b;
const format_tag_t aBcd8b = dnnl_aBcd8b;
const format_tag_t ABcd8b16a2b = dnnl_ABcd8b16a2b;
const format_tag_t ABcd2b8a4b = dnnl_ABcd2b8a4b;
const format_tag_t aBCd8b16c2b = dnnl_aBCd8b16c2b;
const format_tag_t aCBd8b16c2b = dnnl_aCBd8b16c2b;
const format_tag_t ABcd8b8a = dnnl_ABcd8b8a;
const format_tag_t aBCd8b8c = dnnl_aBCd8b8c;
const format_tag_t aBCd8b4c = dnnl_aBCd8b4c;
const format_tag_t aBCd8c16b2c = dnnl_aBCd8c16b2c;
const format_tag_t aBCd8c8b = dnnl_aBCd8c8b;
const format_tag_t Abcde16a = dnnl_Abcde16a;
const format_tag_t Abcde32a = dnnl_Abcde32a;
const format_tag_t ABcde16a16b = dnnl_ABcde16a16b;
const format_tag_t aBcde16b = dnnl_aBcde16b;
const format_tag_t aBcde32b = dnnl_aBcde32b;
const format_tag_t ABcde16b16a = dnnl_ABcde16b16a;
const format_tag_t aBCde16b16c = dnnl_aBCde16b16c;
const format_tag_t aBCde16c16b = dnnl_aBCde16c16b;
const format_tag_t aBCde2c8b4c = dnnl_aBCde2c8b4c;
const format_tag_t Abcde4a = dnnl_Abcde4a;
const format_tag_t aBcde4b = dnnl_aBcde4b;
const format_tag_t ABcde4b4a = dnnl_ABcde4b4a;
const format_tag_t ABcde4a4b = dnnl_ABcde4a4b;
const format_tag_t aBCde4b4c = dnnl_aBCde4b4c;
const format_tag_t aBCde4c16b4c = dnnl_aBCde4c16b4c;
const format_tag_t aBCde4c4b = dnnl_aBCde4c4b;
const format_tag_t Abcde8a = dnnl_Abcde8a;
const format_tag_t ABcde8a8b = dnnl_ABcde8a8b;
const format_tag_t ABcde8a4b = dnnl_ABcde8a4b;
const format_tag_t aBcde8b = dnnl_aBcde8b;
const format_tag_t ABcde8b16a2b = dnnl_ABcde8b16a2b;
const format_tag_t ABcde8a16b2a = dnnl_ABcde8a16b2a;
const format_tag_t BAcde8a16b2a = dnnl_BAcde8a16b2a;
const format_tag_t ABcde4b16a4b = dnnl_ABcde4b16a4b;
const format_tag_t aBCde8b16c2b = dnnl_aBCde8b16c2b;
const format_tag_t aCBde8b16c2b = dnnl_aCBde8b16c2b;
const format_tag_t ABcde8b8a = dnnl_ABcde8b8a;
const format_tag_t aBCde8b8c = dnnl_aBCde8b8c;
const format_tag_t aBCde8b4c = dnnl_aBCde8b4c;
const format_tag_t ABc4a8b8a4b = dnnl_ABc4a8b8a4b;
const format_tag_t ABcd4a8b8a4b = dnnl_ABcd4a8b8a4b;
const format_tag_t ABcde4a8b8a4b = dnnl_ABcde4a8b8a4b;
const format_tag_t ABcd2a8b8a2b = dnnl_ABcd2a8b8a2b;
const format_tag_t aBCd4b8c8b4c = dnnl_aBCd4b8c8b4c;
const format_tag_t aBCde4b8c8b4c = dnnl_aBCde4b8c8b4c;
const format_tag_t aBCdef4b8c8b4c = dnnl_aBCdef4b8c8b4c;
const format_tag_t BAc4b8a8b4a = dnnl_BAc4b8a8b4a;
const format_tag_t BAcd4b8a8b4a = dnnl_BAcd4b8a8b4a;
const format_tag_t BAcde4b8a8b4a = dnnl_BAcde4b8a8b4a;
const format_tag_t aCBd4c8b8c4b = dnnl_aCBd4c8b8c4b;
const format_tag_t aCBde4c8b8c4b = dnnl_aCBde4c8b8c4b;
const format_tag_t aCBdef4c8b8c4b = dnnl_aCBdef4c8b8c4b;
const format_tag_t aBCde2b8c8b2c = dnnl_aBCde2b8c8b2c;
const format_tag_t aBCde8c16b2c = dnnl_aBCde8c16b2c;
const format_tag_t aBCde8c8b = dnnl_aBCde8c8b;
const format_tag_t aBcdef16b = dnnl_aBcdef16b;
const format_tag_t aBCdef16b16c = dnnl_aBCdef16b16c;
const format_tag_t aBCdef16c16b = dnnl_aBCdef16c16b;
const format_tag_t aBCdef4c16b4c = dnnl_aBCdef4c16b4c;
const format_tag_t aBcdef4b = dnnl_aBcdef4b;
const format_tag_t aBCdef4c4b = dnnl_aBCdef4c4b;
const format_tag_t aBCdef4b4c = dnnl_aBCdef4b4c;
const format_tag_t aBCdef8b8c = dnnl_aBCdef8b8c;
const format_tag_t aBCdef8b4c = dnnl_aBCdef8b4c;
const format_tag_t aBCdef8c16b2c = dnnl_aBCdef8c16b2c;
const format_tag_t aBCdef8b16c2b = dnnl_aBCdef8b16c2b;
const format_tag_t aCBdef8b16c2b = dnnl_aCBdef8b16c2b;
const format_tag_t aBCdef8c8b = dnnl_aBCdef8c8b;
const format_tag_t aBdc16b = dnnl_aBdc16b;
const format_tag_t aBdc4b = dnnl_aBdc4b;
const format_tag_t aBdc8b = dnnl_aBdc8b;
const format_tag_t aBdec16b = dnnl_aBdec16b;
const format_tag_t aBdec4b = dnnl_aBdec4b;
const format_tag_t aBdec8b = dnnl_aBdec8b;
const format_tag_t aBdefc16b = dnnl_aBdefc16b;
const format_tag_t aCBdef16c16b = dnnl_aCBdef16c16b;
const format_tag_t aBdefc4b = dnnl_aBdefc4b;
const format_tag_t aBdefc8b = dnnl_aBdefc8b;
const format_tag_t Acb16a = dnnl_Acb16a;
const format_tag_t Acb4a = dnnl_Acb4a;
const format_tag_t Acb8a = dnnl_Acb8a;
const format_tag_t aCBd16b16c = dnnl_aCBd16b16c;
const format_tag_t aCBd16c16b = dnnl_aCBd16c16b;
const format_tag_t aCBde16b16c = dnnl_aCBde16b16c;
const format_tag_t aCBde16c16b = dnnl_aCBde16c16b;
const format_tag_t Acdb16a = dnnl_Acdb16a;
const format_tag_t Acdb4a = dnnl_Acdb4a;
const format_tag_t Acdb8a = dnnl_Acdb8a;
const format_tag_t Acdeb16a = dnnl_Acdeb16a;
const format_tag_t Acdeb4a = dnnl_Acdeb4a;
const format_tag_t Acdeb8a = dnnl_Acdeb8a;
const format_tag_t BAc16a16b = dnnl_BAc16a16b;
const format_tag_t BAcd16a16b = dnnl_BAcd16a16b;
const format_tag_t ABc32a32b = dnnl_ABc32a32b;
const format_tag_t ABcd32a32b = dnnl_ABcd32a32b;
const format_tag_t ABcde32a32b = dnnl_ABcde32a32b;
const format_tag_t BAcde16b16a = dnnl_BAcde16b16a;
const format_tag_t aBdec32b = dnnl_aBdec32b;
const format_tag_t Abcdef16a = dnnl_Abcdef16a;
const format_tag_t Abcdef32a = dnnl_Abcdef32a;
const format_tag_t Acdb32a = dnnl_Acdb32a;
const format_tag_t BAc16b16a = dnnl_BAc16b16a;
const format_tag_t BAcd16b16a = dnnl_BAcd16b16a;
const format_tag_t last = dnnl_format_tag_last;

const format_tag_t x = dnnl_x;
const format_tag_t nc = dnnl_nc;
const format_tag_t cn = dnnl_cn;
const format_tag_t ncw = dnnl_ncw;
const format_tag_t nwc = dnnl_nwc;
const format_tag_t nchw = dnnl_nchw;
const format_tag_t nhwc = dnnl_nhwc;
const format_tag_t chwn = dnnl_chwn;
const format_tag_t ncdhw = dnnl_ncdhw;
const format_tag_t ndhwc = dnnl_ndhwc;
const format_tag_t oi = dnnl_oi;
const format_tag_t io = dnnl_io;
const format_tag_t oiw = dnnl_oiw;
const format_tag_t wio = dnnl_wio;
const format_tag_t owi = dnnl_owi;
const format_tag_t iwo = dnnl_iwo;
const format_tag_t oihw = dnnl_oihw;
const format_tag_t hwio = dnnl_hwio;
const format_tag_t ohwi = dnnl_ohwi;
const format_tag_t ihwo = dnnl_ihwo;
const format_tag_t iohw = dnnl_iohw;
const format_tag_t oidhw = dnnl_oidhw;
const format_tag_t dhwio = dnnl_dhwio;
const format_tag_t odhwi = dnnl_odhwi;
const format_tag_t idhwo = dnnl_idhwo;
const format_tag_t goiw = dnnl_goiw;
const format_tag_t goihw = dnnl_goihw;
const format_tag_t hwigo = dnnl_hwigo;
const format_tag_t giohw = dnnl_giohw;
const format_tag_t goidhw = dnnl_goidhw;
const format_tag_t giodhw = dnnl_giodhw;
const format_tag_t tnc = dnnl_tnc;
const format_tag_t ntc = dnnl_ntc;
const format_tag_t ldnc = dnnl_ldnc;
const format_tag_t ldigo = dnnl_ldigo;
const format_tag_t ldgoi = dnnl_ldgoi;
const format_tag_t ldgo = dnnl_ldgo;
const format_tag_t nCdhw32c = dnnl_nCdhw32c;
const format_tag_t nCdhw16c = dnnl_nCdhw16c;
const format_tag_t nCdhw4c = dnnl_nCdhw4c;
const format_tag_t nCdhw8c = dnnl_nCdhw8c;
const format_tag_t nChw32c = dnnl_nChw32c;
const format_tag_t nChw16c = dnnl_nChw16c;
const format_tag_t nChw4c = dnnl_nChw4c;
const format_tag_t nChw8c = dnnl_nChw8c;
const format_tag_t nCw32c = dnnl_nCw32c;
const format_tag_t nCw16c = dnnl_nCw16c;
const format_tag_t nCw4c = dnnl_nCw4c;
const format_tag_t nCw8c = dnnl_nCw8c;
const format_tag_t NCw16n16c = dnnl_NCw16n16c;
const format_tag_t NChw16n16c = dnnl_NChw16n16c;
const format_tag_t NCdhw16n16c = dnnl_NCdhw16n16c;
const format_tag_t NCw32n32c = dnnl_NCw32n32c;
const format_tag_t NChw32n32c = dnnl_NChw32n32c;
const format_tag_t NCdhw32n32c = dnnl_NCdhw32n32c;
const format_tag_t IOdhw16i16o = dnnl_IOdhw16i16o;
const format_tag_t IOhw16i16o = dnnl_IOhw16i16o;
const format_tag_t Ohwi32o = dnnl_Ohwi32o;
const format_tag_t gIOhw16i16o = dnnl_gIOhw16i16o;
const format_tag_t gOhwi32o = dnnl_gOhwi32o;
const format_tag_t Goidhw16g = dnnl_Goidhw16g;
const format_tag_t IOw16o16i = dnnl_IOw16o16i;
const format_tag_t IOw16i16o = dnnl_IOw16i16o;
const format_tag_t gIOw16i16o = dnnl_gIOw16i16o;
const format_tag_t OIw16i16o = dnnl_OIw16i16o;
const format_tag_t OIw16o16i = dnnl_OIw16o16i;
const format_tag_t Oiw16o = dnnl_Oiw16o;
const format_tag_t OIw4i16o4i = dnnl_OIw4i16o4i;
const format_tag_t OIw2i8o4i = dnnl_OIw2i8o4i;
const format_tag_t OIw4i4o = dnnl_OIw4i4o;
const format_tag_t OIw4o4i = dnnl_OIw4o4i;
const format_tag_t Oiw4o = dnnl_Oiw4o;
const format_tag_t OIw8i16o2i = dnnl_OIw8i16o2i;
const format_tag_t OIw8i8o = dnnl_OIw8i8o;
const format_tag_t OIw8o16i2o = dnnl_OIw8o16i2o;
const format_tag_t IOw8o16i2o = dnnl_IOw8o16i2o;
const format_tag_t OIw8o8i = dnnl_OIw8o8i;
const format_tag_t OIw8o4i = dnnl_OIw8o4i;
const format_tag_t Owi16o = dnnl_Owi16o;
const format_tag_t Owi4o = dnnl_Owi4o;
const format_tag_t Owi8o = dnnl_Owi8o;
const format_tag_t IOhw16o16i = dnnl_IOhw16o16i;
const format_tag_t Ohwi16o = dnnl_Ohwi16o;
const format_tag_t Ohwi4o = dnnl_Ohwi4o;
const format_tag_t Ohwi8o = dnnl_Ohwi8o;
const format_tag_t OIhw16i16o = dnnl_OIhw16i16o;
const format_tag_t OIhw16o16i = dnnl_OIhw16o16i;
const format_tag_t Oihw16o = dnnl_Oihw16o;
const format_tag_t OIhw4i16o4i = dnnl_OIhw4i16o4i;
const format_tag_t OIhw4i4o = dnnl_OIhw4i4o;
const format_tag_t OIhw4o4i = dnnl_OIhw4o4i;
const format_tag_t Oihw4o = dnnl_Oihw4o;
const format_tag_t OIhw8i16o2i = dnnl_OIhw8i16o2i;
const format_tag_t OIhw2i8o4i = dnnl_OIhw2i8o4i;
const format_tag_t OIhw8i8o = dnnl_OIhw8i8o;
const format_tag_t OIhw8o16i2o = dnnl_OIhw8o16i2o;
const format_tag_t IOhw8o16i2o = dnnl_IOhw8o16i2o;
const format_tag_t OIhw8o8i = dnnl_OIhw8o8i;
const format_tag_t OIhw8o4i = dnnl_OIhw8o4i;
const format_tag_t Odhwi16o = dnnl_Odhwi16o;
const format_tag_t Odhwi4o = dnnl_Odhwi4o;
const format_tag_t Odhwi8o = dnnl_Odhwi8o;
const format_tag_t OIdhw16i16o = dnnl_OIdhw16i16o;
const format_tag_t OIdhw16o16i = dnnl_OIdhw16o16i;
const format_tag_t Oidhw16o = dnnl_Oidhw16o;
const format_tag_t OIdhw4i4o = dnnl_OIdhw4i4o;
const format_tag_t OIdhw4o4i = dnnl_OIdhw4o4i;
const format_tag_t Oidhw4o = dnnl_Oidhw4o;
const format_tag_t OIdhw8i16o2i = dnnl_OIdhw8i16o2i;
const format_tag_t OIdhw4i16o4i = dnnl_OIdhw4i16o4i;
const format_tag_t OIdhw8o16i2o = dnnl_OIdhw8o16i2o;
const format_tag_t IOdhw8o16i2o = dnnl_IOdhw8o16i2o;
const format_tag_t OIdhw8i8o = dnnl_OIdhw8i8o;
const format_tag_t OIdhw8o8i = dnnl_OIdhw8o8i;
const format_tag_t OIdhw8o4i = dnnl_OIdhw8o4i;
const format_tag_t gIOw16o16i = dnnl_gIOw16o16i;
const format_tag_t Goiw16g = dnnl_Goiw16g;
const format_tag_t Goiw8g = dnnl_Goiw8g;
const format_tag_t gOIw16i16o = dnnl_gOIw16i16o;
const format_tag_t gOIw16o16i = dnnl_gOIw16o16i;
const format_tag_t gOiw16o = dnnl_gOiw16o;
const format_tag_t gOIw4i16o4i = dnnl_gOIw4i16o4i;
const format_tag_t gOIw2i8o4i = dnnl_gOIw2i8o4i;
const format_tag_t gOIw4i4o = dnnl_gOIw4i4o;
const format_tag_t gOIw4o4i = dnnl_gOIw4o4i;
const format_tag_t gOiw4o = dnnl_gOiw4o;
const format_tag_t gOIw8i16o2i = dnnl_gOIw8i16o2i;
const format_tag_t gOIw8i8o = dnnl_gOIw8i8o;
const format_tag_t gOIw8o16i2o = dnnl_gOIw8o16i2o;
const format_tag_t gIOw8o16i2o = dnnl_gIOw8o16i2o;
const format_tag_t gOIw8o8i = dnnl_gOIw8o8i;
const format_tag_t gOIw8o4i = dnnl_gOIw8o4i;
const format_tag_t gOwi16o = dnnl_gOwi16o;
const format_tag_t gOwi4o = dnnl_gOwi4o;
const format_tag_t gOwi8o = dnnl_gOwi8o;
const format_tag_t gIOhw16o16i = dnnl_gIOhw16o16i;
const format_tag_t gOhwi16o = dnnl_gOhwi16o;
const format_tag_t gOhwi4o = dnnl_gOhwi4o;
const format_tag_t gOhwi8o = dnnl_gOhwi8o;
const format_tag_t Goihw16g = dnnl_Goihw16g;
const format_tag_t gOIhw16i16o = dnnl_gOIhw16i16o;
const format_tag_t gOIhw16o16i = dnnl_gOIhw16o16i;
const format_tag_t gOihw16o = dnnl_gOihw16o;
const format_tag_t gOIhw2i8o4i = dnnl_gOIhw2i8o4i;
const format_tag_t gOIhw4i16o4i = dnnl_gOIhw4i16o4i;
const format_tag_t gOIhw4i4o = dnnl_gOIhw4i4o;
const format_tag_t gOIhw4o4i = dnnl_gOIhw4o4i;
const format_tag_t gOihw4o = dnnl_gOihw4o;
const format_tag_t Goihw8g = dnnl_Goihw8g;
const format_tag_t gOIhw8i16o2i = dnnl_gOIhw8i16o2i;
const format_tag_t gOIhw8i8o = dnnl_gOIhw8i8o;
const format_tag_t gOIhw8o16i2o = dnnl_gOIhw8o16i2o;
const format_tag_t OIw4o8i8o4i = dnnl_OIw4o8i8o4i;
const format_tag_t gIOhw8o16i2o = dnnl_gIOhw8o16i2o;
const format_tag_t OIhw4o8i8o4i = dnnl_OIhw4o8i8o4i;
const format_tag_t OIdhw4o8i8o4i = dnnl_OIdhw4o8i8o4i;
const format_tag_t IOw4i8o8i4o = dnnl_IOw4i8o8i4o;
const format_tag_t IOhw4i8o8i4o = dnnl_IOhw4i8o8i4o;
const format_tag_t IOdhw4i8o8i4o = dnnl_IOdhw4i8o8i4o;
const format_tag_t gIOw4i8o8i4o = dnnl_gIOw4i8o8i4o;
const format_tag_t gIOhw4i8o8i4o = dnnl_gIOhw4i8o8i4o;
const format_tag_t gIOdhw4i8o8i4o = dnnl_gIOdhw4i8o8i4o;
const format_tag_t OIhw2o8i8o2i = dnnl_OIhw2o8i8o2i;
const format_tag_t gOIw4o8i8o4i = dnnl_gOIw4o8i8o4i;
const format_tag_t gOIhw4o8i8o4i = dnnl_gOIhw4o8i8o4i;
const format_tag_t gOIdhw4o8i8o4i = dnnl_gOIdhw4o8i8o4i;
const format_tag_t gOIhw2o8i8o2i = dnnl_gOIhw2o8i8o2i;
const format_tag_t gOIhw8o8i = dnnl_gOIhw8o8i;
const format_tag_t gOIhw8o4i = dnnl_gOIhw8o4i;
const format_tag_t gIOdhw16i16o = dnnl_gIOdhw16i16o;
const format_tag_t gOdhwi16o = dnnl_gOdhwi16o;
const format_tag_t gOdhwi4o = dnnl_gOdhwi4o;
const format_tag_t gOdhwi8o = dnnl_gOdhwi8o;
const format_tag_t gOIdhw16i16o = dnnl_gOIdhw16i16o;
const format_tag_t gOIdhw16o16i = dnnl_gOIdhw16o16i;
const format_tag_t gOidhw16o = dnnl_gOidhw16o;
const format_tag_t gOIdhw4i4o = dnnl_gOIdhw4i4o;
const format_tag_t gOIdhw4o4i = dnnl_gOIdhw4o4i;
const format_tag_t gOidhw4o = dnnl_gOidhw4o;
const format_tag_t gOIdhw8i16o2i = dnnl_gOIdhw8i16o2i;
const format_tag_t gOIdhw4i16o4i = dnnl_gOIdhw4i16o4i;
const format_tag_t gOIdhw8o16i2o = dnnl_gOIdhw8o16i2o;
const format_tag_t gIOdhw8o16i2o = dnnl_gIOdhw8o16i2o;
const format_tag_t gOIdhw8i8o = dnnl_gOIdhw8i8o;
const format_tag_t gOIdhw8o8i = dnnl_gOIdhw8o8i;
const format_tag_t gOIdhw8o4i = dnnl_gOIdhw8o4i;
const format_tag_t Goiw32g = dnnl_Goiw32g;
const format_tag_t Goihw32g = dnnl_Goihw32g;
const format_tag_t Goidhw32g = dnnl_Goidhw32g;
} // namespace format_tag

using memory_extra_flags_t = dnnl_memory_extra_flags_t;
namespace memory_extra_flags {
const memory_extra_flags_t none = dnnl_memory_extra_flag_none;
const memory_extra_flags_t compensation_conv_s8s8
        = dnnl_memory_extra_flag_compensation_conv_s8s8;
const memory_extra_flags_t scale_adjust = dnnl_memory_extra_flag_scale_adjust;
const memory_extra_flags_t gpu_rnn_u8s8_compensation
        = dnnl_memory_extra_flag_gpu_rnn_u8s8_compensation;
} // namespace memory_extra_flags

using engine_kind_t = dnnl_engine_kind_t;
namespace engine_kind {
const engine_kind_t any_engine = dnnl_any_engine;
const engine_kind_t cpu = dnnl_cpu;
const engine_kind_t gpu = dnnl_gpu;
} // namespace engine_kind

enum runtime_kind_t {
    dnnl_runtime_none,
    dnnl_runtime_seq,
    dnnl_runtime_omp,
    dnnl_runtime_tbb,
    dnnl_runtime_ocl,
};

namespace runtime_kind {
const runtime_kind_t none = dnnl_runtime_none;
const runtime_kind_t seq = dnnl_runtime_seq;
const runtime_kind_t omp = dnnl_runtime_omp;
const runtime_kind_t tbb = dnnl_runtime_tbb;
const runtime_kind_t ocl = dnnl_runtime_ocl;
} // namespace runtime_kind

using primitive_kind_t = dnnl_primitive_kind_t;
namespace primitive_kind {
const primitive_kind_t undefined = dnnl_undefined_primitive;
const primitive_kind_t reorder = dnnl_reorder;
const primitive_kind_t concat = dnnl_concat;
const primitive_kind_t sum = dnnl_sum;
const primitive_kind_t convolution = dnnl_convolution;
const primitive_kind_t deconvolution = dnnl_deconvolution;
const primitive_kind_t shuffle = dnnl_shuffle;
const primitive_kind_t eltwise = dnnl_eltwise;
const primitive_kind_t softmax = dnnl_softmax;
const primitive_kind_t pooling = dnnl_pooling;
const primitive_kind_t lrn = dnnl_lrn;
const primitive_kind_t batch_normalization = dnnl_batch_normalization;
const primitive_kind_t layer_normalization = dnnl_layer_normalization;
const primitive_kind_t inner_product = dnnl_inner_product;
const primitive_kind_t rnn = dnnl_rnn;
const primitive_kind_t gemm = dnnl_gemm;
const primitive_kind_t binary = dnnl_binary;
const primitive_kind_t logsoftmax = dnnl_logsoftmax;
const primitive_kind_t matmul = dnnl_matmul;
} // namespace primitive_kind

using query_t = dnnl_query_t;
namespace query {
const query_t undef = dnnl_query_undef;

const query_t engine = dnnl_query_engine;
const query_t primitive_kind = dnnl_query_primitive_kind;

const query_t num_of_inputs_s32 = dnnl_query_num_of_inputs_s32;
const query_t num_of_outputs_s32 = dnnl_query_num_of_outputs_s32;

const query_t time_estimate_f64 = dnnl_query_time_estimate_f64;
const query_t memory_consumption_s64 = dnnl_query_memory_consumption_s64;

const query_t scratchpad_engine = dnnl_query_scratchpad_engine;

const query_t impl_info_str = dnnl_query_impl_info_str;

const query_t reorder_src_engine = dnnl_query_reorder_src_engine;
const query_t reorder_dst_engine = dnnl_query_reorder_dst_engine;

const query_t prop_kind = dnnl_query_prop_kind;

const query_t some_d = dnnl_query_some_d;
const query_t op_d = dnnl_query_op_d;
const query_t convolution_d = dnnl_query_convolution_d;
const query_t deconvolution_d = dnnl_query_deconvolution_d;
const query_t shuffle_d = dnnl_query_shuffle_d;
const query_t eltwise_d = dnnl_query_eltwise_d;
const query_t softmax_d = dnnl_query_softmax_d;
const query_t pooling_d = dnnl_query_pooling_d;
const query_t lrn_d = dnnl_query_lrn_d;
const query_t batch_normalization_d = dnnl_query_batch_normalization_d;
const query_t layer_normalization_d = dnnl_query_layer_normalization_d;
const query_t inner_product_d = dnnl_query_inner_product_d;
const query_t rnn_d = dnnl_query_rnn_d;
const query_t gemm_d = dnnl_query_gemm_d;
const query_t binary_d = dnnl_query_binary_d;
const query_t logsoftmax_d = dnnl_query_logsoftmax_d;
const query_t matmul_d = dnnl_query_matmul_d;

const query_t some_md = dnnl_query_some_md;
const query_t src_md = dnnl_query_src_md;
const query_t diff_src_md = dnnl_query_diff_src_md;
const query_t weights_md = dnnl_query_weights_md;
const query_t diff_weights_md = dnnl_query_diff_weights_md;
const query_t dst_md = dnnl_query_dst_md;
const query_t diff_dst_md = dnnl_query_diff_dst_md;
const query_t exec_arg_md = dnnl_query_exec_arg_md;

const query_t workspace_md = dnnl_query_workspace_md;
const query_t scratchpad_md = dnnl_query_scratchpad_md;
} // namespace query

using blocking_desc_t = dnnl_blocking_desc_t;
using rnn_packed_desc_t = dnnl_rnn_packed_desc_t;
using wino_desc_t = dnnl_wino_desc_t;
using memory_extra_desc_t = dnnl_memory_extra_desc_t;
using memory_desc_t = dnnl_memory_desc_t;
using convolution_desc_t = dnnl_convolution_desc_t;
using deconvolution_desc_t = dnnl_deconvolution_desc_t;
using shuffle_desc_t = dnnl_shuffle_desc_t;
using pooling_desc_t = dnnl_pooling_desc_t;
using eltwise_desc_t = dnnl_eltwise_desc_t;
using softmax_desc_t = dnnl_softmax_desc_t;
using lrn_desc_t = dnnl_lrn_desc_t;
using batch_normalization_desc_t = dnnl_batch_normalization_desc_t;
using layer_normalization_desc_t = dnnl_layer_normalization_desc_t;
using inner_product_desc_t = dnnl_inner_product_desc_t;
using binary_desc_t = dnnl_binary_desc_t;
using logsoftmax_desc_t = dnnl_logsoftmax_desc_t;
using matmul_desc_t = dnnl_matmul_desc_t;

using rnn_direction_t = dnnl_rnn_direction_t;
using rnn_desc_t = dnnl_rnn_desc_t;

/* Internal type, declared in gemm_types.hpp */
using gemm_desc_t = dnnl_gemm_desc_t;

/* Internal types, for the primitives which don't have descs */
using concat_desc_t = dnnl_concat_desc_t;
using reorder_desc_t = dnnl_reorder_desc_t;
using sum_desc_t = dnnl_sum_desc_t;

/* Internal types, for the primitives which don't have descs */
using concat_desc_t = dnnl_concat_desc_t;
using reorder_desc_t = dnnl_reorder_desc_t;
using sum_desc_t = dnnl_sum_desc_t;

/* C op_desc_t, which eventually are just (void*) */
using c_op_desc_t = dnnl_op_desc_t;
using const_c_op_desc_t = const_dnnl_op_desc_t;

struct op_desc_t {
    union {
        primitive_kind_t kind;
        convolution_desc_t convolution;
        deconvolution_desc_t deconvolution;
        shuffle_desc_t shuffle;
        pooling_desc_t pooling;
        eltwise_desc_t eltwise;
        softmax_desc_t softmax;
        lrn_desc_t lrn;
        batch_normalization_desc_t batch_normalization;
        layer_normalization_desc_t layer_normalization;
        inner_product_desc_t inner_product;
        rnn_desc_t rnn;
        gemm_desc_t gemm;
        concat_desc_t concat;
        reorder_desc_t reorder;
        sum_desc_t sum;
        binary_desc_t binary;
        matmul_desc_t matmul;
    };

#define DECL_CTOR_AND_CONVERTERS(c_type) \
    op_desc_t(const c_type &) = delete; \
    static op_desc_t *convert_from_c(c_type *_) { \
        return reinterpret_cast<op_desc_t *>(_); \
    } \
    static const op_desc_t *convert_from_c(const c_type *_) { \
        return reinterpret_cast<const op_desc_t *>(_); \
    }

    DECL_CTOR_AND_CONVERTERS(convolution_desc_t);
    DECL_CTOR_AND_CONVERTERS(shuffle_desc_t);
    DECL_CTOR_AND_CONVERTERS(pooling_desc_t);
    DECL_CTOR_AND_CONVERTERS(eltwise_desc_t);
    DECL_CTOR_AND_CONVERTERS(softmax_desc_t);
    DECL_CTOR_AND_CONVERTERS(lrn_desc_t);
    DECL_CTOR_AND_CONVERTERS(batch_normalization_desc_t);
    DECL_CTOR_AND_CONVERTERS(layer_normalization_desc_t);
    DECL_CTOR_AND_CONVERTERS(inner_product_desc_t);
    DECL_CTOR_AND_CONVERTERS(rnn_desc_t);
    DECL_CTOR_AND_CONVERTERS(gemm_desc_t);
    DECL_CTOR_AND_CONVERTERS(concat_desc_t);
    DECL_CTOR_AND_CONVERTERS(reorder_desc_t);
    DECL_CTOR_AND_CONVERTERS(sum_desc_t);
    DECL_CTOR_AND_CONVERTERS(binary_desc_t);
    DECL_CTOR_AND_CONVERTERS(matmul_desc_t);

    // concat_desc_t and sum_desc_t have data members which have non-trivial
    // special member functions hence the default destructor is implicitly
    // deleted by the compiler which causes a warning on Windows so we should
    // delete the destructor explicitly.
    ~op_desc_t() = delete;

#undef DECL_CTOR_AND_CONVERTERS
};

using engine_t = dnnl_engine;
using primitive_desc_iterator_t = dnnl_primitive_desc_iterator;
using primitive_desc_t = dnnl_primitive_desc;
using primitive_attr_t = dnnl_primitive_attr;
using post_ops_t = dnnl_post_ops;
using memory_t = dnnl_memory;
using primitive_t = dnnl_primitive;

using stream_flags_t = dnnl_stream_flags_t;
namespace stream_flags {
const stream_flags_t default_order = dnnl_stream_default_order;
const stream_flags_t in_order = dnnl_stream_in_order;
const stream_flags_t out_of_order = dnnl_stream_out_of_order;
const stream_flags_t default_flags = dnnl_stream_default_flags;
} // namespace stream_flags
using stream_t = dnnl_stream;

/* forward declaration of the internal primitive_desc types */
struct batch_normalization_bwd_pd_t;
struct batch_normalization_fwd_pd_t;
struct batch_normalization_pd_t;
struct binary_pd_t;
struct concat_pd_t;
struct convolution_bwd_data_pd_t;
struct convolution_bwd_weights_pd_t;
struct convolution_fwd_pd_t;
struct convolution_pd_t;
struct deconvolution_bwd_data_pd_t;
struct deconvolution_bwd_weights_pd_t;
struct deconvolution_fwd_pd_t;
struct deconvolution_pd_t;
struct eltwise_bwd_pd_t;
struct eltwise_fwd_pd_t;
struct eltwise_pd_t;
struct gemm_pd_t;
struct inner_product_bwd_data_pd_t;
struct inner_product_bwd_weights_pd_t;
struct inner_product_fwd_pd_t;
struct inner_product_pd_t;
struct layer_normalization_bwd_pd_t;
struct layer_normalization_fwd_pd_t;
struct layer_normalization_pd_t;
struct lrn_bwd_pd_t;
struct lrn_fwd_pd_t;
struct lrn_pd_t;
struct matmul_pd_t;
struct pooling_bwd_pd_t;
struct pooling_fwd_pd_t;
struct pooling_pd_t;
struct reorder_pd_t;
struct rnn_bwd_pd_t;
struct rnn_fwd_pd_t;
struct rnn_pd_t;
struct shuffle_pd_t;
struct softmax_bwd_pd_t;
struct softmax_fwd_pd_t;
struct softmax_pd_t;
struct sum_pd_t;

} // namespace impl
} // namespace dnnl

#endif

// vim: et ts=4 sw=4 cindent cino+=l0,\:4,N-s<|MERGE_RESOLUTION|>--- conflicted
+++ resolved
@@ -170,11 +170,8 @@
 const format_tag_t ABc8b16a2b = dnnl_ABc8b16a2b;
 const format_tag_t ABc8b8a = dnnl_ABc8b8a;
 const format_tag_t Abcd16a = dnnl_Abcd16a;
-<<<<<<< HEAD
+const format_tag_t Abcd8a = dnnl_Abcd8a;
 const format_tag_t Abcd32a = dnnl_Abcd32a;
-=======
-const format_tag_t Abcd8a = dnnl_Abcd8a;
->>>>>>> d929a5f1
 const format_tag_t ABcd16a16b = dnnl_ABcd16a16b;
 const format_tag_t aBcd16b = dnnl_aBcd16b;
 const format_tag_t aBcd32b = dnnl_aBcd32b;
