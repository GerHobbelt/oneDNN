/*******************************************************************************
* Copyright 2019-2021 Intel Corporation
*
* Licensed under the Apache License, Version 2.0 (the "License");
* you may not use this file except in compliance with the License.
* You may obtain a copy of the License at
*
*     http://www.apache.org/licenses/LICENSE-2.0
*
* Unless required by applicable law or agreed to in writing, software
* distributed under the License is distributed on an "AS IS" BASIS,
* WITHOUT WARRANTIES OR CONDITIONS OF ANY KIND, either express or implied.
* See the License for the specific language governing permissions and
* limitations under the License.
*******************************************************************************/

// nGEN: a C++ library for runtime Gen assembly generation.
//
// Macros that control nGEN's interface:
//    NGEN_SAFE             if defined, enables run-time safety checks. Exceptions will be thrown if checks fail.
//    NGEN_SHORT_NAMES      if defined, enables some short names (r[...] for indirect addressing, W for NoMask)
//    NGEN_GLOBAL_REGS      if defined, register names and instruction modifiers (r7, cr0, Switch, etc.) are
//                           global variables in the ngen namespace. Otherwise, they are members of the code
//                           generator classes
//    NGEN_CPP11            if defined, ngen is C++11-compatible (C++17 not required)

#ifndef NGEN_HPP
#define NGEN_HPP

#ifndef NGEN_XE_HPG
#define NGEN_XE_HPG 1
#endif

#ifndef NGEN_XE_HPC
#define NGEN_XE_HPC 1
#endif

#include <array>
#include <cstring>
#include <type_traits>
#include <vector>

#include "ngen_core.hpp"
#include "ngen_auto_swsb.hpp"

namespace ngen {

// Forward declarations.
template <HW hw> class BinaryCodeGenerator;
template <HW hw> class ELFCodeGenerator;

// MSVC v140 workaround for enum comparison in template arguments.
static constexpr bool hwLT(HW hw1, HW hw2) { return hw1 < hw2; }
static constexpr bool hwLE(HW hw1, HW hw2) { return hw1 <= hw2; }
static constexpr bool hwGE(HW hw1, HW hw2) { return hw1 >= hw2; }
static constexpr bool hwGT(HW hw1, HW hw2) { return hw1 > hw2; }

// -----------------------------------------------------------------------

enum RegFiles : unsigned {
    RegFileARF = 0,
    RegFileGRF = 1,
    RegFileIMM = 3,
};

inline unsigned getRegFile(const RegData &rd)          { return rd.isARF() ? RegFileARF : RegFileGRF; }
inline unsigned getRegFile(const Align16Operand &o)    { return getRegFile(o.getReg()); }
inline unsigned getRegFile(const ExtendedReg &reg)     { return getRegFile(reg.getBase()); }
inline unsigned getRegFile(const Immediate &imm)       { return RegFileIMM; }

// -----------------------------------------------------------------------
// Binary formats, split between pre-Xe and post-Xe.

#include "ngen_gen8.hpp"
#include "ngen_xe.hpp"

// -----------------------------------------------------------------------


class LabelFixup {
public:
    uint32_t labelID;
    int32_t anchor;
    int32_t offset;

    LabelFixup(uint32_t labelID_, int32_t offset_) : labelID(labelID_), anchor(0), offset(offset_) {}

    static constexpr auto JIPOffset = 12;
    static constexpr auto JIPOffsetJMPI = -4;
    static constexpr auto UIPOffset = 8;
};

#if defined(NGEN_GLOBAL_REGS) && !defined(NGEN_GLOBAL_REGS_DEFINED)
#define NGEN_GLOBAL_REGS_DEFINED
#include "ngen_registers.hpp"
#endif

template <HW hw>
class BinaryCodeGenerator
{
    friend class ELFCodeGenerator<hw>;

public:
    static constexpr HW hardware = hw;

protected:
    class InstructionStream {
        friend class BinaryCodeGenerator;

        std::vector<LabelFixup> fixups;
        std::vector<uint32_t> labels;
        std::vector<uint64_t> code;
        bool appended = false;

        int length() const { return int(code.size() * sizeof(uint64_t)); }

        void db(const Instruction8 &i) {
            code.push_back(i.qword[0]);
            code.push_back(i.qword[1]);
        }

        void db(const Instruction12 &i) {
            code.push_back(i.qword[0]);
            code.push_back(i.qword[1]);
        }

        void addFixup(LabelFixup fixup) {
            fixup.anchor = length();
            fixups.push_back(fixup);
        }

        void mark(Label &label, LabelManager &man) {
            uint32_t id = label.getID(man);

            man.setTarget(id, length());
            labels.push_back(id);
        }

        void fixLabels(LabelManager &man) {
            for (const auto &fixup : fixups) {
                int32_t target = man.getTarget(fixup.labelID);
                uint8_t *field = ((uint8_t *) code.data()) + fixup.anchor + fixup.offset;
                *((int32_t *) field) = target - fixup.anchor;
            }
        }

        void append(InstructionStream &other, LabelManager &man) {
            auto offset = length();
            auto sz = code.size();

            code.resize(sz + other.code.size());
            std::copy(other.code.begin(), other.code.end(), code.begin() + sz);

            sz = labels.size();
            labels.resize(sz + other.labels.size());
            std::copy(other.labels.begin(), other.labels.end(), labels.begin() + sz);

            for (LabelFixup fixup : other.fixups) {
                fixup.anchor += offset;
                fixups.push_back(fixup);
            }

#ifdef NGEN_SAFE
            if (other.appended && !other.labels.empty())
                throw multiple_label_exception();
#endif

            for (uint32_t id : other.labels)
                man.offsetTarget(id, offset);

            other.appended = true;
        }

        InstructionStream() {}
    };

    class Program {
        friend class BinaryCodeGenerator;
#if NGEN_XE_HPC
        using Instruction = typename std::conditional<(hw >= HW::Xe_HPC), Instruction12p8, Instruction12>::type;
#else
        using Instruction = Instruction12;
#endif
        std::vector<uint64_t> &code;

        Program(InstructionStream &stream) : code(stream.code) {};

    public:
        size_t size() const                               { return code.size() >> 1; }
        Instruction &operator[](size_t index)             { return *reinterpret_cast<Instruction *>(&code[index * 2]); }
        const Instruction &operator[](size_t index) const { return *reinterpret_cast<Instruction *>(&code[index * 2]); }
    };

<<<<<<< HEAD
=======
    static constexpr HW hardware = hw;
>>>>>>> a335ded9
    static constexpr bool isXe = (hw >= HW::Xe_LP);

    Label _labelLocalIDsLoaded;
    Label _labelArgsLoaded;

private:
    InstructionModifier defaultModifier;

    LabelManager labelManager;
    InstructionStream rootStream;
    std::vector<InstructionStream*> streamStack;

    void db(const Instruction8 &i)  { streamStack.back()->db(i); }
    void db(const Instruction12 &i) { streamStack.back()->db(i); }
    void addFixup(LabelFixup fixup) { streamStack.back()->addFixup(fixup); }

    template <bool forceWE = false, typename D, typename S0, HW hw_ = hw>
    typename std::enable_if<hwLT(hw_, HW::Xe_LP)>::type opX(Opcode op, DataType defaultType, const InstructionModifier &mod, D dst, S0 src0);
    template <bool forceWE = false, typename D, typename S0, HW hw_ = hw>
    typename std::enable_if<hwGE(hw_, HW::Xe_LP)>::type opX(Opcode op, DataType defaultType, const InstructionModifier &mod, D dst, S0 src0);
    template <bool forceWE = false, typename D, HW hw_ = hw>
    typename std::enable_if<hwLT(hw_, HW::Xe_LP)>::type opX(Opcode op, DataType defaultType, const InstructionModifier &mod, D dst, const Immediate &src0);
    template <bool forceWE = false, typename D, HW hw_ = hw>
    typename std::enable_if<hwGE(hw_, HW::Xe_LP)>::type opX(Opcode op, DataType defaultType, const InstructionModifier &mod, D dst, const Immediate &src0);

    template <bool forceWE = false, typename D, typename S0, typename S1, HW hw_ = hw>
    typename std::enable_if<hwLT(hw_, HW::Xe_LP)>::type opX(Opcode op, DataType defaultType, const InstructionModifier &mod, D dst, S0 src0, S1 src1);
    template <bool forceWE = false, typename D, typename S0, typename S1, HW hw_ = hw>
    typename std::enable_if<hwGE(hw_, HW::Xe_LP)>::type opX(Opcode op, DataType defaultType, const InstructionModifier &mod, D dst, S0 src0, S1 src1);
    template <bool forceWE = false, typename D, typename S0, HW hw_ = hw>
    typename std::enable_if<hwLT(hw_, HW::Xe_LP)>::type opX(Opcode op, DataType defaultType, const InstructionModifier &mod, D dst, S0 src0, const Immediate &src1);
    template <bool forceWE = false, typename D, typename S0, HW hw_ = hw>
    typename std::enable_if<hwGE(hw_, HW::Xe_LP)>::type opX(Opcode op, DataType defaultType, const InstructionModifier &mod, D dst, S0 src0, const Immediate &src1);

    template <HW hw_ = hw>
    typename std::enable_if<hwLE(hw_, HW::Gen9)>::type opX(Opcode op, DataType defaultType, const InstructionModifier &mod, RegData dst, RegData src0, RegData src1, RegData src2);
    template <HW hw_ = hw>
    typename std::enable_if<hwLT(hw_, HW::Xe_LP)>::type opX(Opcode op, DataType defaultType, const InstructionModifier &mod, Align16Operand dst, Align16Operand src0, Align16Operand src1, Align16Operand src2);
    template <typename D, typename S0, typename S1, typename S2, HW hw_ = hw>
    typename std::enable_if<hwLT(hw_, HW::Xe_LP)>::type opX(Opcode op, DataType defaultType, const InstructionModifier &mod, D dst, S0 src0, S1 src1, S2 src2);
    template <typename D, typename S0, typename S1, typename S2, HW hw_ = hw>
    typename std::enable_if<hwGE(hw_, HW::Xe_LP)>::type opX(Opcode op, DataType defaultType, const InstructionModifier &mod, D dst, S0 src0, S1 src1, S2 src2);

    template <typename DS0>
    void opMath(Opcode op, DataType defaultType, const InstructionModifier &mod, MathFunction fc, DS0 dst, DS0 src0);
    template <typename DS0, typename S1>
    void opMath(Opcode op, DataType defaultType, const InstructionModifier &mod, MathFunction fc, DS0 dst, DS0 src0, S1 src1);

    template <typename D, typename S0, typename S2>
    void opBfn(Opcode op, DataType defaultType, const InstructionModifier &mod, int bfnCtrl, D dst, S0 src0, RegData src1, S2 src2);
    void opDpas(Opcode op, DataType defaultType, const InstructionModifier &mod, int sdepth, int rcount, RegData dst, RegData src0, RegData src1, RegData src2);

    template <typename D, HW hw_ = hw>
    typename std::enable_if<hwLT(hw_, HW::Xe_LP)>::type opSend(Opcode op, const InstructionModifier &mod, SharedFunction sfid, const RegData &dst, const RegData &src0, const RegData &src1, uint32_t exdesc, D desc);
    template <typename D, HW hw_ = hw>
    typename std::enable_if<hwLT(hw_, HW::Xe_LP)>::type opSend(Opcode op, const InstructionModifier &mod, SharedFunction sfid, const RegData &dst, const RegData &src0, const RegData &src1, const RegData &exdesc, D desc);
    template <typename ED, typename D, HW hw_ = hw>
    typename std::enable_if<hwGE(hw_, HW::Xe_LP)>::type opSend(Opcode op, const InstructionModifier &mod, SharedFunction sfid, const RegData &dst, const RegData &src0, const RegData &src1, ED exdesc, D desc);

    template <HW hw_ = hw>
    typename std::enable_if<hwLT(hw_, HW::Xe_LP)>::type opSend(Opcode op, const InstructionModifier &mod, const RegData &dst, const RegData &src0, uint32_t exdesc, uint32_t desc);
    template <HW hw_ = hw>
    typename std::enable_if<hwLT(hw_, HW::Xe_LP)>::type opSend(Opcode op, const InstructionModifier &mod, const RegData &dst, const RegData &src0, uint32_t exdesc, const RegData &desc);
    template <typename D, HW hw_ = hw>
    typename std::enable_if<hwGE(hw_, HW::Xe_LP)>::type opSend(Opcode op, const InstructionModifier &mod, const RegData &dst, const RegData &src0, uint32_t exdesc, D desc);

    template <typename ED, typename D, HW hw_ = hw>
    typename std::enable_if<hwLT(hw_, HW::Xe_LP)>::type opSends(Opcode op, const InstructionModifier &mod, const RegData &dst, const RegData &src0, const RegData &src1, ED exdesc, D desc);
    template <typename D, HW hw_ = hw>
    typename std::enable_if<hwGE(hw_, HW::Xe_LP)>::type opSends(Opcode op, const InstructionModifier &mod, const RegData &dst, const RegData &src0, const RegData &src1, uint32_t exdesc, D desc);
    template <typename D, HW hw_ = hw>
    typename std::enable_if<hwGE(hw_, HW::Xe_LP)>::type opSends(Opcode op, const InstructionModifier &mod, const RegData &dst, const RegData &src0, const RegData &src1, RegData exdesc, D desc);

    template <HW hw_ = hw>
    typename std::enable_if<hwLT(hw_, HW::Xe_LP)>::type opBranch(Opcode op, const InstructionModifier &mod, const RegData &dst, int32_t jip, int32_t uip);
    template <HW hw_ = hw>
    typename std::enable_if<hwGE(hw_, HW::Xe_LP)>::type opBranch(Opcode op, const InstructionModifier &mod, const RegData &dst, int32_t jip, int32_t uip);
    template <bool forceWE = false, HW hw_ = hw>
    typename std::enable_if<hwLT(hw_, HW::Xe_LP)>::type opBranch(Opcode op, const InstructionModifier &mod, const RegData &dst, int32_t jip);
    template <bool forceWE = false, HW hw_ = hw>
    typename std::enable_if<hwGE(hw_, HW::Xe_LP)>::type opBranch(Opcode op, const InstructionModifier &mod, const RegData &dst, int32_t jip);
    template <bool forceWE = false, bool small12 = true, HW hw_ = hw>
    typename std::enable_if<hwLT(hw_, HW::Xe_LP)>::type opBranch(Opcode op, const InstructionModifier &mod, const RegData &dst, const RegData &src0);
    template <bool forceWE = false, bool small12 = true, HW hw_ = hw>
    typename std::enable_if<hwGE(hw_, HW::Xe_LP)>::type opBranch(Opcode op, const InstructionModifier &mod, const RegData &dst, const RegData &src0);

    void opBranch(Opcode op, const InstructionModifier &mod, const RegData &dst, Label &jip, Label &uip);
    template <bool forceWE = false>
    void opBranch(Opcode op, const InstructionModifier &mod, const RegData &dst, Label &jip);
    void opCall(Opcode op, const InstructionModifier &mod, const RegData &dst, Label &jip);

    template <HW hw_ = hw>
    typename std::enable_if<hwLT(hw_, HW::Xe_LP)>::type opJmpi(Opcode op, const InstructionModifier &mod, const RegData &dst, RegData src0, uint32_t jip);
    template <HW hw_ = hw>
    typename std::enable_if<hwGE(hw_, HW::Xe_LP)>::type opJmpi(Opcode op, const InstructionModifier &mod, const RegData &dst, RegData src0, uint32_t jip);
    void opJmpi(Opcode op, const InstructionModifier &mod, const RegData &dst, const RegData &src0, Label &jip);

    void opSync(Opcode op, SyncFunction fc, const InstructionModifier &mod);
    void opSync(Opcode op, SyncFunction fc, const InstructionModifier &mod, RegData src0);
    void opSync(Opcode op, SyncFunction fc, const InstructionModifier &mod, const Immediate &src0);

    void opNop(Opcode op);

    inline void unsupported();

#include "ngen_compiler_fix.hpp"

public:
    BinaryCodeGenerator() : defaultModifier{}, labelManager{}, sync{this}, load{this}, store{this}, atomic{this} {
        _workaround_();
        pushStream(rootStream);
    }

    ~BinaryCodeGenerator() {
        for (size_t sn = 1; sn < streamStack.size(); sn++)
            delete streamStack[sn];
    }

    std::vector<uint8_t> getCode();

protected:
    // Configuration.
    void setDefaultNoMask(bool def = true)          { defaultModifier.setWrEn(def); }
    void setDefaultAutoSWSB(bool def = true)        { defaultModifier.setAutoSWSB(def); }
    bool getDefaultNoMask() const                   { return defaultModifier.isWrEn(); }
    bool getDefaultAutoSWSB() const                 { return defaultModifier.isAutoSWSB(); }

    // Stream handling.
    void pushStream()                               { pushStream(new InstructionStream()); }
    void pushStream(InstructionStream *s)           { streamStack.push_back(s); }
    void pushStream(InstructionStream &s)           { pushStream(&s); }

    InstructionStream *popStream();

    void appendStream(InstructionStream *s)         { appendStream(*s); }
    void appendStream(InstructionStream &s)         { streamStack.back()->append(s, labelManager); }
    void appendCurrentStream()                      { InstructionStream *s = popStream(); appendStream(s); delete s; }

    void discardStream()                            { delete popStream(); }

    template <typename String>
    void comment(String)                            {}

    // Registers.
#ifndef NGEN_GLOBAL_REGS
#include "ngen_registers.hpp"
#endif

    // Labels.
    inline void mark(Label &label)          { streamStack.back()->mark(label, labelManager); }

    // Instructions.
    template <typename DT = void>
    void add(const InstructionModifier &mod, const RegData &dst, const RegData &src0, const RegData &src1) {
        opX(Opcode::add, getDataType<DT>(), mod, dst, src0, src1);
    }
    template <typename DT = void>
    void add(const InstructionModifier &mod, const RegData &dst, const RegData &src0, const Immediate &src1) {
        opX(Opcode::add, getDataType<DT>(), mod, dst, src0, src1);
    }
    template <typename DT = void>
    void addc(const InstructionModifier &mod, const RegData &dst, const RegData &src0, const RegData &src1) {
        opX(Opcode::addc, getDataType<DT>(), mod | AccWrEn, dst, src0, src1);
    }
    template <typename DT = void>
    void addc(const InstructionModifier &mod, const RegData &dst, const RegData &src0, const Immediate &src1) {
        opX(Opcode::addc, getDataType<DT>(), mod | AccWrEn, dst, src0, src1);
    }
    template <typename DT = void>
    void add3(const InstructionModifier &mod, const RegData &dst, const RegData &src0, const RegData &src1, const RegData &src2) {
        if (hw < HW::Xe_HP) unsupported();
        opX(Opcode::add3, getDataType<DT>(), mod, dst, src0, src1, src2);
    }
    template <typename DT = void>
    void add3(const InstructionModifier &mod, const RegData &dst, const Immediate &src0, const RegData &src1, const RegData &src2) {
        if (hw < HW::Xe_HP) unsupported();
        opX(Opcode::add3, getDataType<DT>(), mod, dst, src0, src1, src2);
    }
    template <typename DT = void>
    void add3(const InstructionModifier &mod, const RegData &dst, const RegData &src0, const RegData &src1, const Immediate &src2) {
        if (hw < HW::Xe_HP) unsupported();
        opX(Opcode::add3, getDataType<DT>(), mod, dst, src0, src1, src2);
    }
    template <typename DT = void>
    void add3(const InstructionModifier &mod, const RegData &dst, const Immediate &src0, const RegData &src1, const Immediate &src2) {
        if (hw < HW::Xe_HP) unsupported();
        opX(Opcode::add3, getDataType<DT>(), mod, dst, src0, src1, src2);
    }
    template <typename DT = void>
    void and_(const InstructionModifier &mod, const RegData &dst, const RegData &src0, const RegData &src1) {
        opX(isXe ? Opcode::and_xe : Opcode::and_, getDataType<DT>(), mod, dst, src0, src1);
    }
    template <typename DT = void>
    void and_(const InstructionModifier &mod, const RegData &dst, const RegData &src0, const Immediate &src1) {
        opX(isXe ? Opcode::and_xe : Opcode::and_, getDataType<DT>(), mod, dst, src0, src1);
    }
#ifndef NGEN_NO_OP_NAMES
    template <typename DT = void>
    void and(const InstructionModifier &mod, const RegData &dst, const RegData &src0, const RegData &src1) {
        and_<DT>(mod, dst, src0, src1);
    }
    template <typename DT = void>
    void and(const InstructionModifier &mod, const RegData &dst, const RegData &src0, const Immediate &src1) {
        and_<DT>(mod, dst, src0, src1);
    }
#endif
    template <typename DT = void>
    void asr(const InstructionModifier &mod, const RegData &dst, const RegData &src0, const RegData &src1) {
        opX(isXe ? Opcode::asr_xe : Opcode::asr, getDataType<DT>(), mod, dst, src0, src1);
    }
    template <typename DT = void>
    void asr(const InstructionModifier &mod, const RegData &dst, const RegData &src0, const Immediate &src1) {
        opX(isXe ? Opcode::asr_xe : Opcode::asr, getDataType<DT>(), mod, dst, src0, src1);
    }
    template <typename DT = void>
    void avg(const InstructionModifier &mod, const RegData &dst, const RegData &src0, const RegData &src1) {
        opX(Opcode::avg, getDataType<DT>(), mod, dst, src0, src1);
    }
    template <typename DT = void>
    void avg(const InstructionModifier &mod, const RegData &dst, const RegData &src0, const Immediate &src1) {
        opX(Opcode::avg, getDataType<DT>(), mod, dst, src0, src1);
    }
    template <typename DT = void>
    void bfe(const InstructionModifier &mod, const RegData &dst, const RegData &src0, const RegData &src1, const RegData &src2) {
        opX(isXe ? Opcode::bfe_xe : Opcode::bfe, getDataType<DT>(), mod, dst, src0, src1, src2);
    }
    template <typename DT = void>
    void bfe(const InstructionModifier &mod, const RegData &dst, const Immediate &src0, const RegData &src1, const RegData &src2) {
        opX(isXe ? Opcode::bfe_xe : Opcode::bfe, getDataType<DT>(), mod, dst, src0, src1, src2);
    }
    template <typename DT = void>
    void bfe(const InstructionModifier &mod, const RegData &dst, const RegData &src0, const RegData &src1, const Immediate &src2) {
        opX(isXe ? Opcode::bfe_xe : Opcode::bfe, getDataType<DT>(), mod, dst, src0, src1, src2);
    }
    template <typename DT = void>
    void bfe(const InstructionModifier &mod, const RegData &dst, const Immediate &src0, const RegData &src1, const Immediate &src2) {
        opX(isXe ? Opcode::bfe_xe : Opcode::bfe, getDataType<DT>(), mod, dst, src0, src1, src2);
    }
    template <typename DT = void>
    void bfi1(const InstructionModifier &mod, const RegData &dst, const RegData &src0, const RegData &src1) {
        opX(isXe ? Opcode::bfi1_xe : Opcode::bfi1, getDataType<DT>(), mod, dst, src0, src1);
    }
    template <typename DT = void>
    void bfi1(const InstructionModifier &mod, const RegData &dst, const RegData &src0, const Immediate &src1) {
        opX(isXe ? Opcode::bfi1_xe : Opcode::bfi1, getDataType<DT>(), mod, dst, src0, src1);
    }
    template <typename DT = void>
    void bfi2(const InstructionModifier &mod, const RegData &dst, const RegData &src0, const RegData &src1, const RegData &src2) {
        opX(isXe ? Opcode::bfi2_xe : Opcode::bfi2, getDataType<DT>(), mod, dst, src0, src1, src2);
    }
    template <typename DT = void>
    void bfi2(const InstructionModifier &mod, const RegData &dst, const Immediate &src0, const RegData &src1, const RegData &src2) {
        opX(isXe ? Opcode::bfi2_xe : Opcode::bfi2, getDataType<DT>(), mod, dst, src0, src1, src2);
    }
    template <typename DT = void>
    void bfi2(const InstructionModifier &mod, const RegData &dst, const RegData &src0, const RegData &src1, const Immediate &src2) {
        opX(isXe ? Opcode::bfi2_xe : Opcode::bfi2, getDataType<DT>(), mod, dst, src0, src1, src2);
    }
    template <typename DT = void>
    void bfi2(const InstructionModifier &mod, const RegData &dst, const Immediate &src0, const RegData &src1, const Immediate &src2) {
        opX(isXe ? Opcode::bfi2_xe : Opcode::bfi2, getDataType<DT>(), mod, dst, src0, src1, src2);
<<<<<<< HEAD
    }
    template <typename DT = void>
    void bfn(const InstructionModifier &mod, uint8_t ctrl, const RegData &dst, const RegData &src0, const RegData &src1, const RegData &src2) {
        if (hw < HW::Xe_HP) unsupported();
        opBfn(Opcode::bfn, getDataType<DT>(), mod, ctrl, dst, src0, src1, src2);
    }
    template <typename DT = void>
    void bfn(const InstructionModifier &mod, uint8_t ctrl, const RegData &dst, const Immediate &src0, const RegData &src1, const RegData &src2) {
        if (hw < HW::Xe_HP) unsupported();
        opBfn(Opcode::bfn, getDataType<DT>(), mod, ctrl, dst, src0, src1, src2);
    }
    template <typename DT = void>
    void bfn(const InstructionModifier &mod, uint8_t ctrl, const RegData &dst, const RegData &src0, const RegData &src1, const Immediate &src2) {
        if (hw < HW::Xe_HP) unsupported();
        opBfn(Opcode::bfn, getDataType<DT>(), mod, ctrl, dst, src0, src1, src2);
    }
    template <typename DT = void>
    void bfn(const InstructionModifier &mod, uint8_t ctrl, const RegData &dst, const Immediate &src0, const RegData &src1, const Immediate &src2) {
        if (hw < HW::Xe_HP) unsupported();
        opBfn(Opcode::bfn, getDataType<DT>(), mod, ctrl, dst, src0, src1, src2);
=======
>>>>>>> a335ded9
    }
    template <typename DT = void>
    void bfrev(const InstructionModifier &mod, const RegData &dst, const RegData &src0) {
        opX(isXe ? Opcode::bfrev_xe : Opcode::bfrev, getDataType<DT>(), mod, dst, src0);
    }
    template <typename DT = void>
    void bfrev(const InstructionModifier &mod, const RegData &dst, const Immediate &src0) {
        opX(isXe ? Opcode::bfrev_xe : Opcode::bfrev, getDataType<DT>(), mod, dst, src0);
    }
    void brc(const InstructionModifier &mod, Label &jip, Label &uip) {
        opBranch(Opcode::brc, mod, isXe ? null.ud() : ip.d(), jip, uip);
    }
    void brc(const InstructionModifier &mod, RegData src0) {
        src0.setRegion(2, 2, 1);
        opBranch<true, true>(Opcode::brc, mod, isXe ? null.ud() : ip.d(), src0);
    }
    void brd(const InstructionModifier &mod, Label &jip) {
        opBranch(Opcode::brd, mod, isXe ? null.ud() : ip.d(), jip);
    }
    void brd(const InstructionModifier &mod, RegData src0) {
        src0.setRegion(2, 2, 1);
        opBranch<true, true>(Opcode::brd, mod, isXe ? null.ud() : ip.d(), src0);
    }
    void break_(const InstructionModifier &mod, Label &jip, Label &uip) {
        opBranch(Opcode::break_, mod, null, jip, uip);
    }
    void call(const InstructionModifier &mod, const RegData &dst, Label &jip) {
        opCall(Opcode::call, mod, dst, jip);
    }
    void call(const InstructionModifier &mod, const RegData &dst, RegData jip) {
        if (isXe)
            opBranch<true, true>(Opcode::call, mod, dst, jip);
        else {
            jip.setRegion(0, 1, 0);
            opX<true>(Opcode::call, DataType::d, mod, dst, null.ud(0)(0, 1, 0), jip);
        }
    }
    void calla(const InstructionModifier &mod, const RegData &dst, int32_t jip) {
        if (isXe)
            opBranch<true>(Opcode::calla, mod, dst, jip);
        else
            opX<true>(Opcode::calla, DataType::d, mod, dst, (hw <= HW::Gen9) ? null.ud(0)(2,2,1) : null.ud(0)(0,1,0), Immediate::d(jip));
    }
    void calla(const InstructionModifier &mod, const RegData &dst, RegData jip) {
        if (isXe)
            opBranch<true, true>(Opcode::calla, mod, dst, jip);
        else {
            jip.setRegion(0, 1, 0);
            opX<true>(Opcode::calla, DataType::d, mod, dst, null.ud(0)(0, 1, 0), jip);
        }
    }
    template <typename DT = void>
    void cbit(const InstructionModifier &mod, const RegData &dst, const RegData &src0) {
        opX(Opcode::cbit, getDataType<DT>(), mod, dst, src0);
    }
    template <typename DT = void>
    void cbit(const InstructionModifier &mod, const RegData &dst, const Immediate &src0) {
        opX(Opcode::cbit, getDataType<DT>(), mod, dst, src0);
    }
    template <typename DT = void>
    void cmp(const InstructionModifier &mod, const RegData &dst, const RegData &src0, const RegData &src1) {
        opX(isXe ? Opcode::cmp_xe : Opcode::cmp, getDataType<DT>(), mod, dst, src0, src1);
    }
    template <typename DT = void>
    void cmp(const InstructionModifier &mod, const RegData &dst, const RegData &src0, const Immediate &src1) {
        opX(isXe ? Opcode::cmp_xe : Opcode::cmp, getDataType<DT>(), mod, dst, src0, src1);
    }
    template <typename DT = void>
    void cmpn(const InstructionModifier &mod, const RegData &dst, const RegData &src0, const RegData &src1) {
        opX(isXe ? Opcode::cmpn_xe : Opcode::cmpn, getDataType<DT>(), mod, dst, src0, src1);
    }
    template <typename DT = void>
    void csel(const InstructionModifier &mod, const RegData &dst, const RegData &src0, const RegData &src1, const RegData &src2) {
        opX(isXe ? Opcode::csel_xe : Opcode::csel, getDataType<DT>(), mod, dst, src0, src1, src2);
    }
    template <typename DT = void>
    void csel(const InstructionModifier &mod, const RegData &dst, const Immediate &src0, const RegData &src1, const RegData &src2) {
        opX(isXe ? Opcode::csel_xe : Opcode::csel, getDataType<DT>(), mod, dst, src0, src1, src2);
    }
    template <typename DT = void>
    void csel(const InstructionModifier &mod, const RegData &dst, const RegData &src0, const RegData &src1, const Immediate &src2) {
        opX(isXe ? Opcode::csel_xe : Opcode::csel, getDataType<DT>(), mod, dst, src0, src1, src2);
    }
    template <typename DT = void>
    void csel(const InstructionModifier &mod, const RegData &dst, const Immediate &src0, const RegData &src1, const Immediate &src2) {
        opX(isXe ? Opcode::csel_xe : Opcode::csel, getDataType<DT>(), mod, dst, src0, src1, src2);
    }
    void cont(const InstructionModifier &mod, Label &jip, Label &uip) {
        opBranch(Opcode::cont, mod, null, jip, uip);
    }
    template <typename DT = void>
    void dp2(const InstructionModifier &mod, const RegData &dst, const RegData &src0, const RegData &src1) {
        opX(Opcode::dp2, getDataType<DT>(), mod, dst, src0, src1);
    }
    template <typename DT = void>
    void dp2(const InstructionModifier &mod, const RegData &dst, const RegData &src0, const Immediate &src1) {
        opX(Opcode::dp2, getDataType<DT>(), mod, dst, src0, src1);
    }
    template <typename DT = void>
    void dp3(const InstructionModifier &mod, const RegData &dst, const RegData &src0, const RegData &src1) {
        opX(Opcode::dp3, getDataType<DT>(), mod, dst, src0, src1);
    }
    template <typename DT = void>
    void dp3(const InstructionModifier &mod, const RegData &dst, const RegData &src0, const Immediate &src1) {
        opX(Opcode::dp3, getDataType<DT>(), mod, dst, src0, src1);
    }
    template <typename DT = void>
    void dp4(const InstructionModifier &mod, const RegData &dst, const RegData &src0, const RegData &src1) {
        opX(Opcode::dp4, getDataType<DT>(), mod, dst, src0, src1);
    }
    template <typename DT = void>
    void dp4(const InstructionModifier &mod, const RegData &dst, const RegData &src0, const Immediate &src1) {
        opX(Opcode::dp4, getDataType<DT>(), mod, dst, src0, src1);
    }
    template <typename DT = void>
    void dp4a(const InstructionModifier &mod, const RegData &dst, const RegData &src0, const RegData &src1, const RegData &src2) {
        if (hw < HW::Xe_LP) unsupported();
        opX(Opcode::dp4a, getDataType<DT>(), mod, dst, src0, src1, src2);
    }
    template <typename DT = void>
    void dp4a(const InstructionModifier &mod, const RegData &dst, const Immediate &src0, const RegData &src1, const RegData &src2) {
        if (hw < HW::Xe_LP) unsupported();
        opX(Opcode::dp4a, getDataType<DT>(), mod, dst, src0, src1, src2);
    }
    template <typename DT = void>
    void dp4a(const InstructionModifier &mod, const RegData &dst, const RegData &src0, const RegData &src1, const Immediate &src2) {
        if (hw < HW::Xe_LP) unsupported();
        opX(Opcode::dp4a, getDataType<DT>(), mod, dst, src0, src1, src2);
    }
    template <typename DT = void>
    void dp4a(const InstructionModifier &mod, const RegData &dst, const Immediate &src0, const RegData &src1, const Immediate &src2) {
        if (hw < HW::Xe_LP) unsupported();
        opX(Opcode::dp4a, getDataType<DT>(), mod, dst, src0, src1, src2);
    }
    template <typename DT = void>
    void dpas(const InstructionModifier &mod, uint8_t sdepth, uint8_t rcount, const RegData &dst, const RegData &src0, const RegData &src1, const RegData &src2) {
        opDpas(Opcode::dpas, getDataType<DT>(), mod, sdepth, rcount, dst, src0, src1, src2);
    }
    template <typename DT = void>
    void dpasw(const InstructionModifier &mod, uint8_t sdepth, uint8_t rcount, const RegData &dst, const RegData &src0, const RegData &src1, const RegData &src2) {
        opDpas(Opcode::dpasw, getDataType<DT>(), mod, sdepth, rcount, dst, src0, src1, src2);
    }
    template <typename DT = void>
    void dph(const InstructionModifier &mod, const RegData &dst, const RegData &src0, const RegData &src1) {
        opX(Opcode::dph, getDataType<DT>(), mod, dst, src0, src1);
    }
    template <typename DT = void>
    void dph(const InstructionModifier &mod, const RegData &dst, const RegData &src0, const Immediate &src1) {
        opX(Opcode::dph, getDataType<DT>(), mod, dst, src0, src1);
    }
    void else_(InstructionModifier mod, Label &jip, Label &uip, bool branchCtrl = false) {
        mod.setBranchCtrl(branchCtrl);
        opBranch(Opcode::else_, mod, null, jip, uip);
    }
    void else_(InstructionModifier mod, Label &jip) {
        else_(mod, jip, jip);
    }
    void endif(const InstructionModifier &mod, Label &jip) {
        opBranch(Opcode::endif, mod, null, jip);
    }
    void endif(const InstructionModifier &mod) {
        opBranch(Opcode::endif, mod, null, sizeof(Instruction8));
    }
    template <typename DT = void>
    void fbh(const InstructionModifier &mod, const RegData &dst, const RegData &src0) {
        opX(Opcode::fbh, getDataType<DT>(), mod, dst, src0);
    }
    template <typename DT = void>
    void fbh(const InstructionModifier &mod, const RegData &dst, const Immediate &src0) {
        opX(Opcode::fbh, getDataType<DT>(), mod, dst, src0);
    }
    template <typename DT = void>
    void fbl(const InstructionModifier &mod, const RegData &dst, const RegData &src0) {
        opX(Opcode::fbl, getDataType<DT>(), mod, dst, src0);
    }
    template <typename DT = void>
    void fbl(const InstructionModifier &mod, const RegData &dst, const Immediate &src0) {
        opX(Opcode::fbl, getDataType<DT>(), mod, dst, src0);
    }
    template <typename DT = void>
    void frc(const InstructionModifier &mod, const RegData &dst, const RegData &src0) {
        opX(Opcode::frc, getDataType<DT>(), mod, dst, src0);
    }
    void goto_(InstructionModifier mod, Label &jip, Label &uip, bool branchCtrl = false) {
        mod.setBranchCtrl(branchCtrl);
        opBranch(Opcode::goto_, mod, null, jip, uip);
    }
    void goto_(const InstructionModifier &mod, Label &jip) {
        goto_(mod, jip, jip);
    }
    void halt(const InstructionModifier &mod, Label &jip, Label &uip) {
        opBranch(Opcode::halt, mod, null, jip, uip);
    }
    void halt(const InstructionModifier &mod, Label &jip) {
        halt(mod, jip, jip);
    }
    void if_(InstructionModifier mod, Label &jip, Label &uip, bool branchCtrl = false) {
        mod.setBranchCtrl(branchCtrl);
        opBranch(Opcode::if_, mod, null, jip, uip);
    }
    void if_(const InstructionModifier &mod, Label &jip) {
        if_(mod, jip, jip);
    }
    void illegal() {
        opX(Opcode::illegal, DataType::invalid, InstructionModifier(), null, null, null);
    }
    void join(InstructionModifier mod, Label &jip) {
        opBranch(Opcode::join, mod, null, jip);
    }
    void join(InstructionModifier mod) {
        opBranch(Opcode::join, mod, null, sizeof(Instruction8));
    }
    void jmpi(const InstructionModifier &mod, Label &jip) {
        auto dst = isXe ? ARF(null) : ARF(ip);
        opJmpi(Opcode::jmpi, mod, dst, dst, jip);
    }
    void jmpi(const InstructionModifier &mod, const RegData &jip) {
#ifdef NGEN_SAFE
        if (!isXe && jip.getType() != DataType::d && jip.getType() != DataType::invalid)
            throw invalid_type_exception();
#endif
        if (isXe)
            opBranch<true, false>(Opcode::jmpi, mod, null, jip);
        else
            opX(Opcode::jmpi, DataType::d, mod, ip, ip, jip);
    }
    template <typename DT = void>
    void line(const InstructionModifier &mod, const RegData &dst, const RegData &src0, const RegData &src1) {
        if (hw >= HW::Gen11) unsupported();
        opX(Opcode::line, getDataType<DT>(), mod, dst, src0, src1);
    }
    template <typename DT = void>
    void line(const InstructionModifier &mod, const RegData &dst, const RegData &src0, const Immediate &src1) {
        if (hw >= HW::Gen11) unsupported();
        opX(Opcode::line, getDataType<DT>(), mod, dst, src0, src1);
    }
    template <typename DT = void>
    void lrp(const InstructionModifier &mod, const RegData &dst, const RegData &src0, const RegData &src1, const RegData &src2) {
        opX(Opcode::lrp, getDataType<DT>(), mod, dst, src0, src1, src2);
    }
    template <typename DT = void>
    void lzd(const InstructionModifier &mod, const RegData &dst, const RegData &src0) {
        opX(Opcode::lzd, getDataType<DT>(), mod, dst, src0);
    }
    template <typename DT = void>
    void lzd(const InstructionModifier &mod, const RegData &dst, const Immediate &src0) {
        opX(Opcode::lzd, getDataType<DT>(), mod, dst, src0);
    }
    template <typename DT = void>
    void mac(const InstructionModifier &mod, const RegData &dst, const RegData &src0, const RegData &src1) {
        opX(Opcode::mac, getDataType<DT>(), mod, dst, src0, src1);
    }
    template <typename DT = void>
    void mac(const InstructionModifier &mod, const RegData &dst, const RegData &src0, const Immediate &src1) {
        opX(Opcode::mac, getDataType<DT>(), mod, dst, src0, src1);
    }
    template <typename DT = void>
    void mach(const InstructionModifier &mod, const RegData &dst, const RegData &src0, const RegData &src1) {
#if NGEN_XE_HPC
        opX(Opcode::mach, getDataType<DT>(), (hw >= HW::Xe_HPC) ? mod : (mod | AccWrEn), dst, src0, src1);
#else
        opX(Opcode::mach, getDataType<DT>(), mod | AccWrEn, dst, src0, src1);
#endif
    }
    template <typename DT = void>
    void mach(const InstructionModifier &mod, const RegData &dst, const RegData &src0, const Immediate &src1) {
#if NGEN_XE_HPC
        opX(Opcode::mach, getDataType<DT>(), (hw >= HW::Xe_HPC) ? mod : (mod | AccWrEn), dst, src0, src1);
#else
        opX(Opcode::mach, getDataType<DT>(), mod | AccWrEn, dst, src0, src1);
#endif
    }
    template <typename DT = void>
    void macl(const InstructionModifier &mod, const RegData &dst, const RegData &src0, const RegData &src1) {
#ifdef NGEN_SAFE
        if (hw < HW::Gen10) unsupported();
#endif
#if NGEN_XE_HPC
        opX((hw >= HW::Xe_HPC) ? Opcode::macl : Opcode::mach, getDataType<DT>(), mod, dst, src0, src1);
#else
        opX(Opcode::mach, getDataType<DT>(), mod, dst, src0, src1);
#endif
    }
    template <typename DT = void>
    void macl(const InstructionModifier &mod, const RegData &dst, const RegData &src0, const Immediate &src1) {
#ifdef NGEN_SAFE
        if (hw < HW::Gen10) unsupported();
#endif
#if NGEN_XE_HPC
        opX((hw >= HW::Xe_HPC) ? Opcode::macl : Opcode::mach, getDataType<DT>(), mod, dst, src0, src1);
#else
        opX(Opcode::mach, getDataType<DT>(), mod, dst, src0, src1);
#endif
    }
    template <typename DT = void>
    void mad(const InstructionModifier &mod, const RegData &dst, const RegData &src0, const RegData &src1, const RegData &src2) {
        opX(Opcode::mad, getDataType<DT>(), mod, dst, src0, src1, src2);
    }
    template <typename DT = void>
    void mad(const InstructionModifier &mod, const RegData &dst, const Immediate &src0, const RegData &src1, const RegData &src2) {
        opX(Opcode::mad, getDataType<DT>(), mod, dst, src0, src1, src2);
    }
    template <typename DT = void>
    void mad(const InstructionModifier &mod, const RegData &dst, const RegData &src0, const RegData &src1, const Immediate &src2) {
        opX(Opcode::mad, getDataType<DT>(), mod, dst, src0, src1, src2);
    }
    template <typename DT = void>
    void mad(const InstructionModifier &mod, const RegData &dst, const Immediate &src0, const RegData &src1, const Immediate &src2) {
        opX(Opcode::mad, getDataType<DT>(), mod, dst, src0, src1, src2);
    }
    template <typename DT = void, HW hw_ = hw>
    typename std::enable_if<hwLE(hw_, HW::Gen9)>::type
    madm(const InstructionModifier &mod, const ExtendedReg &dst, const ExtendedReg &src0, const ExtendedReg &src1, const ExtendedReg &src2) {
        opX(Opcode::madm, getDataType<DT>(), mod, extToAlign16(dst), extToAlign16(src0), extToAlign16(src1), extToAlign16(src2));
    }
    template <typename DT = void, HW hw_ = hw>
    typename std::enable_if<hwGT(hw_, HW::Gen9)>::type
    madm(const InstructionModifier &mod, const ExtendedReg &dst, ExtendedReg src0, ExtendedReg src1, const ExtendedReg &src2) {
        src0.getBase().setRegion(4,4,1);
        src1.getBase().setRegion(4,4,1);
        opX(Opcode::madm, getDataType<DT>(), mod, dst, src0, src1, src2);
    }
    template <typename DT = void>
    void math(const InstructionModifier &mod, MathFunction fc, const RegData &dst, const RegData &src0) {
#ifdef NGEN_SAFE
        if (mathArgCount(fc) != 1) throw invalid_operand_count_exception();
#endif
        opMath(Opcode::math, getDataType<DT>(), mod, fc, dst, src0);
    }
    template <typename DT = void>
    void math(const InstructionModifier &mod, MathFunction fc, const RegData &dst, const RegData &src0, const RegData &src1) {
#ifdef NGEN_SAFE
        if (mathArgCount(fc) != 2) throw invalid_operand_count_exception();
#endif
        opMath(Opcode::math, getDataType<DT>(), mod, fc, dst, src0, src1);
    }
    template <typename DT = void>
    void math(const InstructionModifier &mod, MathFunction fc, const RegData &dst, const RegData &src0, const Immediate &src1) {
#ifdef NGEN_SAFE
        if (fc == MathFunction::invm || fc == MathFunction::rsqtm) throw invalid_operand_exception();
#endif
        opMath(Opcode::math, getDataType<DT>(), mod, fc, dst, src0, src1.forceInt32());
    }
    template <typename DT = void, HW hw_ = hw>
    typename std::enable_if<hwLT(hw_, HW::Gen11)>::type
    math(const InstructionModifier &mod, MathFunction fc, const ExtendedReg &dst, const ExtendedReg &src0) {
#ifdef NGEN_SAFE
        if (fc != MathFunction::rsqtm) throw invalid_operand_exception();
#endif
        opMath(Opcode::math, getDataType<DT>(), mod, fc, extToAlign16(dst), extToAlign16(src0));
    }
    template <typename DT = void, HW hw_ = hw>
    typename std::enable_if<hwGE(hw_, HW::Gen11)>::type
    math(const InstructionModifier &mod, MathFunction fc, const ExtendedReg &dst, ExtendedReg src0) {
#ifdef NGEN_SAFE
        if (fc != MathFunction::rsqtm) throw invalid_operand_exception();
#endif
        if (hw == HW::Gen11)
            src0.getBase().setRegion(2,2,1);
        else
            src0.getBase().setRegion(1,1,0);
        opMath(Opcode::math, getDataType<DT>(), mod, fc, dst, src0);
    }
    template <typename DT = void, HW hw_ = hw>
    typename std::enable_if<hwLT(hw_, HW::Gen11)>::type
    math(const InstructionModifier &mod, MathFunction fc, const ExtendedReg &dst, const ExtendedReg &src0, const ExtendedReg &src1) {
#ifdef NGEN_SAFE
        if (fc != MathFunction::invm) throw invalid_operand_exception();
#endif
        opMath(Opcode::math, getDataType<DT>(), mod, fc, extToAlign16(dst), extToAlign16(src0), extToAlign16(src1));
    }
    template <typename DT = void, HW hw_ = hw>
    typename std::enable_if<hwGE(hw_, HW::Gen11)>::type
    math(const InstructionModifier &mod, MathFunction fc, const ExtendedReg &dst, ExtendedReg src0, ExtendedReg src1) {
#ifdef NGEN_SAFE
        if (fc != MathFunction::invm) throw invalid_operand_exception();
#endif
        if (hw == HW::Gen11) {
            src0.getBase().setRegion(2,2,1);
            src1.getBase().setRegion(2,2,1);
        } else {
            src0.getBase().setRegion(1,1,0);
            src1.getBase().setRegion(1,1,0);
        }
        opMath(Opcode::math, getDataType<DT>(), mod, fc, dst, src0, src1);
    }
    template <typename DT = void>
    void mov(const InstructionModifier &mod, const RegData &dst, const RegData &src0) {
        opX(isXe ? Opcode::mov_xe : Opcode::mov, getDataType<DT>(), mod, dst, src0);
    }
    template <typename DT = void>
    void mov(const InstructionModifier &mod, const RegData &dst, const Immediate &src0) {
        opX(isXe ? Opcode::mov_xe : Opcode::mov, getDataType<DT>(), mod, dst, src0);
    }
    template <typename DT = void>
    void movi(const InstructionModifier &mod, const RegData &dst, const RegData &src0) {
        opX(isXe ? Opcode::movi_xe : Opcode::movi, getDataType<DT>(), mod, dst, src0);
    }
    template <typename DT = void>
    void mul(const InstructionModifier &mod, const RegData &dst, const RegData &src0, const RegData &src1) {
        opX(Opcode::mul, getDataType<DT>(), mod, dst, src0, src1);
    }
    template <typename DT = void>
    void mul(const InstructionModifier &mod, const RegData &dst, const RegData &src0, Immediate src1) {
        if (dst.getBytes() == 8)
            src1 = src1.forceInt32();
        opX(Opcode::mul, getDataType<DT>(), mod, dst, src0, src1);
    }
    void nop() {
        opNop(isXe ? Opcode::nop_xe : Opcode::nop);
    }
    void nop(const InstructionModifier &mod) {
        opX(isXe ? Opcode::nop_xe : Opcode::nop, DataType::invalid, mod, null, null, null);
    }
    template <typename DT = void>
    void not_(const InstructionModifier &mod, const RegData &dst, const RegData &src0) {
        opX(isXe ? Opcode::not_xe : Opcode::not_, getDataType<DT>(), mod, dst, src0);
    }
    template <typename DT = void>
    void not_(const InstructionModifier &mod, const RegData &dst, const Immediate &src0) {
        opX(isXe ? Opcode::not_xe : Opcode::not_, getDataType<DT>(), mod, dst, src0);
    }
#ifndef NGEN_NO_OP_NAMES
    template <typename DT = void>
    void not(const InstructionModifier &mod, const RegData &dst, const RegData &src0) {
        not_<DT>(mod, dst, src0);
    }
    template <typename DT = void>
    void not(const InstructionModifier &mod, const RegData &dst, const Immediate &src0) {
        not_<DT>(mod, dst, src0);
    }
#endif
    template <typename DT = void>
    void or_(const InstructionModifier &mod, const RegData &dst, const RegData &src0, const RegData &src1) {
        opX(isXe ? Opcode::or_xe : Opcode::or_, getDataType<DT>(), mod, dst, src0, src1);
    }
    template <typename DT = void>
    void or_(const InstructionModifier &mod, const RegData &dst, const RegData &src0, const Immediate &src1) {
        opX(isXe ? Opcode::or_xe : Opcode::or_, getDataType<DT>(), mod, dst, src0, src1);
    }
#ifndef NGEN_NO_OP_NAMES
    template <typename DT = void>
    void or(const InstructionModifier &mod, const RegData &dst, const RegData &src0, const RegData &src1) {
        or_<DT>(mod, dst, src0, src1);
    }
    template <typename DT = void>
    void or(const InstructionModifier &mod, const RegData &dst, const RegData &src0, const Immediate &src1) {
        or_<DT>(mod, dst, src0, src1);
    }
#endif
    template <typename DT = void>
    void pln(const InstructionModifier &mod, const RegData &dst, const RegData &src0, const RegData &src1) {
        if (hw >= HW::Gen11) unsupported();
        opX(Opcode::pln, getDataType<DT>(), mod, dst, src0, src1);
    }
    void ret(const InstructionModifier &mod, RegData src0) {
        src0.setRegion(2,2,1);
        if (isXe)
            opBranch<true, true>(Opcode::ret, mod, null, src0);
        else
            opX<true>(Opcode::ret, DataType::ud, mod, null, src0);
    }
    template <typename DT = void>
    void rndd(const InstructionModifier &mod, const RegData &dst, const RegData &src0) {
        opX(Opcode::rndd, getDataType<DT>(), mod, dst, src0);
    }
    template <typename DT = void>
    void rndd(const InstructionModifier &mod, const RegData &dst, const Immediate &src0) {
        opX(Opcode::rndd, getDataType<DT>(), mod, dst, src0);
    }
    template <typename DT = void>
    void rnde(const InstructionModifier &mod, const RegData &dst, const RegData &src0) {
        opX(Opcode::rnde, getDataType<DT>(), mod, dst, src0);
    }
    template <typename DT = void>
    void rnde(const InstructionModifier &mod, const RegData &dst, const Immediate &src0) {
        opX(Opcode::rnde, getDataType<DT>(), mod, dst, src0);
    }
    template <typename DT = void>
    void rndu(const InstructionModifier &mod, const RegData &dst, const RegData &src0) {
        opX(Opcode::rndu, getDataType<DT>(), mod, dst, src0);
    }
    template <typename DT = void>
    void rndu(const InstructionModifier &mod, const RegData &dst, const Immediate &src0) {
        opX(Opcode::rndu, getDataType<DT>(), mod, dst, src0);
    }
    template <typename DT = void>
    void rndz(const InstructionModifier &mod, const RegData &dst, const RegData &src0) {
        opX(Opcode::rndz, getDataType<DT>(), mod, dst, src0);
    }
    template <typename DT = void>
    void rndz(const InstructionModifier &mod, const RegData &dst, const Immediate &src0) {
        opX(Opcode::rndz, getDataType<DT>(), mod, dst, src0);
    }
    template <typename DT = void>
    void rol(const InstructionModifier &mod, const RegData &dst, const RegData &src0, const RegData &src1) {
        opX(isXe ? Opcode::rol_xe : Opcode::rol, getDataType<DT>(), mod, dst, src0, src1);
    }
    template <typename DT = void>
    void rol(const InstructionModifier &mod, const RegData &dst, const RegData &src0, const Immediate &src1) {
        opX(isXe ? Opcode::rol_xe : Opcode::rol, getDataType<DT>(), mod, dst, src0, src1);
    }
    template <typename DT = void>
    void ror(const InstructionModifier &mod, const RegData &dst, const RegData &src0, const RegData &src1) {
        opX(isXe ? Opcode::ror_xe : Opcode::ror, getDataType<DT>(), mod, dst, src0, src1);
    }
    template <typename DT = void>
    void ror(const InstructionModifier &mod, const RegData &dst, const RegData &src0, const Immediate &src1) {
        opX(isXe ? Opcode::ror_xe : Opcode::ror, getDataType<DT>(), mod, dst, src0, src1);
    }
    template <typename DT = void>
    void sad2(const InstructionModifier &mod, const RegData &dst, const RegData &src0, const RegData &src1) {
        if (hw >= HW::Xe_LP) unsupported();
        opX(Opcode::sad2, getDataType<DT>(), mod, dst, src0, src1);
    }
    template <typename DT = void>
    void sad2(const InstructionModifier &mod, const RegData &dst, const RegData &src0, const Immediate &src1) {
        if (hw >= HW::Xe_LP) unsupported();
        opX(Opcode::sad2, getDataType<DT>(), mod, dst, src0, src1);
    }
    template <typename DT = void>
    void sada2(const InstructionModifier &mod, const RegData &dst, const RegData &src0, const RegData &src1) {
        if (hw >= HW::Xe_LP) unsupported();
        opX(Opcode::sada2, getDataType<DT>(), mod, dst, src0, src1);
    }
    template <typename DT = void>
    void sada2(const InstructionModifier &mod, const RegData &dst, const RegData &src0, const Immediate &src1) {
        if (hw >= HW::Xe_LP) unsupported();
        opX(Opcode::sada2, getDataType<DT>(), mod, dst, src0, src1);
    }
    template <typename DT = void>
    void sel(const InstructionModifier &mod, const RegData &dst, const RegData &src0, const RegData &src1) {
        opX(isXe ? Opcode::sel_xe : Opcode::sel, getDataType<DT>(), mod, dst, src0, src1);
    }
    template <typename DT = void>
    void sel(const InstructionModifier &mod, const RegData &dst, const RegData &src0, const Immediate &src1) {
        opX(isXe ? Opcode::sel_xe : Opcode::sel, getDataType<DT>(), mod, dst, src0, src1);
    }

<<<<<<< HEAD
    /* Xe-Architecture-style sends */
=======
    /* Xe-style sends */
>>>>>>> a335ded9
    void send(const InstructionModifier &mod, SharedFunction sf, const RegData &dst, const RegData &src0, const RegData &src1, uint32_t exdesc, uint32_t desc) {
        opSend(Opcode::send, mod, sf, dst, src0, src1, exdesc, desc);
    }
    void send(const InstructionModifier &mod, SharedFunction sf, const RegData &dst, const RegData &src0, const RegData &src1, const RegData &exdesc, uint32_t desc) {
        opSend(Opcode::send, mod, sf, dst, src0, src1, exdesc, desc);
    }
    void send(const InstructionModifier &mod, SharedFunction sf, const RegData &dst, const RegData &src0, const RegData &src1, uint32_t exdesc, const RegData &desc) {
        opSend(Opcode::send, mod, sf, dst, src0, src1, exdesc, desc);
    }
    void send(const InstructionModifier &mod, SharedFunction sf, const RegData &dst, const RegData &src0, const RegData &src1, const RegData &exdesc, const RegData &desc) {
        opSend(Opcode::send, mod, sf, dst, src0, src1, exdesc, desc);
    }
    void sendc(const InstructionModifier &mod, SharedFunction sf, const RegData &dst, const RegData &src0, const RegData &src1, uint32_t exdesc, uint32_t desc) {
        opSend(Opcode::sendc, mod, sf, dst, src0, src1, exdesc, desc);
    }
    void sendc(const InstructionModifier &mod, SharedFunction sf, const RegData &dst, const RegData &src0, const RegData &src1, const RegData &exdesc, uint32_t desc) {
        opSend(Opcode::sendc, mod, sf, dst, src0, src1, exdesc, desc);
    }
    void sendc(const InstructionModifier &mod, SharedFunction sf, const RegData &dst, const RegData &src0, const RegData &src1, uint32_t exdesc, const RegData &desc) {
        opSend(Opcode::sendc, mod, sf, dst, src0, src1, exdesc, desc);
    }
    void sendc(const InstructionModifier &mod, SharedFunction sf, const RegData &dst, const RegData &src0, const RegData &src1, const RegData &exdesc, const RegData &desc) {
        opSend(Opcode::sendc, mod, sf, dst, src0, src1, exdesc, desc);
    }
<<<<<<< HEAD
    /* Pre-Xe-Architecture-style sends; also supported on Xe Architecture. */
=======
    /* Pre-Xe-style sends; also supported on Xe. */
>>>>>>> a335ded9
    void send(const InstructionModifier &mod, const RegData &dst, const RegData &src0, uint32_t exdesc, uint32_t desc) {
        opSend(Opcode::send, mod, dst, src0, exdesc, desc);
    }
    void send(const InstructionModifier &mod, const RegData &dst, const RegData &src0, uint32_t exdesc, const RegData &desc) {
        opSend(Opcode::send, mod, dst, src0, exdesc, desc);
    }
    void sendc(const InstructionModifier &mod, const RegData &dst, const RegData &src0, uint32_t exdesc, uint32_t desc) {
        opSend(Opcode::sendc, mod, dst, src0, exdesc, desc);
    }
    void sendc(const InstructionModifier &mod, const RegData &dst, const RegData &src0, uint32_t exdesc, const RegData &desc) {
        opSend(Opcode::sendc, mod, dst, src0, exdesc, desc);
    }
    void sends(const InstructionModifier &mod, const RegData &dst, const RegData &src0, const RegData &src1, uint32_t exdesc, uint32_t desc) {
        opSends(Opcode::sends, mod, dst, src0, src1, exdesc, desc);
    }
    void sends(const InstructionModifier &mod, const RegData &dst, const RegData &src0, const RegData &src1, uint32_t exdesc, const RegData &desc) {
        opSends(Opcode::sends, mod, dst, src0, src1, exdesc, desc);
    }
    void sends(const InstructionModifier &mod, const RegData &dst, const RegData &src0, const RegData &src1, const RegData &exdesc, uint32_t desc) {
        opSends(Opcode::sends, mod, dst, src0, src1, exdesc, desc);
    }
    void sends(const InstructionModifier &mod, const RegData &dst, const RegData &src0, const RegData &src1, const RegData &exdesc, const RegData &desc) {
        opSends(Opcode::sends, mod, dst, src0, src1, exdesc, desc);
    }
    void sendsc(const InstructionModifier &mod, const RegData &dst, const RegData &src0, const RegData &src1, uint32_t exdesc, uint32_t desc) {
        opSends(Opcode::sendsc, mod, dst, src0, src1, exdesc, desc);
    }
    void sendsc(const InstructionModifier &mod, const RegData &dst, const RegData &src0, const RegData &src1, uint32_t exdesc, const RegData &desc) {
        opSends(Opcode::sendsc, mod, dst, src0, src1, exdesc, desc);
    }
    void sendsc(const InstructionModifier &mod, const RegData &dst, const RegData &src0, const RegData &src1, const RegData &exdesc, uint32_t desc) {
        opSends(Opcode::sendsc, mod, dst, src0, src1, exdesc, desc);
    }
    void sendsc(const InstructionModifier &mod, const RegData &dst, const RegData &src0, const RegData &src1, const RegData &exdesc, const RegData &desc) {
        opSends(Opcode::sendsc, mod, dst, src0, src1, exdesc, desc);
    }

    template <typename DT = void>
    void shl(const InstructionModifier &mod, const RegData &dst, const RegData &src0, const RegData &src1) {
        opX(isXe ? Opcode::shl_xe : Opcode::shl, getDataType<DT>(), mod, dst, src0, src1);
    }
    template <typename DT = void>
    void shl(const InstructionModifier &mod, const RegData &dst, const RegData &src0, const Immediate &src1) {
        opX(isXe ? Opcode::shl_xe : Opcode::shl, getDataType<DT>(), mod, dst, src0, src1);
    }
    template <typename DT = void>
    void shr(const InstructionModifier &mod, const RegData &dst, const RegData &src0, const RegData &src1) {
        opX(isXe ? Opcode::shr_xe : Opcode::shr, getDataType<DT>(), mod, dst, src0, src1);
    }
    template <typename DT = void>
    void shr(const InstructionModifier &mod, const RegData &dst, const RegData &src0, const Immediate &src1) {
        opX(isXe ? Opcode::shr_xe : Opcode::shr, getDataType<DT>(), mod, dst, src0, src1);
    }
    template <typename DT = void>
    void smov(const InstructionModifier &mod, const RegData &dst, const RegData &src0, const Immediate &src1) {
        opX(isXe ? Opcode::smov_xe : Opcode::smov, getDataType<DT>(), mod, dst, src0, src1);
    }
#if NGEN_XE_HPC
    template <typename DT = void>
    void srnd(const InstructionModifier &mod, const RegData &dst, const RegData &src0, const RegData &src1) {
        opX(Opcode::srnd, getDataType<DT>(), mod, dst, src0, src1);
    }
    template <typename DT = void>
    void srnd(const InstructionModifier &mod, const RegData &dst, const RegData &src0, const Immediate &src1) {
        opX(Opcode::srnd, getDataType<DT>(), mod, dst, src0, src1);
    }
#endif
    template <typename DT = void>
    void subb(const InstructionModifier &mod, const RegData &dst, const RegData &src0, const RegData &src1) {
        opX(Opcode::subb, getDataType<DT>(), mod | AccWrEn, dst, src0, src1);
    }
    template <typename DT = void>
    void subb(const InstructionModifier &mod, const RegData &dst, const RegData &src0, const Immediate &src1) {
        opX(Opcode::subb, getDataType<DT>(), mod | AccWrEn, dst, src0, src1);
    }
    void wait(const InstructionModifier &mod, const RegData &nreg) {
#ifdef NGEN_SAFE
        if (!nreg.isARF() || nreg.getARFType() != ARFType::n) throw invalid_arf_exception();
#endif
        opX(Opcode::wait, DataType::invalid, mod, nreg, nreg);
    }
    void while_(const InstructionModifier &mod, Label &jip) {
        opBranch(Opcode::while_, mod, null, jip);
    }
    template <typename DT = void>
    void xor_(const InstructionModifier &mod, const RegData &dst, const RegData &src0, const RegData &src1) {
        opX(isXe ? Opcode::xor_xe : Opcode::xor_, getDataType<DT>(), mod, dst, src0, src1);
    }
    template <typename DT = void>
    void xor_(const InstructionModifier &mod, const RegData &dst, const RegData &src0, const Immediate &src1) {
        opX(isXe ? Opcode::xor_xe : Opcode::xor_, getDataType<DT>(), mod, dst, src0, src1);
    }
#ifndef NGEN_NO_OP_NAMES
    template <typename DT = void>
    void xor(const InstructionModifier &mod, const RegData &dst, const RegData &src0, const RegData &src1) {
        xor_<DT>(mod, dst, src0, src1);
    }
    template <typename DT = void>
    void xor(const InstructionModifier &mod, const RegData &dst, const RegData &src0, const Immediate &src1) {
        xor_<DT>(mod, dst, src0, src1);
    }
#endif

private:
    struct Sync {
        BinaryCodeGenerator<hw> &parent;

        Sync(BinaryCodeGenerator<hw> *parent_) : parent(*parent_) {}

        void operator()(SyncFunction fc, const InstructionModifier &mod = InstructionModifier()) {
            parent.opSync(Opcode::sync, fc, mod);
        }
        void operator()(SyncFunction fc, const RegData &src0) {
            this->operator()(fc, InstructionModifier(), src0);
        }
        void operator()(SyncFunction fc, const InstructionModifier &mod, const RegData &src0) {
            parent.opSync(Opcode::sync, fc, mod, src0);
        }
        void operator()(SyncFunction fc, int src0) {
            this->operator()(fc, InstructionModifier(), src0);
        }
        void operator()(SyncFunction fc, const InstructionModifier &mod, uint32_t src0) {
            parent.opSync(Opcode::sync, fc, mod, Immediate::ud(src0));
        }
        void allrd() {
            allrd(null.ud(0)(0, 1, 1));
        }
        void allrd(const InstructionModifier &mod) {
            allrd(mod, null.ud(0)(0, 1, 1));
        }
        void allrd(const RegData &src0) {
            allrd(InstructionModifier(), src0);
        }
        void allrd(const InstructionModifier &mod, const RegData &src0) {
            this->operator()(SyncFunction::allrd, mod, src0);
        }
        void allrd(uint32_t src0) {
            allrd(InstructionModifier(), src0);
        }
        void allrd(const InstructionModifier &mod, uint32_t src0) {
            this->operator()(SyncFunction::allrd, mod, src0);
        }
        void allwr() {
            allwr(null);
        }
        void allwr(const InstructionModifier &mod) {
            allwr(mod, null);
        }
        void allwr(const RegData &src0) {
            allwr(InstructionModifier(), src0);
        }
        void allwr(const InstructionModifier &mod, const RegData &src0) {
            this->operator()(SyncFunction::allwr, mod, src0);
        }
        void allwr(uint32_t src0) {
            allwr(InstructionModifier(), src0);
        }
        void allwr(const InstructionModifier &mod, uint32_t src0) {
            this->operator()(SyncFunction::allwr, mod, src0);
        }
        void bar(const InstructionModifier &mod = InstructionModifier()) {
            this->operator()(SyncFunction::bar, mod);
        }
#if NGEN_XE_HPC
        void bar(const InstructionModifier &mod, uint32_t src0) {
            this->operator()(SyncFunction::bar, mod, src0);
        }
        void bar(const InstructionModifier &mod, const RegData &src0) {
            this->operator()(SyncFunction::bar, mod, src0);
        }
        void bar(uint32_t src0) {
            this->operator()(SyncFunction::bar, InstructionModifier(), src0);
        }
        void bar(const RegData &src0) {
            this->operator()(SyncFunction::bar, InstructionModifier(), src0);
        }
#endif
        void host(const InstructionModifier &mod = InstructionModifier()) {
            this->operator()(SyncFunction::host, mod);
        }
        void nop(const InstructionModifier &mod = InstructionModifier()) {
            this->operator()(SyncFunction::nop, mod);
        }
    };
public:
    Sync sync;


private:
    struct Load {
        BinaryCodeGenerator<hw> &parent;

        Load(BinaryCodeGenerator<hw> *parent_) : parent(*parent_) {}

        template <typename DataSpec>
        void operator()(const InstructionModifier &mod, const RegData &dst, const DataSpec &spec, AddressBase base, const RegData &addr)
        {
            MessageDescriptor desc;
            ExtendedMessageDescriptor exdesc;

            encodeLoadDescriptors(hw, desc, exdesc, mod, dst, spec, base, addr);
            parent.send(mod, dst, addr, exdesc.all, desc.all);
        }

#if NGEN_XE_HPG
        template <typename DataSpec>
        void operator()(const InstructionModifier &mod, const RegData &dst, const DataSpec &spec, AddressBase base, const GRFDisp &addr)
        {
            MessageDescriptor desc;
            ExtendedMessageDescriptor exdesc;

            encodeLoadDescriptors(hw, desc, exdesc, mod, dst, spec, base, addr);
            parent.send(mod, dst, addr.getBase(), exdesc.all, desc.all);
        }

        template <typename DataSpec>
        void operator()(SharedFunction sfid, const InstructionModifier &mod, const RegData &dst, const DataSpec &spec, AddressBase base, const GRFDisp &addr)
        {
            MessageDescriptor desc;
            ExtendedMessageDescriptor exdesc;

            exdesc.parts.sfid = static_cast<unsigned>(sfid);
            encodeLoadDescriptors(hw, desc, exdesc, mod, dst, spec, base, addr);
            exdesc.parts.sfid = static_cast<unsigned>(sfid);
            parent.send(mod, dst, addr.getBase(), exdesc.all, desc.all);
        }

        void ugm(const InstructionModifier &mod, const RegData &dst, DataSpec12p7 spec, AddressBase base, const GRFDisp &addr)
        {
            this->operator()(SharedFunction::ugm, mod, dst, spec, base, addr);
        }
        void ugml(const InstructionModifier &mod, const RegData &dst, DataSpec12p7 spec, AddressBase base, const GRFDisp &addr)
        {
            this->operator()(SharedFunction::ugml, mod, dst, spec, base, addr);
        }
        void tgm(const InstructionModifier &mod, const RegData &dst, DataSpec12p7 spec, AddressBase base, const GRFDisp &addr)
        {
            this->operator()(SharedFunction::tgm, mod, dst, spec, base, addr);
        }
        void slm(const InstructionModifier &mod, const RegData &dst, DataSpec12p7 spec, AddressBase base, const GRFDisp &addr)
        {
            this->operator()(SharedFunction::slm, mod, dst, spec, base, addr);
        }
#endif
    };

    struct Store {
        BinaryCodeGenerator<hw> &parent;

        Store(BinaryCodeGenerator<hw> *parent_) : parent(*parent_) {}

        template <typename DataSpec>
        void operator()(const InstructionModifier &mod, const DataSpec &spec, AddressBase base, const RegData &addr, const RegData &data)
        {
            MessageDescriptor desc;
            ExtendedMessageDescriptor exdesc;

            encodeStoreDescriptors(hw, desc, exdesc, mod, spec, base, addr);
            parent.sends(mod, NullRegister(), addr, data, exdesc.all, desc.all);
        }

#if NGEN_XE_HPG
        template <typename DataSpec>
        void operator()(const InstructionModifier &mod, const DataSpec &spec, AddressBase base, const GRFDisp &addr, const RegData &data)
        {
            MessageDescriptor desc;
            ExtendedMessageDescriptor exdesc;

            encodeStoreDescriptors(hw, desc, exdesc, mod, spec, base, addr);
            parent.sends(mod, NullRegister(), addr.getBase(), data, exdesc.all, desc.all);
        }

        template <typename DataSpec>
        void operator()(SharedFunction sfid, const InstructionModifier &mod, const DataSpec &spec, AddressBase base, const GRFDisp &addr, const RegData &data)
        {
            MessageDescriptor desc;
            ExtendedMessageDescriptor exdesc;

            exdesc.parts.sfid = static_cast<unsigned>(sfid);
            encodeStoreDescriptors(hw, desc, exdesc, mod, spec, base, addr);
            exdesc.parts.sfid = static_cast<unsigned>(sfid);
            parent.sends(mod, NullRegister(), addr.getBase(), data, exdesc.all, desc.all);
        }

        void ugm(const InstructionModifier &mod, DataSpec12p7 spec, AddressBase base, const GRFDisp &addr, const RegData &data)
        {
            this->operator()(SharedFunction::ugm, mod, spec, base, addr, data);
        }
        void ugml(const InstructionModifier &mod, DataSpec12p7 spec, AddressBase base, const GRFDisp &addr, const RegData &data)
        {
            this->operator()(SharedFunction::ugml, mod, spec, base, addr, data);
        }
        void tgm(const InstructionModifier &mod, DataSpec12p7 spec, AddressBase base, const GRFDisp &addr, const RegData &data)
        {
            this->operator()(SharedFunction::tgm, mod, spec, base, addr, data);
        }
        void slm(const InstructionModifier &mod, DataSpec12p7 spec, AddressBase base, const GRFDisp &addr, const RegData &data)
        {
            this->operator()(SharedFunction::slm, mod, spec, base, addr, data);
        }
#endif
    };

    struct Atomic_ {
        BinaryCodeGenerator<hw> &parent;

        Atomic_(BinaryCodeGenerator<hw> *parent_) : parent(*parent_) {}

        template <typename DataSpec>
        void operator()(AtomicOp op, const InstructionModifier &mod, const RegData &dst, const DataSpec &spec, AddressBase base, const RegData &addr, const RegData &data = NullRegister())
        {
            MessageDescriptor desc;
            ExtendedMessageDescriptor exdesc;

            encodeAtomicDescriptors(hw, desc, exdesc, op, mod, dst, spec, base, addr);
            if (data.isNull())
                parent.send(mod, dst, addr, exdesc.all, desc.all);
            else
                parent.sends(mod, dst, addr, data, exdesc.all, desc.all);
        }
        template <typename DataSpec>
        void operator()(AtomicOp op, const InstructionModifier &mod, const DataSpec &spec, AddressBase base, const RegData &addr, const RegData &data = NullRegister())
        {
            (*this)(op, mod, NullRegister(), spec, base, addr, data);
        }

#if NGEN_XE_HPG
        template <typename DataSpec>
        void operator()(AtomicOp op, const InstructionModifier &mod, const RegData &dst, const DataSpec &spec, AddressBase base, const GRFDisp &addr, const RegData &data = NullRegister())
        {
            MessageDescriptor desc;
            ExtendedMessageDescriptor exdesc;

            encodeAtomicDescriptors(hw, desc, exdesc, op, mod, dst, spec, base, addr);
            parent.sends(mod, dst, addr.getBase(), data, exdesc.all, desc.all);
        }
        template <typename DataSpec>
        void operator()(AtomicOp op, const InstructionModifier &mod, const DataSpec &spec, AddressBase base, const GRFDisp &addr, const RegData &data = NullRegister())
        {
            (*this)(op, mod, NullRegister(), spec, base, addr, data);
        }
        template <typename DataSpec>
        void operator()(SharedFunction sfid, AtomicOp op, const InstructionModifier &mod, const RegData &dst, const DataSpec &spec, AddressBase base, const GRFDisp &addr, const RegData &data)
        {
            MessageDescriptor desc;
            ExtendedMessageDescriptor exdesc;

            exdesc.parts.sfid = static_cast<unsigned>(sfid);
            encodeAtomicDescriptors(hw, desc, exdesc, op, mod, dst, spec, base, addr);
            exdesc.parts.sfid = static_cast<unsigned>(sfid);
            parent.sends(mod, dst, addr.getBase(), data, exdesc.all, desc.all);
        }

        void ugm(AtomicOp op, const InstructionModifier &mod, const RegData &dst, DataSpec12p7 spec, AddressBase base, const GRFDisp &addr, const RegData &data = NullRegister())
        {
            this->operator()(SharedFunction::ugm, op, mod, dst, spec, base, addr, data);
        }
        void ugm(AtomicOp op, const InstructionModifier &mod, DataSpec12p7 spec, AddressBase base, const GRFDisp &addr, const RegData &data = NullRegister())
        {
            this->operator()(SharedFunction::ugm, op, mod, NullRegister(), spec, base, addr, data);
        }
        void ugml(AtomicOp op, const InstructionModifier &mod, const RegData &dst, DataSpec12p7 spec, AddressBase base, const GRFDisp &addr, const RegData &data = NullRegister())
        {
            this->operator()(SharedFunction::ugml, op, mod, dst, spec, base, addr, data);
        }
        void ugml(AtomicOp op, const InstructionModifier &mod, DataSpec12p7 spec, AddressBase base, const GRFDisp &addr, const RegData &data = NullRegister())
        {
            this->operator()(SharedFunction::ugml, op, mod, NullRegister(), spec, base, addr, data);
        }
        void tgm(AtomicOp op, const InstructionModifier &mod, const RegData &dst, DataSpec12p7 spec, AddressBase base, const GRFDisp &addr, const RegData &data = NullRegister())
        {
            this->operator()(SharedFunction::tgm, op, mod, dst, spec, base, addr, data);
        }
        void tgm(AtomicOp op, const InstructionModifier &mod, DataSpec12p7 spec, AddressBase base, const GRFDisp &addr, const RegData &data = NullRegister())
        {
            this->operator()(SharedFunction::tgm, op, mod, NullRegister(), spec, base, addr, data);
        }
        void slm(AtomicOp op, const InstructionModifier &mod, const RegData &dst, DataSpec12p7 spec, AddressBase base, const GRFDisp &addr, const RegData &data = NullRegister())
        {
            this->operator()(SharedFunction::slm, op, mod, dst, spec, base, addr, data);
        }
        void slm(AtomicOp op, const InstructionModifier &mod, DataSpec12p7 spec, AddressBase base, const GRFDisp &addr, const RegData &data = NullRegister())
        {
            this->operator()(SharedFunction::slm, op, mod, NullRegister(), spec, base, addr, data);
        }
#endif
    };
public:
    Load load;
    Store store;
    Atomic_ atomic;

    void wrdep(const GRFRange &r) {
        opX(Opcode::wrdep, DataType::ud, InstructionModifier::createAutoSWSB(), null, r[0], r[r.getLen() - 1]);
    }
    void wrdep(const GRF &r) {
        wrdep(r-r);
    }

#include "ngen_pseudo.hpp"
};

#define NGEN_FORWARD(hw) \
using InstructionStream = typename ngen::BinaryCodeGenerator<hw>::InstructionStream; \
using ngen::BinaryCodeGenerator<hw>::isXe; \
template <typename DT = void, typename... Targs> void add(Targs&&... args) { ngen::BinaryCodeGenerator<hw>::template add<DT>(std::forward<Targs>(args)...); } \
template <typename DT = void, typename... Targs> void addc(Targs&&... args) { ngen::BinaryCodeGenerator<hw>::template addc<DT>(std::forward<Targs>(args)...); } \
template <typename DT = void, typename... Targs> void and_(Targs&&... args) { ngen::BinaryCodeGenerator<hw>::template and_<DT>(std::forward<Targs>(args)...); } \
template <typename DT = void, typename... Targs> void asr(Targs&&... args) { ngen::BinaryCodeGenerator<hw>::template asr<DT>(std::forward<Targs>(args)...); } \
template <typename DT = void, typename... Targs> void avg(Targs&&... args) { ngen::BinaryCodeGenerator<hw>::template avg<DT>(std::forward<Targs>(args)...); } \
template <typename DT = void, typename... Targs> void bfe(Targs&&... args) { ngen::BinaryCodeGenerator<hw>::template bfe<DT>(std::forward<Targs>(args)...); } \
template <typename DT = void, typename... Targs> void bfi1(Targs&&... args) { ngen::BinaryCodeGenerator<hw>::template bfi1<DT>(std::forward<Targs>(args)...); } \
template <typename DT = void, typename... Targs> void bfi2(Targs&&... args) { ngen::BinaryCodeGenerator<hw>::template bfi2<DT>(std::forward<Targs>(args)...); } \
template <typename DT = void, typename... Targs> void bfrev(Targs&&... args) { ngen::BinaryCodeGenerator<hw>::template bfrev<DT>(std::forward<Targs>(args)...); } \
template <typename DT = void, typename... Targs> void cbit(Targs&&... args) { ngen::BinaryCodeGenerator<hw>::template cbit<DT>(std::forward<Targs>(args)...); } \
template <typename DT = void, typename... Targs> void cmp(Targs&&... args) { ngen::BinaryCodeGenerator<hw>::template cmp<DT>(std::forward<Targs>(args)...); } \
template <typename DT = void, typename... Targs> void cmpn(Targs&&... args) { ngen::BinaryCodeGenerator<hw>::template cmpn<DT>(std::forward<Targs>(args)...); } \
template <typename DT = void, typename... Targs> void csel(Targs&&... args) { ngen::BinaryCodeGenerator<hw>::template csel<DT>(std::forward<Targs>(args)...); } \
template <typename DT = void, typename... Targs> void dp2(Targs&&... args) { ngen::BinaryCodeGenerator<hw>::template dp2<DT>(std::forward<Targs>(args)...); } \
template <typename DT = void, typename... Targs> void dp3(Targs&&... args) { ngen::BinaryCodeGenerator<hw>::template dp3<DT>(std::forward<Targs>(args)...); } \
template <typename DT = void, typename... Targs> void dp4(Targs&&... args) { ngen::BinaryCodeGenerator<hw>::template dp4<DT>(std::forward<Targs>(args)...); } \
template <typename DT = void, typename... Targs> void dph(Targs&&... args) { ngen::BinaryCodeGenerator<hw>::template dph<DT>(std::forward<Targs>(args)...); } \
template <typename DT = void, typename... Targs> void fbh(Targs&&... args) { ngen::BinaryCodeGenerator<hw>::template fbh<DT>(std::forward<Targs>(args)...); } \
template <typename DT = void, typename... Targs> void fbl(Targs&&... args) { ngen::BinaryCodeGenerator<hw>::template fbl<DT>(std::forward<Targs>(args)...); } \
template <typename DT = void, typename... Targs> void frc(Targs&&... args) { ngen::BinaryCodeGenerator<hw>::template frc<DT>(std::forward<Targs>(args)...); } \
template <typename DT = void, typename... Targs> void line(Targs&&... args) { ngen::BinaryCodeGenerator<hw>::template line<DT>(std::forward<Targs>(args)...); } \
template <typename DT = void, typename... Targs> void lrp(Targs&&... args) { ngen::BinaryCodeGenerator<hw>::template lrp<DT>(std::forward<Targs>(args)...); } \
template <typename DT = void, typename... Targs> void lzd(Targs&&... args) { ngen::BinaryCodeGenerator<hw>::template lzd<DT>(std::forward<Targs>(args)...); } \
template <typename DT = void, typename... Targs> void mac(Targs&&... args) { ngen::BinaryCodeGenerator<hw>::template mac<DT>(std::forward<Targs>(args)...); } \
template <typename DT = void, typename... Targs> void macl(Targs&&... args) { ngen::BinaryCodeGenerator<hw>::template macl<DT>(std::forward<Targs>(args)...); } \
template <typename DT = void, typename... Targs> void mach(Targs&&... args) { ngen::BinaryCodeGenerator<hw>::template mach<DT>(std::forward<Targs>(args)...); } \
template <typename DT = void, typename... Targs> void mad(Targs&&... args) { ngen::BinaryCodeGenerator<hw>::template mad<DT>(std::forward<Targs>(args)...); } \
template <typename DT = void, typename... Targs> void madm(Targs&&... args) { ngen::BinaryCodeGenerator<hw>::template madm<DT>(std::forward<Targs>(args)...); } \
template <typename DT = void, typename... Targs> void math(Targs&&... args) { ngen::BinaryCodeGenerator<hw>::template math<DT>(std::forward<Targs>(args)...); } \
template <typename DT = void, typename... Targs> void mov(Targs&&... args) { ngen::BinaryCodeGenerator<hw>::template mov<DT>(std::forward<Targs>(args)...); } \
template <typename DT = void, typename... Targs> void movi(Targs&&... args) { ngen::BinaryCodeGenerator<hw>::template movi<DT>(std::forward<Targs>(args)...); } \
template <typename DT = void, typename... Targs> void mul(Targs&&... args) { ngen::BinaryCodeGenerator<hw>::template mul<DT>(std::forward<Targs>(args)...); } \
template <typename DT = void, typename... Targs> void not_(Targs&&... args) { ngen::BinaryCodeGenerator<hw>::template not_<DT>(std::forward<Targs>(args)...); } \
template <typename DT = void, typename... Targs> void or_(Targs&&... args) { ngen::BinaryCodeGenerator<hw>::template or_<DT>(std::forward<Targs>(args)...); } \
template <typename DT = void, typename... Targs> void pln(Targs&&... args) { ngen::BinaryCodeGenerator<hw>::template pln<DT>(std::forward<Targs>(args)...); } \
template <typename DT = void, typename... Targs> void rndd(Targs&&... args) { ngen::BinaryCodeGenerator<hw>::template rndd<DT>(std::forward<Targs>(args)...); } \
template <typename DT = void, typename... Targs> void rnde(Targs&&... args) { ngen::BinaryCodeGenerator<hw>::template rnde<DT>(std::forward<Targs>(args)...); } \
template <typename DT = void, typename... Targs> void rndu(Targs&&... args) { ngen::BinaryCodeGenerator<hw>::template rndu<DT>(std::forward<Targs>(args)...); } \
template <typename DT = void, typename... Targs> void rndz(Targs&&... args) { ngen::BinaryCodeGenerator<hw>::template rndz<DT>(std::forward<Targs>(args)...); } \
template <typename DT = void, typename... Targs> void rol(Targs&&... args) { ngen::BinaryCodeGenerator<hw>::template rol<DT>(std::forward<Targs>(args)...); } \
template <typename DT = void, typename... Targs> void ror(Targs&&... args) { ngen::BinaryCodeGenerator<hw>::template ror<DT>(std::forward<Targs>(args)...); } \
template <typename DT = void, typename... Targs> void sad2(Targs&&... args) { ngen::BinaryCodeGenerator<hw>::template sad2<DT>(std::forward<Targs>(args)...); } \
template <typename DT = void, typename... Targs> void sada2(Targs&&... args) { ngen::BinaryCodeGenerator<hw>::template sada2<DT>(std::forward<Targs>(args)...); } \
template <typename DT = void, typename... Targs> void sel(Targs&&... args) { ngen::BinaryCodeGenerator<hw>::template sel<DT>(std::forward<Targs>(args)...); } \
template <typename DT = void, typename... Targs> void shl(Targs&&... args) { ngen::BinaryCodeGenerator<hw>::template shl<DT>(std::forward<Targs>(args)...); } \
template <typename DT = void, typename... Targs> void shr(Targs&&... args) { ngen::BinaryCodeGenerator<hw>::template shr<DT>(std::forward<Targs>(args)...); } \
template <typename DT = void, typename... Targs> void smov(Targs&&... args) { ngen::BinaryCodeGenerator<hw>::template smov<DT>(std::forward<Targs>(args)...); } \
template <typename DT = void, typename... Targs> void subb(Targs&&... args) { ngen::BinaryCodeGenerator<hw>::template subb<DT>(std::forward<Targs>(args)...); } \
template <typename DT = void, typename... Targs> void xor_(Targs&&... args) { ngen::BinaryCodeGenerator<hw>::template xor_<DT>(std::forward<Targs>(args)...); } \
template <typename... Targs> void brc(Targs&&... args) { ngen::BinaryCodeGenerator<hw>::brc(std::forward<Targs>(args)...); } \
template <typename... Targs> void brd(Targs&&... args) { ngen::BinaryCodeGenerator<hw>::brd(std::forward<Targs>(args)...); } \
template <typename... Targs> void break_(Targs&&... args) { ngen::BinaryCodeGenerator<hw>::break_(std::forward<Targs>(args)...); } \
template <typename... Targs> void call(Targs&&... args) { ngen::BinaryCodeGenerator<hw>::call(std::forward<Targs>(args)...); } \
template <typename... Targs> void calla(Targs&&... args) { ngen::BinaryCodeGenerator<hw>::calla(std::forward<Targs>(args)...); } \
template <typename... Targs> void cont(Targs&&... args) { ngen::BinaryCodeGenerator<hw>::cont(std::forward<Targs>(args)...); } \
template <typename... Targs> void else_(Targs&&... args) { ngen::BinaryCodeGenerator<hw>::else_(std::forward<Targs>(args)...); } \
template <typename... Targs> void endif(Targs&&... args) { ngen::BinaryCodeGenerator<hw>::endif(std::forward<Targs>(args)...); } \
template <typename... Targs> void goto_(Targs&&... args) { ngen::BinaryCodeGenerator<hw>::goto_(std::forward<Targs>(args)...); } \
template <typename... Targs> void halt(Targs&&... args) { ngen::BinaryCodeGenerator<hw>::halt(std::forward<Targs>(args)...); } \
template <typename... Targs> void if_(Targs&&... args) { ngen::BinaryCodeGenerator<hw>::if_(std::forward<Targs>(args)...); } \
template <typename... Targs> void illegal(Targs&&... args) { ngen::BinaryCodeGenerator<hw>::illegal(std::forward<Targs>(args)...); } \
template <typename... Targs> void join(Targs&&... args) { ngen::BinaryCodeGenerator<hw>::join(std::forward<Targs>(args)...); } \
template <typename... Targs> void jmpi(Targs&&... args) { ngen::BinaryCodeGenerator<hw>::jmpi(std::forward<Targs>(args)...); } \
template <typename... Targs> void nop(Targs&&... args) { ngen::BinaryCodeGenerator<hw>::nop(std::forward<Targs>(args)...); } \
template <typename... Targs> void ret(Targs&&... args) { ngen::BinaryCodeGenerator<hw>::ret(std::forward<Targs>(args)...); } \
template <typename... Targs> void send(Targs&&... args) { ngen::BinaryCodeGenerator<hw>::send(std::forward<Targs>(args)...); } \
template <typename... Targs> void sendc(Targs&&... args) { ngen::BinaryCodeGenerator<hw>::sendc(std::forward<Targs>(args)...); } \
template <typename... Targs> void sends(Targs&&... args) { ngen::BinaryCodeGenerator<hw>::sends(std::forward<Targs>(args)...); } \
template <typename... Targs> void sendsc(Targs&&... args) { ngen::BinaryCodeGenerator<hw>::sendsc(std::forward<Targs>(args)...); } \
using ngen::BinaryCodeGenerator<hw>::sync; \
template <typename... Targs> void wait(Targs&&... args) { ngen::BinaryCodeGenerator<hw>::wait(std::forward<Targs>(args)...); } \
template <typename... Targs> void while_(Targs&&... args) { ngen::BinaryCodeGenerator<hw>::while_(std::forward<Targs>(args)...); } \
template <typename... Targs> void wrdep(Targs&&... args) { ngen::BinaryCodeGenerator<hw>::wrdep(std::forward<Targs>(args)...); } \
template <typename DT = void, typename... Targs> void min_(Targs&&... args) { ngen::BinaryCodeGenerator<hw>::template min_<DT>(std::forward<Targs>(args)...); } \
template <typename DT = void, typename... Targs> void max_(Targs&&... args) { ngen::BinaryCodeGenerator<hw>::template max_<DT>(std::forward<Targs>(args)...); } \
template <typename DT = void, typename... Targs> void bfi(Targs&&... args) { ngen::BinaryCodeGenerator<hw>::template bfi<DT>(std::forward<Targs>(args)...); } \
template <typename DT = void, typename... Targs> void cos(Targs&&... args) { ngen::BinaryCodeGenerator<hw>::template cos<DT>(std::forward<Targs>(args)...); } \
template <typename DT = void, typename... Targs> void exp(Targs&&... args) { ngen::BinaryCodeGenerator<hw>::template exp<DT>(std::forward<Targs>(args)...); } \
template <typename DT = void, typename... Targs> void fdiv(Targs&&... args) { ngen::BinaryCodeGenerator<hw>::template fdiv<DT>(std::forward<Targs>(args)...); } \
template <typename DT = void, typename... Targs> void idiv(Targs&&... args) { ngen::BinaryCodeGenerator<hw>::template idiv<DT>(std::forward<Targs>(args)...); } \
template <typename DT = void, typename... Targs> void inv(Targs&&... args) { ngen::BinaryCodeGenerator<hw>::template inv<DT>(std::forward<Targs>(args)...); } \
template <typename DT = void, typename... Targs> void invm(Targs&&... args) { ngen::BinaryCodeGenerator<hw>::template invm<DT>(std::forward<Targs>(args)...); } \
template <typename DT = void, typename... Targs> void iqot(Targs&&... args) { ngen::BinaryCodeGenerator<hw>::template iqot<DT>(std::forward<Targs>(args)...); } \
template <typename DT = void, typename... Targs> void irem(Targs&&... args) { ngen::BinaryCodeGenerator<hw>::template irem<DT>(std::forward<Targs>(args)...); } \
template <typename DT = void, typename... Targs> void log(Targs&&... args) { ngen::BinaryCodeGenerator<hw>::template log<DT>(std::forward<Targs>(args)...); } \
template <typename DT = void, typename... Targs> void pow(Targs&&... args) { ngen::BinaryCodeGenerator<hw>::template pow<DT>(std::forward<Targs>(args)...); } \
template <typename DT = void, typename... Targs> void rsqt(Targs&&... args) { ngen::BinaryCodeGenerator<hw>::template rsqt<DT>(std::forward<Targs>(args)...); } \
template <typename DT = void, typename... Targs> void rsqtm(Targs&&... args) { ngen::BinaryCodeGenerator<hw>::template rsqtm<DT>(std::forward<Targs>(args)...); } \
template <typename DT = void, typename... Targs> void sin(Targs&&... args) { ngen::BinaryCodeGenerator<hw>::template sin<DT>(std::forward<Targs>(args)...); } \
template <typename DT = void, typename... Targs> void sqt(Targs&&... args) { ngen::BinaryCodeGenerator<hw>::template sqt<DT>(std::forward<Targs>(args)...); } \
template <typename DT = void, typename... Targs> void fdiv_ieee(Targs&&... args) { ngen::BinaryCodeGenerator<hw>::template fdiv_ieee<DT>(std::forward<Targs>(args)...); } \
template <typename DT = void, typename... Targs> void inv_ieee(Targs&&... args) { ngen::BinaryCodeGenerator<hw>::template inv_ieee<DT>(std::forward<Targs>(args)...); } \
template <typename DT = void, typename... Targs> void sqt_ieee(Targs&&... args) { ngen::BinaryCodeGenerator<hw>::template sqt_ieee<DT>(std::forward<Targs>(args)...); } \
template <typename... Targs> void threadend(Targs&&... args) { ngen::BinaryCodeGenerator<hw>::threadend(std::forward<Targs>(args)...); } \
template <typename... Targs> void barrierheader(Targs&&... args) { ngen::BinaryCodeGenerator<hw>::barrierheader(std::forward<Targs>(args)...); } \
template <typename... Targs> void barriermsg(Targs&&... args) { ngen::BinaryCodeGenerator<hw>::barriermsg(std::forward<Targs>(args)...); } \
template <typename... Targs> void barriersignal(Targs&&... args) { ngen::BinaryCodeGenerator<hw>::barriersignal(std::forward<Targs>(args)...); } \
template <typename... Targs> void barrierwait(Targs&&... args) { ngen::BinaryCodeGenerator<hw>::barrierwait(std::forward<Targs>(args)...); } \
template <typename... Targs> void barrier(Targs&&... args) { ngen::BinaryCodeGenerator<hw>::barrier(std::forward<Targs>(args)...); } \
using ngen::BinaryCodeGenerator<hw>::load; \
using ngen::BinaryCodeGenerator<hw>::store; \
using ngen::BinaryCodeGenerator<hw>::atomic; \
template <typename... Targs> void memfence(Targs&&... args) { ngen::BinaryCodeGenerator<hw>::memfence(std::forward<Targs>(args)...); } \
template <typename... Targs> void slmfence(Targs&&... args) { ngen::BinaryCodeGenerator<hw>::slmfence(std::forward<Targs>(args)...); } \
template <typename... Targs> void pushStream(Targs&&... args) { ngen::BinaryCodeGenerator<hw>::pushStream(std::forward<Targs>(args)...); } \
template <typename... Targs> InstructionStream *popStream(Targs&&... args) { return ngen::BinaryCodeGenerator<hw>::popStream(std::forward<Targs>(args)...); } \
template <typename... Targs> void appendStream(Targs&&... args) { ngen::BinaryCodeGenerator<hw>::appendStream(std::forward<Targs>(args)...); } \
template <typename... Targs> void appendCurrentStream(Targs&&... args) { ngen::BinaryCodeGenerator<hw>::appendCurrentStream(std::forward<Targs>(args)...); } \
template <typename... Targs> void discardStream(Targs&&... args) { ngen::BinaryCodeGenerator<hw>::discardStream(std::forward<Targs>(args)...); } \
template <typename... Targs> void mark(Targs&&... args) { ngen::BinaryCodeGenerator<hw>::mark(std::forward<Targs>(args)...); } \
template <typename... Targs> void comment(Targs&&... args) { ngen::BinaryCodeGenerator<hw>::comment(std::forward<Targs>(args)...); } \
template <typename... Targs> void setDefaultNoMask(Targs&&... args) { ngen::BinaryCodeGenerator<hw>::setDefaultNoMask(std::forward<Targs>(args)...); } \
template <typename... Targs> void setDefaultAutoSWSB(Targs&&... args) { ngen::BinaryCodeGenerator<hw>::setDefaultAutoSWSB(std::forward<Targs>(args)...); } \
bool getDefaultNoMask() { return ngen::BinaryCodeGenerator<hw>::getDefaultNoMask(); } \
bool getDefaultAutoSWSB() { return ngen::BinaryCodeGenerator<hw>::getDefaultAutoSWSB(); } \
NGEN_FORWARD_EXTRA \
NGEN_FORWARD_OP_NAMES \
NGEN_FORWARD_MIN_MAX \
NGEN_FORWARD_REGISTERS

#define NGEN_FORWARD_EXTRA \
template <typename DT = void, typename... Targs> void add3(Targs&&... args) { ngen::BinaryCodeGenerator<hw>::template add3<DT>(std::forward<Targs>(args)...); } \
template <typename DT = void, typename... Targs> void bfn(Targs&&... args) { ngen::BinaryCodeGenerator<hw>::template bfn<DT>(std::forward<Targs>(args)...); } \
template <typename DT = void, typename... Targs> void dp4a(Targs&&... args) { ngen::BinaryCodeGenerator<hw>::template dp4a<DT>(std::forward<Targs>(args)...); } \
template <typename DT = void, typename... Targs> void dpas(Targs&&... args) { ngen::BinaryCodeGenerator<hw>::template dpas<DT>(std::forward<Targs>(args)...); } \
template <typename DT = void, typename... Targs> void dpasw(Targs&&... args) { ngen::BinaryCodeGenerator<hw>::template dpasw<DT>(std::forward<Targs>(args)...); }

#ifdef NGEN_NO_OP_NAMES
#define NGEN_FORWARD_OP_NAMES
#else
#define NGEN_FORWARD_OP_NAMES \
template <typename DT = void, typename... Targs> void and(Targs&&... args) { ngen::BinaryCodeGenerator<hw>::template and_<DT>(std::forward<Targs>(args)...); } \
template <typename DT = void, typename... Targs> void not(Targs&&... args) { ngen::BinaryCodeGenerator<hw>::template not_<DT>(std::forward<Targs>(args)...); } \
template <typename DT = void, typename... Targs> void or(Targs&&... args) { ngen::BinaryCodeGenerator<hw>::template or_<DT>(std::forward<Targs>(args)...); } \
template <typename DT = void, typename... Targs> void xor(Targs&&... args) { ngen::BinaryCodeGenerator<hw>::template xor_<DT>(std::forward<Targs>(args)...); }
#endif

#ifdef NGEN_WINDOWS_COMPAT
#define NGEN_FORWARD_MIN_MAX
#else
#define NGEN_FORWARD_MIN_MAX \
template <typename DT = void, typename... Targs> void min(Targs&&... args) { ngen::BinaryCodeGenerator<hw>::template min<DT>(std::forward<Targs>(args)...); } \
template <typename DT = void, typename... Targs> void max(Targs&&... args) { ngen::BinaryCodeGenerator<hw>::template max<DT>(std::forward<Targs>(args)...); }
#endif

#ifdef NGEN_GLOBAL_REGS
#define NGEN_FORWARD_REGISTERS
#else
#define NGEN_FORWARD_REGISTERS_BASE \
using ngen::BinaryCodeGenerator<hw>::indirect; \
using ngen::BinaryCodeGenerator<hw>::r0; using ngen::BinaryCodeGenerator<hw>::r1; using ngen::BinaryCodeGenerator<hw>::r2; using ngen::BinaryCodeGenerator<hw>::r3; \
using ngen::BinaryCodeGenerator<hw>::r4; using ngen::BinaryCodeGenerator<hw>::r5; using ngen::BinaryCodeGenerator<hw>::r6; using ngen::BinaryCodeGenerator<hw>::r7; \
using ngen::BinaryCodeGenerator<hw>::r8; using ngen::BinaryCodeGenerator<hw>::r9; using ngen::BinaryCodeGenerator<hw>::r10; using ngen::BinaryCodeGenerator<hw>::r11; \
using ngen::BinaryCodeGenerator<hw>::r12; using ngen::BinaryCodeGenerator<hw>::r13; using ngen::BinaryCodeGenerator<hw>::r14; using ngen::BinaryCodeGenerator<hw>::r15; \
using ngen::BinaryCodeGenerator<hw>::r16; using ngen::BinaryCodeGenerator<hw>::r17; using ngen::BinaryCodeGenerator<hw>::r18; using ngen::BinaryCodeGenerator<hw>::r19; \
using ngen::BinaryCodeGenerator<hw>::r20; using ngen::BinaryCodeGenerator<hw>::r21; using ngen::BinaryCodeGenerator<hw>::r22; using ngen::BinaryCodeGenerator<hw>::r23; \
using ngen::BinaryCodeGenerator<hw>::r24; using ngen::BinaryCodeGenerator<hw>::r25; using ngen::BinaryCodeGenerator<hw>::r26; using ngen::BinaryCodeGenerator<hw>::r27; \
using ngen::BinaryCodeGenerator<hw>::r28; using ngen::BinaryCodeGenerator<hw>::r29; using ngen::BinaryCodeGenerator<hw>::r30; using ngen::BinaryCodeGenerator<hw>::r31; \
using ngen::BinaryCodeGenerator<hw>::r32; using ngen::BinaryCodeGenerator<hw>::r33; using ngen::BinaryCodeGenerator<hw>::r34; using ngen::BinaryCodeGenerator<hw>::r35; \
using ngen::BinaryCodeGenerator<hw>::r36; using ngen::BinaryCodeGenerator<hw>::r37; using ngen::BinaryCodeGenerator<hw>::r38; using ngen::BinaryCodeGenerator<hw>::r39; \
using ngen::BinaryCodeGenerator<hw>::r40; using ngen::BinaryCodeGenerator<hw>::r41; using ngen::BinaryCodeGenerator<hw>::r42; using ngen::BinaryCodeGenerator<hw>::r43; \
using ngen::BinaryCodeGenerator<hw>::r44; using ngen::BinaryCodeGenerator<hw>::r45; using ngen::BinaryCodeGenerator<hw>::r46; using ngen::BinaryCodeGenerator<hw>::r47; \
using ngen::BinaryCodeGenerator<hw>::r48; using ngen::BinaryCodeGenerator<hw>::r49; using ngen::BinaryCodeGenerator<hw>::r50; using ngen::BinaryCodeGenerator<hw>::r51; \
using ngen::BinaryCodeGenerator<hw>::r52; using ngen::BinaryCodeGenerator<hw>::r53; using ngen::BinaryCodeGenerator<hw>::r54; using ngen::BinaryCodeGenerator<hw>::r55; \
using ngen::BinaryCodeGenerator<hw>::r56; using ngen::BinaryCodeGenerator<hw>::r57; using ngen::BinaryCodeGenerator<hw>::r58; using ngen::BinaryCodeGenerator<hw>::r59; \
using ngen::BinaryCodeGenerator<hw>::r60; using ngen::BinaryCodeGenerator<hw>::r61; using ngen::BinaryCodeGenerator<hw>::r62; using ngen::BinaryCodeGenerator<hw>::r63; \
using ngen::BinaryCodeGenerator<hw>::r64; using ngen::BinaryCodeGenerator<hw>::r65; using ngen::BinaryCodeGenerator<hw>::r66; using ngen::BinaryCodeGenerator<hw>::r67; \
using ngen::BinaryCodeGenerator<hw>::r68; using ngen::BinaryCodeGenerator<hw>::r69; using ngen::BinaryCodeGenerator<hw>::r70; using ngen::BinaryCodeGenerator<hw>::r71; \
using ngen::BinaryCodeGenerator<hw>::r72; using ngen::BinaryCodeGenerator<hw>::r73; using ngen::BinaryCodeGenerator<hw>::r74; using ngen::BinaryCodeGenerator<hw>::r75; \
using ngen::BinaryCodeGenerator<hw>::r76; using ngen::BinaryCodeGenerator<hw>::r77; using ngen::BinaryCodeGenerator<hw>::r78; using ngen::BinaryCodeGenerator<hw>::r79; \
using ngen::BinaryCodeGenerator<hw>::r80; using ngen::BinaryCodeGenerator<hw>::r81; using ngen::BinaryCodeGenerator<hw>::r82; using ngen::BinaryCodeGenerator<hw>::r83; \
using ngen::BinaryCodeGenerator<hw>::r84; using ngen::BinaryCodeGenerator<hw>::r85; using ngen::BinaryCodeGenerator<hw>::r86; using ngen::BinaryCodeGenerator<hw>::r87; \
using ngen::BinaryCodeGenerator<hw>::r88; using ngen::BinaryCodeGenerator<hw>::r89; using ngen::BinaryCodeGenerator<hw>::r90; using ngen::BinaryCodeGenerator<hw>::r91; \
using ngen::BinaryCodeGenerator<hw>::r92; using ngen::BinaryCodeGenerator<hw>::r93; using ngen::BinaryCodeGenerator<hw>::r94; using ngen::BinaryCodeGenerator<hw>::r95; \
using ngen::BinaryCodeGenerator<hw>::r96; using ngen::BinaryCodeGenerator<hw>::r97; using ngen::BinaryCodeGenerator<hw>::r98; using ngen::BinaryCodeGenerator<hw>::r99; \
using ngen::BinaryCodeGenerator<hw>::r100; using ngen::BinaryCodeGenerator<hw>::r101; using ngen::BinaryCodeGenerator<hw>::r102; using ngen::BinaryCodeGenerator<hw>::r103; \
using ngen::BinaryCodeGenerator<hw>::r104; using ngen::BinaryCodeGenerator<hw>::r105; using ngen::BinaryCodeGenerator<hw>::r106; using ngen::BinaryCodeGenerator<hw>::r107; \
using ngen::BinaryCodeGenerator<hw>::r108; using ngen::BinaryCodeGenerator<hw>::r109; using ngen::BinaryCodeGenerator<hw>::r110; using ngen::BinaryCodeGenerator<hw>::r111; \
using ngen::BinaryCodeGenerator<hw>::r112; using ngen::BinaryCodeGenerator<hw>::r113; using ngen::BinaryCodeGenerator<hw>::r114; using ngen::BinaryCodeGenerator<hw>::r115; \
using ngen::BinaryCodeGenerator<hw>::r116; using ngen::BinaryCodeGenerator<hw>::r117; using ngen::BinaryCodeGenerator<hw>::r118; using ngen::BinaryCodeGenerator<hw>::r119; \
using ngen::BinaryCodeGenerator<hw>::r120; using ngen::BinaryCodeGenerator<hw>::r121; using ngen::BinaryCodeGenerator<hw>::r122; using ngen::BinaryCodeGenerator<hw>::r123; \
using ngen::BinaryCodeGenerator<hw>::r124; using ngen::BinaryCodeGenerator<hw>::r125; using ngen::BinaryCodeGenerator<hw>::r126; using ngen::BinaryCodeGenerator<hw>::r127; \
using ngen::BinaryCodeGenerator<hw>::null; \
using ngen::BinaryCodeGenerator<hw>::a0; \
using ngen::BinaryCodeGenerator<hw>::acc0; using ngen::BinaryCodeGenerator<hw>::acc1; using ngen::BinaryCodeGenerator<hw>::acc2; using ngen::BinaryCodeGenerator<hw>::acc3; \
using ngen::BinaryCodeGenerator<hw>::acc4; using ngen::BinaryCodeGenerator<hw>::acc5; using ngen::BinaryCodeGenerator<hw>::acc6; using ngen::BinaryCodeGenerator<hw>::acc7; \
using ngen::BinaryCodeGenerator<hw>::acc8; using ngen::BinaryCodeGenerator<hw>::acc9; \
using ngen::BinaryCodeGenerator<hw>::mme0; using ngen::BinaryCodeGenerator<hw>::mme1; using ngen::BinaryCodeGenerator<hw>::mme2; using ngen::BinaryCodeGenerator<hw>::mme3; \
using ngen::BinaryCodeGenerator<hw>::mme4; using ngen::BinaryCodeGenerator<hw>::mme5; using ngen::BinaryCodeGenerator<hw>::mme6; using ngen::BinaryCodeGenerator<hw>::mme7; \
using ngen::BinaryCodeGenerator<hw>::noacc; using ngen::BinaryCodeGenerator<hw>::nomme; \
using ngen::BinaryCodeGenerator<hw>::f0; using ngen::BinaryCodeGenerator<hw>::f1; \
using ngen::BinaryCodeGenerator<hw>::ce0; using ngen::BinaryCodeGenerator<hw>::sp; using ngen::BinaryCodeGenerator<hw>::sr0; using ngen::BinaryCodeGenerator<hw>::sr1; \
using ngen::BinaryCodeGenerator<hw>::cr0; using ngen::BinaryCodeGenerator<hw>::n0; using ngen::BinaryCodeGenerator<hw>::ip; using ngen::BinaryCodeGenerator<hw>::tdr0; \
using ngen::BinaryCodeGenerator<hw>::tm0; using ngen::BinaryCodeGenerator<hw>::tm1; using ngen::BinaryCodeGenerator<hw>::tm2; using ngen::BinaryCodeGenerator<hw>::tm3; \
using ngen::BinaryCodeGenerator<hw>::tm4; using ngen::BinaryCodeGenerator<hw>::pm0; using ngen::BinaryCodeGenerator<hw>::tp0; using ngen::BinaryCodeGenerator<hw>::dbg0; \
using ngen::BinaryCodeGenerator<hw>::fc0; using ngen::BinaryCodeGenerator<hw>::fc1; using ngen::BinaryCodeGenerator<hw>::fc2; using ngen::BinaryCodeGenerator<hw>::fc3; \
using ngen::BinaryCodeGenerator<hw>::NoDDClr; using ngen::BinaryCodeGenerator<hw>::NoDDChk; \
using ngen::BinaryCodeGenerator<hw>::AccWrEn; using ngen::BinaryCodeGenerator<hw>::NoSrcDepSet; using ngen::BinaryCodeGenerator<hw>::Breakpoint; using ngen::BinaryCodeGenerator<hw>::sat; \
using ngen::BinaryCodeGenerator<hw>::NoMask; \
using ngen::BinaryCodeGenerator<hw>::Serialize; using ngen::BinaryCodeGenerator<hw>::EOT; \
using ngen::BinaryCodeGenerator<hw>::Atomic; using ngen::BinaryCodeGenerator<hw>::Switch; using ngen::BinaryCodeGenerator<hw>::NoPreempt; \
using ngen::BinaryCodeGenerator<hw>::anyv; using ngen::BinaryCodeGenerator<hw>::allv; using ngen::BinaryCodeGenerator<hw>::any2h; using ngen::BinaryCodeGenerator<hw>::all2h; \
using ngen::BinaryCodeGenerator<hw>::any4h; using ngen::BinaryCodeGenerator<hw>::all4h; using ngen::BinaryCodeGenerator<hw>::any8h; using ngen::BinaryCodeGenerator<hw>::all8h; \
using ngen::BinaryCodeGenerator<hw>::any16h; using ngen::BinaryCodeGenerator<hw>::all16h; using ngen::BinaryCodeGenerator<hw>::any32h; using ngen::BinaryCodeGenerator<hw>::all32h; \
using ngen::BinaryCodeGenerator<hw>::x_repl; using ngen::BinaryCodeGenerator<hw>::y_repl; using ngen::BinaryCodeGenerator<hw>::z_repl; using ngen::BinaryCodeGenerator<hw>::w_repl; \
using ngen::BinaryCodeGenerator<hw>::ze; using ngen::BinaryCodeGenerator<hw>::eq; using ngen::BinaryCodeGenerator<hw>::nz; using ngen::BinaryCodeGenerator<hw>::ne; \
using ngen::BinaryCodeGenerator<hw>::gt; using ngen::BinaryCodeGenerator<hw>::ge; using ngen::BinaryCodeGenerator<hw>::lt; using ngen::BinaryCodeGenerator<hw>::le; \
using ngen::BinaryCodeGenerator<hw>::ov; using ngen::BinaryCodeGenerator<hw>::un; using ngen::BinaryCodeGenerator<hw>::eo; \
using ngen::BinaryCodeGenerator<hw>::M0; using ngen::BinaryCodeGenerator<hw>::M4; using ngen::BinaryCodeGenerator<hw>::M8; using ngen::BinaryCodeGenerator<hw>::M12; \
using ngen::BinaryCodeGenerator<hw>::M16; using ngen::BinaryCodeGenerator<hw>::M20; using ngen::BinaryCodeGenerator<hw>::M24; using ngen::BinaryCodeGenerator<hw>::M28; \
using ngen::BinaryCodeGenerator<hw>::sb0; using ngen::BinaryCodeGenerator<hw>::sb1; using ngen::BinaryCodeGenerator<hw>::sb2; using ngen::BinaryCodeGenerator<hw>::sb3; \
using ngen::BinaryCodeGenerator<hw>::sb4; using ngen::BinaryCodeGenerator<hw>::sb5; using ngen::BinaryCodeGenerator<hw>::sb6; using ngen::BinaryCodeGenerator<hw>::sb7; \
using ngen::BinaryCodeGenerator<hw>::sb8; using ngen::BinaryCodeGenerator<hw>::sb9; using ngen::BinaryCodeGenerator<hw>::sb10; using ngen::BinaryCodeGenerator<hw>::sb11; \
using ngen::BinaryCodeGenerator<hw>::sb12; using ngen::BinaryCodeGenerator<hw>::sb13; using ngen::BinaryCodeGenerator<hw>::sb14; using ngen::BinaryCodeGenerator<hw>::sb15; \
using ngen::BinaryCodeGenerator<hw>::A32; using ngen::BinaryCodeGenerator<hw>::A32NC; using ngen::BinaryCodeGenerator<hw>::A64; using ngen::BinaryCodeGenerator<hw>::A64NC; \
using ngen::BinaryCodeGenerator<hw>::SLM; \
template <typename... Targs> ngen::InstructionModifier ExecutionOffset(Targs&&... args) { return ngen::BinaryCodeGenerator<hw>::ExecutionOffset(std::forward<Targs>(args)...); } \
template <typename... Targs> ngen::AddressBase Surface(Targs&&... args) { return ngen::BinaryCodeGenerator<hw>::Surface(std::forward<Targs>(args)...); } \
template <typename... Targs> ngen::AddressBase CC(Targs&&... args) { return ngen::BinaryCodeGenerator<hw>::CC(std::forward<Targs>(args)...); } \
template <typename... Targs> ngen::AddressBase SC(Targs&&... args) { return ngen::BinaryCodeGenerator<hw>::SC(std::forward<Targs>(args)...); }
#define NGEN_FORWARD_REGISTERS_EXTRA1 \
using ngen::BinaryCodeGenerator<hw>::r128; using ngen::BinaryCodeGenerator<hw>::r129; using ngen::BinaryCodeGenerator<hw>::r130; using ngen::BinaryCodeGenerator<hw>::r131; \
using ngen::BinaryCodeGenerator<hw>::r132; using ngen::BinaryCodeGenerator<hw>::r133; using ngen::BinaryCodeGenerator<hw>::r134; using ngen::BinaryCodeGenerator<hw>::r135; \
using ngen::BinaryCodeGenerator<hw>::r136; using ngen::BinaryCodeGenerator<hw>::r137; using ngen::BinaryCodeGenerator<hw>::r138; using ngen::BinaryCodeGenerator<hw>::r139; \
using ngen::BinaryCodeGenerator<hw>::r140; using ngen::BinaryCodeGenerator<hw>::r141; using ngen::BinaryCodeGenerator<hw>::r142; using ngen::BinaryCodeGenerator<hw>::r143; \
using ngen::BinaryCodeGenerator<hw>::r144; using ngen::BinaryCodeGenerator<hw>::r145; using ngen::BinaryCodeGenerator<hw>::r146; using ngen::BinaryCodeGenerator<hw>::r147; \
using ngen::BinaryCodeGenerator<hw>::r148; using ngen::BinaryCodeGenerator<hw>::r149; using ngen::BinaryCodeGenerator<hw>::r150; using ngen::BinaryCodeGenerator<hw>::r151; \
using ngen::BinaryCodeGenerator<hw>::r152; using ngen::BinaryCodeGenerator<hw>::r153; using ngen::BinaryCodeGenerator<hw>::r154; using ngen::BinaryCodeGenerator<hw>::r155; \
using ngen::BinaryCodeGenerator<hw>::r156; using ngen::BinaryCodeGenerator<hw>::r157; using ngen::BinaryCodeGenerator<hw>::r158; using ngen::BinaryCodeGenerator<hw>::r159; \
using ngen::BinaryCodeGenerator<hw>::r160; using ngen::BinaryCodeGenerator<hw>::r161; using ngen::BinaryCodeGenerator<hw>::r162; using ngen::BinaryCodeGenerator<hw>::r163; \
using ngen::BinaryCodeGenerator<hw>::r164; using ngen::BinaryCodeGenerator<hw>::r165; using ngen::BinaryCodeGenerator<hw>::r166; using ngen::BinaryCodeGenerator<hw>::r167; \
using ngen::BinaryCodeGenerator<hw>::r168; using ngen::BinaryCodeGenerator<hw>::r169; using ngen::BinaryCodeGenerator<hw>::r170; using ngen::BinaryCodeGenerator<hw>::r171; \
using ngen::BinaryCodeGenerator<hw>::r172; using ngen::BinaryCodeGenerator<hw>::r173; using ngen::BinaryCodeGenerator<hw>::r174; using ngen::BinaryCodeGenerator<hw>::r175; \
using ngen::BinaryCodeGenerator<hw>::r176; using ngen::BinaryCodeGenerator<hw>::r177; using ngen::BinaryCodeGenerator<hw>::r178; using ngen::BinaryCodeGenerator<hw>::r179; \
using ngen::BinaryCodeGenerator<hw>::r180; using ngen::BinaryCodeGenerator<hw>::r181; using ngen::BinaryCodeGenerator<hw>::r182; using ngen::BinaryCodeGenerator<hw>::r183; \
using ngen::BinaryCodeGenerator<hw>::r184; using ngen::BinaryCodeGenerator<hw>::r185; using ngen::BinaryCodeGenerator<hw>::r186; using ngen::BinaryCodeGenerator<hw>::r187; \
using ngen::BinaryCodeGenerator<hw>::r188; using ngen::BinaryCodeGenerator<hw>::r189; using ngen::BinaryCodeGenerator<hw>::r190; using ngen::BinaryCodeGenerator<hw>::r191; \
using ngen::BinaryCodeGenerator<hw>::r192; using ngen::BinaryCodeGenerator<hw>::r193; using ngen::BinaryCodeGenerator<hw>::r194; using ngen::BinaryCodeGenerator<hw>::r195; \
using ngen::BinaryCodeGenerator<hw>::r196; using ngen::BinaryCodeGenerator<hw>::r197; using ngen::BinaryCodeGenerator<hw>::r198; using ngen::BinaryCodeGenerator<hw>::r199; \
using ngen::BinaryCodeGenerator<hw>::r200; using ngen::BinaryCodeGenerator<hw>::r201; using ngen::BinaryCodeGenerator<hw>::r202; using ngen::BinaryCodeGenerator<hw>::r203; \
using ngen::BinaryCodeGenerator<hw>::r204; using ngen::BinaryCodeGenerator<hw>::r205; using ngen::BinaryCodeGenerator<hw>::r206; using ngen::BinaryCodeGenerator<hw>::r207; \
using ngen::BinaryCodeGenerator<hw>::r208; using ngen::BinaryCodeGenerator<hw>::r209; using ngen::BinaryCodeGenerator<hw>::r210; using ngen::BinaryCodeGenerator<hw>::r211; \
using ngen::BinaryCodeGenerator<hw>::r212; using ngen::BinaryCodeGenerator<hw>::r213; using ngen::BinaryCodeGenerator<hw>::r214; using ngen::BinaryCodeGenerator<hw>::r215; \
using ngen::BinaryCodeGenerator<hw>::r216; using ngen::BinaryCodeGenerator<hw>::r217; using ngen::BinaryCodeGenerator<hw>::r218; using ngen::BinaryCodeGenerator<hw>::r219; \
using ngen::BinaryCodeGenerator<hw>::r220; using ngen::BinaryCodeGenerator<hw>::r221; using ngen::BinaryCodeGenerator<hw>::r222; using ngen::BinaryCodeGenerator<hw>::r223; \
using ngen::BinaryCodeGenerator<hw>::r224; using ngen::BinaryCodeGenerator<hw>::r225; using ngen::BinaryCodeGenerator<hw>::r226; using ngen::BinaryCodeGenerator<hw>::r227; \
using ngen::BinaryCodeGenerator<hw>::r228; using ngen::BinaryCodeGenerator<hw>::r229; using ngen::BinaryCodeGenerator<hw>::r230; using ngen::BinaryCodeGenerator<hw>::r231; \
using ngen::BinaryCodeGenerator<hw>::r232; using ngen::BinaryCodeGenerator<hw>::r233; using ngen::BinaryCodeGenerator<hw>::r234; using ngen::BinaryCodeGenerator<hw>::r235; \
using ngen::BinaryCodeGenerator<hw>::r236; using ngen::BinaryCodeGenerator<hw>::r237; using ngen::BinaryCodeGenerator<hw>::r238; using ngen::BinaryCodeGenerator<hw>::r239; \
using ngen::BinaryCodeGenerator<hw>::r240; using ngen::BinaryCodeGenerator<hw>::r241; using ngen::BinaryCodeGenerator<hw>::r242; using ngen::BinaryCodeGenerator<hw>::r243; \
using ngen::BinaryCodeGenerator<hw>::r244; using ngen::BinaryCodeGenerator<hw>::r245; using ngen::BinaryCodeGenerator<hw>::r246; using ngen::BinaryCodeGenerator<hw>::r247; \
using ngen::BinaryCodeGenerator<hw>::r248; using ngen::BinaryCodeGenerator<hw>::r249; using ngen::BinaryCodeGenerator<hw>::r250; using ngen::BinaryCodeGenerator<hw>::r251; \
using ngen::BinaryCodeGenerator<hw>::r252; using ngen::BinaryCodeGenerator<hw>::r253; using ngen::BinaryCodeGenerator<hw>::r254; using ngen::BinaryCodeGenerator<hw>::r255;
#if !NGEN_XE_HPG
#define NGEN_FORWARD_REGISTERS_EXTRA2
#else
#define NGEN_FORWARD_REGISTERS_EXTRA2 \
using ngen::BinaryCodeGenerator<hw>::D8; using ngen::BinaryCodeGenerator<hw>::D16; using ngen::BinaryCodeGenerator<hw>::D32; using ngen::BinaryCodeGenerator<hw>::D64; \
using ngen::BinaryCodeGenerator<hw>::D8U32; using ngen::BinaryCodeGenerator<hw>::D16U32; \
using ngen::BinaryCodeGenerator<hw>::D8T; using ngen::BinaryCodeGenerator<hw>::D16T; using ngen::BinaryCodeGenerator<hw>::D32T; using ngen::BinaryCodeGenerator<hw>::D64T; \
using ngen::BinaryCodeGenerator<hw>::D8U32T; using ngen::BinaryCodeGenerator<hw>::D16U32T; \
using ngen::BinaryCodeGenerator<hw>::V1; using ngen::BinaryCodeGenerator<hw>::V2; using ngen::BinaryCodeGenerator<hw>::V3; using ngen::BinaryCodeGenerator<hw>::V4; \
using ngen::BinaryCodeGenerator<hw>::V8; using ngen::BinaryCodeGenerator<hw>::V16; using ngen::BinaryCodeGenerator<hw>::V32; using ngen::BinaryCodeGenerator<hw>::V64; \
using ngen::BinaryCodeGenerator<hw>::V1T; using ngen::BinaryCodeGenerator<hw>::V2T; using ngen::BinaryCodeGenerator<hw>::V3T; using ngen::BinaryCodeGenerator<hw>::V4T; \
using ngen::BinaryCodeGenerator<hw>::V8T; using ngen::BinaryCodeGenerator<hw>::V16T; using ngen::BinaryCodeGenerator<hw>::V32T; using ngen::BinaryCodeGenerator<hw>::V64T; \
using ngen::BinaryCodeGenerator<hw>::transpose; \
using ngen::BinaryCodeGenerator<hw>::L1UC_L3UC; using ngen::BinaryCodeGenerator<hw>::L1UC_L3C; using ngen::BinaryCodeGenerator<hw>::L1C_L3UC; using ngen::BinaryCodeGenerator<hw>::L1C_L3C; \
using ngen::BinaryCodeGenerator<hw>::L1S_L3UC; using ngen::BinaryCodeGenerator<hw>::L1S_L3C; using ngen::BinaryCodeGenerator<hw>::L1IAR_L3C; using ngen::BinaryCodeGenerator<hw>::L1UC_L3WB; \
using ngen::BinaryCodeGenerator<hw>::L1WT_L3UC; using ngen::BinaryCodeGenerator<hw>::L1WT_L3WB; using ngen::BinaryCodeGenerator<hw>::L1S_L3WB; using ngen::BinaryCodeGenerator<hw>::L1WB_L3WB;
#endif
#if !NGEN_XE_HPC
#define NGEN_FORWARD_REGISTERS_EXTRA3
#else
#define NGEN_FORWARD_REGISTERS_EXTRA3 \
using ngen::BinaryCodeGenerator<hw>::any; using ngen::BinaryCodeGenerator<hw>::all; \
using ngen::BinaryCodeGenerator<hw>::f2; using ngen::BinaryCodeGenerator<hw>::f3; \
using ngen::BinaryCodeGenerator<hw>::sb16; using ngen::BinaryCodeGenerator<hw>::sb17; using ngen::BinaryCodeGenerator<hw>::sb18; using ngen::BinaryCodeGenerator<hw>::sb19; \
using ngen::BinaryCodeGenerator<hw>::sb20; using ngen::BinaryCodeGenerator<hw>::sb21; using ngen::BinaryCodeGenerator<hw>::sb22; using ngen::BinaryCodeGenerator<hw>::sb23; \
using ngen::BinaryCodeGenerator<hw>::sb24; using ngen::BinaryCodeGenerator<hw>::sb25; using ngen::BinaryCodeGenerator<hw>::sb26; using ngen::BinaryCodeGenerator<hw>::sb27; \
using ngen::BinaryCodeGenerator<hw>::sb28; using ngen::BinaryCodeGenerator<hw>::sb29; using ngen::BinaryCodeGenerator<hw>::sb30; using ngen::BinaryCodeGenerator<hw>::sb31; \
using ngen::BinaryCodeGenerator<hw>::vnni;
#endif
#define NGEN_FORWARD_REGISTERS NGEN_FORWARD_REGISTERS_BASE NGEN_FORWARD_REGISTERS_EXTRA1 NGEN_FORWARD_REGISTERS_EXTRA2 NGEN_FORWARD_REGISTERS_EXTRA3
#endif

template <HW hw>
inline void BinaryCodeGenerator<hw>::unsupported()
{
#ifdef NGEN_SAFE
    throw unsupported_instruction();
#endif
}

template <HW hw>
typename BinaryCodeGenerator<hw>::InstructionStream *BinaryCodeGenerator<hw>::popStream()
{
#ifdef NGEN_SAFE
    if (streamStack.size() <= 1) throw stream_stack_underflow();
#endif

    InstructionStream *result = streamStack.back();
    streamStack.pop_back();
    return result;
}

template <HW hw>
static inline Instruction12 encodeSyncInsertion(autoswsb::SyncInsertion &si)
{
    Instruction12 i;

    i.common.opcode = static_cast<int>(Opcode::sync);
#if NGEN_XE_HPC
    i.common.swsb = (hw >= HW::Xe_HPC) ? SWSBInfo12p8(si.swsb, Opcode::sync).raw()
                                        :   SWSBInfo12(si.swsb, Opcode::sync).raw();
#else
    i.common.swsb = SWSBInfo12(si.swsb, Opcode::sync).raw();
#endif
    i.common.maskCtrl = true;
    i.binary.cmod = static_cast<int>(si.fc);

    if (si.mask) {
        i.binary.src0Type = getTypecode12(DataType::ud);
        i.binary.src0Imm = true;
        i.imm32.value = si.mask;
    }
    i.binary.dst = 1;

    return i;
}

template <HW hw>
std::vector<uint8_t> BinaryCodeGenerator<hw>::getCode()
{
#ifdef NGEN_SAFE
    if (streamStack.size() > 1) throw unfinished_stream_exception();
#endif
    rootStream.fixLabels(labelManager);

    Program program(rootStream);
    autoswsb::BasicBlockList analysis = autoswsb::autoSWSB(hw, program);
    std::vector<uint8_t> result;

    if (analysis.empty()) {
        result.resize(rootStream.length());
        std::memmove(result.data(), rootStream.code.data(), rootStream.length());
    } else {
        std::multimap<int32_t, autoswsb::SyncInsertion*> syncs;

        for (auto &bb : analysis)
            for (auto &sync : bb.syncs)
                syncs.insert(std::make_pair(sync.inum, &sync));

        result.resize(rootStream.length() + syncs.size() * sizeof(Instruction12));

        auto *psrc = reinterpret_cast<const Instruction12 *>(rootStream.code.data());
        auto *pdst = reinterpret_cast<Instruction12 *>(result.data());
        auto nextSync = syncs.begin();

        for (uint32_t isrc = 0; isrc < program.size(); isrc++, psrc++) {
            if (psrc->opcode() == Opcode::wrdep)
                continue;
            while ((nextSync != syncs.end()) && (nextSync->second->inum == isrc))
                *pdst++ = encodeSyncInsertion<hw>(*(nextSync++)->second);
            *pdst++ = *psrc;
        }

        result.resize(reinterpret_cast<uint8_t *>(pdst) - result.data());
    }

    return result;
}

template <HW hw>
template <bool forceWE, typename D, typename S0, HW hw_>
typename std::enable_if<hwLT(hw_, HW::Xe_LP)>::type
BinaryCodeGenerator<hw>::opX(Opcode op, DataType defaultType, const InstructionModifier &mod, D dst, S0 src0)
{
    Instruction8 i{};
    InstructionModifier emod = mod | defaultModifier;
    if (forceWE)
        emod |= NoMask;

    dst.fixup(emod.getExecSize(), defaultType, true, 1);
    src0.fixup(emod.getExecSize(), defaultType, false, 1);

    encodeCommon8(i, op, emod);
    i.common.accessMode = std::is_base_of<Align16Operand, D>::value;

    i.binary.dst = encodeBinaryOperand8<true>(dst).bits;
    i.binary.src0 = encodeBinaryOperand8<false>(src0).bits;

    if (dst.isIndirect())  i.binary.dstAddrImm9 = dst.getOffset() >> 9;
    if (src0.isIndirect()) i.binary.src0AddrImm9 = src0.getOffset() >> 9;

    i.binary.dstType = getTypecode<hw>(dst.getType());
    i.binary.src0Type = getTypecode<hw>(src0.getType());

    i.binary.dstRegFile = getRegFile(dst);
    i.binary.src0RegFile = getRegFile(src0);

    db(i);
}

template <HW hw>
template <bool forceWE, typename D, typename S0, HW hw_>
typename std::enable_if<hwGE(hw_, HW::Xe_LP)>::type
BinaryCodeGenerator<hw>::opX(Opcode op, DataType defaultType, const InstructionModifier &mod, D dst, S0 src0)
{
    typename EncodingTag12Dispatch<hw>::tag tag;
    Instruction12 i{};

    InstructionModifier emod = mod | defaultModifier;
    if (forceWE)
        emod |= NoMask;

    dst.fixup(emod.getExecSize(), defaultType, true, 1);
    src0.fixup(emod.getExecSize(), defaultType, false, 1);

    encodeCommon12(i, op, emod, dst, tag);

    i.binary.dst  = encodeBinaryOperand12<true>(dst, tag).bits;
    i.binary.src0 = encodeBinaryOperand12<false>(src0, tag).bits;

    i.binary.dstAddrMode = dst.isIndirect();
    i.binary.dstType  = getTypecode12(dst.getType());
    i.binary.src0Type = getTypecode12(src0.getType());

    i.binary.src0Mods = src0.getMods();

    i.binary.cmod = static_cast<int>(mod.getCMod());

    db(i);
}

template <HW hw>
template <bool forceWE, typename D, HW hw_>
typename std::enable_if<hwLT(hw_, HW::Xe_LP)>::type
BinaryCodeGenerator<hw>::opX(Opcode op, DataType defaultType, const InstructionModifier &mod, D dst, const Immediate &src0)
{
    Instruction8 i{};
    InstructionModifier emod = mod | defaultModifier;
    if (forceWE)
        emod |= NoMask;

    dst.fixup(emod.getExecSize(), defaultType, true, 1);
    src0.fixup(emod.getExecSize(), defaultType, false, 1);

    encodeCommon8(i, op, emod);
    i.common.accessMode = std::is_base_of<Align16Operand, D>::value;

    i.binary.dst = encodeBinaryOperand8<true>(dst).bits;

    i.binary.dstType = getTypecode<hw>(dst.getType());
    i.binary.src0Type = getImmediateTypecode<hw>(src0.getType());

    i.binary.dstRegFile = getRegFile(dst);
    i.binary.src0RegFile = getRegFile(src0);

    if (dst.isIndirect())  i.binary.dstAddrImm9 = dst.getOffset() >> 9;

    if (getBytes(src0.getType()) == 8)
        i.imm64.value = static_cast<uint64_t>(src0);
    else
        i.imm32.value = static_cast<uint64_t>(src0);

    db(i);
}

template <HW hw>
template <bool forceWE, typename D, HW hw_>
typename std::enable_if<hwGE(hw_, HW::Xe_LP)>::type
BinaryCodeGenerator<hw>::opX(Opcode op, DataType defaultType, const InstructionModifier &mod, D dst, const Immediate &src0)
{
    typename EncodingTag12Dispatch<hw>::tag tag;
    Instruction12 i{};

    InstructionModifier emod = mod | defaultModifier;
    if (forceWE)
        emod |= NoMask;

    dst.fixup(emod.getExecSize(), defaultType, true, 1);
    src0.fixup(emod.getExecSize(), defaultType, false, 1);

    encodeCommon12(i, op, emod, dst, tag);

    i.binary.dst = encodeBinaryOperand12<true>(dst, tag).bits;

    i.binary.dstAddrMode = dst.isIndirect();

    i.binary.dstType  = getTypecode12(dst.getType());
    i.binary.src0Type = getTypecode12(src0.getType());

    i.binary.src0Imm = true;

    i.binary.cmod = static_cast<int>(mod.getCMod());

    auto val = static_cast<uint64_t>(src0);
    i.imm32.value = val;
    if (getBytes(src0.getType()) == 8) {
#ifdef NGEN_SAFE
        if (mod.getCMod() != ConditionModifier::none) throw invalid_modifiers_exception();
#endif
        i.imm64.high = val >> 32;
    }

    db(i);
}

template <HW hw>
template <bool forceWE, typename D, typename S0, typename S1, HW hw_>
typename std::enable_if<hwLT(hw_, HW::Xe_LP)>::type
BinaryCodeGenerator<hw>::opX(Opcode op, DataType defaultType, const InstructionModifier &mod, D dst, S0 src0, S1 src1)
{
    Instruction8 i{};

    InstructionModifier emod = mod | defaultModifier;
    if (forceWE)
        emod |= NoMask;

    dst.fixup(emod.getExecSize(), defaultType, true, 2);
    src0.fixup(emod.getExecSize(), defaultType, false, 2);
    src1.fixup(emod.getExecSize(), defaultType, false, 2);

    encodeCommon8(i, op, emod);
    i.common.accessMode = std::is_base_of<Align16Operand, D>::value;

    i.binary.dst  = encodeBinaryOperand8<true>(dst).bits;
    i.binary.src0 = encodeBinaryOperand8<false>(src0).bits;
    i.binary.src1 = encodeBinaryOperand8<false>(src1).bits;

    if (dst.isIndirect())  i.binary.dstAddrImm9 = dst.getOffset() >> 9;
    if (src0.isIndirect()) i.binary.src0AddrImm9 = src0.getOffset() >> 9;
    if (src1.isIndirect()) i.binary.src1AddrImm9 = src1.getOffset() >> 9;

    i.binary.dstType  = getTypecode<hw>(dst.getType());
    i.binary.src0Type = getTypecode<hw>(src0.getType());
    i.binary.src1Type = getTypecode<hw>(src1.getType());

    i.binary.dstRegFile = getRegFile(dst);
    i.binary.src0RegFile = getRegFile(src0);
    i.binary.src1RegFile = RegFileGRF;

#ifdef NGEN_SAFE
    if (src1.isARF() && op != Opcode::illegal) throw grf_expected_exception();
#endif

    db(i);
}

template <HW hw>
template <bool forceWE, typename D, typename S0, typename S1, HW hw_>
typename std::enable_if<hwGE(hw_, HW::Xe_LP)>::type
BinaryCodeGenerator<hw>::opX(Opcode op, DataType defaultType, const InstructionModifier &mod, D dst, S0 src0, S1 src1)
{
    typename EncodingTag12Dispatch<hw>::tag tag;
    Instruction12 i{};

    InstructionModifier emod = mod | defaultModifier;
    if (forceWE)
        emod |= NoMask;

    dst.fixup(emod.getExecSize(), defaultType, true, 2);
    src0.fixup(emod.getExecSize(), defaultType, false, 2);
    src1.fixup(emod.getExecSize(), defaultType, false, 2);

    encodeCommon12(i, op, emod, dst, tag);

    i.binary.dst  = encodeBinaryOperand12<true>(dst, tag).bits;
    i.binary.src0 = encodeBinaryOperand12<false>(src0, tag).bits;
    i.binary.src1 = encodeBinaryOperand12<false>(src1, tag).bits;

    i.binary.dstAddrMode = dst.isIndirect();
    i.binary.dstType  = getTypecode12(dst.getType());
    i.binary.src0Type = getTypecode12(src0.getType());
    i.binary.src1Type = getTypecode12(src1.getType());

    i.binary.src0Mods = src0.getMods();
    i.binary.src1Mods = src1.getMods();

    i.binary.cmod = static_cast<int>(mod.getCMod());

    db(i);
}

template <HW hw>
template <bool forceWE, typename D, typename S0, HW hw_>
typename std::enable_if<hwLT(hw_, HW::Xe_LP)>::type
BinaryCodeGenerator<hw>::opX(Opcode op, DataType defaultType, const InstructionModifier &mod, D dst, S0 src0, const Immediate &src1)
{
    Instruction8 i{};
    InstructionModifier emod = mod | defaultModifier;
    if (forceWE)
        emod |= NoMask;

    dst.fixup(emod.getExecSize(), defaultType, true, 2);
    src0.fixup(emod.getExecSize(), defaultType, false, 2);
    src1.fixup(emod.getExecSize(), defaultType, false, 2);

    encodeCommon8(i, op, emod);
    i.common.accessMode = std::is_base_of<Align16Operand, D>::value;

    i.binary.dst = encodeBinaryOperand8<true>(dst).bits;
    i.binary.src0 = encodeBinaryOperand8<false>(src0).bits;

    if (dst.isIndirect())  i.binary.dstAddrImm9 = dst.getOffset() >> 9;
    if (src0.isIndirect()) i.binary.src0AddrImm9 = src0.getOffset() >> 9;

    i.binary.dstType = getTypecode<hw>(dst.getType());
    i.binary.src0Type = getTypecode<hw>(src0.getType());
    i.binary.src1Type = getImmediateTypecode<hw>(src1.getType());

    i.binary.dstRegFile = getRegFile(dst);
    i.binary.src0RegFile = getRegFile(src0);
    i.binary.src1RegFile = getRegFile(src1);

    i.imm32.value = static_cast<uint64_t>(src1);

    db(i);
}

template <HW hw>
template <bool forceWE, typename D, typename S0, HW hw_>
typename std::enable_if<hwGE(hw_, HW::Xe_LP)>::type
BinaryCodeGenerator<hw>::opX(Opcode op, DataType defaultType, const InstructionModifier &mod, D dst, S0 src0, const Immediate &src1)
{
    typename EncodingTag12Dispatch<hw>::tag tag;
    Instruction12 i{};

    InstructionModifier emod = mod | defaultModifier;
    if (forceWE)
        emod |= NoMask;

    dst.fixup(emod.getExecSize(), defaultType, true, 2);
    src0.fixup(emod.getExecSize(), defaultType, false, 2);
    src1.fixup(emod.getExecSize(), defaultType, false, 2);

    encodeCommon12(i, op, emod, dst, tag);

    i.binary.dst  = encodeBinaryOperand12<true>(dst, tag).bits;
    i.binary.src0 = encodeBinaryOperand12<false>(src0, tag).bits;
    i.binary.src1 = static_cast<uint64_t>(src1);

    i.binary.dstAddrMode = dst.isIndirect();
    i.binary.dstType  = getTypecode12(dst.getType());
    i.binary.src0Type = getTypecode12(src0.getType());
    i.binary.src1Type = getTypecode12(src1.getType());

    i.binary.src0Mods = src0.getMods();

    i.binary.cmod = static_cast<int>(mod.getCMod());

    i.binary.src1Imm = true;
    i.imm32.value = static_cast<uint64_t>(src1);

    db(i);
}

template <HW hw>
template <HW hw_>
typename std::enable_if<hwLE(hw_, HW::Gen9)>::type
BinaryCodeGenerator<hw>::opX(Opcode op, DataType defaultType, const InstructionModifier &mod, RegData dst, RegData src0, RegData src1, RegData src2)
{
    opX(op, defaultType, mod, emulateAlign16Dst(dst),  emulateAlign16Src(src0),
                              emulateAlign16Src(src1), emulateAlign16Src(src2));
}


template <HW hw>
template <HW hw_>
typename std::enable_if<hwLT(hw_, HW::Xe_LP)>::type
BinaryCodeGenerator<hw>::opX(Opcode op, DataType defaultType, const InstructionModifier &mod, Align16Operand dst, Align16Operand src0, Align16Operand src1, Align16Operand src2)
{
#ifdef NGEN_SAFE
    if (dst.getReg().isARF())  throw grf_expected_exception();
    if (src0.getReg().isARF()) throw grf_expected_exception();
    if (src1.getReg().isARF()) throw grf_expected_exception();
    if (src2.getReg().isARF()) throw grf_expected_exception();
#endif

    Instruction8 i{};
    InstructionModifier emod = mod | defaultModifier | Align16;

    dst.getReg().fixup(emod.getExecSize(), defaultType, true, 3);
    src0.getReg().fixup(emod.getExecSize(), defaultType, false, 3);
    src1.getReg().fixup(emod.getExecSize(), defaultType, false, 3);
    src2.getReg().fixup(emod.getExecSize(), defaultType, false, 3);

    encodeCommon8(i, op, emod);

    i.ternary16.dstChanEn = dst.getChanEn();
    i.ternary16.dstRegNum = dst.getReg().getBase();
    i.ternary16.dstSubregNum2_4 = dst.getReg().getByteOffset() >> 2;
    i.ternary16.dstType = getTernary16Typecode8(dst.getReg().getType());

    i.ternary16.srcType = getTernary16Typecode8(src0.getReg().getType());

    bool isFOrHF = (src0.getReg().getType() == DataType::f
                 || src0.getReg().getType() == DataType::hf);

    i.ternary16.src1Type = isFOrHF && (src1.getReg().getType() == DataType::hf);
    i.ternary16.src2Type = isFOrHF && (src1.getReg().getType() == DataType::hf);

    encodeTernaryCommon8(i, src0, src1, src2);

    db(i);
}

template <HW hw>
template <typename D, typename S0, typename S1, typename S2, HW hw_>
typename std::enable_if<hwLT(hw_, HW::Xe_LP)>::type
BinaryCodeGenerator<hw>::opX(Opcode op, DataType defaultType, const InstructionModifier &mod, D dst, S0 src0, S1 src1, S2 src2)
{
    if (hw < HW::Gen10)
        unsupported();

#ifdef NGEN_SAFE
    if (src0.isARF()) throw grf_expected_exception();
    if (src2.isARF()) throw grf_expected_exception();
#endif

    Instruction8 i{};
    InstructionModifier emod = mod | defaultModifier;

    dst.fixup(emod.getExecSize(), defaultType, true, 3);
    src0.fixup(emod.getExecSize(), defaultType, false, 3);
    src1.fixup(emod.getExecSize(), defaultType, false, 3);
    src2.fixup(emod.getExecSize(), defaultType, false, 3);

    encodeCommon8(i, op, emod);

    i.ternary1.src0RegFile = std::is_base_of<Immediate, S0>::value;
    i.ternary1.src1RegFile = src1.isARF();
    i.ternary1.src2RegFile = std::is_base_of<Immediate, S2>::value;

    encodeTernaryCommon8(i, src0, src1, src2);
    encodeTernary1Dst10(i, dst);

    db(i);
}

template <HW hw>
template <typename D, typename S0,typename S1, typename S2, HW hw_>
typename std::enable_if<hwGE(hw_, HW::Xe_LP)>::type
BinaryCodeGenerator<hw>::opX(Opcode op, DataType defaultType, const InstructionModifier &mod, D dst, S0 src0, S1 src1, S2 src2)
{
    typename EncodingTag12Dispatch<hw>::tag tag;
    Instruction12 i{};
    InstructionModifier emod = mod | defaultModifier;

    dst.fixup(emod.getExecSize(), defaultType, true, 3);
    src0.fixup(emod.getExecSize(), defaultType, false, 3);
    src1.fixup(emod.getExecSize(), defaultType, false, 3);
    src2.fixup(emod.getExecSize(), defaultType, false, 3);

    encodeCommon12(i, op, emod, dst, tag);

    i.ternary.dst  = encodeTernaryOperand12<true>(dst, tag).bits;
    encodeTernarySrc0(i, src0, tag);
    encodeTernarySrc1(i, src1, tag);
    encodeTernarySrc2(i, src2, tag);
    encodeTernaryTypes(i, dst, src0, src1, src2);

    i.ternary.cmod = static_cast<int>(mod.getCMod());

    db(i);
}

template <HW hw>
template <typename DS0>
void BinaryCodeGenerator<hw>::opMath(Opcode op, DataType defaultType, const InstructionModifier &mod, MathFunction fc, DS0 dst, DS0 src0)
{
    InstructionModifier mmod = mod;

    mmod.setCMod(static_cast<ConditionModifier>(fc));
    opX(op, defaultType, mmod, dst, src0);
}

template <HW hw>
template <typename DS0, typename S1>
void BinaryCodeGenerator<hw>::opMath(Opcode op, DataType defaultType, const InstructionModifier &mod, MathFunction fc, DS0 dst, DS0 src0, S1 src1)
{
    InstructionModifier mmod = mod;

    mmod.setCMod(static_cast<ConditionModifier>(fc));
    opX(op, defaultType, mmod, dst, src0, src1);
}

template <HW hw>
template <typename D, typename S0, typename S2>
void BinaryCodeGenerator<hw>::opBfn(Opcode op, DataType defaultType, const InstructionModifier &mod, int bfnCtrl, D dst, S0 src0, RegData src1, S2 src2)
{
    if (hw < HW::Xe_HP)
        unsupported();

    typename EncodingTag12Dispatch<hw>::tag tag;
    Instruction12 i{};
    InstructionModifier emod = mod | defaultModifier;

    dst.fixup(emod.getExecSize(), defaultType, true, 3);
    src0.fixup(emod.getExecSize(), defaultType, false, 3);
    src1.fixup(emod.getExecSize(), defaultType, false, 3);
    src2.fixup(emod.getExecSize(), defaultType, false, 3);

    encodeCommon12(i, op, emod, dst, tag);

    i.ternary.dst  = encodeTernaryOperand12<true>(dst, tag).bits;
    encodeTernarySrc0(i, src0, tag);
    encodeTernarySrc1(i, src1, tag);
    encodeTernarySrc2(i, src2, tag);
    encodeTernaryTypes(i, dst, src0, src1, src2);

    i.ternary.cmod = static_cast<int>(mod.getCMod());

    i.bfn.bfnCtrl03 = (bfnCtrl >> 0);
    i.bfn.bfnCtrl47 = (bfnCtrl >> 4);

    db(i);
}

template <HW hw>
void BinaryCodeGenerator<hw>::opDpas(Opcode op, DataType defaultType, const InstructionModifier &mod, int sdepth, int rcount, RegData dst, RegData src0, RegData src1, RegData src2)
{
    if (hw < HW::Xe_HP)
        unsupported();

    typename EncodingTag12Dispatch<hw>::tag tag;
    Instruction12 i{};
    InstructionModifier emod = mod | defaultModifier;

    dst.fixup(emod.getExecSize(), defaultType, true, 3);
    src0.fixup(emod.getExecSize(), defaultType, false, 3);
    src1.fixup(emod.getExecSize(), defaultType, false, 3);
    src2.fixup(emod.getExecSize(), defaultType, false, 3);

    encodeCommon12(i, op, emod, dst, tag);

    i.ternary.dst  = encodeTernaryOperand12<true,  false>(dst,  tag).bits;
    i.ternary.src0 = encodeTernaryOperand12<false, false>(src0, tag).bits;
    i.ternary.src1 = encodeTernaryOperand12<false, false>(src1, tag).bits;
    i.ternary.src2 = encodeTernaryOperand12<false, false>(src2, tag).bits;

    encodeTernaryTypes(i, dst, src0, src1, src2);

    i.dpas.rcount = rcount - 1;
    i.dpas.sdepth = utils::log2(sdepth);

    // i.dpas.src1SubBytePrecision = 0;     // TODO: 0 -> (none), 1 -> u4/s4, 2 -> u2/s2
    // i.dpas.src2SubBytePrecision = 0;

    i.ternary.cmod = static_cast<int>(mod.getCMod());

    db(i);
}

template <HW hw>
template <typename D, HW hw_>
typename std::enable_if<hwLT(hw_, HW::Xe_LP)>::type
BinaryCodeGenerator<hw>::opSend(Opcode op, const InstructionModifier &mod, SharedFunction sfid, const RegData &dst, const RegData &src0, const RegData &src1, uint32_t exdesc, D desc)
{
    exdesc |= uint32_t(static_cast<uint8_t>(sfid));
    opSends(static_cast<Opcode>(static_cast<uint8_t>(op) | 2), mod, dst, src0, src1, exdesc, desc);
}

template <HW hw>
template <typename D, HW hw_>
typename std::enable_if<hwLT(hw_, HW::Xe_LP)>::type
BinaryCodeGenerator<hw>::opSend(Opcode op, const InstructionModifier &mod, SharedFunction sfid, const RegData &dst, const RegData &src0, const RegData &src1, const RegData &exdesc, D desc)
{
    opSends(static_cast<Opcode>(static_cast<uint8_t>(op) | 2), mod, dst, src0, src1, exdesc, desc);
}

template <HW hw>
template <typename ED, typename D, HW hw_>
typename std::enable_if<hwGE(hw_, HW::Xe_LP)>::type
BinaryCodeGenerator<hw>::opSend(Opcode op, const InstructionModifier &mod, SharedFunction sfid, const RegData &dst, const RegData &src0, const RegData &src1, ED exdesc, D desc)
{
    typename EncodingTag12Dispatch<hw>::tag tag;
    Instruction12 i{};
    InstructionModifier emod = mod | defaultModifier;

    encodeCommon12(i, op, emod, dst, tag);

    i.send.fusionCtrl = emod.isSerialized();

    i.send.dstReg = dst.getBase();
    i.send.src0Reg = src0.getBase();
    i.send.src1Reg = src1.getBase();

    i.send.dstRegFile = getRegFile(dst);
    i.send.src0RegFile = getRegFile(src0);
    i.send.src1RegFile = getRegFile(src1);

    i.send.sfid = static_cast<int>(sfid) & 0xF;

    encodeSendDesc(i, desc);
    encodeSendExDesc(i, exdesc);

    db(i);
}

template <HW hw>
template <HW hw_>
typename std::enable_if<hwLT(hw_, HW::Xe_LP)>::type
BinaryCodeGenerator<hw>::opSend(Opcode op, const InstructionModifier &mod, const RegData &dst, const RegData &src0, uint32_t exdesc, uint32_t desc)
{
    Instruction8 i{};
    InstructionModifier emod = mod | defaultModifier;

    encodeCommon8(i, op, emod);

    i.binary.dst  = encodeBinaryOperand8<true>(dst).bits;
    i.binary.src0 = encodeBinaryOperand8<false>(src0).bits;

    i.sendsGen9.dstRegFile = getRegFile(dst);
    i.binary.src0RegFile = getRegFile(src0);
    i.binary.src1RegFile = RegFileIMM;

    i.binary.dstType = getTypecode<hw>(dst.getType());

    i.sendsGen9.sfid = exdesc & 0xF;
    i.sendGen8.zero = 0;
    i.sendGen8.exDesc16_19 = (exdesc >> 16) & 0xF;
    i.sendGen8.exDesc20_23 = (exdesc >> 20) & 0xF;
    i.sendGen8.exDesc24_27 = (exdesc >> 24) & 0xF;
    i.sendGen8.exDesc28_31 = (exdesc >> 28) & 0xF;
    i.sendsGen9.desc = desc;

    i.sendsGen9.eot = (exdesc >> 5) & 1;
    if (dst.isIndirect()) i.sendsGen9.dstAddrImm9 = dst.getOffset() >> 9;

    db(i);
}

template <HW hw>
template <HW hw_>
typename std::enable_if<hwLT(hw_, HW::Xe_LP)>::type
BinaryCodeGenerator<hw>::opSend(Opcode op, const InstructionModifier &mod, const RegData &dst, const RegData &src0, uint32_t exdesc, const RegData &desc)
{
#ifdef NGEN_SAFE
    // Only a0.0:ud is allowed for desc.
    if (!desc.isARF() || desc.getARFType() != ARFType::a || desc.getARFBase() != 0 || desc.getOffset() != 0)
        throw invalid_arf_exception();
#endif
    Instruction8 i{};
    InstructionModifier emod = mod | defaultModifier;

    encodeCommon8(i, op, emod);

    i.binary.dst = encodeBinaryOperand8<true>(dst).bits;
    i.binary.src0 = encodeBinaryOperand8<false>(src0).bits;
    i.binary.src1 = encodeBinaryOperand8<false>(desc).bits;

    i.sendsGen9.dstRegFile = getRegFile(dst);
    i.binary.src0RegFile = getRegFile(src0);
    i.binary.src1RegFile = getRegFile(desc);
    i.binary.src1Type = getTypecode<hw>(desc.getType());

    i.sendsGen9.sfid = exdesc & 0xF;
    i.sendGen8.zero = 0;
    i.sendGen8.exDesc16_19 = (exdesc >> 16) & 0xF;
    i.sendGen8.exDesc20_23 = (exdesc >> 20) & 0xF;
    i.sendGen8.exDesc24_27 = (exdesc >> 24) & 0xF;
    i.sendGen8.exDesc28_31 = (exdesc >> 28) & 0xF;

    i.sendsGen9.eot = (exdesc >> 5) & 1;
    if (dst.isIndirect()) i.sendsGen9.dstAddrImm9 = dst.getOffset() >> 9;

    db(i);
}

template <HW hw>
template <typename D, HW hw_>
typename std::enable_if<hwGE(hw_, HW::Xe_LP)>::type
BinaryCodeGenerator<hw>::opSend(Opcode op, const InstructionModifier &mod, const RegData &dst, const RegData &src0, uint32_t exdesc, D desc)
{
    opSends(op, mod, dst, src0, null, exdesc, desc);
}

template <HW hw>
template <typename ED, typename D, HW hw_>
typename std::enable_if<hwLT(hw_, HW::Xe_LP)>::type
BinaryCodeGenerator<hw>::opSends(Opcode op, const InstructionModifier &mod, const RegData &dst, const RegData &src0, const RegData &src1, ED exdesc, D desc)
{
    Instruction8 i{};
    InstructionModifier emod = mod | defaultModifier;

    encodeCommon8(i, op, emod);

    i.binary.dst = encodeBinaryOperand8<true>(dst).bits;
    i.binary.src0 = encodeBinaryOperand8<false>(src0).bits;

    i.binary.src0RegFile = 0;                   // ?
    i.sendsGen9.dstRegFile = getRegFile(dst);
    i.sendsGen9.src1RegFile = getRegFile(src1);
    i.sendsGen9.src1RegNum = src1.getBase();

    if (dst.isIndirect())  i.sendsGen9.dstAddrImm9  =  dst.getOffset() >> 9;
    if (src0.isIndirect()) i.sendsGen9.src0AddrImm9 = src0.getOffset() >> 9;

    encodeSendsDesc(i, desc);
    encodeSendsExDesc(i, exdesc);

    db(i);
}

template <HW hw>
template <typename D, HW hw_>
typename std::enable_if<hwGE(hw_, HW::Xe_LP)>::type
BinaryCodeGenerator<hw>::opSends(Opcode op, const InstructionModifier &mod, const RegData &dst, const RegData &src0, const RegData &src1, RegData exdesc, D desc)
{
#ifdef NGEN_SAFE
    throw sfid_needed_exception();
#endif
}

template <HW hw>
template <typename D, HW hw_>
typename std::enable_if<hwGE(hw_, HW::Xe_LP)>::type
BinaryCodeGenerator<hw>::opSends(Opcode op, const InstructionModifier &mod, const RegData &dst, const RegData &src0, const RegData &src1, uint32_t exdesc, D desc)
{
    Opcode mop = static_cast<Opcode>(static_cast<int>(op) & ~2);
    opSend(mop, mod, static_cast<SharedFunction>(exdesc & 0x1F), dst, src0, src1, exdesc, desc);
}

template <HW hw>
template <HW hw_>
typename std::enable_if<hwLT(hw_, HW::Xe_LP)>::type
BinaryCodeGenerator<hw>::opBranch(Opcode op, const InstructionModifier &mod, const RegData &dst, int32_t jip, int32_t uip)
{
    Instruction8 i{};
    InstructionModifier emod = mod | defaultModifier;

    encodeCommon8(i, op, emod);

    i.binary.dst = encodeBinaryOperand8<true>(dst).bits;
    i.binary.dstRegFile = getRegFile(dst);
    i.binary.dstType = getTypecode<hw>(dst.getType());
    i.binary.src0RegFile = getRegFile(Immediate());
    i.binary.src0Type = getTypecode<hw>(DataType::d);
    i.branches.jip = jip;
    i.branches.uip = uip;

    db(i);
}

template <HW hw>
template <HW hw_>
typename std::enable_if<hwGE(hw_, HW::Xe_LP)>::type
BinaryCodeGenerator<hw>::opBranch(Opcode op, const InstructionModifier &mod, const RegData &dst, int32_t jip, int32_t uip)
{
    typename EncodingTag12Dispatch<hw>::tag tag;
    Instruction12 i{};
    InstructionModifier emod = mod | defaultModifier;

    encodeCommon12(i, op, emod, dst, tag);

#if NGEN_XE_HPC
    i.branches.branchCtrl = emod.getBranchCtrl();
#endif

    i.binary.dst = encodeBinaryOperand12<true, false>(dst, tag).bits;

    i.binary.src0Imm = true;
    i.binary.src1Imm = true;

    i.branches.jip = jip;
    i.branches.uip = uip;

    db(i);
}

template <HW hw>
template <bool forceWE, HW hw_>
typename std::enable_if<hwLT(hw_, HW::Xe_LP)>::type
BinaryCodeGenerator<hw>::opBranch(Opcode op, const InstructionModifier &mod, const RegData &dst, int32_t jip)
{
    Instruction8 i{};
    InstructionModifier emod = mod | defaultModifier;
    if (forceWE)
        emod |= NoMask;

    encodeCommon8(i, op, emod);

    i.binary.dst = encodeBinaryOperand8<true>(dst).bits;
    i.binary.dstRegFile = getRegFile(dst);
    i.binary.dstType = getTypecode<hw>(dst.getType());
    i.binary.src1RegFile = RegFileIMM;
    i.binary.src1Type = getTypecode<hw>(DataType::d);
    i.branches.jip = jip;

    db(i);
}

template <HW hw>
template <bool forceWE, HW hw_>
typename std::enable_if<hwGE(hw_, HW::Xe_LP)>::type
BinaryCodeGenerator<hw>::opBranch(Opcode op, const InstructionModifier &mod, const RegData &dst, int32_t jip)
{
    typename EncodingTag12Dispatch<hw>::tag tag;
    Instruction12 i{};
    InstructionModifier emod = mod | defaultModifier;
    if (forceWE)
        emod |= NoMask;

    encodeCommon12(i, op, emod, dst, tag);

#if NGEN_XE_HPC
    i.branches.branchCtrl = emod.getBranchCtrl();
#endif

    i.binary.dst = encodeBinaryOperand12<true, false>(dst, tag).bits;
    i.binary.src0Imm = true;
    i.branches.jip = jip;

    db(i);
}

template <HW hw>
template <bool forceWE, bool small12, HW hw_>
typename std::enable_if<hwLT(hw_, HW::Xe_LP)>::type
BinaryCodeGenerator<hw>::opBranch(Opcode op, const InstructionModifier &mod, const RegData &dst, const RegData &src0)
{
    Instruction8 i{};
    InstructionModifier emod = mod | defaultModifier;
    if (forceWE)
        emod |= NoMask;

    encodeCommon8(i, op, emod);

    i.binary.dst = encodeBinaryOperand8<true>(dst).bits;
    i.binary.dstRegFile = getRegFile(dst);
    i.binary.dstType = getTypecode<hw>(DataType::d);
    i.binary.src0RegFile = getRegFile(src0);
    i.binary.src0Type = getTypecode<hw>(DataType::d);
    i.binary.src0 = encodeBinaryOperand8<false>(src0).bits;

    db(i);
}

template <HW hw>
template <bool forceWE, bool small12, HW hw_>
typename std::enable_if<hwGE(hw_, HW::Xe_LP)>::type
BinaryCodeGenerator<hw>::opBranch(Opcode op, const InstructionModifier &mod, const RegData &dst, const RegData &src0)
{
    typename EncodingTag12Dispatch<hw>::tag tag;
    Instruction12 i{};
    InstructionModifier emod = mod | defaultModifier;
    if (forceWE)
        emod |= NoMask;

    encodeCommon12(i, op, emod, dst, tag);

#if NGEN_XE_HPC
    i.branches.branchCtrl = emod.getBranchCtrl();
#endif

    i.binary.dst = encodeBinaryOperand12<true, false>(dst, tag).bits;
    i.binary.src0 = encodeBinaryOperand12<false, false>(src0, tag).bits;
    if (small12)
        i.binary.src0 &= 0xFFFF;

    db(i);
}

template <HW hw>
void BinaryCodeGenerator<hw>::opBranch(Opcode op, const InstructionModifier &mod, const RegData &dst, Label &jip, Label &uip)
{
    addFixup(LabelFixup(jip.getID(labelManager), LabelFixup::JIPOffset));
    addFixup(LabelFixup(uip.getID(labelManager), LabelFixup::UIPOffset));
    opBranch(op, mod, dst, 0, 0);
}

template <HW hw>
template <bool forceWE>
void BinaryCodeGenerator<hw>::opBranch(Opcode op, const InstructionModifier &mod, const RegData &dst, Label &jip)
{
    addFixup(LabelFixup(jip.getID(labelManager), LabelFixup::JIPOffset));
    opBranch<forceWE>(op, mod, dst, 0);
}

template <HW hw>
void BinaryCodeGenerator<hw>::opCall(Opcode op, const InstructionModifier &mod, const RegData &dst, Label &jip)
{
    addFixup(LabelFixup(jip.getID(labelManager), LabelFixup::JIPOffset));
    if (isXe)
        opBranch<true>(op, mod, dst, 0);
    else
        opX<true>(op, DataType::d, mod, dst, null.ud(0)(0, 1, 0), Immediate::d(0));
}

template <HW hw>
template <HW hw_>
typename std::enable_if<hwLT(hw_, HW::Xe_LP)>::type
BinaryCodeGenerator<hw>::opJmpi(Opcode op, const InstructionModifier &mod, const RegData &dst, RegData src0, uint32_t jip)
{
    Instruction8 i{};
    InstructionModifier emod = mod | defaultModifier | NoMask;

    encodeCommon8(i, op, emod);

    src0.fixup(emod.getExecSize(), DataType::d, false, 2);

    i.binary.dst = encodeBinaryOperand8<true>(dst).bits;
    i.binary.src0 = encodeBinaryOperand8<false>(src0).bits;
    i.binary.src0RegFile = getRegFile(src0);
    i.binary.src1RegFile = RegFileIMM;
    i.binary.src1Type = getTypecode<hw>(DataType::d);

    i.branches.jip = jip;

    db(i);
}

template <HW hw>
template <HW hw_>
typename std::enable_if<hwGE(hw_, HW::Xe_LP)>::type
BinaryCodeGenerator<hw>::opJmpi(Opcode op, const InstructionModifier &mod, const RegData &dst, RegData src0, uint32_t jip)
{
    opBranch<true>(op, mod, dst, jip);
}

template <HW hw>
void BinaryCodeGenerator<hw>::opJmpi(Opcode op, const InstructionModifier &mod, const RegData &dst, const RegData &src0, Label &jip)
{
    if (hw >= HW::Xe_LP)
        addFixup(LabelFixup(jip.getID(labelManager), LabelFixup::JIPOffset));
    opJmpi(op, mod, dst, src0, 0);
    if (hw < HW::Xe_LP)
        addFixup(LabelFixup(jip.getID(labelManager), LabelFixup::JIPOffsetJMPI));
}

template <HW hw>
void BinaryCodeGenerator<hw>::opSync(Opcode op, SyncFunction fc, const InstructionModifier &mod)
{
    if (hw < HW::Xe_LP)
        unsupported();

    typename EncodingTag12Dispatch<hw>::tag tag;
    Instruction12 i{};
    InstructionModifier emod = mod | defaultModifier;

    encodeCommon12(i, op, emod, null, tag);

    i.binary.dst = 0x1;
    i.binary.cmod = static_cast<int>(fc);

    db(i);
}

template <HW hw>
void BinaryCodeGenerator<hw>::opSync(Opcode op, SyncFunction fc, const InstructionModifier &mod, RegData src0)
{
    typename EncodingTag12Dispatch<hw>::tag tag;
    if (hw < HW::Xe_LP)
        unsupported();

    Instruction12 i{};
    InstructionModifier emod = mod | defaultModifier;

    encodeCommon12(i, op, emod, null, tag);

    i.binary.dst = 0x1;
    if (!src0.isNull()) {
        src0.setRegion(0, 1, 0);
        i.binary.src0 = encodeBinaryOperand12<false>(src0, tag).bits;
        i.binary.src0Type = getTypecode12(src0.getType());
    }
    i.binary.cmod = static_cast<int>(fc);

    db(i);
}

template <HW hw>
void BinaryCodeGenerator<hw>::opSync(Opcode op, SyncFunction fc, const InstructionModifier &mod, const Immediate &src0)
{
    if (hw < HW::Xe_LP)
        unsupported();

    typename EncodingTag12Dispatch<hw>::tag tag;
    Instruction12 i{};
    InstructionModifier emod = mod | defaultModifier;

    encodeCommon12(i, op, emod, null, tag);

    i.binary.dst = 0x1;
    i.binary.src0Type = getTypecode12(src0.getType());
    i.binary.src0Imm = true;
    i.binary.cmod = static_cast<int>(fc);

    i.imm32.value = static_cast<uint64_t>(src0);

    db(i);
}

template <HW hw>
void BinaryCodeGenerator<hw>::opNop(Opcode op)
{
    Instruction8 i{};

    i.qword[0] = static_cast<int>(op);
    i.qword[1] = 0;

    db(i);
}

} /* namespace ngen */

#endif /* header guard */<|MERGE_RESOLUTION|>--- conflicted
+++ resolved
@@ -191,10 +191,6 @@
         const Instruction &operator[](size_t index) const { return *reinterpret_cast<Instruction *>(&code[index * 2]); }
     };
 
-<<<<<<< HEAD
-=======
-    static constexpr HW hardware = hw;
->>>>>>> a335ded9
     static constexpr bool isXe = (hw >= HW::Xe_LP);
 
     Label _labelLocalIDsLoaded;
@@ -456,7 +452,6 @@
     template <typename DT = void>
     void bfi2(const InstructionModifier &mod, const RegData &dst, const Immediate &src0, const RegData &src1, const Immediate &src2) {
         opX(isXe ? Opcode::bfi2_xe : Opcode::bfi2, getDataType<DT>(), mod, dst, src0, src1, src2);
-<<<<<<< HEAD
     }
     template <typename DT = void>
     void bfn(const InstructionModifier &mod, uint8_t ctrl, const RegData &dst, const RegData &src0, const RegData &src1, const RegData &src2) {
@@ -477,8 +472,6 @@
     void bfn(const InstructionModifier &mod, uint8_t ctrl, const RegData &dst, const Immediate &src0, const RegData &src1, const Immediate &src2) {
         if (hw < HW::Xe_HP) unsupported();
         opBfn(Opcode::bfn, getDataType<DT>(), mod, ctrl, dst, src0, src1, src2);
-=======
->>>>>>> a335ded9
     }
     template <typename DT = void>
     void bfrev(const InstructionModifier &mod, const RegData &dst, const RegData &src0) {
@@ -1018,11 +1011,7 @@
         opX(isXe ? Opcode::sel_xe : Opcode::sel, getDataType<DT>(), mod, dst, src0, src1);
     }
 
-<<<<<<< HEAD
     /* Xe-Architecture-style sends */
-=======
-    /* Xe-style sends */
->>>>>>> a335ded9
     void send(const InstructionModifier &mod, SharedFunction sf, const RegData &dst, const RegData &src0, const RegData &src1, uint32_t exdesc, uint32_t desc) {
         opSend(Opcode::send, mod, sf, dst, src0, src1, exdesc, desc);
     }
@@ -1047,11 +1036,7 @@
     void sendc(const InstructionModifier &mod, SharedFunction sf, const RegData &dst, const RegData &src0, const RegData &src1, const RegData &exdesc, const RegData &desc) {
         opSend(Opcode::sendc, mod, sf, dst, src0, src1, exdesc, desc);
     }
-<<<<<<< HEAD
     /* Pre-Xe-Architecture-style sends; also supported on Xe Architecture. */
-=======
-    /* Pre-Xe-style sends; also supported on Xe. */
->>>>>>> a335ded9
     void send(const InstructionModifier &mod, const RegData &dst, const RegData &src0, uint32_t exdesc, uint32_t desc) {
         opSend(Opcode::send, mod, dst, src0, exdesc, desc);
     }
@@ -2764,4 +2749,12 @@
 
 } /* namespace ngen */
 
+#endif /* header guard */
+d[1] = 0;
+
+    db(i);
+}
+
+} /* namespace ngen */
+
 #endif /* header guard */