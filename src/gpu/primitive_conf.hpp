--- conflicted
+++ resolved
@@ -843,7 +843,6 @@
 
     int nof_supported_post_ops = 0;
 
-<<<<<<< HEAD
     for (int idx = 0; idx < 10; ++idx, ++nof_supported_post_ops) {
         const std::string bin_arg_name
                 = "PO_" + std::to_string(idx) + "_BIN_ARG";
@@ -869,21 +868,12 @@
         if (all_post_ops.len() > idx
                 && all_post_ops.entry_[idx].is_eltwise(false)) {
             const auto &eltwise = all_post_ops.entry_[idx].eltwise;
-=======
-    for (int idx = 0; idx < 2; ++idx, ++nof_supported_post_ops) {
-        if (all_post_ops.len() > idx && all_post_ops.entry_[idx].is_eltwise()) {
-            auto &eltwise = all_post_ops.entry_[idx].eltwise;
->>>>>>> f5925c89
             kernel_ctx.define_int(
                     "PO_" + std::to_string(idx) + "_KIND", po_eltwise_id);
             kernel_ctx.define_int(
                     "PO_" + std::to_string(idx) + "_ALG", eltwise.alg);
-<<<<<<< HEAD
         }
         if (all_post_ops.len() > idx
-=======
-        } else if (all_post_ops.len() > idx
->>>>>>> f5925c89
                 && all_post_ops.entry_[idx].is_sum(false)) {
             kernel_ctx.define_int(
                     "PO_" + std::to_string(idx) + "_KIND", po_sum_id);
@@ -921,7 +911,6 @@
     kernel_ctx.add_option(po_kernel_args);
 }
 
-<<<<<<< HEAD
 inline int append_post_ops_to_arg_list(const exec_ctx_t &ctx,
         compute::kernel_arg_list_t &arg_list, int post_op_idx,
         const post_ops_t &all_post_ops) {
@@ -938,34 +927,16 @@
             arg_list.set(post_op_idx++, eltwise.alpha);
             arg_list.set(post_op_idx++, eltwise.beta);
             arg_list.set(post_op_idx++, eltwise.scale);
-=======
-inline int append_post_ops_to_arg_list(compute::kernel_arg_list_t &arg_list,
-        int post_op_idx, const post_ops_t &all_post_ops) {
-    for (int idx = 0; idx < 2; ++idx) {
-        post_ops_t::entry_t e = all_post_ops.len() >= idx + 1
-                ? all_post_ops.entry_[idx]
-                : post_ops_t::entry_t();
-
-        if (e.is_eltwise()) {
-            arg_list.set(post_op_idx++, e.eltwise.alpha);
-            arg_list.set(post_op_idx++, e.eltwise.beta);
-            arg_list.set(post_op_idx++, e.eltwise.scale);
->>>>>>> f5925c89
         } else {
             arg_list.set(post_op_idx++, 1.0f); // _eltwise_alpha
             arg_list.set(post_op_idx++, 0.0f); // _eltwise_beta
             arg_list.set(post_op_idx++, 1.0f); // _eltwise_scale
         }
 
-<<<<<<< HEAD
         if (all_post_ops.len() > idx
                 && all_post_ops.entry_[idx].is_sum(false)) {
             auto &sum = all_post_ops.entry_[idx].sum;
             arg_list.set(post_op_idx++, sum.scale);
-=======
-        if (e.is_sum(false)) {
-            arg_list.set(post_op_idx++, e.sum.scale);
->>>>>>> f5925c89
         } else {
             arg_list.set(post_op_idx++, 1.0f);
         }
