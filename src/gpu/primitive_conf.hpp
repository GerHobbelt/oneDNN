/*******************************************************************************
* Copyright 2019-2020 Intel Corporation
*
* Licensed under the Apache License, Version 2.0 (the "License");
* you may not use this file except in compliance with the License.
* You may obtain a copy of the License at
*
*     http://www.apache.org/licenses/LICENSE-2.0
*
* Unless required by applicable law or agreed to in writing, software
* distributed under the License is distributed on an "AS IS" BASIS,
* WITHOUT WARRANTIES OR CONDITIONS OF ANY KIND, either express or implied.
* See the License for the specific language governing permissions and
* limitations under the License.
*******************************************************************************/

#ifndef GPU_PRIMITIVE_CONF_HPP
#define GPU_PRIMITIVE_CONF_HPP

#include <stdint.h>

#include "common/c_types_map.hpp"
#include "common/memory_desc_wrapper.hpp"
#include "common/primitive_attr.hpp"
#include "common/primitive_exec_types.hpp"
#include "common/utils.hpp"
#include "gpu/compute/compute.hpp"

namespace dnnl {
namespace impl {
namespace gpu {

#define MAX_NDIMS 6

struct memory_desc_info_t {
    // Max levels of blocking
    static const int max_nlevels = 3;

    int ndims;
    data_type_t data_type;

    int offset0;
    int dims[MAX_NDIMS];
    int padded_dims[MAX_NDIMS];

    int nlevels;
    int blocks[MAX_NDIMS][max_nlevels + 1];
    int strides[MAX_NDIMS][max_nlevels + 1];

    static memory_desc_info_t create(const memory_desc_wrapper &mdw) {
        using namespace format_tag;

        auto md_info = memory_desc_info_t();

        md_info.nlevels = 2;

        md_info.ndims = mdw.ndims();
        md_info.data_type = mdw.data_type();
        md_info.offset0 = mdw.offset0();

        auto &blk = mdw.blocking_desc();
        dim_t blk_stride
                = utils::array_product(blk.inner_blks, blk.inner_nblks);

        for (int d = 0; d < mdw.ndims(); ++d) {
            utils::array_set(md_info.blocks[d], 1, md_info.nlevels + 1);
            utils::array_set(md_info.strides[d], 0, md_info.nlevels + 1);
        }

        for (int d = 0; d < mdw.ndims(); ++d) {
            md_info.dims[d] = mdw.dims()[d];
            md_info.padded_dims[d] = mdw.padded_dims()[d];
            md_info.strides[d][0] = blk.strides[d];
        }

        int levels[MAX_NDIMS] = {0};
        for (int iblk = 0; iblk < blk.inner_nblks; ++iblk) {
            int d = blk.inner_idxs[iblk];
            ++levels[d];

            md_info.blocks[d][levels[d]] = blk.inner_blks[iblk];
            blk_stride /= blk.inner_blks[iblk];
            md_info.strides[d][levels[d]] = blk_stride;
        }
        return md_info;
    }
};

struct attr_info_t {
    static attr_info_t create(const primitive_attr_t *attr) {
        const auto &po = attr->post_ops_;

        attr_info_t attr_info;

        attr_info.all_post_ops.copy_from(po);

        // Eltwise
        attr_info.eltwise_idx = po.find(primitive_kind::eltwise);
        attr_info.with_eltwise = (attr_info.eltwise_idx != -1);

        if (attr_info.with_eltwise) {
            auto &eltwise = po.entry_[attr_info.eltwise_idx].eltwise;
            attr_info.eltwise_alg = eltwise.alg;
            attr_info.eltwise_scale = eltwise.scale;
            attr_info.eltwise_alpha = eltwise.alpha;
            attr_info.eltwise_beta = eltwise.beta;
        } else {
            attr_info.eltwise_alg = alg_kind::undef;
            attr_info.eltwise_scale = 1.0f;
            attr_info.eltwise_alpha = 1.0f;
            attr_info.eltwise_beta = 0.0f;
        }

        // Sum
        attr_info.sum_idx = po.find(primitive_kind::sum);
        attr_info.sum_scale = (attr_info.sum_idx != -1
                        ? po.entry_[attr_info.sum_idx].sum.scale
                        : 0.0f);
        attr_info.sum_data_type = (attr_info.sum_idx != -1)
                ? po.entry_[attr_info.sum_idx].sum.dt
                : dnnl_data_type_undef;
        attr_info.with_sum
                = (attr_info.sum_idx != -1) && (attr_info.sum_scale != 0.0f);

        // Output scales
        attr_info.with_oscales = !attr->output_scales_.has_default_values();

        const auto &scales_mask = attr->output_scales_.mask_;
        attr_info.with_common_oscales
                = attr_info.with_oscales && (scales_mask == 0);
        attr_info.common_oscales = (attr_info.with_common_oscales
                        ? attr->output_scales_.scales_[0]
                        : 1.0f);

        attr_info.with_per_oc_oscales
                = attr_info.with_oscales && (scales_mask == (1 << 1));

        attr_info.with_runtime_oscales = !attr->output_scales_.defined();

        const auto &src0_scales = attr->scales_.get(DNNL_ARG_SRC_0);
        attr_info.with_src0_scale = !src0_scales.has_default_values();
        attr_info.src0_scale = *src0_scales.scales_;
        assert(src0_scales.mask_ == 0);

        const auto &src1_scales = attr->scales_.get(DNNL_ARG_SRC_1);
        attr_info.with_src1_scale = !src1_scales.has_default_values();
        attr_info.src1_scale = *src1_scales.scales_;
        assert(src1_scales.mask_ == 0);

        // zero points
        const auto &zp = attr->zero_points_;
        attr_info.with_src_zpoints = !zp.has_default_values(DNNL_ARG_SRC);
        attr_info.with_dst_zpoints = !zp.has_default_values(DNNL_ARG_DST);

        attr_info.with_per_ic_src_zpoints = attr_info.with_src_zpoints
                && !zp.defined(DNNL_ARG_SRC) && !zp.common(DNNL_ARG_SRC);
        attr_info.common_src_zpoint
                = attr_info.with_src_zpoints && zp.defined(DNNL_ARG_SRC)
                ? *zp.get(DNNL_ARG_SRC)
                : 0;

        attr_info.with_per_oc_dst_zpoints = attr_info.with_dst_zpoints
                && !zp.defined(DNNL_ARG_DST) && !zp.common(DNNL_ARG_DST);
        attr_info.common_dst_zpoint
                = attr_info.with_dst_zpoints && zp.defined(DNNL_ARG_DST)
                ? *zp.get(DNNL_ARG_DST)
                : 0;

        attr_info.initialized = true;
        return attr_info;
    }

    bool initialized = false;

    post_ops_t all_post_ops;

    bool with_eltwise;
    int eltwise_idx;
    alg_kind_t eltwise_alg;
    float eltwise_scale;
    float eltwise_alpha;
    float eltwise_beta;

    bool with_sum;
    int sum_idx;
    float sum_scale;
    data_type_t sum_data_type;

    bool with_oscales;
    bool with_common_oscales;
    float common_oscales;
    bool with_per_oc_oscales;
    bool with_runtime_oscales;

    bool with_src0_scale;
    float src0_scale;

    bool with_src1_scale;
    float src1_scale;

    bool with_src_zpoints;
    bool with_dst_zpoints;
    bool with_per_ic_src_zpoints;
    bool with_per_oc_dst_zpoints;
    int common_src_zpoint;
    int common_dst_zpoint;
};

struct offsets_t {
    int src_off[4][MAX_NDIMS];
    int wei_off[4][MAX_NDIMS];
    int dst_off[4][MAX_NDIMS];
    int bias_off[4][MAX_NDIMS];
};

struct rnn_offsets_t {
    int src_layer_off[4][MAX_NDIMS];
    int src_iter_off[4][MAX_NDIMS];
    int src_iter_c_off[4][MAX_NDIMS];
    int weights_layer_off[4][MAX_NDIMS];
    int weights_iter_off[4][MAX_NDIMS];
    int bias_off[4][MAX_NDIMS];
    int dst_layer_off[4][MAX_NDIMS];
    int dst_iter_off[4][MAX_NDIMS];
    int dst_iter_c_off[4][MAX_NDIMS];
    int diff_src_layer_off[4][MAX_NDIMS];
    int diff_src_iter_off[4][MAX_NDIMS];
    int diff_src_iter_c_off[4][MAX_NDIMS];
    int diff_weights_layer_off[4][MAX_NDIMS];
    int diff_weights_iter_off[4][MAX_NDIMS];
    int diff_bias_off[4][MAX_NDIMS];
    int diff_dst_layer_off[4][MAX_NDIMS];
    int diff_dst_iter_off[4][MAX_NDIMS];
    int diff_dst_iter_c_off[4][MAX_NDIMS];
    int ws_off[4][MAX_NDIMS];
};

// Convolution
enum conv_version_t {
    ver_unused,
    ver_1stconv,
    ver_16mb16c,
    ver_8ow16c,
    ver_nhwc,
    ver_mb_block,
    ver_ow_block
};

struct conv_conf_t {
    prop_kind_t prop_kind;

    int ndims;
    int mb;
    int ngroups, ic, oc;
    int ngroups_without_padding, oc_without_padding, ic_without_padding;
    int id, ih, iw, od, oh, ow;
    int f_pad, l_pad, t_pad;
    int back_pad, r_pad, b_pad;
    int kd, kh, kw;
    int stride_d, stride_h, stride_w;
    int dilate_d, dilate_h, dilate_w;

    int sp_block;
    int od_block, oh_block, ow_block;
    int id_block, ih_block, iw_block;
    int oc_block, ic_block, nchunk;
    int omb;
    int odb, ohb, owb;
    size_t wei_block;
    int icb;
    int ocb;
    int osp_chunk, oh_chunk, mb_chunk, mb_block, slm_ic;
    int mb_blk_wg;
    int max_blk_wg, ic_blk_wg, oc_blk_wg;
    int ic_blk_sg, oc_blk_sg;
    int k_blocks, k_block_tail;
    size_t wei_slm_size, src_slm_size, dst_slm_size;
    int sub_group_size;
    int workgroups_along_k;
    int num_buffers;
    int calc_block;

    int oc_group;
    int ow_group;

    size_t gws_d[3], lws_d[3];
    compute::dispatch_t dispatch;

    bool with_bias, with_groups;
    bool use_split_barrier;

    attr_info_t attr_info;

    bool is_depthwise;
    bool is_nhwc, use_dpasw;
    int ver;
    format_tag_t src_tag, dst_tag, wei_tag;
    bool is_nchw;
    bool is_src_nchw, is_src_nhwc;
<<<<<<< HEAD
=======
    bool is_dst_nhwc;

>>>>>>> 46c2c2e4
    data_type_t src_data_type;
    data_type_t weights_data_type;
    data_type_t bias_data_type;
    data_type_t dst_data_type;
    data_type_t acc_data_type;
};

// Pooling
struct pool_conf_t {
    int ndims;
    int mb, c;
    int id, ih, iw, od, oh, ow;
    int stride_d, stride_h, stride_w;
    int kd, kh, kw;
    int dd, dh, dw;
    int f_pad, t_pad, l_pad;
    data_type_t src_dt;
    data_type_t dst_dt;
    alg_kind_t alg;
    bool is_training, is_backward;
    bool use_mb_c_block, use_only_c_block;
    int chunks_per_c_block, chunks_per_mb_block;
    int vect_dt_n;
    int nvect;
    compute::dispatch_t dispatch;
    int sub_group_size;

    memory_desc_info_t src_md_info;
    memory_desc_info_t dst_md_info;

    attr_info_t attr_info;
};

// Inner Product
struct inner_product_conf_t {
    int ndims;
    int src_ndims, wei_ndims, dst_ndims;
    int mb, oc, ic, ic_total;
    int id, ih, iw, od, oh, ow;
    int kd, kh, kw;
    bool with_bias, has_spatial;
    bool is_forward, is_backward_data, is_backward_weights;
    compute::dispatch_t dispatch;
    bool reorder_dst = false;

    data_type_t src_dt;
    data_type_t wei_dt;
    data_type_t bia_dt;
    data_type_t dst_dt;
    data_type_t acc_dt;

    attr_info_t attr_info;
};

// RNN
struct rnn_conf_t {
    int cell_kind;
    int activation_kind;
    int direction_kind;
    bool with_bias;
    bool with_src_iter;
    bool with_src_iter_c;
    bool with_dst_iter;
    bool with_dst_iter_c;
    bool is_lbr;
    bool is_vanilla_gru;
    bool is_fwd;
    bool copy_bias;
    bool is_int8;
    bool is_testmode;
    bool is_training;
    data_type_t src_dt;
    data_type_t wei_dt;
    data_type_t bia_dt;
    data_type_t dst_dt;
    data_type_t acc_dt;
    data_type_t aux_dt;
    data_type_t input_dt;
    data_type_t output_dt;
    data_type_t diff_dt;

    int n_layer;
    int n_dir;
    int n_iter;
    int n_iter_scratch_gates;
    int n_gates;
    int n_bias;
    int n_states;
    int n_weights_input;
    int n_weights_state;
    int batch;
    int slc;
    int sic;
    int dhc;
    int dlc;
    int wic;
    int n_parts_weights_iter, n_parts_weights_layer;
    int src_layer_ndims;
    int src_iter_ndims;
    int src_iter_c_ndims;
    int weights_layer_ndims;
    int weights_iter_ndims;
    int dst_layer_ndims;
    int dst_iter_ndims;
    int dst_iter_c_ndims;
    int bias_ndims;
    int diff_src_layer_ndims;
    int diff_src_iter_ndims;
    int diff_src_iter_c_ndims;
    int diff_weights_layer_ndims;
    int diff_weights_iter_ndims;
    int diff_dst_layer_ndims;
    int diff_dst_iter_ndims;
    int diff_dst_iter_c_ndims;
    int diff_bias_ndims;
    int states_ws_ld, gates_ws_ld, diff_states_ws_ld, scratch_gates_ld;

    int wei_qparam_mask;

    size_t ws_gates_offset;
    size_t ws_states_offset;
    size_t ws_diff_states_offset;
    size_t ws_grid_comp_offset;
    size_t scratch_cell_offset;
    size_t ws_dhG1_offset;
    size_t ws_h_state_offset;
    size_t ws_c_state_offset;
    size_t ws_bias_offset;
    size_t scratch_gates_offset;
    size_t scratchpad_size;
    size_t workspace_size;
};

struct rnn_reorder_conf_t {
    bool do_reorder, with_group, has_padding;
    bool with_sum_ab, with_sum_a;
    bool use_ref_impl;
    int ndims;
    size_t nelems;
    compute::dispatch_t dispatch;
    int block[3];
    int sub_group_size;
    int mask;
    size_t scales_count;
};

// Batch Normalization
struct bnorm_conf_t {
    data_type_t data_type;

    int ndims;
    int mb, ic, mb_block, ic_block;
    int reduce_dim_idx, reduce_dim;
    int id, ih, iw;
    int nn, sp, sp_tail, vect_size;
    int stat_sp_nblocks, stat_sp_tail, stat_sp_block;
    int reduce_stat_nblocks;
    bool with_relu, use_16mb_unroll, use_nhwc;
    int stat_ic;
    bool is_forward, is_backward;
    bool use_scaleshift, save_stats, is_training;
    bool fuse_norm_relu, calculate_stats, calculate_diff_stats;
    bool diff_scaleshift;
    float relu_negative_slope, eps;

    compute::dispatch_t dispatch_calc_stat;
    compute::dispatch_t dispatch_reduce_stat;
    compute::dispatch_t dispatch;
};

// Layer Normalization
struct lnorm_conf_t {
    data_type_t data_type;

    bool is_fwd;
    int ndims;
    int norm_axis;

    memory_desc_info_t src_md_info;
    memory_desc_info_t dst_md_info;
    memory_desc_info_t stat_md_info;

    bool use_scaleshift;
    bool calculate_stats;
    bool save_stats;
    float eps;

    compute::dispatch_t dispatch_scaleshift;
    compute::dispatch_t dispatch;
};

// Sum
struct sum_conf_t {
    data_type_t data_type;

    int ndims;
    int block_size;
    size_t gws_d[3];
};

// Binary
struct binary_conf_t {
    int ndims, nvect;
    bool use_unroll_16b, src0_unroll_16b;
    bool is_ncX_layout;
    data_type_t src0_data_type;
    data_type_t src1_data_type;
    data_type_t dst_data_type;
    bool is_mul;
    bool is_add;
    bool is_max;
    bool is_min;
    bool is_tensor_op;
    compute::dispatch_t dispatch;
    int dim0[MAX_NDIMS];
    int bcast_dims[MAX_NDIMS];
    bool is_dense;
    bool is_same_md;
    bool same_src_dt;
    bool with_binary_post_op;

    memory_desc_info_t src0_md_info;
    memory_desc_info_t src1_md_info;
    memory_desc_info_t dst_md_info;

    attr_info_t attr_info;
};

// Reorder
struct reorder_conf_t {
    bool do_reorder, with_group, has_padding;
    bool scale_quant, with_sum_ab, with_sum_a;
    bool use_ref_impl, use_dense_vect;
    bool plain_to_ABcd4axb;
    int ndims;
    size_t nelems;

    compute::dispatch_t dispatch;

    int sub_group_size;
    int scale_mask;
    size_t scales_num;

    memory_desc_info_t src_md_info;
    memory_desc_info_t dst_md_info;
};

// Concat
struct concat_conf_t {
    dim_t dst_extern_dim_size;
    dim_t src_extern_dim_sizes[16];
    dim_t offset[16];
    dim_t inner_axis;
    int block;
    int n;
    int simd;
    int data_type_size;
    size_t gws_d[3], lws_d[3];
};

// Elementwise
struct eltwise_conf_t {
    int ndims;
    bool with_zero_padding;
    data_type_t data_type;
    alg_kind_t alg;
    bool is_forward;
    compute::dispatch_t dispatch;
    memory_desc_info_t data_md_info;
    memory_desc_info_t data_diff_md_info;
};

// Shuffle
struct shuffle_conf_t {
    data_type_t data_type;
    int axis;
    int axis_size;
    int group_size;
    int transpose_row;
    int transpose_col;
    size_t outer_size;
    size_t inner_size;
    size_t dim;
    int ndims;
    size_t gws_d[3];
};

<<<<<<< HEAD
inline void set_default_pool_conf(pool_conf_t &conf, const pooling_desc_t &desc,
        const memory_desc_t &src_md, const memory_desc_t &dst_md,
        const primitive_attr_t &attr) {
=======
inline void set_default_pool_conf(pool_conf_t &conf,
        const pooling_v2_desc_t &desc, const memory_desc_t &src_md,
        const memory_desc_t &dst_md) {
>>>>>>> 46c2c2e4
    const memory_desc_wrapper src_mdw(src_md);
    const memory_desc_wrapper dst_mdw(dst_md);

    const auto &src_dims = src_mdw.dims();
    const auto &dst_dims = dst_mdw.dims();

    int ndims = src_mdw.ndims();
    conf.ndims = ndims;

    conf.mb = src_dims[0];

    conf.c = src_dims[1];
    conf.id = (ndims == 5) ? src_dims[2] : 1;
    conf.ih = (ndims == 3) ? 1 : src_dims[ndims - 2];
    conf.iw = src_dims[ndims - 1];
    conf.od = (ndims == 5) ? dst_dims[2] : 1;
    conf.oh = (ndims == 3) ? 1 : dst_dims[ndims - 2];
    conf.ow = dst_dims[ndims - 1];

    conf.stride_d = (ndims == 5) ? desc.strides[0] : 1;
    conf.stride_h = (ndims == 3) ? 1 : desc.strides[ndims - 4];
    conf.stride_w = desc.strides[ndims - 3];
    conf.kd = (ndims == 5) ? desc.kernel[0] : 1;
    conf.kh = (ndims == 3) ? 1 : desc.kernel[ndims - 4];
    conf.kw = desc.kernel[ndims - 3];

    if (desc.primitive_kind != dnnl_pooling_v2) {
        conf.dd = conf.dh = conf.dw = 0;
    } else {
        conf.dd = (ndims == 5) ? desc.dilation[0] : 0;
        conf.dh = (ndims == 3) ? 0 : desc.dilation[ndims - 4];
        conf.dw = desc.dilation[ndims - 3];
    }

    conf.f_pad = (ndims == 5) ? desc.padding[0][0] : 0;
    conf.t_pad = (ndims == 3) ? 0 : desc.padding[0][ndims - 4];
    conf.l_pad = desc.padding[0][ndims - 3];

    conf.alg = desc.alg_kind;

    conf.src_dt = src_mdw.data_type();
    conf.dst_dt = dst_mdw.data_type();

    conf.src_md_info = memory_desc_info_t::create(src_mdw);
    conf.dst_md_info = memory_desc_info_t::create(dst_mdw);

    conf.is_training = desc.prop_kind == prop_kind::forward_training;
    conf.is_backward = desc.prop_kind == prop_kind::backward_data;

    conf.attr_info = attr_info_t::create(&attr);
}

inline void set_default_conf(conv_conf_t &conf, const convolution_desc_t &cd,
        const memory_desc_t &src_md, const memory_desc_t &weights_md,
        const memory_desc_t &dst_md, const memory_desc_t &bias_md,
        const primitive_attr_t &attr) {

    const memory_desc_wrapper src_mdw(&src_md);
    const memory_desc_wrapper weights_mdw(&weights_md);
    const memory_desc_wrapper dst_mdw(&dst_md);
    const memory_desc_wrapper bias_mdw(&bias_md);

    const bool with_groups = weights_mdw.ndims() == src_mdw.ndims() + 1;
    int ndims = src_mdw.ndims();

    conf = utils::zero<decltype(conf)>();
    conf.with_groups = with_groups;
    conf.ndims = ndims;
    conf.prop_kind = cd.prop_kind;
    conf.ngroups = with_groups ? weights_mdw.dims()[0] : 1;
    conf.mb = src_mdw.dims()[0];
    conf.oc_without_padding = dst_mdw.dims()[1] / conf.ngroups;
    conf.ic_without_padding = src_mdw.dims()[1] / conf.ngroups;
    conf.id = (ndims == 5) ? src_mdw.dims()[2] : 1;
    conf.ih = (ndims == 3) ? 1 : src_mdw.dims()[ndims - 2];
    conf.iw = src_mdw.dims()[ndims - 1];
    conf.od = (ndims == 5) ? dst_mdw.dims()[2] : 1;
    conf.oh = (ndims == 3) ? 1 : dst_mdw.dims()[ndims - 2];
    conf.ow = dst_mdw.dims()[ndims - 1];
    conf.kd = (ndims == 5) ? weights_mdw.dims()[with_groups + 2] : 1;
    conf.kh = (ndims == 3) ? 1 : weights_mdw.dims()[with_groups + ndims - 2];
    conf.kw = weights_mdw.dims()[with_groups + ndims - 1];

    conf.is_depthwise = conf.with_groups && conf.oc_without_padding == 1
            && conf.ic_without_padding == 1;
    conf.oc = dst_mdw.dims()[1] / conf.ngroups;
    conf.ic = src_mdw.dims()[1] / conf.ngroups;

    conf.f_pad = (ndims == 5) ? cd.padding[0][0] : 0;
    conf.back_pad = (ndims == 5) ? cd.padding[1][0] : 0;
    conf.t_pad = (ndims == 3) ? 0 : cd.padding[0][ndims - 4];
    conf.b_pad = (ndims == 3) ? 0 : cd.padding[1][ndims - 4];
    conf.l_pad = cd.padding[0][ndims - 3];
    conf.r_pad = cd.padding[1][ndims - 3];
    conf.stride_d = (ndims == 5) ? cd.strides[0] : 1;
    conf.stride_h = (ndims == 3) ? 1 : cd.strides[ndims - 4];
    conf.stride_w = cd.strides[ndims - 3];
    conf.dilate_d = (ndims == 5) ? cd.dilates[0] : 0;
    conf.dilate_h = (ndims == 3) ? 0 : cd.dilates[ndims - 4];
    conf.dilate_w = cd.dilates[ndims - 3];

    conf.with_bias = bias_mdw.format_kind() != format_kind::undef;

    conf.src_data_type = src_mdw.data_type();
    conf.weights_data_type = weights_mdw.data_type();
    conf.dst_data_type = dst_mdw.data_type();

    conf.acc_data_type = cd.accum_data_type;
    conf.bias_data_type
            = conf.with_bias ? bias_mdw.data_type() : data_type::f32;

    conf.attr_info = attr_info_t::create(&attr);
}

inline void set_offsets(compute::kernel_ctx_t &kernel_ctx,
        const memory_desc_wrapper &md, const char *str) {
    dim_t block_dims[DNNL_MAX_NDIMS];
    dim_t strides_compat[2][DNNL_MAX_NDIMS];

    md.compute_blocks(block_dims);
    md.compute_strides_compat(strides_compat);

    for (int d = 0; d < MAX_NDIMS; ++d) {
        const int block = block_dims[d];

        kernel_ctx.define_int(
                utils::format("%s_B%d", str, d), (d < md.ndims()) ? block : 1);
        kernel_ctx.define_int(utils::format("%s_S%d", str, d),
                (d < md.ndims()) ? strides_compat[0][d] : 0);
        kernel_ctx.define_int(utils::format("%s_SB%d", str, d),
                (d < md.ndims()) ? strides_compat[1][d] : 0);
    }

    kernel_ctx.define_int(utils::format("%s_OFFSET_PAD", str), md.md_->offset0);
}

inline void set_offsets(const memory_desc_wrapper &md, int offs[4][MAX_NDIMS]) {
    dim_t block_dims[DNNL_MAX_NDIMS];
    dim_t strides_compat[2][DNNL_MAX_NDIMS];

    md.compute_blocks(block_dims);
    md.compute_strides_compat(strides_compat);
    const dims_t &dims = md.dims();

    for (int d = 0; d < md.ndims(); ++d) {
        const int block = block_dims[d];

        offs[0][d] = block;
        offs[1][d] = strides_compat[0][d];
        offs[2][d] = strides_compat[1][d];
        offs[3][d] = dims[d];
    }
}

inline void def_offsets(const int offs[4][MAX_NDIMS],
        compute::kernel_ctx_t &kernel_ctx, const char *str, const int ndims) {

    for (int d = 0; d < MAX_NDIMS; d++) {
        kernel_ctx.define_int(
                utils::format("%s_B%d", str, d), (d < ndims) ? offs[0][d] : 1);
        kernel_ctx.define_int(
                utils::format("%s_S%d", str, d), (d < ndims) ? offs[1][d] : 0);
        kernel_ctx.define_int(
                utils::format("%s_SB%d", str, d), (d < ndims) ? offs[2][d] : 0);
        kernel_ctx.define_int(
                utils::format("%s_D%d", str, d), (d < ndims) ? offs[3][d] : 0);
    }
}

inline void def_binary_alg_kinds(compute::kernel_ctx_t &kernel_ctx) {
    kernel_ctx.define_int("BINARY_ADD", alg_kind::binary_add);
    kernel_ctx.define_int("BINARY_MUL", alg_kind::binary_mul);
    kernel_ctx.define_int("BINARY_MIN", alg_kind::binary_min);
    kernel_ctx.define_int("BINARY_MAX", alg_kind::binary_max);
}

inline void def_eltwise_alg_kinds(compute::kernel_ctx_t &kernel_ctx) {
    kernel_ctx.define_int("RELU", alg_kind::eltwise_relu);
    kernel_ctx.define_int("LINEAR", alg_kind::eltwise_linear);
    kernel_ctx.define_int("BOUNDED_RELU", alg_kind::eltwise_bounded_relu);
    kernel_ctx.define_int("SOFT_RELU", alg_kind::eltwise_soft_relu);
    kernel_ctx.define_int("LOGISTIC", alg_kind::eltwise_logistic);
    kernel_ctx.define_int("TANH", alg_kind::eltwise_tanh);
    kernel_ctx.define_int("ELU", alg_kind::eltwise_elu);
    kernel_ctx.define_int("SQUARE", alg_kind::eltwise_square);
    kernel_ctx.define_int("SQRT", alg_kind::eltwise_sqrt);
    kernel_ctx.define_int("ABS", alg_kind::eltwise_abs);
    kernel_ctx.define_int("EXP", alg_kind::eltwise_exp);
    kernel_ctx.define_int("GELU_TANH", alg_kind::eltwise_gelu_tanh);
    kernel_ctx.define_int("SWISH", alg_kind::eltwise_swish);
    kernel_ctx.define_int("LOG", alg_kind::eltwise_log);
    kernel_ctx.define_int("CLIP", alg_kind::eltwise_clip);
    kernel_ctx.define_int("POW", alg_kind::eltwise_pow);
    kernel_ctx.define_int("GELU_ERF", alg_kind::eltwise_gelu_erf);
    kernel_ctx.define_int("ROUND", alg_kind::eltwise_round);

    kernel_ctx.define_int("RELU_DST", alg_kind::eltwise_relu_use_dst_for_bwd);
    kernel_ctx.define_int(
            "LOGISTIC_DST", alg_kind::eltwise_logistic_use_dst_for_bwd);
    kernel_ctx.define_int("TANH_DST", alg_kind::eltwise_tanh_use_dst_for_bwd);
    kernel_ctx.define_int("ELU_DST", alg_kind::eltwise_elu_use_dst_for_bwd);
    kernel_ctx.define_int("SQRT_DST", alg_kind::eltwise_sqrt_use_dst_for_bwd);
    kernel_ctx.define_int("EXP_DST", alg_kind::eltwise_exp_use_dst_for_bwd);
}

inline void def_data_type(
        compute::kernel_ctx_t &kernel_ctx, data_type_t dt, const char *str) {
    switch (dt) {
        case data_type::bf16:
            kernel_ctx.add_option(
                    utils::format("-D%s_DATA_T=ushort -D%s_DT_BF16", str, str));
            break;
        case data_type::f16:
            kernel_ctx.add_option(
                    utils::format("-D%s_DATA_T=half -D%s_DT_F16", str, str));
            break;
        case data_type::f32:
            kernel_ctx.add_option(
                    utils::format("-D%s_DATA_T=float -D%s_DT_F32", str, str));
            break;
        case data_type::s8:
            kernel_ctx.add_option(
                    utils::format("-D%s_DATA_T=char -D%s_DT_S8", str, str));
            break;
        case data_type::u8:
            kernel_ctx.add_option(
                    utils::format("-D%s_DATA_T=uchar -D%s_DT_U8", str, str));
            break;
        case data_type::s32:
            kernel_ctx.add_option(
                    utils::format("-D%s_DATA_T=int -D%s_DT_S32", str, str));
            break;
        default: assert(!"unsupported data type"); break;
    }
}

inline void def_memory_desc_info(compute::kernel_ctx_t &kernel_ctx,
        const memory_desc_info_t &md_info, const char *prefix) {
    def_data_type(kernel_ctx, md_info.data_type, prefix);

    kernel_ctx.define_int(utils::format("%s_OFFSET0", prefix), md_info.offset0);
    kernel_ctx.define_int(utils::format("%s_NDIMS", prefix), md_info.ndims);

    kernel_ctx.define_int(utils::format("%s_NLEVELS", prefix), md_info.nlevels);

    for (int d = 0; d < MAX_NDIMS; ++d) {
        int dim = (d < md_info.ndims) ? md_info.dims[d] : 1;
        int padded_dim = (d < md_info.ndims) ? md_info.padded_dims[d] : 1;
        kernel_ctx.define_int(utils::format("%s_D%d", prefix, d), dim);
        kernel_ctx.define_int(utils::format("%s_PD%d", prefix, d), padded_dim);

        for (int l = 0; l < md_info.nlevels + 1; ++l) {
            int block = (d < md_info.ndims) ? md_info.blocks[d][l] : 1;
            int stride = (d < md_info.ndims) ? md_info.strides[d][l] : 0;
            kernel_ctx.define_int(
                    utils::format("%s_B%d_%d", prefix, d, l), block);
            kernel_ctx.define_int(
                    utils::format("%s_S%d_%d", prefix, d, l), stride);
        }
    }
}

inline void def_post_ops_cfg(
        compute::kernel_ctx_t &kernel_ctx, const post_ops_t &all_post_ops) {
    const int po_nop_id = 0;
    const int po_binary_id = 1;
    const int po_eltwise_id = 2;
    const int po_sum_id = 3;

    kernel_ctx.define_int("PO_BINARY", po_binary_id);
    kernel_ctx.define_int("PO_ELTWISE", po_eltwise_id);
    kernel_ctx.define_int("PO_SUM", po_sum_id);

    std::string po_kernel_args = "-DPOST_OP_ARGS=\"";

    int nof_supported_post_ops = 0;

    for (int idx = 0; idx < 10; ++idx, ++nof_supported_post_ops) {
        const std::string bin_arg_name
                = "PO_" + std::to_string(idx) + "_BIN_ARG";
        if (all_post_ops.len() > idx && all_post_ops.entry_[idx].is_binary()) {
            const auto &binary = all_post_ops.entry_[idx].binary;
            kernel_ctx.define_int(
                    "PO_" + std::to_string(idx) + "_KIND", po_binary_id);
            kernel_ctx.define_int(
                    "PO_" + std::to_string(idx) + "_ALG", binary.alg);

            const memory_desc_wrapper src1_mdw(binary.src1_desc);
            const auto mdi = memory_desc_info_t::create(src1_mdw);
            def_memory_desc_info(kernel_ctx, mdi, bin_arg_name.c_str());
        } else {
            dnnl_memory_desc_t empty_mem_desc;
            dnnl_dims_t empty_dims = {1, 1, 1, 1};
            dnnl_memory_desc_init_by_tag(&empty_mem_desc, 4, empty_dims,
                    data_type_t::dnnl_s8, format_tag_t::dnnl_nchw);
            const memory_desc_wrapper src1_mdw(empty_mem_desc);
            const auto mdi = memory_desc_info_t::create(src1_mdw);
            def_memory_desc_info(kernel_ctx, mdi, bin_arg_name.c_str());
        }
        if (all_post_ops.len() > idx
                && all_post_ops.entry_[idx].is_eltwise(false)) {
            const auto &eltwise = all_post_ops.entry_[idx].eltwise;
            kernel_ctx.define_int(
                    "PO_" + std::to_string(idx) + "_KIND", po_eltwise_id);
            kernel_ctx.define_int(
                    "PO_" + std::to_string(idx) + "_ALG", eltwise.alg);
        }
        if (all_post_ops.len() > idx
                && all_post_ops.entry_[idx].is_sum(false)) {
            kernel_ctx.define_int(
                    "PO_" + std::to_string(idx) + "_KIND", po_sum_id);
            kernel_ctx.define_int(
                    "PO_" + std::to_string(idx) + "_ALG", alg_kind::undef);
        }
        auto is_valid_post_op = [&](int idx) {
            if (all_post_ops.len() > idx)
                return all_post_ops.entry_[idx].is_binary()
                        || all_post_ops.entry_[idx].is_eltwise(false)
                        || all_post_ops.entry_[idx].is_sum(false);
            return false;
        };
        if (!is_valid_post_op(idx)) {
            // empty post op
            kernel_ctx.define_int(
                    "PO_" + std::to_string(idx) + "_KIND", po_nop_id);
            // *_ALG need to be set but it's unused when kind is NOP
            kernel_ctx.define_int(
                    "PO_" + std::to_string(idx) + "_ALG", alg_kind::undef);
            --nof_supported_post_ops;
        }
        po_kernel_args += ", const __global PO_" + std::to_string(idx)
                + "_BIN_ARG_DATA_T *po_" + std::to_string(idx) + "_binary_arg";
        po_kernel_args
                += ", float po_" + std::to_string(idx) + "_eltwise_alpha";
        po_kernel_args += ", float po_" + std::to_string(idx) + "_eltwise_beta";
        po_kernel_args
                += ", float po_" + std::to_string(idx) + "_eltwise_scale";
        po_kernel_args += ", float po_" + std::to_string(idx) + "_sum_scale";
    }

    kernel_ctx.define_int("POST_OP_CHAIN_LENGTH", nof_supported_post_ops);
    po_kernel_args += "\"";
    kernel_ctx.add_option(po_kernel_args);
}

inline int append_post_ops_to_arg_list(const exec_ctx_t &ctx,
        compute::kernel_arg_list_t &arg_list, int post_op_idx,
        const post_ops_t &all_post_ops) {
    for (int idx = 0; idx < 10; ++idx) {
        if (all_post_ops.len() > idx && all_post_ops.entry_[idx].is_binary()) {
            auto &binary_arg = CTX_IN_STORAGE(
                    DNNL_ARG_ATTR_MULTIPLE_POST_OP(idx) | DNNL_ARG_SRC_1);
            arg_list.set(post_op_idx++, binary_arg);
        } else {
            arg_list.set(post_op_idx++, memory_storage_t::empty_storage());
        }

        if (all_post_ops.len() > idx && all_post_ops.entry_[idx].is_eltwise()) {
            auto &eltwise = all_post_ops.entry_[idx].eltwise;
            arg_list.set(post_op_idx++, eltwise.alpha);
            arg_list.set(post_op_idx++, eltwise.beta);
            arg_list.set(post_op_idx++, eltwise.scale);
        } else {
            arg_list.set(post_op_idx++, 1.0f); // _eltwise_alpha
            arg_list.set(post_op_idx++, 0.0f); // _eltwise_beta
            arg_list.set(post_op_idx++, 1.0f); // _eltwise_scale
        }

        if (all_post_ops.len() > idx
                && all_post_ops.entry_[idx].is_sum(false)) {
            auto &sum = all_post_ops.entry_[idx].sum;
            arg_list.set(post_op_idx++, sum.scale);
        } else {
            arg_list.set(post_op_idx++, 1.0f);
        }
    }
    return post_op_idx;
}

inline void def_attr_info(
        compute::kernel_ctx_t &kernel_ctx, const attr_info_t &attr_info) {
    assert(attr_info.initialized);

    kernel_ctx.define_int("WITH_POST_OP", attr_info.all_post_ops.len() > 0);

    kernel_ctx.define_int("WITH_ELTWISE", attr_info.with_eltwise);
    kernel_ctx.define_int("ELTWISE_IDX", attr_info.eltwise_idx);
    kernel_ctx.define_int("ELTWISE_ALG", attr_info.eltwise_alg);
    kernel_ctx.define_int("ELTWISE_ALPHA0", attr_info.eltwise_alpha == 0.0f);

    kernel_ctx.define_int("WITH_SUM", attr_info.with_sum);
    kernel_ctx.define_int("SUM_IDX", attr_info.sum_idx);
    kernel_ctx.define_int("SUM_SCALE", attr_info.sum_scale);
    kernel_ctx.define_int("SUM_SCALE1", attr_info.sum_scale == 1.0f);

    kernel_ctx.define_int("WITH_SRC0_SCALE", attr_info.with_src0_scale);
    kernel_ctx.define_int("WITH_SRC1_SCALE", attr_info.with_src1_scale);

    kernel_ctx.define_int("WITH_SCALES", attr_info.with_oscales);
    kernel_ctx.define_int("SCALES_PER_OC", attr_info.with_per_oc_oscales);
    kernel_ctx.define_int("SCALES_COMMON", attr_info.with_common_oscales);

    def_binary_alg_kinds(kernel_ctx);
    kernel_ctx.define_int("WITH_SRC_ZPOINTS", attr_info.with_src_zpoints);
    kernel_ctx.define_int("WITH_DST_ZPOINTS", attr_info.with_dst_zpoints);
    kernel_ctx.define_int("SRC_ZPOINT_COMMON", attr_info.common_src_zpoint);
    kernel_ctx.define_int("DST_ZPOINT_COMMON", attr_info.common_dst_zpoint);
    kernel_ctx.define_int(
            "WITH_SRC_ZPOINTS_PER_IC", attr_info.with_per_ic_src_zpoints);
    kernel_ctx.define_int(
            "WITH_DST_ZPOINTS_PER_OC", attr_info.with_per_oc_dst_zpoints);

    def_eltwise_alg_kinds(kernel_ctx);

    def_post_ops_cfg(kernel_ctx, attr_info.all_post_ops);
}

inline void def_dispatch(compute::kernel_ctx_t &kernel_ctx,
        const compute::dispatch_t &dispatch) {
    dispatch.def_kernel_macros(kernel_ctx);
}

} // namespace gpu
} // namespace impl
} // namespace dnnl

#endif<|MERGE_RESOLUTION|>--- conflicted
+++ resolved
@@ -297,11 +297,8 @@
     format_tag_t src_tag, dst_tag, wei_tag;
     bool is_nchw;
     bool is_src_nchw, is_src_nhwc;
-<<<<<<< HEAD
-=======
     bool is_dst_nhwc;
 
->>>>>>> 46c2c2e4
     data_type_t src_data_type;
     data_type_t weights_data_type;
     data_type_t bias_data_type;
@@ -589,15 +586,9 @@
     size_t gws_d[3];
 };
 
-<<<<<<< HEAD
-inline void set_default_pool_conf(pool_conf_t &conf, const pooling_desc_t &desc,
-        const memory_desc_t &src_md, const memory_desc_t &dst_md,
-        const primitive_attr_t &attr) {
-=======
 inline void set_default_pool_conf(pool_conf_t &conf,
         const pooling_v2_desc_t &desc, const memory_desc_t &src_md,
-        const memory_desc_t &dst_md) {
->>>>>>> 46c2c2e4
+        const memory_desc_t &dst_md, const primitive_attr_t &attr) {
     const memory_desc_wrapper src_mdw(src_md);
     const memory_desc_wrapper dst_mdw(dst_md);
 
