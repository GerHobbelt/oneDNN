/*******************************************************************************
* Copyright 2019-2020 Intel Corporation
*
* Licensed under the Apache License, Version 2.0 (the "License");
* you may not use this file except in compliance with the License.
* You may obtain a copy of the License at
*
*     http://www.apache.org/licenses/LICENSE-2.0
*
* Unless required by applicable law or agreed to in writing, software
* distributed under the License is distributed on an "AS IS" BASIS,
* WITHOUT WARRANTIES OR CONDITIONS OF ANY KIND, either express or implied.
* See the License for the specific language governing permissions and
* limitations under the License.
*******************************************************************************/

#include "gpu/gpu_impl_list.hpp"

<<<<<<< HEAD

#include "gpu/jit/binary_format.hpp"
#include "gpu/jit/gen12hp_systolic_gemm.hpp"
=======
>>>>>>> 6478ab6b
#include "gpu/jit/gemm/gen_gemm.hpp"
#include "gpu/ocl/convolution_inner_product.hpp"
#include "gpu/ocl/gemm/gen12lp_gemm.hpp"
#include "gpu/ocl/gemm/gen9_gemm.hpp"
#include "gpu/ocl/gemm/gen9_gemm_x8x8s32.hpp"
#include "gpu/ocl/gemm/ref_gemm.hpp"
#include "gpu/ocl/gemm_inner_product.hpp"
#include "gpu/ocl/gemm_matmul.hpp"
#include "gpu/ocl/gemm_x8s8s32x_inner_product.hpp"
#include "gpu/ocl/gen12hp_1x1_convolution.hpp"
#include "gpu/ocl/gen12hp_bf16_convolution.hpp"
#include "gpu/ocl/gen12hp_convolution.hpp"
#include "gpu/ocl/gen12lp_x8s8s32x_1x1_convolution.hpp"
#include "gpu/ocl/gen12lp_x8s8s32x_convolution.hpp"
#include "gpu/ocl/gen9_batch_normalization.hpp"
#include "gpu/ocl/gen9_binary.hpp"
#include "gpu/ocl/gen9_convolution.hpp"
#include "gpu/ocl/gen9_pooling.hpp"
#include "gpu/ocl/ref_batch_normalization.hpp"
#include "gpu/ocl/ref_binary.hpp"
#include "gpu/ocl/ref_convolution.hpp"
#include "gpu/ocl/ref_deconvolution.hpp"
#include "gpu/ocl/ref_eltwise.hpp"
#include "gpu/ocl/ref_inner_product.hpp"
#include "gpu/ocl/ref_layer_normalization.hpp"
#include "gpu/ocl/ref_lrn.hpp"
#include "gpu/ocl/ref_matmul.hpp"
#include "gpu/ocl/ref_pooling.hpp"
#include "gpu/ocl/ref_resampling.hpp"
#include "gpu/ocl/ref_shuffle.hpp"
#include "gpu/ocl/ref_softmax.hpp"
#include "gpu/ocl/ref_zero_pad.hpp"
#include "gpu/ocl/rnn/ref_rnn.hpp"

namespace dnnl {
namespace impl {
namespace gpu {

using pd_create_f = dnnl::impl::engine_t::primitive_desc_create_f;

namespace {

#define INSTANCE(...) &primitive_desc_t::create<__VA_ARGS__::pd_t>
static const pd_create_f gpu_impl_list[] = {
        // Elementwise
        INSTANCE(ocl::ref_eltwise_fwd_t),
        INSTANCE(ocl::ref_eltwise_bwd_t),

        // Deconvolution
        INSTANCE(ocl::ref_deconvolution_fwd_t),
        INSTANCE(ocl::ref_deconvolution_bwd_data_t),
        INSTANCE(ocl::ref_deconvolution_bwd_weights_t),

        // Convolution
        INSTANCE(ocl::gen12hp_1x1_convolution_fwd_t),
        INSTANCE(ocl::gen12hp_bf16_convolution_bwd_weights_t),
        INSTANCE(ocl::gen12hp_convolution_fwd_t),
        INSTANCE(ocl::gen12hp_convolution_bwd_data_t),
        INSTANCE(ocl::gen12lp_x8s8s32x_1x1_convolution_fwd_t),
        INSTANCE(ocl::gen12lp_x8s8s32x_convolution_fwd_t),
        INSTANCE(ocl::gen12lp_x8s8s32x_convolution_bwd_data_t),
        INSTANCE(ocl::gen9_convolution_fwd_t),
        INSTANCE(ocl::gen9_convolution_bwd_data_t),
        INSTANCE(ocl::gen9_convolution_bwd_weights_t),
        INSTANCE(ocl::ref_convolution_fwd_t),
        INSTANCE(ocl::ref_convolution_bwd_data_t),
        INSTANCE(ocl::ref_convolution_bwd_weights_t),

        // Batch Normalization
        INSTANCE(ocl::gen9_batch_normalization_fwd_t),
        INSTANCE(ocl::gen9_batch_normalization_bwd_t),
        INSTANCE(ocl::ref_batch_normalization_fwd_t),
        INSTANCE(ocl::ref_batch_normalization_bwd_t),

        // Pooling
        INSTANCE(ocl::gen9_pooling_fwd_t),
        INSTANCE(ocl::gen9_pooling_bwd_t),
        INSTANCE(ocl::ref_pooling_fwd_t),
        INSTANCE(ocl::ref_pooling_bwd_t),

        // LRN
        INSTANCE(ocl::ref_lrn_fwd_t),
        INSTANCE(ocl::ref_lrn_bwd_t),

        // Inner Product
        INSTANCE(ocl::convolution_inner_product_fwd_t),
        INSTANCE(ocl::gemm_x8s8s32x_inner_product_fwd_t),
        INSTANCE(ocl::gemm_inner_product_fwd_t),
        INSTANCE(ocl::gemm_inner_product_bwd_data_t),
        INSTANCE(ocl::gemm_inner_product_bwd_weights_t),
        INSTANCE(ocl::ref_inner_product_fwd_t),
        INSTANCE(ocl::ref_inner_product_bwd_data_t),
        INSTANCE(ocl::ref_inner_product_bwd_weights_t),

        // Softmax
        INSTANCE(ocl::ref_softmax_fwd_t),
        INSTANCE(ocl::ref_softmax_bwd_t),

        // GEMM (internal)
<<<<<<< HEAD
<<<<<<< HEAD
        INSTANCE(jit::gen12hp_systolic_gemm_t),
=======
        INSTANCE(jit::gen_gemm_t),
>>>>>>> e474c67b5... sycl: gemm: properly dispatch standalone gemm
=======
        INSTANCE(jit::gen_gemm_t),
>>>>>>> 6478ab6b
        INSTANCE(ocl::gen12lp_gemm_t),
        INSTANCE(ocl::gen9_gemm_x8x8s32_t),
        INSTANCE(ocl::gen9_gemm_t),
        INSTANCE(ocl::ref_gemm_t),

        // RNN
        INSTANCE(ocl::ref_rnn_fwd_t),
        INSTANCE(ocl::ref_rnn_bwd_t),

        // Shuffle
        INSTANCE(ocl::ref_shuffle_t),

        // Layer Normalization
        INSTANCE(ocl::ref_layer_normalization_fwd_t),
        INSTANCE(ocl::ref_layer_normalization_bwd_t),

        // Binary
        INSTANCE(ocl::gen9_binary_t),
        INSTANCE(ocl::ref_binary_t),

        // MatMul
        INSTANCE(ocl::gemm_matmul_t),
        INSTANCE(ocl::ref_matmul_t),

        // Resampling
        INSTANCE(ocl::ref_resampling_fwd_t),
        INSTANCE(ocl::ref_resampling_bwd_t),

        // Zero Pad
        INSTANCE(ocl::ref_zero_pad_t),
        nullptr,
};

#undef INSTANCE
} // namespace

const pd_create_f *gpu_impl_list_t::get_implementation_list() {
    return gpu_impl_list;
}

} // namespace gpu
} // namespace impl
} // namespace dnnl<|MERGE_RESOLUTION|>--- conflicted
+++ resolved
@@ -16,13 +16,9 @@
 
 #include "gpu/gpu_impl_list.hpp"
 
-<<<<<<< HEAD
-
 #include "gpu/jit/binary_format.hpp"
+#include "gpu/jit/gemm/gen_gemm.hpp"
 #include "gpu/jit/gen12hp_systolic_gemm.hpp"
-=======
->>>>>>> 6478ab6b
-#include "gpu/jit/gemm/gen_gemm.hpp"
 #include "gpu/ocl/convolution_inner_product.hpp"
 #include "gpu/ocl/gemm/gen12lp_gemm.hpp"
 #include "gpu/ocl/gemm/gen9_gemm.hpp"
@@ -121,15 +117,8 @@
         INSTANCE(ocl::ref_softmax_bwd_t),
 
         // GEMM (internal)
-<<<<<<< HEAD
-<<<<<<< HEAD
         INSTANCE(jit::gen12hp_systolic_gemm_t),
-=======
         INSTANCE(jit::gen_gemm_t),
->>>>>>> e474c67b5... sycl: gemm: properly dispatch standalone gemm
-=======
-        INSTANCE(jit::gen_gemm_t),
->>>>>>> 6478ab6b
         INSTANCE(ocl::gen12lp_gemm_t),
         INSTANCE(ocl::gen9_gemm_x8x8s32_t),
         INSTANCE(ocl::gen9_gemm_t),
