--- conflicted
+++ resolved
@@ -37,14 +37,9 @@
 __attribute__((reqd_work_group_size(LWS_0, LWS_1, LWS_2))) __kernel void
 conv_dw_fwd_mb_block_x8s8s32x(const __global uchar *src,
         const __global char *wei, const __global float *bias,
-<<<<<<< HEAD
-        __global DST_DATA_T *dst, float eltwise_alpha, float eltwise_beta,
-        float eltwise_scale, float sum_scale, float scales) {
-=======
         __global DATA_T *dst, float eltwise_alpha, float eltwise_beta,
         float eltwise_scale, float sum_scale, float scale,
         const __global float *scales_per_oc) {
->>>>>>> 15490265
 
     const int osp = get_global_id(1);
     const int od = osp / (OW * OH);
