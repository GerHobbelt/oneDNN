/*******************************************************************************
* Copyright 2019-2020 Intel Corporation
*
* Licensed under the Apache License, Version 2.0 (the "License");
* you may not use this file except in compliance with the License.
* You may obtain a copy of the License at
*
*     http://www.apache.org/licenses/LICENSE-2.0
*
* Unless required by applicable law or agreed to in writing, software
* distributed under the License is distributed on an "AS IS" BASIS,
* WITHOUT WARRANTIES OR CONDITIONS OF ANY KIND, either express or implied.
* See the License for the specific language governing permissions and
* limitations under the License.
*******************************************************************************/

#ifndef GPU_OCL_RNN_RNN_TYPES_H
#define GPU_OCL_RNN_RNN_TYPES_H

#include "gpu/ocl/ocl_types.h"

#if OUTPUT_DT_U8
#define TO_OUTPUT(x) convert_uchar_sat_rte(x)
#elif OUTPUT_DT_S8
#define TO_OUTPUT(x) convert_char_sat_rte(x)
#elif OUTPUT_DT_S32
#define TO_OUTPUT(x) convert_int_sat_rte(x)
#else
#define TO_OUTPUT(x) (x)
#endif

#if INPUT_DT_BF16
#define TO_INPUT(x) cvt_f32_to_bf16(x)
<<<<<<< HEAD
=======
#define TO_REF(x) cvt_bf16_to_f32(x)
>>>>>>> 6478ab6b
#else
#define TO_INPUT(x) (x)
#define TO_REF(x) (float)(x)
#endif

#if DT_F16 && !IS_FWD
#error "FP16 is not supported for BWD"
#endif

#define OFFTYPE ulong
#define TO_WS_STATE(x) TO_SRC(x)

#define OFF6(i0, D0, i1, D1, i2, D2, i3, D3, i4, D4, i5, D5) \
    ((((((i0) * (D1) + (i1)) * (D2) + (i2)) * (D3) + (i3)) * (D4) + (i4)) \
                    * (D5) \
            + (i5))
#define OFF5(i0, D0, i1, D1, i2, D2, i3, D3, i4, D4) \
    (((((i0) * (D1) + (i1)) * (D2) + (i2)) * (D3) + (i3)) * (D4) + (i4))
#define OFF4(i0, D0, i1, D1, i2, D2, i3, D3) \
    ((((i0) * (D1) + (i1)) * (D2) + (i2)) * (D3) + (i3))
#define OFF3(i0, D0, i1, D1, i2, D2) (((i0) * (D1) + (i1)) * (D2) + (i2))
#define OFF2(i0, D0, i1, D1) ((i0) * (D1) + (i1))

// used for the both H- and C-states
#define OFF_WS_STATE(i0, i1, i2, i3, i4) \
    OFF5((i0), N_LAYER + 1, (i1), N_DIR, (i2), N_ITER + 1, (i3), BATCH, (i4), \
            STATES_WS_LD)

#define OFF_WS_DIFF_STATES(i0, i1, i2, i3, i4, i5) \
    OFF6((i0), N_LAYER + 1, (i1), N_DIR, (i2), N_STATES + 1, (i3), N_ITER + 1, \
            (i4), BATCH, (i5), DIFF_STATES_WS_LD)

// cannot be presented by OFF6 due to leading dimension across two dims
#define OFF_WS_GATES(i0, i1, i2, i3, i4, i5) \
    (i0) * N_DIR *N_ITER *BATCH *GATES_WS_LD + (i1)*N_ITER *BATCH *GATES_WS_LD \
            + (i2)*BATCH *GATES_WS_LD + (i3)*GATES_WS_LD + (i4)*DHC + (i5)

// grid offset for lbr GRU, LD = DHC
#define OFF_WS_GRID_OFFSET(i0, i1, i2, i3, i4) \
    OFF5((i0), N_LAYER + 1, (i1), N_DIR, (i2), N_ITER + 1, (i3), BATCH, (i4), \
            DHC)

#if N_ITER_SCRATCH_GATES == 1
// if no merge gemm, scratch_gates contain data for single cell,
// so we ignore iter dim
#define OFF_SCRATCH_MEM(i0, i1, i2, i3) \
    (i1) * SCRATCH_GATES_LD + (i2)*DHC + (i3)
#else
#define OFF_SCRATCH_MEM(i0, i1, i2, i3) \
    (i0) * BATCH *SCRATCH_GATES_LD + (i1)*SCRATCH_GATES_LD + (i2)*DHC + (i3)
#endif

#define OFF_WS_BIAS(i0, i1, i2, i3) \
    OFF4((i0), N_LAYER, (i1), N_DIR, (i2), N_BIAS, (i3), DHC)

// for cell - shorter forms

#define CELL_WS_GATES(i3, i4, i5) OFF_WS_GATES(0, 0, 0, i3, i4, i5)
#define CELL_SCRATCH_MEM(i1, i2, i3) OFF_SCRATCH_MEM(0, i1, i2, i3)
#define CELL_WS_STATE(i4, i5) OFF_WS_STATE(0, 0, 0, i4, i5)
#define CELL_WS_DIFF_STATES(i2, i4, i5) OFF_WS_DIFF_STATES(0, 0, i2, 0, i4, i5)
#define CELL_WS_GRID_COMP(i3, i4) OFF_WS_GRID_OFFSET(0, 0, 0, i3, i4)

#define OFF_KER_BIAS(i0, i1) OFF2((i0), N_GATES, (i1), DHC)

#define SRC_L_OFF(x0, x1, x2) \
    (((x0) % SRC_L_B0) * SRC_L_SB0 + ((x0) / SRC_L_B0) * SRC_L_S0 \
            + ((x1) % SRC_L_B1) * SRC_L_SB1 + ((x1) / SRC_L_B1) * SRC_L_S1 \
            + ((x2) % SRC_L_B2) * SRC_L_SB2 + ((x2) / SRC_L_B2) * SRC_L_S2)
#define SRC_I_OFF(x0, x1, x2, x3) \
    (((x0) % SRC_I_B0) * SRC_I_SB0 + ((x0) / SRC_I_B0) * SRC_I_S0 \
            + ((x1) % SRC_I_B1) * SRC_I_SB1 + ((x1) / SRC_I_B1) * SRC_I_S1 \
            + ((x2) % SRC_I_B2) * SRC_I_SB2 + ((x2) / SRC_I_B2) * SRC_I_S2 \
            + ((x3) % SRC_I_B3) * SRC_I_SB3 + ((x3) / SRC_I_B3) * SRC_I_S3)
#define SRC_I_C_OFF(x0, x1, x2, x3) \
    (((x0) % SRC_I_C_B0) * SRC_I_C_SB0 + ((x0) / SRC_I_C_B0) * SRC_I_C_S0 \
            + ((x1) % SRC_I_C_B1) * SRC_I_C_SB1 \
            + ((x1) / SRC_I_C_B1) * SRC_I_C_S1 \
            + ((x2) % SRC_I_C_B2) * SRC_I_C_SB2 \
            + ((x2) / SRC_I_C_B2) * SRC_I_C_S2 \
            + ((x3) % SRC_I_C_B3) * SRC_I_C_SB3 \
            + ((x3) / SRC_I_C_B3) * SRC_I_C_S3)
#define DST_L_OFF(x0, x1, x2) \
    (((x0) % DST_L_B0) * DST_L_SB0 + ((x0) / DST_L_B0) * DST_L_S0 \
            + ((x1) % DST_L_B1) * DST_L_SB1 + ((x1) / DST_L_B1) * DST_L_S1 \
            + ((x2) % DST_L_B2) * DST_L_SB2 + ((x2) / DST_L_B2) * DST_L_S2)
#define DST_I_OFF(x0, x1, x2, x3) \
    (((x0) % DST_I_B0) * DST_I_SB0 + ((x0) / DST_I_B0) * DST_I_S0 \
            + ((x1) % DST_I_B1) * DST_I_SB1 + ((x1) / DST_I_B1) * DST_I_S1 \
            + ((x2) % DST_I_B2) * DST_I_SB2 + ((x2) / DST_I_B2) * DST_I_S2 \
            + ((x3) % DST_I_B3) * DST_I_SB3 + ((x3) / DST_I_B3) * DST_I_S3)
#define DST_I_C_OFF(x0, x1, x2, x3) \
    (((x0) % DST_I_C_B0) * DST_I_C_SB0 + ((x0) / DST_I_C_B0) * DST_I_C_S0 \
            + ((x1) % DST_I_C_B1) * DST_I_C_SB1 \
            + ((x1) / DST_I_C_B1) * DST_I_C_S1 \
            + ((x2) % DST_I_C_B2) * DST_I_C_SB2 \
            + ((x2) / DST_I_C_B2) * DST_I_C_S2 \
            + ((x3) % DST_I_C_B3) * DST_I_C_SB3 \
            + ((x3) / DST_I_C_B3) * DST_I_C_S3)
#define BIAS_OFF(x0, x1, x2, x3) \
    (((x0) % BIAS_B0) * BIAS_SB0 + ((x0) / BIAS_B0) * BIAS_S0 \
            + ((x1) % BIAS_B1) * BIAS_SB1 + ((x1) / BIAS_B1) * BIAS_S1 \
            + ((x2) % BIAS_B2) * BIAS_SB2 + ((x2) / BIAS_B2) * BIAS_S2 \
            + ((x3) % BIAS_B3) * BIAS_SB3 + ((x3) / BIAS_B3) * BIAS_S3)

#define DIFF_SRC_L_OFF(x0, x1, x2) \
    (((x0) % DIFF_SRC_L_B0) * DIFF_SRC_L_SB0 \
            + ((x0) / DIFF_SRC_L_B0) * DIFF_SRC_L_S0 \
            + ((x1) % DIFF_SRC_L_B1) * DIFF_SRC_L_SB1 \
            + ((x1) / DIFF_SRC_L_B1) * DIFF_SRC_L_S1 \
            + ((x2) % DIFF_SRC_L_B2) * DIFF_SRC_L_SB2 \
            + ((x2) / DIFF_SRC_L_B2) * DIFF_SRC_L_S2)
#define DIFF_DST_L_OFF(x0, x1, x2) \
    (((x0) % DIFF_DST_L_B0) * DIFF_DST_L_SB0 \
            + ((x0) / DIFF_DST_L_B0) * DIFF_DST_L_S0 \
            + ((x1) % DIFF_DST_L_B1) * DIFF_DST_L_SB1 \
            + ((x1) / DIFF_DST_L_B1) * DIFF_DST_L_S1 \
            + ((x2) % DIFF_DST_L_B2) * DIFF_DST_L_SB2 \
            + ((x2) / DIFF_DST_L_B2) * DIFF_DST_L_S2)
#define DIFF_SRC_I_OFF(x0, x1, x2, x3) \
    (((x0) % DIFF_SRC_I_B0) * DIFF_SRC_I_SB0 \
            + ((x0) / DIFF_SRC_I_B0) * DIFF_SRC_I_S0 \
            + ((x1) % DIFF_SRC_I_B1) * DIFF_SRC_I_SB1 \
            + ((x1) / DIFF_SRC_I_B1) * DIFF_SRC_I_S1 \
            + ((x2) % DIFF_SRC_I_B2) * DIFF_SRC_I_SB2 \
            + ((x2) / DIFF_SRC_I_B2) * DIFF_SRC_I_S2 \
            + ((x3) % DIFF_SRC_I_B3) * DIFF_SRC_I_SB3 \
            + ((x3) / DIFF_SRC_I_B3) * DIFF_SRC_I_S3)
#define DIFF_DST_I_OFF(x0, x1, x2, x3) \
    (((x0) % DIFF_DST_I_B0) * DIFF_DST_I_SB0 \
            + ((x0) / DIFF_DST_I_B0) * DIFF_DST_I_S0 \
            + ((x1) % DIFF_DST_I_B1) * DIFF_DST_I_SB1 \
            + ((x1) / DIFF_DST_I_B1) * DIFF_DST_I_S1 \
            + ((x2) % DIFF_DST_I_B2) * DIFF_DST_I_SB2 \
            + ((x2) / DIFF_DST_I_B2) * DIFF_DST_I_S2 \
            + ((x3) % DIFF_DST_I_B3) * DIFF_DST_I_SB3 \
            + ((x3) / DIFF_DST_I_B3) * DIFF_DST_I_S3)
#define DIFF_SRC_I_C_OFF(x0, x1, x2, x3) \
    (((x0) % DIFF_SRC_I_C_B0) * DIFF_SRC_I_C_SB0 \
            + ((x0) / DIFF_SRC_I_C_B0) * DIFF_SRC_I_C_S0 \
            + ((x1) % DIFF_SRC_I_C_B1) * DIFF_SRC_I_C_SB1 \
            + ((x1) / DIFF_SRC_I_C_B1) * DIFF_SRC_I_C_S1 \
            + ((x2) % DIFF_SRC_I_C_B2) * DIFF_SRC_I_C_SB2 \
            + ((x2) / DIFF_SRC_I_C_B2) * DIFF_SRC_I_C_S2 \
            + ((x3) % DIFF_SRC_I_C_B3) * DIFF_SRC_I_C_SB3 \
            + ((x3) / DIFF_SRC_I_C_B3) * DIFF_SRC_I_C_S3)
#define DIFF_DST_I_C_OFF(x0, x1, x2, x3) \
    (((x0) % DIFF_DST_I_C_B0) * DIFF_DST_I_C_SB0 \
            + ((x0) / DIFF_DST_I_C_B0) * DIFF_DST_I_C_S0 \
            + ((x1) % DIFF_DST_I_C_B1) * DIFF_DST_I_C_SB1 \
            + ((x1) / DIFF_DST_I_C_B1) * DIFF_DST_I_C_S1 \
            + ((x2) % DIFF_DST_I_C_B2) * DIFF_DST_I_C_SB2 \
            + ((x2) / DIFF_DST_I_C_B2) * DIFF_DST_I_C_S2 \
            + ((x3) % DIFF_DST_I_C_B3) * DIFF_DST_I_C_SB3 \
            + ((x3) / DIFF_DST_I_C_B3) * DIFF_DST_I_C_S3)
#define DIFF_BIAS_OFF(x0, x1, x2, x3) \
    (((x0) % DIFF_BIAS_B0) * DIFF_BIAS_SB0 \
            + ((x0) / DIFF_BIAS_B0) * DIFF_BIAS_S0 \
            + ((x1) % DIFF_BIAS_B1) * DIFF_BIAS_SB1 \
            + ((x1) / DIFF_BIAS_B1) * DIFF_BIAS_S1 \
            + ((x2) % DIFF_BIAS_B2) * DIFF_BIAS_SB2 \
            + ((x2) / DIFF_BIAS_B2) * DIFF_BIAS_S2 \
            + ((x3) % DIFF_BIAS_B3) * DIFF_BIAS_SB3 \
            + ((x3) / DIFF_BIAS_B3) * DIFF_BIAS_S3)

#endif<|MERGE_RESOLUTION|>--- conflicted
+++ resolved
@@ -31,10 +31,7 @@
 
 #if INPUT_DT_BF16
 #define TO_INPUT(x) cvt_f32_to_bf16(x)
-<<<<<<< HEAD
-=======
 #define TO_REF(x) cvt_bf16_to_f32(x)
->>>>>>> 6478ab6b
 #else
 #define TO_INPUT(x) (x)
 #define TO_REF(x) (float)(x)
