/*******************************************************************************
* Copyright 2019-2020 Intel Corporation
*
* Licensed under the Apache License, Version 2.0 (the "License");
* you may not use this file except in compliance with the License.
* You may obtain a copy of the License at
*
*     http://www.apache.org/licenses/LICENSE-2.0
*
* Unless required by applicable law or agreed to in writing, software
* distributed under the License is distributed on an "AS IS" BASIS,
* WITHOUT WARRANTIES OR CONDITIONS OF ANY KIND, either express or implied.
* See the License for the specific language governing permissions and
* limitations under the License.
*******************************************************************************/

#ifndef GPU_OCL_GEMM_POST_OPS_INNER_PRODUCT_HPP
#define GPU_OCL_GEMM_POST_OPS_INNER_PRODUCT_HPP

#include <assert.h>

#include "common/c_types_map.hpp"
#include "common/gemm_types.hpp"
#include "common/gemm_utils.hpp"
#include "common/primitive.hpp"
#include "common/primitive_iterator.hpp"
#include "gpu/compute/compute.hpp"
#include "gpu/gemm/gpu_gemm.hpp"
#include "gpu/gemm/gpu_gemm_utils.hpp"
#include "gpu/gpu_inner_product_pd.hpp"
#include "gpu/gpu_primitive.hpp"
#include "gpu/gpu_resource.hpp"
#include "gpu/ocl/ocl_utils.hpp"
#include "gpu/primitive_conf.hpp"

namespace dnnl {
namespace impl {
namespace gpu {
namespace ocl {

struct gemm_post_ops_inner_product_fwd_t : public gpu_primitive_t {
    struct pd_t : public gpu_inner_product_fwd_pd_t {
        pd_t(const inner_product_desc_t *adesc, const primitive_attr_t *attr,
                const inner_product_fwd_pd_t *hint_fwd_pd)
            : gpu_inner_product_fwd_pd_t(adesc, attr, hint_fwd_pd) {}

        pd_t(const pd_t &rhs) : gpu_inner_product_fwd_pd_t(rhs) {
            gemm_pd_.reset(rhs.gemm_pd_->clone());
            ip_scratchpad_md_ = rhs.ip_scratchpad_md_;
            scales_md_ = rhs.scales_md_;
            attr_info_ = rhs.attr_info_;
            is_int8_ = rhs.is_int8_;
        }

        ~pd_t() = default;

        pd_t &operator=(const pd_t &rhs) {
            DNNL_SHORT_CIRCUIT_SELF_ASSIGN(rhs);
            gemm_pd_.reset(rhs.gemm_pd_->clone());
            ip_scratchpad_md_ = rhs.ip_scratchpad_md_;
            scales_md_ = rhs.scales_md_;
            attr_info_ = rhs.attr_info_;
            is_int8_ = rhs.is_int8_;
            return *this;
        }

        DECLARE_COMMON_PD_T(
                "ocl:gemm_post_ops_fwd", gemm_post_ops_inner_product_fwd_t);

        status_t init(engine_t *engine) {
            using namespace status;
            using namespace utils;
            using namespace data_type;
            using namespace primitive_kind;

            assert(engine->kind() == engine_kind::gpu);

            attr_info_ = attr_info_t::create(attr());

            primitive_attr_t::skip_mask_t attr_skip_mask
                    = primitive_attr_t::skip_mask_t::oscale
                    | primitive_attr_t::skip_mask_t::post_ops;
            bool ok = is_fwd() && set_default_params() == success
<<<<<<< HEAD
=======
                    && IMPLICATION(utils::one_of(bf16, src_md()->data_type,
                                           weights_md()->data_type,
                                           dst_md()->data_type),
                            expect_data_types(bf16, bf16, undef, bf16, f32))
>>>>>>> d33607d7
                    && dense_consistency_check(src_md(), weights_md(), dst_md())
                    && dense_gemm_consistency_check(
                            src_md(), weights_md(), dst_md())
                    && attr()->has_default_values(attr_skip_mask)
                    && post_ops_with_binary_ok(attr(), dst_md()->data_type)
                    && IMPLICATION(!attr()->output_scales_.has_default_values(),
                            attr()->scratchpad_mode_ == scratchpad_mode::library
                                    && one_of(attr()->output_scales_.mask_, 0,
                                            1 << 1));

            if (!ok) return unimplemented;

            // XXX: Empty attributes increase chances of creating a gemm
            // primitive. Ideally gemm should be created multiple times with
            // different attr combinations, but this mechanism might be tricky.
            // Current implementation computes attr - related things in the post
            // process kernel.
            primitive_attr_t gemm_attr;
            is_int8_ = weights_md()->data_type == s8;

            memory_desc_t a_md, b_md, c_md;
            init_2d_desc(&a_md, src_md());
<<<<<<< HEAD
            init_2d_desc(&b_md, weights_md(), true);
            init_2d_desc(&c_md, dst_md());
            c_md.data_type = desc()->accum_data_type;
            bool gemm_ok = status::success
                    == create_gemm_pd(gemm_pd_, engine, &a_md, &b_md, &c_md,
                            &glob_zero_md, desc()->accum_data_type, &gemm_attr,
=======
            init_2d_desc(&b_md, weights_md());
            init_2d_desc(&c_md, dst_md());
            c_md.data_type
                    = weights_md()->data_type == s8 ? s32 : c_md.data_type;
            bool gemm_ok = status::success
                    == create_gemm_pd(gemm_pd_, engine, &a_md, &b_md, &c_md,
                            &glob_zero_md, desc()->accum_data_type, attr(),
>>>>>>> d33607d7
                            true);
            if (!gemm_ok) return status::unimplemented;

            status_t scratchpad_status = init_ip_scratchpad_md();
            if (scratchpad_status != success) return scratchpad_status;

            status_t scales_status = init_scales_md();
            if (scales_status != success) return scales_status;
            init_scratchpad();

            return success;
        }

        bool with_post_process() const {
            return use_scratchpad() || with_bias() || attr_info_.with_oscales
                    || attr_info_.with_eltwise || attr_info_.with_binary
                    || attr_info_.with_sum;
        }
        bool use_scratchpad() const { return use_temp_dst(); }

        bool use_temp_dst() const {
            using namespace data_type;
            return (is_int8_ && !utils::one_of(dst_md()->data_type, s32, f32))
                    || attr_info_.with_sum
                    || desc()->accum_data_type != dst_md()->data_type;
        }
        const memory_desc_t *ip_scratchpad_md() const {
            return &ip_scratchpad_md_;
        }
        const memory_desc_t *scales_md() const { return &scales_md_; }

        status_t init_ip_scratchpad_md() {
            if (use_scratchpad()) {
                ip_scratchpad_md_.data_type = desc()->accum_data_type;
                ip_scratchpad_md_.ndims = 1;
                ip_scratchpad_md_.dims[0] = 0;

                if (use_temp_dst()) {
                    const size_t temp_dst_size = MB() * OC();
                    ip_scratchpad_md_.dims[0] += temp_dst_size;
                }
                return memory_desc_init_by_tag(
                        ip_scratchpad_md_, format_tag::x);
            }

            return status::success;
        }

        status_t init_scales_md() {
            if (attr_info_.with_oscales) {
                scales_md_.data_type = data_type::f32;
                scales_md_.ndims = 1;
                scales_md_.dims[0] = attr()->output_scales_.count_;
                return memory_desc_init_by_tag(scales_md_, format_tag::x);
            }

            return status::success;
        }

        std::unique_ptr<primitive_desc_t> gemm_pd_;

        memory_desc_t scales_md_;
        memory_desc_t ip_scratchpad_md_;
        bool is_int8_ = false;
        attr_info_t attr_info_ = {};

    private:
        void init_scratchpad() {
            auto scratchpad = scratchpad_registry().registrar();

            if (use_scratchpad()) {
                memory_desc_wrapper scratchpad_mdw(ip_scratchpad_md());
                size_t sz = scratchpad_mdw.size();
                scratchpad.book(
                        memory_tracking::names::key_iprod_int_dat_in_acc_dt, sz,
                        1, OCL_BUFFER_ALIGNMENT);
            }

            scratchpad.book(memory_tracking::names::key_nested,
                    gemm_pd_->scratchpad_registry());
        }
    };

    gemm_post_ops_inner_product_fwd_t(const pd_t *apd) : gpu_primitive_t(apd) {}

    status_t init(engine_t *engine) override {
        status_t gemm_status = pd()->gemm_pd_->create_primitive(gemm_, engine);
        if (gemm_status != status::success) return gemm_status;

        const size_t mb = pd()->MB();
        const size_t oc = pd()->OC();

        // Prepare post process kernel
        if (pd()->with_post_process()) {
            compute::kernel_ctx_t kernel_ctx;

            kernel_ctx.define_int("MB", mb);
            kernel_ctx.define_int("OC", oc);
            bool int8 = pd()->is_int8_;
            kernel_ctx.set_data_type(
                    int8 ? data_type::f32 : pd()->dst_md()->data_type);
            //here SRC is output tensor of gemm call
            def_data_type(kernel_ctx, pd()->desc()->accum_data_type, "SRC");
            def_data_type(kernel_ctx,
                    int8 ? data_type::f32 : pd()->desc()->accum_data_type,
                    "ACC");
            def_data_type(kernel_ctx,
                    pd()->with_bias()
                            ? pd()->weights_md(1)->data_type
                            : int8 ? data_type::f32 : pd()->dst_md()->data_type,
                    "BIAS");
            def_data_type(kernel_ctx, pd()->desc()->accum_data_type, "SPAD");
            def_data_type(kernel_ctx, pd()->dst_md()->data_type, "DST");

            kernel_ctx.define_int("USE_TEMP_DST", pd()->use_temp_dst());

            kernel_ctx.define_int("WITH_BIAS", pd()->with_bias());

            def_attr_info(kernel_ctx, pd()->attr_info_);

            create_kernel(engine, &post_process_kernel_,
                    "gemm_post_ops_inner_product", kernel_ctx);
            if (!post_process_kernel_) return status::runtime_error;
        }

        return status::success;
    }

    status_t execute(const exec_ctx_t &ctx) const override {
        return execute_forward(ctx);
    }

protected:
    primitive_list_t nested_primitives() const override {
        return {gemm_.get()};
    }

    status_t init_res_storage(
            engine_t *engine, gpu_resource_t *r) const override {
        if (!pd()->attr_info_.with_oscales) return status::success;
        memory_desc_wrapper scales_mdw(pd()->scales_md());
        memory_storage_t *tmp_mem_storage_ptr;
        CHECK(engine->create_memory_storage(
                &tmp_mem_storage_ptr, scales_mdw.nelems() * sizeof(float)));

        std::unique_ptr<memory_storage_t> tmp_mem_storage(tmp_mem_storage_ptr);
        void *scales_ptr = nullptr;
        CHECK(tmp_mem_storage->map_data(&scales_ptr, nullptr,
                sizeof(float) * pd()->attr()->output_scales_.count_));
        utils::array_copy((float *)scales_ptr,
                pd()->attr()->output_scales_.scales_,
                pd()->attr()->output_scales_.count_);
        CHECK(tmp_mem_storage->unmap_data(scales_ptr, nullptr));
        r->add_memory_storage(SCALES_, std::move(tmp_mem_storage));
        return status::success;
    }

private:
    status_t execute_forward(const exec_ctx_t &ctx) const;
    const pd_t *pd() const { return (const pd_t *)primitive_t::pd().get(); }

    std::shared_ptr<primitive_t> gemm_;
    compute::kernel_t post_process_kernel_;
    enum { SCALES_ = 0 };
};

} // namespace ocl
} // namespace gpu
} // namespace impl
} // namespace dnnl

#endif<|MERGE_RESOLUTION|>--- conflicted
+++ resolved
@@ -81,13 +81,10 @@
                     = primitive_attr_t::skip_mask_t::oscale
                     | primitive_attr_t::skip_mask_t::post_ops;
             bool ok = is_fwd() && set_default_params() == success
-<<<<<<< HEAD
-=======
                     && IMPLICATION(utils::one_of(bf16, src_md()->data_type,
                                            weights_md()->data_type,
                                            dst_md()->data_type),
                             expect_data_types(bf16, bf16, undef, bf16, f32))
->>>>>>> d33607d7
                     && dense_consistency_check(src_md(), weights_md(), dst_md())
                     && dense_gemm_consistency_check(
                             src_md(), weights_md(), dst_md())
@@ -100,32 +97,16 @@
 
             if (!ok) return unimplemented;
 
-            // XXX: Empty attributes increase chances of creating a gemm
-            // primitive. Ideally gemm should be created multiple times with
-            // different attr combinations, but this mechanism might be tricky.
-            // Current implementation computes attr - related things in the post
-            // process kernel.
-            primitive_attr_t gemm_attr;
             is_int8_ = weights_md()->data_type == s8;
 
             memory_desc_t a_md, b_md, c_md;
             init_2d_desc(&a_md, src_md());
-<<<<<<< HEAD
             init_2d_desc(&b_md, weights_md(), true);
             init_2d_desc(&c_md, dst_md());
             c_md.data_type = desc()->accum_data_type;
             bool gemm_ok = status::success
                     == create_gemm_pd(gemm_pd_, engine, &a_md, &b_md, &c_md,
-                            &glob_zero_md, desc()->accum_data_type, &gemm_attr,
-=======
-            init_2d_desc(&b_md, weights_md());
-            init_2d_desc(&c_md, dst_md());
-            c_md.data_type
-                    = weights_md()->data_type == s8 ? s32 : c_md.data_type;
-            bool gemm_ok = status::success
-                    == create_gemm_pd(gemm_pd_, engine, &a_md, &b_md, &c_md,
                             &glob_zero_md, desc()->accum_data_type, attr(),
->>>>>>> d33607d7
                             true);
             if (!gemm_ok) return status::unimplemented;
 
