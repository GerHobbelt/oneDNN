/*******************************************************************************
* Copyright 2019-2020 Intel Corporation
*
* Licensed under the Apache License, Version 2.0 (the "License");
* you may not use this file except in compliance with the License.
* You may obtain a copy of the License at
*
*     http://www.apache.org/licenses/LICENSE-2.0
*
* Unless required by applicable law or agreed to in writing, software
* distributed under the License is distributed on an "AS IS" BASIS,
* WITHOUT WARRANTIES OR CONDITIONS OF ANY KIND, either express or implied.
* See the License for the specific language governing permissions and
* limitations under the License.
*******************************************************************************/

#include "gpu/ocl/ocl_post_ops.h"
#include "gpu/ocl/ocl_types.h"

#if DT_S8 || DT_U8
#define RINT rint
#else
#define RINT
#endif

#if IS_FWD
KERNEL_ATTR
__kernel void ref_pooling_fwd(__global DATA_T *src, __global int *ws,
        __global DATA_T *dst POST_OP_ARGS) {
    const int mb = GWS_GET_MB();
    const int oc = GWS_GET_OC();

    for (int od = 0; od < OD; ++od)
        for (int oh = 0; oh < OH; ++oh)
            for (int ow = 0; ow < OW; ++ow) {
                const uint dst_off = DST_OFF(mb, oc, od, oh, ow);
#if ALG_MAX && IS_TRAINING
                ws[dst_off] = -1;
#endif
#if ALG_MAX
#if DT_BF16
                DEF_ACC_DATA_T d = DATA_MIN;
#else // DT_BF16
                DATA_T d = DATA_MIN;
#endif
                for (int kd = 0; kd < KD; ++kd)
                    for (int kh = 0; kh < KH; ++kh) {
                        for (int kw = 0; kw < KW; ++kw) {
                            const int id = od * SD - PD + kd;
                            const int ih = oh * SH - PH + kh;
                            const int iw = ow * SW - PW + kw;

                            if (id < 0 || id >= ID) continue;
                            if (ih < 0 || ih >= IH) continue;
                            if (iw < 0 || iw >= IW) continue;

#if ALG_MAX && IS_TRAINING
                            if (ws[dst_off] < 0)
                                ws[dst_off] = kd * KH * KW + kh * KW + kw;
#endif
                            int src_off = SRC_OFF(mb, oc, id, ih, iw);
#if DT_BF16
                            DEF_ACC_DATA_T s = DATA_TO_REF(src[src_off]);
#else // DT_BF16 == 0
                            DATA_T s = src[src_off];
#endif
                            if (s > d) {
                                d = s;
#if ALG_MAX && IS_TRAINING
                                ws[dst_off] = kd * KH * KW + kh * KW + kw;
#endif
                            }
                        }
                    }

#if ALG_MAX && IS_TRAINING
                if (ws[dst_off] < 0) ws[dst_off] = 0;
#endif

#else // #if ALG_MAX
                const int id_start = max(od * SD - PD, 0);
                const int ih_start = max(oh * SH - PH, 0);
                const int iw_start = max(ow * SW - PW, 0);
                const int id_end = min(od * SD - PD + KD, ID);
                const int ih_end = min(oh * SH - PH + KH, IH);
                const int iw_end = min(ow * SW - PW + KW, IW);

#if ALG_AVG_P
                const int num_summands = KD * KW * KH;
#else
                const int num_summands = (ih_end - ih_start)
                        * (iw_end - iw_start) * (id_end - id_start);
#endif
                float d = 0;
                for (int id = id_start; id < id_end; ++id)
                    for (int ih = ih_start; ih < ih_end; ++ih) {
                        for (int iw = iw_start; iw < iw_end; ++iw) {
                            int src_off = SRC_OFF(mb, oc, id, ih, iw);
                            d += DATA_TO_REF(src[src_off]);
                        }
                    }
<<<<<<< HEAD
                d /= num_summands;

=======
                dst[dst_off] = CONVERT_DATA_T(RINT(d / num_summands));
>>>>>>> f5925c89
#endif

                    // post op service
#if DT_BF16
                POST_OP_DATA_T tmp = d;
#else // DT_BF16 == 0
                POST_OP_DATA_T tmp = DATA_TO_REF(d);
#endif
                POST_OP_DATA_T sum_src;
#if WITH_SUM
                sum_src = DATA_TO_REF(dst[dst_off]);
#endif
                APPLY_POST_OPS(tmp, POST_OP_DATA_T, sum_src, POST_OP_DATA_T, mb,
                        1, oc, 1, od, 1, oh, 1, ow, 1, 0, 1);

                // store result
                dst[dst_off] = TO_DATA_T(tmp);
            }
}
#endif

#if IS_BWD
KERNEL_ATTR
__kernel void ref_pooling_bwd(__global DATA_T *diff_src, __global int *ws,
        __global DATA_T *diff_dst) {

    const int mb = GWS_GET_MB();
    const int oc = GWS_GET_OC();

    for (int id = 0; id < ID; ++id)
        for (int ih = 0; ih < IH; ++ih)
            for (int iw = 0; iw < IW; ++iw) {
                uint diff_src_offset = SRC_OFF(mb, oc, id, ih, iw);
                diff_src[diff_src_offset] = 0;
            }

#if DT_BF16
    // For bfloat16, iterate over input to use a temporary float accumulator
    for (int id = 0; id < ID; ++id)
        for (int ih = 0; ih < IH; ++ih)
            for (int iw = 0; iw < IW; ++iw) {
                float s = 0;
                for (int kd = 0; kd < KD; ++kd)
                    for (int kh = 0; kh < KH; ++kh)
                        for (int kw = 0; kw < KW; ++kw) {
                            int _od = id + PD - kd;
                            int _oh = ih + PH - kh;
                            int _ow = iw + PW - kw;
                            if (_od % SD != 0 || _oh % SH != 0 || _ow % SW != 0)
                                continue;

                            int od = _od / SD;
                            int oh = _oh / SH;
                            int ow = _ow / SW;

                            if (od < 0 || od >= OD) continue;
                            if (oh < 0 || oh >= OH) continue;
                            if (ow < 0 || ow >= OW) continue;

                            const uint dst_off = DST_OFF(mb, oc, od, oh, ow);

#if ALG_MAX
                            const int index = ws[dst_off];

                            const int hw = index % (KW * KH);
                            const int w_kd = index / (KW * KH);
                            const int w_kw = hw % KW;
                            const int w_kh = hw / KW;
                            if (w_kd != kd || w_kh != kh || w_kw != kw)
                                continue;
#endif

#if ALG_MAX
                            const int denom = 1;
#elif ALG_AVG_P
                            const int denom = KD * KH * KW;
#elif ALG_AVG_NP
                            const int id_start = max(od * SD - PD, 0);
                            const int ih_start = max(oh * SH - PH, 0);
                            const int iw_start = max(ow * SW - PW, 0);
                            const int id_end = min(od * SD - PD + KD, ID);
                            const int ih_end = min(oh * SH - PH + KH, IH);
                            const int iw_end = min(ow * SW - PW + KW, IW);
                            const int denom = (ih_end - ih_start)
                                    * (iw_end - iw_start) * (id_end - id_start);
#endif
                            s += DATA_TO_REF(diff_dst[dst_off]) / denom;
                        }
                uint diff_src_offset = SRC_OFF(mb, oc, id, ih, iw);
                diff_src[diff_src_offset] = CONVERT_DATA_T(s);
            }
#else // DT_BF16
    for (int od = 0; od < OD; ++od)
        for (int oh = 0; oh < OH; ++oh)
            for (int ow = 0; ow < OW; ++ow) {
                const uint dst_off = DST_OFF(mb, oc, od, oh, ow);
                const float d = diff_dst[dst_off];

#if ALG_MAX
                const int index = ws[dst_off];
                const int kd = index / (KW * KH);
                const int hw = index % (KW * KH);
                const int kw = hw % KW;
                const int kh = hw / KW;

                const int id = od * SD - PD + kd;
                const int ih = oh * SH - PH + kh;
                const int iw = ow * SW - PW + kw;

                if (id < 0 || id >= ID) continue;
                if (ih < 0 || ih >= IH) continue;
                if (iw < 0 || iw >= IW) continue;

                uint diff_src_offset = SRC_OFF(mb, oc, id, ih, iw);
                diff_src[diff_src_offset] += d;
#else
                const int id_start = max(od * SD - PD, 0);
                const int ih_start = max(oh * SH - PH, 0);
                const int iw_start = max(ow * SW - PW, 0);
                const int id_end = min(od * SD - PD + KD, ID);
                const int ih_end = min(oh * SH - PH + KH, IH);
                const int iw_end = min(ow * SW - PW + KW, IW);

#if ALG_AVG_P
                const int num_summands = KD * KW * KH;
#else
                const int num_summands = (ih_end - ih_start)
                        * (iw_end - iw_start) * (id_end - id_start);
#endif
                for (int id = id_start; id < id_end; ++id)
                    for (int ih = ih_start; ih < ih_end; ++ih)
                        for (int iw = iw_start; iw < iw_end; ++iw) {
                            const uint diff_src_offset
                                    = SRC_OFF(mb, oc, id, ih, iw);
                            diff_src[diff_src_offset] += d / num_summands;
                        }
#endif
            }
#endif
}
#endif<|MERGE_RESOLUTION|>--- conflicted
+++ resolved
@@ -99,12 +99,7 @@
                             d += DATA_TO_REF(src[src_off]);
                         }
                     }
-<<<<<<< HEAD
                 d /= num_summands;
-
-=======
-                dst[dst_off] = CONVERT_DATA_T(RINT(d / num_summands));
->>>>>>> f5925c89
 #endif
 
                     // post op service
@@ -114,7 +109,7 @@
                 POST_OP_DATA_T tmp = DATA_TO_REF(d);
 #endif
                 POST_OP_DATA_T sum_src;
-#if WITH_SUM
+#if WITH_SUM    
                 sum_src = DATA_TO_REF(dst[dst_off]);
 #endif
                 APPLY_POST_OPS(tmp, POST_OP_DATA_T, sum_src, POST_OP_DATA_T, mb,
