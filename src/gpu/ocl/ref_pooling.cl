--- conflicted
+++ resolved
@@ -117,10 +117,6 @@
                         * (KW - iw_start_excluded - iw_end_excluded);
 #endif
                 d /= num_summands;
-<<<<<<< HEAD
-=======
-
->>>>>>> 9e7b3904
 #endif
 
                     // post op service
@@ -137,11 +133,7 @@
                         1, oc, 1, od, 1, oh, 1, ow, 1, 0, 1);
 
                 // store result
-<<<<<<< HEAD
                 dst[dst_off] = TO_DST(RINT(tmp));
-=======
-                dst[dst_off] = TO_DST(tmp);
->>>>>>> 9e7b3904
             }
 }
 #endif
