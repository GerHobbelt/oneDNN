--- conflicted
+++ resolved
@@ -33,11 +33,7 @@
 
 #if IS_FWD == 1
 
-<<<<<<< HEAD
-#if IC_BLOCK == 16
-=======
 #if USE_16MB_UNROLL == 0 && CALCULATE_STATS == 1
->>>>>>> eab9060c
 
 NAMED_KERNEL_ATTR(CALC)
 __kernel void calculate_mean(__global DATA_T *src, __global float *mean) {
@@ -115,61 +111,6 @@
 __kernel void ref_bnorm_fwd(__global DATA_T *src, __global float *mean,
         __global float *variance, __global DATA_T *dst,
         __global float *scaleshift, __global int *ws, float eps) {
-<<<<<<< HEAD
-#if USE_NHWC == 1
-    const int sp = GWS_GET_SP();
-    const int c = GWS_GET_IC() * IC_BLOCK;
-
-#if SAVE_STATS == 0 && CALCULATE_STATS == 1
-    variance += IC;
-#endif
-
-    const uint d_off = sp * IC + c;
-    src += d_off;
-    dst += d_off;
-
-    VECT_FLOAT_T blockS0 = CONVERT_VECT_FLOAT_T(AS_VECT_DATA_T(
-            VECT_BLOCK_READ((const __global BLOCK_DATA_T *)&src[0])));
-
-#if USE_SCALESHIFT == 1
-    const VECT_FLOAT_T sm = AS_VECT_FLOAT_T(
-            VECT_UINT_READ((const __global VECT_UINT_T *)(scaleshift + c)));
-    const VECT_FLOAT_T sv = AS_VECT_FLOAT_T(VECT_UINT_READ(
-            (const __global VECT_UINT_T *)(scaleshift + c + IC)));
-#else
-    const float sm = 1.0f;
-    const float sv = 0.0f;
-#endif
-
-    VECT_FLOAT_T v_mean = AS_VECT_FLOAT_T(
-            VECT_UINT_READ((const __global VECT_UINT_T *)&mean[c]));
-    VECT_FLOAT_T v_variance = AS_VECT_FLOAT_T(
-            VECT_UINT_READ((const __global VECT_UINT_T *)&variance[c]));
-
-    VECT_FLOAT_T sqrt_variance = sm / sqrt(v_variance + eps);
-
-    VECT_FLOAT_T blockD0 = fma(blockS0 - (VECT_FLOAT_T)v_mean,
-            (VECT_FLOAT_T)sqrt_variance, (VECT_FLOAT_T)sv);
-
-#if FUSE_BN_RELU == 1
-    VECT_INT_T blockWS0 = isgreater(blockD0, (VECT_FLOAT_T)0.0f);
-    blockD0 = select((VECT_FLOAT_T)0.0f, blockD0, blockWS0);
-#if IS_TRAINING == 1
-    ws += d_off;
-    VECT_UINT_WRITE((__global uint *)&ws[0], AS_VECT_UINT_T(blockWS0));
-#endif
-#endif
-
-#if WITH_RELU
-    blockD0 = max(blockD0, (VECT_FLOAT_T)0.0f);
-#endif
-
-    VECT_BLOCK_WRITE((__global BLOCK_DATA_T *)&dst[0],
-            AS_VECT_BLOCK_DATA_T(CONVERT_VECTOR_DATA_T(blockD0)));
-
-#elif IC_BLOCK == 16
-=======
->>>>>>> eab9060c
     const int n = GWS_GET_MB();
     const int c = GWS_GET_IC();
     const int d = GWS_GET_ID();
@@ -218,7 +159,7 @@
 
 #if IS_BWD == 1
 
-#if IC_BLOCK == 16
+#if USE_16MB_UNROLL == 1
 NAMED_KERNEL_ATTR(CALC)
 __kernel void calculate_stats(__global DATA_T *src, __global float *mean,
         __global DATA_T *diff_dst, __global int *ws,
@@ -379,7 +320,7 @@
         __global float *scaleshift, __global int *ws, __global DATA_T *diff_src,
         __global float *diff_scaleshift, float eps) {
 
-#if IC_BLOCK == 16
+#if USE_16MB_UNROLL == 1
     const int n = GWS_GET_MB();
     const int c = GWS_GET_IC();
     const int d = GWS_GET_ID();
