/*******************************************************************************
* Copyright 2020 Intel Corporation
*
* Licensed under the Apache License, Version 2.0 (the "License");
* you may not use this file except in compliance with the License.
* You may obtain a copy of the License at
*
*     http://www.apache.org/licenses/LICENSE-2.0
*
* Unless required by applicable law or agreed to in writing, software
* distributed under the License is distributed on an "AS IS" BASIS,
* WITHOUT WARRANTIES OR CONDITIONS OF ANY KIND, either express or implied.
* See the License for the specific language governing permissions and
* limitations under the License.
*******************************************************************************/

#include "gpu/ocl/ocl_post_ops.h"
#include "gpu/ocl/ocl_types.h"

// FWD fp32 anf fp16 Convolution Kernel with NHWC data layout support
// Features:
// - based on 8ow16c version of blocked implementation
// - weights are blocked and padded: OIhw16i16o
// - explicit tail processing for src and dst channels
// - due to 16-bytes alignment requred, intel_sub_groups_block_write usage
//   is limited

#define _BLOCK_READ8(ptr) \
    AS_DATA8_T(BLOCK_READ8((const __global BLOCK_DATA_T *)(ptr)))
#define _BLOCK_READ4(ptr) \
    AS_DATA4_T(BLOCK_READ4((const __global BLOCK_DATA_T *)(ptr)))
#define _BLOCK_READ2(ptr) \
    AS_DATA2_T(BLOCK_READ2((const __global BLOCK_DATA_T *)(ptr)))
#define _BLOCK_READ(ptr) \
    AS_DATA_T(BLOCK_READ((const __global BLOCK_DATA_T *)(ptr)))

#define _BLOCK_WRITE8(ptr, v) \
    BLOCK_WRITE8((__global BLOCK_DATA_T *)(ptr), AS_BLOCK_DATA8_T(v))
#define _BLOCK_WRITE4(ptr, v) \
    BLOCK_WRITE4((__global BLOCK_DATA_T *)(ptr), AS_BLOCK_DATA4_T(v))
#define _BLOCK_WRITE2(ptr, v) \
    BLOCK_WRITE2((__global BLOCK_DATA_T *)(ptr), AS_BLOCK_DATA2_T(v))
#define _BLOCK_WRITE(ptr, v) \
    BLOCK_WRITE((__global BLOCK_DATA_T *)(ptr), AS_BLOCK_DATA_T(v))
#define ENABLE_KW_BUF (KW >= 5)

#define IS_3D (OD > 1)
#define KDHW_SIZE (KD * KH * KW)
#define HAS_PAD_D (PD > 0 || (OD - 1) * SD - PD + (KD - 1) * (1 + DD) >= ID)
#define HAS_PAD_H (PH > 0 || (OH - 1) * SH - PH + (KH - 1) * (1 + DH) >= IH)
#define HAS_PAD_W (PW > 0 || (OW - 1) * SW - PW + (KW - 1) * (1 + DW) >= IW)
#define OC_PAD_BLOCK (OC % OC_BLOCK ? (OC / OC_BLOCK + 1) * OC_BLOCK : OC)

#if DT_F32
#define BLOCK_READ_BOUND 1
#define BLOCK_WRITE_BOUND 4
#elif DT_F16
#define BLOCK_READ_BOUND 2
#define BLOCK_WRITE_BOUND 8
#else
#error "Wrong Data Type"
#endif

inline DATA_T read_ic_block(const __global DATA_T *ptr, int off) {
    const int local_id = get_local_id(0);
#if IC == 3
    return (local_id < IC) ? *ptr : 0;
#else
#if (IS_DW ? G_WO_PADDING : IC_WO_PADDING) % IC_BLOCK != 0
    int tail = (IS_DW ? G_WO_PADDING : IC_WO_PADDING) - off;
    if (tail < IC_BLOCK) { return (local_id < tail) ? ptr[local_id] : 0; }
#endif
#if (IS_DW ? G_WO_PADDING : IC_WO_PADDING) % BLOCK_READ_BOUND != 0
    return ptr[local_id];
#else
    return _BLOCK_READ(ptr);
#endif
#endif
}

inline DATA_T read_oc_block(const __global DATA_T *ptr, int off) {
    const int local_id = get_local_id(0);
#if (IS_DW ? G_WO_PADDING : OC_WO_PADDING) % OC_BLOCK != 0
    int tail = (IS_DW ? G_WO_PADDING : OC_WO_PADDING) - off;
    if (tail < OC_BLOCK) { return (local_id < tail) ? ptr[local_id] : 0; }
#endif
#if (IS_DW ? G_WO_PADDING : OC_WO_PADDING) % BLOCK_READ_BOUND != 0
    return ptr[local_id];
#else
    return _BLOCK_READ(ptr);
#endif
}

inline void write_oc_block(__global DATA_T *ptr, int off, DATA_T value) {
    const int local_id = get_local_id(0);
#if (IS_DW ? G_WO_PADDING : OC_WO_PADDING) % OC_BLOCK != 0
    int tail = (IS_DW ? G_WO_PADDING : OC_WO_PADDING) - off;
    if (tail < OC_BLOCK) {
        if (local_id < tail) ptr[local_id] = value;
        return;
    }
#endif
#if (IS_DW ? G_WO_PADDING : OC_WO_PADDING) % BLOCK_WRITE_BOUND != 0
    ptr[local_id] = value;
    return;
#else
    return _BLOCK_WRITE(ptr, value);
#endif
}

void multiply_blocks_8x8_ic3(DATA_T *res, DATA_T blockA, const DATA_T *blockB) {
    *res = fma(blockB[0], intel_sub_group_shuffle(blockA, 0), *res);
    *res = fma(blockB[1], intel_sub_group_shuffle(blockA, 1), *res);
    *res = fma(blockB[2], intel_sub_group_shuffle(blockA, 2), *res);
}

void multiply_blocks_8x8(
        DATA_T *res, DATA_T blockA, DATA8_T blockB0, DATA8_T blockB1) {
    for (int i = 0; i < 8; i++) {
        *res = fma(blockB0[i], intel_sub_group_shuffle(blockA, i), *res);
    }
    for (int i = 0; i < 8; i++) {
        *res = fma(blockB1[i], intel_sub_group_shuffle(blockA, 8 + i), *res);
    }
}

__attribute__((reqd_work_group_size(LWS_0, LWS_1, LWS_2)))
__attribute__((intel_reqd_sub_group_size(SUB_GROUP_SIZE))) __kernel void
gen9_conv_nhwc_fwd(const __global DATA_T *src, const __global DATA_T *wei,
        const __global DATA_T *bias, __global DATA_T *dst POST_OP_ARGS) {

    const int sp = get_group_id(1);
    const int local_id = get_sub_group_local_id();
    const int ocb_mb = get_group_id(2);
    const int ocb = ocb_mb / (MB);
    const int mb = ocb_mb % (MB);

#if IS_DW
    const int oc = get_group_id(0);
    const int g = 0;
    const int goc = oc;
#else
    const int oc = (ocb * OCB) / OC_BLOCK + get_group_id(0);
    const int g = oc / (OC_PAD_BLOCK / OC_BLOCK);
    const int goc = oc % (OC_PAD_BLOCK / OC_BLOCK);
#endif

    const int od = IS_3D ? sp / (OWB * OHB) : 0;
    const int ohw = IS_3D ? sp % (OWB * OHB) : sp;
    const int id = IS_3D ? od * SD - PD : 0;
    const int oh = (ohw / OWB) * OH_BLOCK;
    const int ow = (ohw % OWB) * OW_BLOCK;

    DATA_T blockC00[OW_BLOCK] = {0};
    if (WITH_BIAS) {
        const int bc_off = oc * OC_BLOCK + local_id;
        DATA_T b = (OC_WO_PADDING % OC_BLOCK == 0 || bc_off < OC_WO_PADDING)
                ? bias[bc_off]
                : DATA_ZERO;
        unroll_for(int i = 0; i < OW_BLOCK; i++) { blockC00[i] = b; }
    }

    int ih = oh * SH - PH;
    int iw = ow * SW - PW;

    src += mb * ID * IH * IW * G * IC_WO_PADDING;
    src += (id * IH * IW + ih * IW + iw) * G * IC_WO_PADDING;
    src += g * IC_WO_PADDING;
    src += (IS_DW ? oc * OC_BLOCK : 0);

    wei += goc * KDHW_SIZE * OC_BLOCK * IC + g * IC * OC_PAD_BLOCK * KDHW_SIZE;

#if (KD == 1 && KH == 1) && (HAS_PAD_D || HAS_PAD_H)
    const bool dh_out_of_range = (id < 0 || id >= ID || ih < 0 || ih >= IH);
#else
    const bool dh_out_of_range = false;
#endif

#if IS_DW
    const int icb_min = goc * OC_BLOCK;
    const int icb_max = icb_min + OC_BLOCK;
#else
    const int icb_min = 0;
    const int icb_max = dh_out_of_range ? 0 : (IC == 3 ? 1 : IC);
#endif

    for (int icb = icb_min; icb < icb_max; icb += IC_BLOCK) {
        __attribute__((opencl_unroll_hint(1))) // attr:no-format
        for (int kd = 0; kd < KD; ++kd) {
#if HAS_PAD_D
            if (id + kd * (1 + DD) < 0 || id + kd * (1 + DD) >= ID) continue;
#endif
            __attribute__((opencl_unroll_hint(1))) // attr:no-format
            for (int kh = 0; kh < KH; ++kh) {
#if HAS_PAD_H
                if (ih + kh * (1 + DH) < 0 || ih + kh * (1 + DH) >= IH)
                    continue;
#endif
                const __global DATA_T *src1 = src
                        + kd * (1 + DD) * IH * IW * G * IC_WO_PADDING
                        + kh * (1 + DH) * IW * G * IC_WO_PADDING;
                if (IC == 3) src1 += local_id;
#if ENABLE_KW_BUF
                DATA_T tempA[SW * OW_BLOCK + KW * (1 + DW)] = {0};
                __attribute__((opencl_unroll_hint(
                        SW * OW_BLOCK + KW * (1 + DW)))) // attr:no-format
                for (int i = 0; i < SW * OW_BLOCK + KW * (1 + DW); i++) {
                    if ((i + iw) >= 0 && (i + iw) < IW) {
                        tempA[i] = read_ic_block(
                                &src1[i * G * IC_WO_PADDING], icb);
                    }
                }
#endif
                __attribute__((opencl_unroll_hint(KW))) // attr:no-format
                for (int kw = 0; kw < KW; ++kw) {
#if IC == 3
                    const __global DATA_T *wei1 = wei
                            + (kd * KH * KW + kh * KW + kw) * IC * OC_BLOCK;
#elif IS_DW
                    const __global DATA_T *wei1
                            = wei + (kd * KH * KW + kh * KW + kw) * OC_BLOCK;
#else
                    const __global DATA_T *wei1 = wei
                            + (kd * KH * KW + kh * KW + kw) * IC_BLOCK
                                    * OC_BLOCK;
#endif

                    DATA_T blockA[OW_BLOCK] = {0};
#if ENABLE_KW_BUF
                    __attribute__((
                            opencl_unroll_hint(OW_BLOCK))) // attr:no-format
                    for (int i = 0; i < OW_BLOCK; i++) {
                        blockA[i] = tempA[i * SW + kw * (1 + DW)];
                    }
#else
                    __attribute__((
                            opencl_unroll_hint(OW_BLOCK))) // attr:no-format
                    for (int i = 0; i < OW_BLOCK; i++) {
                        int iw_off = i * SW + kw * (1 + DW);
                        if (iw + iw_off >= 0 && iw + iw_off < IW) {
                            blockA[i] = read_ic_block(
                                    &src1[iw_off * G * IC_WO_PADDING], icb);
                        }
                    }
#endif

#if IC == 3
                    DATA_T blockB[IC];
                    __attribute__((opencl_unroll_hint(IC))) // attr:no-format
                    for (int i = 0; i < IC; i++) {
                        blockB[i] = _BLOCK_READ(wei1 + i * OC_BLOCK);
                    }

                    __attribute__((
                            opencl_unroll_hint(OW_BLOCK))) // attr:no-format
                    for (int i = 0; i < OW_BLOCK; i++) {
                        multiply_blocks_8x8_ic3(
                                &blockC00[i], blockA[i], blockB);
                    }
#elif IS_DW
                    DATA_T blockB = _BLOCK_READ(wei1);
                    for (int i = 0; i < OW_BLOCK; i++) {
                        blockC00[i] = fma(blockA[i], blockB, blockC00[i]);
                    }
#else
                    DATA8_T blockB00 = _BLOCK_READ8(wei1);
                    DATA8_T blockB01 = _BLOCK_READ8(wei1 + 8 * OC_BLOCK);

                    __attribute__((
                            opencl_unroll_hint(OW_BLOCK))) // attr:no-format
                    for (int i = 0; i < OW_BLOCK; i++) {
                        multiply_blocks_8x8(
                                &blockC00[i], blockA[i], blockB00, blockB01);
                    }
#endif
                }
            }
        }
        src += IC_BLOCK;
        wei += KDHW_SIZE * IC_BLOCK * OC_BLOCK;
    }

    __global DATA_T *dst_write0 = dst + mb * OD * OH * OW * G * OC_WO_PADDING;
    dst_write0 += (od * OH * OW + oh * OW + ow) * G * OC_WO_PADDING;
    dst_write0 += g * OC_WO_PADDING + goc * OC_BLOCK;

    // Apply postops
    DATA_T blockS00[OW_BLOCK];
#if WITH_SUM
    for (int i = 0; i < min(OW_BLOCK, OW - ow); i++) {
        blockS00[i] = read_oc_block(
                &dst_write0[i * G * OC_WO_PADDING], goc * OC_BLOCK);
    }

#endif // WITH_SUM

<<<<<<< HEAD
    for (int didx = 0; didx < OW_BLOCK; ++didx) {
        DATA_T accum = blockC00[didx];
        DATA_T sum = blockS00[didx];
        const int po_mb = (mb) % MB;
        const int po_oc = (oc * OC_BLOCK + local_id) % (OC * G);
        APPLY_POST_OPS(accum, DATA_T, sum, DATA_T, po_mb, 1, po_oc, 1, od, 1,
                oh, 1, ow, 1, 0, 1);
        blockC00[didx] = accum;
    }
=======
    APPLY_POST_OPS(blockC00, DATA_T, blockS00, DATA_T);

>>>>>>> 6478ab6b
    // Save
    for (int i = 0; i < min(OW_BLOCK, OW - ow); i++) {
        write_oc_block(&dst_write0[i * G * OC_WO_PADDING], goc * OC_BLOCK,
                blockC00[i]);
    }
}<|MERGE_RESOLUTION|>--- conflicted
+++ resolved
@@ -294,7 +294,6 @@
 
 #endif // WITH_SUM
 
-<<<<<<< HEAD
     for (int didx = 0; didx < OW_BLOCK; ++didx) {
         DATA_T accum = blockC00[didx];
         DATA_T sum = blockS00[didx];
@@ -304,10 +303,7 @@
                 oh, 1, ow, 1, 0, 1);
         blockC00[didx] = accum;
     }
-=======
-    APPLY_POST_OPS(blockC00, DATA_T, blockS00, DATA_T);
-
->>>>>>> 6478ab6b
+
     // Save
     for (int i = 0; i < min(OW_BLOCK, OW - ow); i++) {
         write_oc_block(&dst_write0[i * G * OC_WO_PADDING], goc * OC_BLOCK,
