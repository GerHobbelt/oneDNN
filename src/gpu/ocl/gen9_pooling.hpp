/*******************************************************************************
* Copyright 2020 Intel Corporation
*
* Licensed under the Apache License, Version 2.0 (the "License");
* you may not use this file except in compliance with the License.
* You may obtain a copy of the License at
*
*     http://www.apache.org/licenses/LICENSE-2.0
*
* Unless required by applicable law or agreed to in writing, software
* distributed under the License is distributed on an "AS IS" BASIS,
* WITHOUT WARRANTIES OR CONDITIONS OF ANY KIND, either express or implied.
* See the License for the specific language governing permissions and
* limitations under the License.
*******************************************************************************/

#ifndef GPU_OCL_GEN9_POOLING_HPP
#define GPU_OCL_GEN9_POOLING_HPP

#include "common/c_types_map.hpp"
#include "common/primitive.hpp"
#include "common/utils.hpp"
#include "gpu/compute/compute.hpp"
#include "gpu/gpu_pooling_pd.hpp"
#include "gpu/gpu_primitive.hpp"
#include "gpu/gpu_resource.hpp"
#include "gpu/primitive_conf.hpp"

namespace dnnl {
namespace impl {
namespace gpu {
namespace ocl {

struct gen9_pooling_fwd_t : public gpu_primitive_t {
    struct pd_t : public gpu_pooling_fwd_pd_t {
        pd_t(const pooling_v2_desc_t *adesc, const primitive_attr_t *attr,
                const pooling_fwd_pd_t *hint_fwd_pd)
            : gpu_pooling_fwd_pd_t(adesc, attr, hint_fwd_pd) {}

        DECLARE_COMMON_PD_T("ocl:gen9", gen9_pooling_fwd_t);

        status_t init(engine_t *engine) {
            using namespace data_type;
            using namespace prop_kind;
            using namespace alg_kind;
            auto *compute_engine
                    = utils::downcast<compute::compute_engine_t *>(engine);
            auto src_data_t = src_md()->data_type;
            auto dst_data_t = dst_md()->data_type;
            auto acc_data_t = desc()->accum_data_type;

            bool ok = set_default_params() == status::success
                    && utils::one_of(desc()->prop_kind, forward_training,
                            forward_inference)
                    && utils::one_of(desc()->alg_kind, pooling_max,
                            pooling_avg_include_padding,
                            pooling_avg_exclude_padding)
                    && (utils::everyone_is(
                                f32, src_data_t, dst_data_t, acc_data_t)
                            || utils::everyone_is(
                                    f16, src_data_t, dst_data_t, acc_data_t)
                            || utils::everyone_is(u8, src_data_t, dst_data_t)
                            || utils::everyone_is(s8, src_data_t, dst_data_t))
                    && IMPLICATION(utils::one_of(src_data_t, f16, s8, u8),
                            desc()->prop_kind == forward_inference)
<<<<<<< HEAD
                    && post_ops_ok(attr())
=======
                    && attr()->has_default_values() && !is_dilated()
>>>>>>> 46c2c2e4
                    && compute_engine->mayiuse(
                            compute::device_ext_t::intel_subgroups)
                    && IMPLICATION(src_data_t == f16,
                            compute_engine->mayiuse(
                                    compute::device_ext_t::khr_fp16)
                                    && compute_engine->mayiuse(
                                            compute::device_ext_t::
                                                    intel_subgroups_short));
            if (!ok) return status::unimplemented;

            bool is_training = desc()->prop_kind == forward_training;
            if (desc()->alg_kind == pooling_max && is_training)
                init_default_ws(s32);

            return init_conf(engine);
        }

        status_t init_conf(engine_t *engine);
        status_t init_kernel_ctx(compute::kernel_ctx_t &kernel_ctx) const;

        bool post_ops_ok(const primitive_attr_t *attr) const {
            const auto &p = attr->post_ops_;

            auto is_eltwise
                    = [&](int idx) { return p.entry_[idx].is_eltwise(false); };
            auto is_sum = [&](int idx) { return p.entry_[idx].is_sum(false); };
            auto is_binary = [&](int idx) { return p.entry_[idx].is_binary(); };

            bool is_po_ok = true;
            for (int po_idx = 0; po_idx < p.len(); ++po_idx) {
                is_po_ok &= is_eltwise(po_idx) | is_sum(po_idx)
                        | is_binary(po_idx);
            }
            if (p.len() > 10) is_po_ok = false;

            return is_po_ok;
        }

        pool_conf_t conf;
        offsets_t off;
    };

    gen9_pooling_fwd_t(const pd_t *apd) : gpu_primitive_t(apd) {}

    status_t init(engine_t *engine) override {
        compute::kernel_ctx_t kernel_ctx;
        status_t status = pd()->init_kernel_ctx(kernel_ctx);
        CHECK(status);

        create_kernel(engine, &kernel_, "gen9_pooling_fwd", kernel_ctx);
        if (!kernel_) return status::runtime_error;

        return status::success;
    }

    status_t execute(const exec_ctx_t &ctx) const override {
        return execute_forward(ctx);
    }

private:
    status_t execute_forward(const exec_ctx_t &ctx) const;
    const pd_t *pd() const { return (const pd_t *)primitive_t::pd().get(); }
    compute::kernel_t kernel_;
};

struct gen9_pooling_bwd_t : public gpu_primitive_t {
    struct pd_t : public gpu_pooling_bwd_pd_t {
        pd_t(const pooling_v2_desc_t *adesc, const primitive_attr_t *attr,
                const pooling_fwd_pd_t *hint_fwd_pd)
            : gpu_pooling_bwd_pd_t(adesc, attr, hint_fwd_pd) {}

        DECLARE_COMMON_PD_T("ocl:gen9:any", gen9_pooling_bwd_t);

        status_t init(engine_t *engine) {
            using namespace prop_kind;
            using namespace alg_kind;
            auto *compute_engine
                    = utils::downcast<compute::compute_engine_t *>(engine);

            bool ok = set_default_params() == status::success
                    && utils::one_of(desc()->prop_kind, backward_data)
                    && utils::one_of(desc()->alg_kind, pooling_max,
                            pooling_avg_include_padding,
                            pooling_avg_exclude_padding)
                    && utils::everyone_is(data_type::f32,
                            diff_dst_md()->data_type, diff_src_md()->data_type)
                    && attr()->has_default_values() && !is_dilated()
                    && compute_engine->mayiuse(
                            compute::device_ext_t::intel_subgroups);
            if (!ok) return status::unimplemented;

            if (desc()->alg_kind == pooling_max) {
                init_default_ws(data_type::s32);
                if (!compare_ws(hint_fwd_pd_)) return status::unimplemented;
            }

            return init_conf(engine);
        }

        status_t init_conf(engine_t *engine);
        status_t init_kernel_ctx(compute::kernel_ctx_t &kernel_ctx) const;

        pool_conf_t conf;
        offsets_t off;
    };

    gen9_pooling_bwd_t(const pd_t *apd) : gpu_primitive_t(apd) {}

    status_t init(engine_t *engine) override {
        compute::kernel_ctx_t kernel_ctx;
        status_t status = pd()->init_kernel_ctx(kernel_ctx);
        CHECK(status);

        create_kernel(engine, &kernel_, "gen9_pooling_bwd", kernel_ctx);
        if (!kernel_) return status::runtime_error;

        return status::success;
    }

    status_t execute(const exec_ctx_t &ctx) const override {
        return execute_backward(ctx);
    }

private:
    status_t execute_backward(const exec_ctx_t &ctx) const;
    const pd_t *pd() const { return (const pd_t *)primitive_t::pd().get(); }

    compute::kernel_t kernel_;
};

} // namespace ocl
} // namespace gpu
} // namespace impl
} // namespace dnnl

#endif<|MERGE_RESOLUTION|>--- conflicted
+++ resolved
@@ -63,11 +63,8 @@
                             || utils::everyone_is(s8, src_data_t, dst_data_t))
                     && IMPLICATION(utils::one_of(src_data_t, f16, s8, u8),
                             desc()->prop_kind == forward_inference)
-<<<<<<< HEAD
-                    && post_ops_ok(attr())
-=======
-                    && attr()->has_default_values() && !is_dilated()
->>>>>>> 46c2c2e4
+                    && post_ops_ok(attr()) && attr()->has_default_values()
+                    && !is_dilated()
                     && compute_engine->mayiuse(
                             compute::device_ext_t::intel_subgroups)
                     && IMPLICATION(src_data_t == f16,
