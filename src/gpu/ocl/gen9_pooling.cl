/*******************************************************************************
* Copyright 2020 Intel Corporation
*
* Licensed under the Apache License, Version 2.0 (the "License");
* you may not use this file except in compliance with the License.
* You may obtain a copy of the License at
*
*     http://www.apache.org/licenses/LICENSE-2.0
*
* Unless required by applicable law or agreed to in writing, software
* distributed under the License is distributed on an "AS IS" BASIS,
* WITHOUT WARRANTIES OR CONDITIONS OF ANY KIND, either express or implied.
* See the License for the specific language governing permissions and
* limitations under the License.
*******************************************************************************/

#include "gpu/ocl/ocl_post_ops.h"
#include "gpu/ocl/ocl_types.h"

#if DT_S8 || DT_U8
#define RINT rint
#else
#define RINT
#endif

// Read functions.
inline VECT_DATA_T read_vect_c_block(
        int idx, const __global DATA_T *ptr, int c, int stride);
inline VECT_INT_T read_vect_c_block_int(
        int idx, const __global int *ptr, int c, int stride);

// Write functions.
inline void write_vect_c_block(
        int idx, __global DATA_T *ptr, int c, int stride, VECT_DATA_T block);
inline void write_vect_c_block_int(
        int idx, __global int *ptr, int c, int stride, VECT_INT_T block);

#if IS_FWD
KERNEL_ATTR
__kernel void gen9_pooling_fwd(__global DATA_T *src, __global int *ws,
        __global DATA_T *dst POST_OP_ARGS) {
    const int mb = GWS_GET_MB();
    const int c = GWS_GET_C();
    const int od = GWS_GET_OD();
    const int oh = GWS_GET_OH();

    // Stride between subgroup elements within an MB/C block.
#if USE_MB_BLOCK
    const int src_stride = (SRC_SB0 > 1) ? SRC_SB0 : SRC_S0;
    const int dst_stride = (DST_SB0 > 1) ? DST_SB0 : DST_S0;
#elif USE_C_BLOCK
    const int src_stride = (SRC_B1 > 1) ? SRC_S1 : SUB_GROUP_SIZE;
    const int dst_stride = (DST_B1 > 1) ? DST_S1 : SUB_GROUP_SIZE;
#endif
    const int ws_stride = dst_stride;

    for (int ow = 0; ow < OW; ++ow) {
        const int id = od * SD - PD;
        const int ih = oh * SH - PH;
        const int iw = ow * SW - PW;

#if ALG_AVG_P || ALG_AVG_NP
        VECT_FLOAT_T A0 = DATA_ZERO;
        VECT_FLOAT_T A1 = DATA_ZERO;
#endif
        VECT_DATA_T D0 = ALG_MAX ? DATA_MIN : DATA_ZERO;
        VECT_DATA_T D1 = ALG_MAX ? DATA_MIN : DATA_ZERO;
        VECT_INT_T WS0 = 0, WS1 = 0;

        for (int kd = 0; kd < KD; ++kd)
            for (int kh = 0; kh < KH; ++kh) {
                for (int kw = 0; kw < KW; ++kw) {
                    if (id + kd < 0 || id + kd >= ID) continue;
                    if (ih + kh < 0 || ih + kh >= IH) continue;
                    if (iw + kw < 0 || iw + kw >= IW) continue;

                    int src_off = SRC_OFF(mb, c, id + kd, ih + kh, iw + kw);

                    VECT_DATA_T S0 = read_vect_c_block(
                            0, &src[src_off], c, src_stride);
                    VECT_DATA_T S1 = read_vect_c_block(
                            1, &src[src_off], c, src_stride);

#if ALG_MAX
#if IS_TRAINING
                    VECT_INT_T CMP0 = isless(D0, S0);
                    WS0 = select(WS0, kd * KH * KW + kh * KW + kw, CMP0);
                    D0 = select(D0, S0, CMP0);

                    VECT_INT_T CMP1 = isless(D1, S1);
                    WS1 = select(WS1, kd * KH * KW + kh * KW + kw, CMP1);
                    D1 = select(D1, S1, CMP1);

#else // TRAINING
                    D0 = max(D0, S0);
                    D1 = max(D1, S1);
#endif // TRAINING
#else // ALG_MAX
                    A0 += CONVERT_VECT_FLOAT_T(S0);
                    A1 += CONVERT_VECT_FLOAT_T(S1);
#endif // ALG_MAX
                }
            }

#if ALG_AVG_P
        D0 = CONVERT_VECTOR_DATA_T(RINT(A0 / (KD * KH * KW)));
        D1 = CONVERT_VECTOR_DATA_T(RINT(A1 / (KD * KH * KW)));
<<<<<<< HEAD

=======
>>>>>>> be499680
#endif // ALG_AVG_P

#if ALG_AVG_NP
        const int id_start = max(od * SD - PD, 0);
        const int ih_start = max(oh * SH - PH, 0);
        const int iw_start = max(ow * SW - PW, 0);
        const int id_end = min(od * SD - PD + KD, ID);
        const int ih_end = min(oh * SH - PH + KH, IH);
        const int iw_end = min(ow * SW - PW + KW, IW);
        const DATA_T num_summands = (ih_end - ih_start) * (iw_end - iw_start)
                * (id_end - id_start);
        D0 = CONVERT_VECTOR_DATA_T(RINT(A0 / num_summands));
        D1 = CONVERT_VECTOR_DATA_T(RINT(A1 / num_summands));
#endif // ALG_AVG_NP

        int dst_off = DST_OFF(mb, c, od, oh, ow);
        VECT_DATA_T sum0;
        VECT_DATA_T sum1;
#if WITH_SUM
        sum0 = read_vect_c_block(0, &dst[dst_off], c, dst_stride);
        sum1 = read_vect_c_block(1, &dst[dst_off], c, dst_stride);
#endif

        const int local_id = get_sub_group_local_id();

#if VECT_DT_N == 1
        const int po_mb = mb;
        const int po_oc = c + local_id;

        POST_OP_DATA_T po_D0 = DATA_TO_REF(D0);
        POST_OP_DATA_T po_sum0 = DATA_TO_REF(sum0);
        APPLY_POST_OPS(po_D0, POST_OP_DATA_T, po_sum0, POST_OP_DATA_T, po_mb, 1,
                po_oc, 1, 0, 1, 0, 1, 0, 1, 0, 1);
        D0 = TO_DATA_T(po_D0);

        POST_OP_DATA_T po_D1 = DATA_TO_REF(D1);
        POST_OP_DATA_T po_sum1 = DATA_TO_REF(sum1);
        APPLY_POST_OPS(po_D1, POST_OP_DATA_T, po_sum1, POST_OP_DATA_T, po_mb, 1,
                po_oc, 1, 0, 1, 0, 1, 0, 1, 0, 1);
        D1 = TO_DATA_T(po_D1);
#else
        for (int idx = 0; idx < VECT_DT_N; ++idx) {
#if USE_MB_BLOCK == 1
            int po_mb = (mb + idx) % MB;
#else
            int po_mb = mb;
#endif
#if USE_C_BLOCK == 1
            const int po_oc = c + idx * SUB_GROUP_SIZE + local_id;
#else
            const int po_oc = c + local_id;
#endif
            POST_OP_DATA_T d0_i = DATA_TO_REF(D0[idx]);
            POST_OP_DATA_T sum0_i = DATA_TO_REF(sum0[idx]);
            APPLY_POST_OPS(d0_i, POST_OP_DATA_T, sum0_i, POST_OP_DATA_T, po_mb,
                    1, po_oc, 1, 0, 1, 0, 1, 0, 1, 0, 1);
            D0[idx] = TO_DATA_T(d0_i);

            POST_OP_DATA_T d1_i = DATA_TO_REF(D1[idx]);
            POST_OP_DATA_T sum1_i = DATA_TO_REF(sum1[idx]);
            po_mb += VECT_DT_N;
            APPLY_POST_OPS(d1_i, POST_OP_DATA_T, sum1_i, POST_OP_DATA_T, po_mb,
                    1, po_oc, 1, 0, 1, 0, 1, 0, 1, 0, 1);
            D1[idx] = TO_DATA_T(d1_i);
        }
#endif // #if VECT_DT_N == 1
        write_vect_c_block(0, &dst[dst_off], c, dst_stride, D0);
        write_vect_c_block(1, &dst[dst_off], c, dst_stride, D1);

#if ALG_MAX && IS_TRAINING
        int ws_off = dst_off;
        write_vect_c_block_int(0, &ws[ws_off], c, ws_stride, WS0);
        write_vect_c_block_int(1, &ws[ws_off], c, ws_stride, WS1);
#endif // ALG_MAX && IS_TRAINING
    }
}
#endif

#if IS_BWD
KERNEL_ATTR
__kernel void gen9_pooling_bwd(__global DATA_T *diff_src, __global int *ws,
        __global DATA_T *diff_dst) {

    const int mb = GWS_GET_MB();
    const int c = GWS_GET_C();
    const int id = GWS_GET_ID();
    const int ih = GWS_GET_IH();
    const int iw = GWS_GET_IW();

    // Stride between subgroup elements within an MB/C block.
#if USE_MB_BLOCK
    const int src_stride = (SRC_SB0 > 1) ? SRC_SB0 : SRC_S0;
    const int dst_stride = (DST_SB0 > 1) ? DST_SB0 : DST_S0;
#elif USE_C_BLOCK
    const int src_stride = (SRC_B1 > 1) ? SRC_S1 : SUB_GROUP_SIZE;
    const int dst_stride = (DST_B1 > 1) ? DST_S1 : SUB_GROUP_SIZE;
#endif
    const int ws_stride = dst_stride;

    VECT_DATA_T S0 = 0, S1 = 0;
    for (int kd = 0; kd < KD; kd++) {
        for (int kh = 0; kh < KH; kh++) {
            for (int kw = 0; kw < KW; kw++) {
                int od = (id + PD - kd);
                int oh = (ih + PH - kh);
                int ow = (iw + PW - kw);
                if (od % SD != 0 || oh % SH != 0 || ow % SW != 0) continue;
                od /= SD;
                oh /= SH;
                ow /= SW;
                if (od < 0 || od >= OD) continue;
                if (oh < 0 || oh >= OH) continue;
                if (ow < 0 || ow >= OW) continue;

                const int dst_off = DST_OFF(mb, c, od, oh, ow);
                VECT_DATA_T D0 = read_vect_c_block(
                        0, &diff_dst[dst_off], c, dst_stride);
                VECT_DATA_T D1 = read_vect_c_block(
                        1, &diff_dst[dst_off], c, dst_stride);

#if ALG_MAX
                VECT_INT_T WS0
                        = read_vect_c_block_int(0, &ws[dst_off], c, ws_stride);
                VECT_INT_T WS1
                        = read_vect_c_block_int(1, &ws[dst_off], c, ws_stride);

                VECT_INT_T CMP0 = isnotequal(
                        AS_VECT_DATA_T(WS0 - kd * KH * KW - kh * KW - kw),
                        (VECT_DATA_T)0);
                D0 = select(D0, (VECT_DATA_T)0, CMP0);

                VECT_INT_T CMP1 = isnotequal(
                        AS_VECT_DATA_T(WS1 - kd * KH * KW - kh * KW - kw),
                        (VECT_DATA_T)0);
                D1 = select(D1, (VECT_DATA_T)0, CMP1);
#endif
#if ALG_AVG_NP
                const int id_start = max(id - kd, 0);
                const int ih_start = max(ih - kh, 0);
                const int iw_start = max(iw - kw, 0);
                const int id_end = min(id - kd + KD, ID);
                const int ih_end = min(ih - kh + KH, IH);
                const int iw_end = min(iw - kw + KW, IW);
                const DATA_T num_summands = (ih_end - ih_start)
                        * (iw_end - iw_start) * (id_end - id_start);
                D0 /= num_summands;
                D1 /= num_summands;
#endif
                S0 += D0;
                S1 += D1;
            }
        }
    }
#if ALG_AVG_P
    S0 /= KD * KH * KW;
    S1 /= KD * KH * KW;
#endif

    int src_off = SRC_OFF(mb, c, id, ih, iw);
    write_vect_c_block(0, &diff_src[src_off], c, src_stride, S0);
    write_vect_c_block(1, &diff_src[src_off], c, src_stride, S1);
}
#endif

inline DATA_T read_c_block(const __global DATA_T *ptr, int c) {
#if C_WO_PADDING % SUB_GROUP_SIZE != 0
    int local_id = get_sub_group_local_id();
    int tail = C_WO_PADDING - c;
    return (local_id < tail) ? ptr[local_id] : 0;
#else
    return AS_DATA_T(BLOCK_READ((const __global BLOCK_DATA_T *)ptr));
#endif
}

inline VECT_DATA_T read_vect_c_block(
        int idx, const __global DATA_T *ptr, int c, int stride) {
    if (idx >= NVECT) return 0;

    if ((stride == SUB_GROUP_SIZE) && (C_WO_PADDING % SUB_GROUP_SIZE == 0)) {
        return AS_VECT_DATA_T(VECT_BLOCK_READ((const __global BLOCK_DATA_T *)ptr
                + idx * VECT_DT_N * SUB_GROUP_SIZE));
    } else {
        VECT_DATA_T ret;
        for (int i = 0; i < VECT_DT_N; i++) {
            int c_off = (USE_C_BLOCK ? (idx * VECT_DT_N + i) * SUB_GROUP_SIZE
                                     : 0);
#if VECT_DT_N == 1
            ret = read_c_block(ptr + (idx * VECT_DT_N + i) * stride, c + c_off);
#else
            ret[i] = read_c_block(
                    ptr + (idx * VECT_DT_N + i) * stride, c + c_off);
#endif
        }
        return ret;
    }
}

inline int read_c_block_int(const __global int *ptr, int c) {
#if C_WO_PADDING % SUB_GROUP_SIZE != 0
    int local_id = get_sub_group_local_id();
    int tail = C_WO_PADDING - c;
    return (local_id < tail) ? ptr[local_id] : 0;
#else
    return as_int(intel_sub_group_block_read((const __global uint *)ptr));
#endif
}

inline VECT_INT_T read_vect_c_block_int(
        int idx, const __global int *ptr, int c, int stride) {
    if (idx >= NVECT) return 0;

    if ((stride == SUB_GROUP_SIZE) && (C_WO_PADDING % SUB_GROUP_SIZE == 0)) {
        return AS_VECT_INT_T(VECT_UINT_READ(
                (const __global uint *)ptr + idx * VECT_DT_N * SUB_GROUP_SIZE));
    } else {
        VECT_INT_T ret;
        for (int i = 0; i < VECT_DT_N; i++) {
            int c_off = (USE_C_BLOCK ? (idx * VECT_DT_N + i) * SUB_GROUP_SIZE
                                     : 0);
#if VECT_DT_N == 1
            ret = read_c_block_int(
                    ptr + (idx * VECT_DT_N + i) * stride, c + c_off);
#else
            ret[i] = read_c_block_int(
                    ptr + (idx * VECT_DT_N + i) * stride, c + c_off);
#endif
        }
        return ret;
    }
}

inline void write_c_block(__global DATA_T *ptr, int c, DATA_T value) {
#if C_WO_PADDING % SUB_GROUP_SIZE != 0
    int local_id = get_sub_group_local_id();
    int tail = C_WO_PADDING - c;
    if (local_id < tail) ptr[local_id] = value;
#else
    BLOCK_WRITE((__global BLOCK_DATA_T *)ptr, AS_BLOCK_DATA_T(value));
#endif
}

inline void write_vect_c_block(
        int idx, __global DATA_T *ptr, int c, int stride, VECT_DATA_T block) {
    if (idx >= NVECT) return;

    if ((stride == SUB_GROUP_SIZE) && (C_WO_PADDING % SUB_GROUP_SIZE == 0)) {
        VECT_BLOCK_WRITE(
                (__global BLOCK_DATA_T *)ptr + idx * VECT_DT_N * SUB_GROUP_SIZE,
                AS_VECT_BLOCK_DATA_T(block));
    } else {
        for (int i = 0; i < VECT_DT_N; i++) {
            int c_off = (USE_C_BLOCK ? (idx * VECT_DT_N + i) * SUB_GROUP_SIZE
                                     : 0);
#if VECT_DT_N == 1
            write_c_block(
                    ptr + (idx * VECT_DT_N + i) * stride, c + c_off, block);
#else
            write_c_block(
                    ptr + (idx * VECT_DT_N + i) * stride, c + c_off, block[i]);
#endif
        }
    }
}

inline void write_c_block_int(__global int *ptr, int c, int value) {
#if C_WO_PADDING % SUB_GROUP_SIZE != 0
    int local_id = get_sub_group_local_id();
    int tail = C_WO_PADDING - c;
    if (local_id < tail) ptr[local_id] = value;
#else
    intel_sub_group_block_write((__global uint *)ptr, as_uint(value));
#endif
}

inline void write_vect_c_block_int(
        int idx, __global int *ptr, int c, int stride, VECT_INT_T block) {
    if (idx >= NVECT) return;

    if ((stride == SUB_GROUP_SIZE) && (C_WO_PADDING % SUB_GROUP_SIZE == 0)) {
        VECT_UINT_WRITE((__global uint *)ptr + idx * VECT_DT_N * SUB_GROUP_SIZE,
                AS_VECT_UINT_T(block));
    } else {
        for (int i = 0; i < VECT_DT_N; i++) {
            int c_off = (USE_C_BLOCK ? (idx * VECT_DT_N + i) * SUB_GROUP_SIZE
                                     : 0);
#if VECT_DT_N == 1
            write_c_block_int(
                    ptr + (idx * VECT_DT_N + i) * stride, c + c_off, block);
#else
            write_c_block_int(
                    ptr + (idx * VECT_DT_N + i) * stride, c + c_off, block[i]);
#endif
        }
    }
}<|MERGE_RESOLUTION|>--- conflicted
+++ resolved
@@ -105,10 +105,6 @@
 #if ALG_AVG_P
         D0 = CONVERT_VECTOR_DATA_T(RINT(A0 / (KD * KH * KW)));
         D1 = CONVERT_VECTOR_DATA_T(RINT(A1 / (KD * KH * KW)));
-<<<<<<< HEAD
-
-=======
->>>>>>> be499680
 #endif // ALG_AVG_P
 
 #if ALG_AVG_NP
