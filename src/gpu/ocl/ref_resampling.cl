/*******************************************************************************
* Copyright 2019-2021 Intel Corporation
*
* Licensed under the Apache License, Version 2.0 (the "License");
* you may not use this file except in compliance with the License.
* You may obtain a copy of the License at
*
*     http://www.apache.org/licenses/LICENSE-2.0
*
* Unless required by applicable law or agreed to in writing, software
* distributed under the License is distributed on an "AS IS" BASIS,
* WITHOUT WARRANTIES OR CONDITIONS OF ANY KIND, either express or implied.
* See the License for the specific language governing permissions and
* limitations under the License.
*******************************************************************************/

#include "gpu/ocl/ocl_post_ops.h"
#include "gpu/ocl/ocl_types.h"

#if IS_FWD == 1
KERNEL_ATTR
__kernel void ref_resampling_fwd(
        __global const DATA_T *src, __global DST_DATA_T *dst POST_OP_ARGS) {
    const uint mb = GWS_GET_MB();
    const uint c = GWS_GET_C();
    const uint od = GWS_GET_OD();
    const uint oh = GWS_GET_OH();
    const uint ow = GWS_GET_OW();
    const float id = (od + .5f) * ID / OD;
    const float ih = (oh + .5f) * IH / OH;
    const float iw = (ow + .5f) * IW / OW;
<<<<<<< HEAD
#if NEAREST
    const uint src_index = SRC_OFF(mb, c, (uint)id, (uint)ih, (uint)iw);
    const uint dst_index = DST_OFF(mb, c, od, oh, ow);
    dst[dst_index] = src[src_index];
=======
    float result;
    const uint dst_index = DST_OFF(mb, c, od, oh, ow);
#if RESAMPLING_ALG_NEAREST
    const uint src_index = SRC_OFF(mb, c, (uint)id, (uint)ih, (uint)iw);
    result = CONVERT_FLOAT_T(src[src_index]);
>>>>>>> 249db585
#else
    const uint id0 = max((uint)floor(id - .5f), (uint)0);
    const uint id1 = min((uint)ceil(id - .5f), (uint)ID - 1);
    const uint ih0 = max((uint)floor(ih - .5f), (uint)0);
    const uint ih1 = min((uint)ceil(ih - .5f), (uint)IH - 1);
    const uint iw0 = max((uint)floor(iw - .5f), (uint)0);
    const uint iw1 = min((uint)ceil(iw - .5f), (uint)IW - 1);
<<<<<<< HEAD
    float Wid = 1.0f - fabs(id - .5f - id0);
    float Wih = 1.0f - fabs(ih - .5f - ih0);
    float Wiw = 1.0f - fabs(iw - .5f - iw0);
    dst[DST_OFF(mb, c, od, oh, ow)] = CONVERT_DATA_T(
            ((CONVERT_FLOAT_T(src[SRC_OFF(mb, c, id0, ih0, iw0)]) * Wih * Wiw)
                    + (CONVERT_FLOAT_T(src[SRC_OFF(mb, c, id0, ih1, iw0)])
                            * (1.f - Wih) * Wiw)
                    + (CONVERT_FLOAT_T(src[SRC_OFF(mb, c, id0, ih0, iw1)]) * Wih
                            * (1 - Wiw))
                    + (CONVERT_FLOAT_T(src[SRC_OFF(mb, c, id0, ih1, iw1)])
                            * (1.f - Wih) * (1.f - Wiw)))
                    * Wid
            + ((CONVERT_FLOAT_T(src[SRC_OFF(mb, c, id1, ih0, iw0)]) * Wih * Wiw)
                      + (CONVERT_FLOAT_T(src[SRC_OFF(mb, c, id1, ih1, iw0)])
                              * (1.f - Wih) * Wiw)
                      + (CONVERT_FLOAT_T(src[SRC_OFF(mb, c, id1, ih0, iw1)])
                              * Wih * (1 - Wiw))
                      + (CONVERT_FLOAT_T(src[SRC_OFF(mb, c, id1, ih1, iw1)])
                              * (1.f - Wih) * (1.f - Wiw)))
                    * (1.f - Wid));
=======

    const float wd[2] = {1.0f - fabs(id - .5f - id0), fabs(id - .5f - id0)};
    const float wh[2] = {1.0f - fabs(ih - .5f - ih0), fabs(ih - .5f - ih0)};
    const float ww[2] = {1.0f - fabs(iw - .5f - iw0), fabs(iw - .5f - iw0)};

    const uint ih_arr[2] = {ih0, ih1};
    const uint iw_arr[2] = {iw0, iw1};

    float cd[2][2];
    for_(int i = 0; i < 2; i++)
    for (int j = 0; j < 2; j++)
        cd[i][j] = CONVERT_FLOAT_T(
                           src[SRC_OFF(mb, c, id0, ih_arr[i], iw_arr[j])])
                        * wd[0]
                + CONVERT_FLOAT_T(
                          src[SRC_OFF(mb, c, id1, ih_arr[i], iw_arr[j])])
                        * wd[1];
    float ch[2];
    for (int i = 0; i < 2; i++)
        ch[i] = cd[0][i] * wh[0] + cd[1][i] * wh[1];

    result = ch[0] * ww[0] + ch[1] * ww[1];

>>>>>>> 249db585
#endif

    float sum_src;
#if WITH_SUM
    sum_src = DST_TO_REF(dst[dst_index]);
#endif
#if NDIMS == 3
    const unsigned po_d2 = ow;
    const unsigned po_d3 = 0;
    const unsigned po_d4 = 0;
#elif NDIMS == 4
    const unsigned po_d2 = oh;
    const unsigned po_d3 = ow;
    const unsigned po_d4 = 0;
#elif NDIMS == 5
    const unsigned po_d2 = od;
    const unsigned po_d3 = oh;
    const unsigned po_d4 = ow;
#else
    const unsigned po_d2 = 0;
    const unsigned po_d3 = 0;
    const unsigned po_d4 = 0;
#endif
    APPLY_POST_OPS_SERIAL(result, float, sum_src, float, mb, 1, c, 1, po_d2, 1,
            po_d3, 1, po_d4, 1, 0, 1);
    dst[dst_index] = TO_DST(result);
}
#endif
#if IS_BWD == 1
float linear(uint x, int fo, int fi) {
    return ((x + .5f) * fo / fi) - .5f;
}
KERNEL_ATTR
__kernel void ref_resampling_bwd(
        __global DATA_T *diff_src, __global const DST_DATA_T *diff_dst) {
#define CEIL(x) max((uint)ceil(x), (uint)0)
#define L(x, fo, fi) linear(x, fo, fi)
#define LS(x, fo, fi) CEIL(L(x, fo, fi))
#define RS(x, fo, fi) L(x - 1, fo, fi) < 0 ? 0 : (uint)(L(x - 1, fo, fi)) + 1
#define LE(x, fo, fi, lim) min(CEIL(L(x + 1, fo, fi)), (uint)lim)
#define RE(x, fo, fi, lim) \
    min((L(x, fo, fi) < 0 ? 0 : (uint)(L(x, fo, fi)) + 1), (uint)lim)
    const uint mb = GWS_GET_MB();
    const uint c = GWS_GET_C();
    const uint id = GWS_GET_ID();
    const uint ih = GWS_GET_IH();
    const uint iw = GWS_GET_IW();
    const uint src_index = SRC_OFF(mb, c, id, ih, iw);
#if RESAMPLING_ALG_NEAREST
    uint od_start = CEIL(id * FD - .5f);
    uint oh_start = CEIL(ih * FH - .5f);
    uint ow_start = CEIL(iw * FW - .5f);
    uint od_end = CEIL((id + 1.f) * FD - .5f);
    uint oh_end = CEIL((ih + 1.f) * FH - .5f);
    uint ow_end = CEIL((iw + 1.f) * FW - .5f);
    float src_val = 0;
    for (int i = od_start; i < od_end; i++) {
        for (int j = oh_start; j < oh_end; j++) {
            for (int k = ow_start; k < ow_end; k++) {
                const int dst_index = DST_OFF(mb, c, i, j, k);
                src_val += DST_TO_REF(diff_dst[dst_index]);
            }
        }
    }
#else
    uint left_sd = id == 0 ? 0 : LS(id, OD, ID);
    uint left_sh = ih == 0 ? 0 : LS(ih, OH, IH);
    uint left_sw = iw == 0 ? 0 : LS(iw, OW, IW);
    uint right_sd = RS(id, OD, ID);
    uint right_sh = RS(ih, OH, IH);
    uint right_sw = RS(iw, OW, IW);
    uint left_ed = LE(id, OD, ID, OD);
    uint left_eh = LE(ih, OH, IH, OH);
    uint left_ew = LE(iw, OW, IW, OW);
    uint right_ed = id == (ID - 1) ? OD : RE(id, OD, ID, OD);
    uint right_eh = ih == (IH - 1) ? OH : RE(ih, OH, IH, OH);
    uint right_ew = iw == (IW - 1) ? OW : RE(iw, OW, IW, OW);
    uint od_start[2] = {left_sd, right_sd};
    uint oh_start[2] = {left_sh, right_sh};
    uint ow_start[2] = {left_sw, right_sw};
    uint od_end[2] = {left_ed, right_ed};
    uint oh_end[2] = {left_eh, right_eh};
    uint ow_end[2] = {left_ew, right_ew};
    float src_val = 0.0;
    for (int c1 = 0; c1 < 2; c1++) {
        for (int c2 = 0; c2 < 2; c2++) {
            for (int c3 = 0; c3 < 2; c3++) {
                for (int i = od_start[c1]; i < od_end[c1]; i++) {
                    for (int j = oh_start[c2]; j < oh_end[c2]; j++) {
                        for (int k = ow_start[c3]; k < ow_end[c3]; k++) {
                            float dst_val = DST_TO_REF(
                                    diff_dst[DST_OFF(mb, c, i, j, k)]);
                            float d = L(i, ID, OD);
                            float h = L(j, IH, OH);
                            float w = L(k, IW, OW);
                            float Wid = c1 == 0 ? 1.f - fabs(d - (int)d)
                                                : fabs(d - (int)d);
                            float Wih = c2 == 0 ? 1.f - fabs(h - (int)h)
                                                : fabs(h - (int)h);
                            float Wiw = c3 == 0 ? 1.f - fabs(w - (int)w)
                                                : fabs(w - (int)w);
                            src_val += dst_val * Wid * Wih * Wiw;
                        }
                    }
                }
            }
        }
    }
#endif
#if DT_S32 == 1
    diff_src[src_index] = CONVERT_DATA_T(src_val);
#else // #if DT_S32 == 1
    diff_src[src_index] = TO_DATA_T(src_val);
#endif // #else // #if DT_S32 == 1
}
#endif<|MERGE_RESOLUTION|>--- conflicted
+++ resolved
@@ -29,18 +29,11 @@
     const float id = (od + .5f) * ID / OD;
     const float ih = (oh + .5f) * IH / OH;
     const float iw = (ow + .5f) * IW / OW;
-<<<<<<< HEAD
-#if NEAREST
-    const uint src_index = SRC_OFF(mb, c, (uint)id, (uint)ih, (uint)iw);
-    const uint dst_index = DST_OFF(mb, c, od, oh, ow);
-    dst[dst_index] = src[src_index];
-=======
     float result;
     const uint dst_index = DST_OFF(mb, c, od, oh, ow);
 #if RESAMPLING_ALG_NEAREST
     const uint src_index = SRC_OFF(mb, c, (uint)id, (uint)ih, (uint)iw);
     result = CONVERT_FLOAT_T(src[src_index]);
->>>>>>> 249db585
 #else
     const uint id0 = max((uint)floor(id - .5f), (uint)0);
     const uint id1 = min((uint)ceil(id - .5f), (uint)ID - 1);
@@ -48,28 +41,6 @@
     const uint ih1 = min((uint)ceil(ih - .5f), (uint)IH - 1);
     const uint iw0 = max((uint)floor(iw - .5f), (uint)0);
     const uint iw1 = min((uint)ceil(iw - .5f), (uint)IW - 1);
-<<<<<<< HEAD
-    float Wid = 1.0f - fabs(id - .5f - id0);
-    float Wih = 1.0f - fabs(ih - .5f - ih0);
-    float Wiw = 1.0f - fabs(iw - .5f - iw0);
-    dst[DST_OFF(mb, c, od, oh, ow)] = CONVERT_DATA_T(
-            ((CONVERT_FLOAT_T(src[SRC_OFF(mb, c, id0, ih0, iw0)]) * Wih * Wiw)
-                    + (CONVERT_FLOAT_T(src[SRC_OFF(mb, c, id0, ih1, iw0)])
-                            * (1.f - Wih) * Wiw)
-                    + (CONVERT_FLOAT_T(src[SRC_OFF(mb, c, id0, ih0, iw1)]) * Wih
-                            * (1 - Wiw))
-                    + (CONVERT_FLOAT_T(src[SRC_OFF(mb, c, id0, ih1, iw1)])
-                            * (1.f - Wih) * (1.f - Wiw)))
-                    * Wid
-            + ((CONVERT_FLOAT_T(src[SRC_OFF(mb, c, id1, ih0, iw0)]) * Wih * Wiw)
-                      + (CONVERT_FLOAT_T(src[SRC_OFF(mb, c, id1, ih1, iw0)])
-                              * (1.f - Wih) * Wiw)
-                      + (CONVERT_FLOAT_T(src[SRC_OFF(mb, c, id1, ih0, iw1)])
-                              * Wih * (1 - Wiw))
-                      + (CONVERT_FLOAT_T(src[SRC_OFF(mb, c, id1, ih1, iw1)])
-                              * (1.f - Wih) * (1.f - Wiw)))
-                    * (1.f - Wid));
-=======
 
     const float wd[2] = {1.0f - fabs(id - .5f - id0), fabs(id - .5f - id0)};
     const float wh[2] = {1.0f - fabs(ih - .5f - ih0), fabs(ih - .5f - ih0)};
@@ -93,7 +64,6 @@
 
     result = ch[0] * ww[0] + ch[1] * ww[1];
 
->>>>>>> 249db585
 #endif
 
     float sum_src;
