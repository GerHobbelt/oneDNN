/*******************************************************************************
* Copyright 2019-2020 Intel Corporation
*
* Licensed under the Apache License, Version 2.0 (the "License");
* you may not use this file except in compliance with the License.
* You may obtain a copy of the License at
*
*     http://www.apache.org/licenses/LICENSE-2.0
*
* Unless required by applicable law or agreed to in writing, software
* distributed under the License is distributed on an "AS IS" BASIS,
* WITHOUT WARRANTIES OR CONDITIONS OF ANY KIND, either express or implied.
* See the License for the specific language governing permissions and
* limitations under the License.
*******************************************************************************/

#ifndef GPU_OCL_OCL_MATH_UTILS_H
#define GPU_OCL_OCL_MATH_UTILS_H

ulong8 __builtin_IB_simd_block_read_8_global_l(const __global ulong *);
void __builtin_IB_simd_block_write_8_global_l(__global ulong *, ulong8);
void __builtin_IB_simd_block_write_16_global_h(__global ushort *, ushort16);
ushort16 __builtin_IB_simd_block_read_16_global_h(const __global ushort *);

#ifdef cl_intel_subgroups_char
uchar2 __attribute__((overloadable))
intel_sub_group_block_read_uc2(const __global uchar *p);

uchar4 __attribute__((overloadable))
intel_sub_group_block_read_uc4(const __global uchar *p);

uchar16 __attribute__((overloadable))
intel_sub_group_block_read_uc16(const __global uchar *p);

void __attribute__((overloadable))
intel_sub_group_block_write_uc16(__global uchar *p, uchar16 data);
#endif

#ifdef cl_intel_dot_accumulate
inline int __imad(char4 a, char4 b, int c) __attribute__((overloadable)) {
    int __builtin_IB_dp4a_ss(int c, int a, int b) __attribute__((const));
    return __builtin_IB_dp4a_ss(c, as_int(a), as_int(b));
}
inline int __imad(uchar4 a, uchar4 b, int c) __attribute__((overloadable)) {
    int __builtin_IB_dp4a_uu(int c, int a, int b) __attribute__((const));
    return __builtin_IB_dp4a_uu(c, as_int(a), as_int(b));
}
inline int __imad(char4 a, uchar4 b, int c) __attribute__((overloadable)) {
    int __builtin_IB_dp4a_su(int c, int a, int b) __attribute__((const));
    return __builtin_IB_dp4a_su(c, as_int(a), as_int(b));
}
inline int __imad(uchar4 a, char4 b, int c) __attribute__((overloadable)) {
    int __builtin_IB_dp4a_us(int c, int a, int b) __attribute__((const));
    return __builtin_IB_dp4a_us(c, as_int(a), as_int(b));
}
#define IMAD(_O, _I, _W) __imad(_O, _I, _W)

#else // cl_intel_dot_accumulate

#define IMAD(_O, _I, _W) mmad_4(_O, _I, _W)

#endif

#ifdef cl_intel_subgroup_matrix_multiply_accumulate
inline int8 __dpas(uint8 a, int8 b, int8 acc) __attribute__((overloadable)) {
    int8 __builtin_IB_sub_group_idpas_u8_s8_8_8(int8 acc, uint8 a, int8 b)
            __attribute__((const));
    return __builtin_IB_sub_group_idpas_u8_s8_8_8(acc, a, b);
}

// TODO: put conversion builtins under appropriate extension
// right now there doesn't seem to any such named extension
// float -> bf conversion builtins (rte rounding mode)
short __builtin_IB_ftobf_1(float a) __attribute__((const));
short2 __builtin_IB_ftobf_2(float2 a) __attribute__((const));
short4 __builtin_IB_ftobf_4(float4 a) __attribute__((const));
short8 __builtin_IB_ftobf_8(float8 a) __attribute__((const));
short16 __builtin_IB_ftobf_16(float16 a) __attribute__((const));

// bf -> float conversion builtins (precise conversion)
float __builtin_IB_bftof_1(short a) __attribute__((const));
float2 __builtin_IB_bftof_2(short2 a) __attribute__((const));
float4 __builtin_IB_bftof_4(short4 a) __attribute__((const));
float8 __builtin_IB_bftof_8(short8 a) __attribute__((const));
float16 __builtin_IB_bftof_16(short16 a) __attribute__((const));

inline ushort convert_f32_to_bf16(float f) {
    return as_ushort(__builtin_IB_ftobf_1(f));
}

inline ushort2 convert_f32_to_bf16_vec2(float2 f) {
    return as_ushort2(__builtin_IB_ftobf_2(f));
}

inline ushort4 convert_f32_to_bf16_vec4(float4 f) {
    return as_ushort4(__builtin_IB_ftobf_4(f));
}

inline ushort8 convert_f32_to_bf16_vec8(float8 f) {
    return as_ushort8(__builtin_IB_ftobf_8(f));
}

inline ushort16 convert_f32_to_bf16_vec16(float16 f) {
    return as_ushort16(__builtin_IB_ftobf_16(f));
}

inline float convert_bf16_to_f32(ushort b) {
    return __builtin_IB_bftof_1(as_short(b));
}

inline float2 convert_bf16_to_f32_vec2(ushort2 b) {
    return __builtin_IB_bftof_2(as_short2(b));
}

inline float4 convert_bf16_to_f32_vec4(ushort4 b) {
    return __builtin_IB_bftof_4(as_short4(b));
}

inline float8 convert_bf16_to_f32_vec8(ushort8 b) {
    return __builtin_IB_bftof_8(as_short8(b));
}

inline float16 convert_bf16_to_f32_vec16(ushort16 b) {
    return __builtin_IB_bftof_16(as_short16(b));
}

#if DT_F16
inline float8 __dpas(uint8 a, int8 b, float8 acc)
        __attribute__((overloadable)) {
    float8 __builtin_IB_sub_group_fdpas_hf_hf_8_8(float8 acc, int8 a, int8 b)
            __attribute__((const));
    return __builtin_IB_sub_group_fdpas_hf_hf_8_8(acc, as_int8(a), b);
}
#elif DT_BF16 == 1
inline float8 __dpas(uint8 a, int8 b, float8 acc)
        __attribute__((overloadable)) {
    float8 __builtin_IB_sub_group_fdpas_bf_bf_8_8(float8 acc, int8 a, int8 b)
            __attribute__((const));
    return __builtin_IB_sub_group_fdpas_bf_bf_8_8(acc, as_int8(a), b);
}

inline float8 __dpasw(uint4 a, int8 b, float8 acc)
        __attribute__((overloadable)) {
    float8 __builtin_IB_sub_group_fdpasw_bf_bf_8_8(float8 acc, int4 a, int8 b)
            __attribute__((const));
    return __builtin_IB_sub_group_fdpasw_bf_bf_8_8(acc, as_int4(a), b);
}
#endif

#define MMAD8X8(_O, _I, _W) __dpas(_O, _I, _W)

#else // cl_intel_subgroup_matrix_multiply_accumulate

inline int mmad_4(uchar4 input, char4 weight, int acc)
        __attribute__((overloadable)) {
    acc += (input[0] * weight[0]);
    acc += (input[1] * weight[1]);
    acc += (input[2] * weight[2]);
    acc += (input[3] * weight[3]);
    return acc;
}

inline int mmad_4(char4 input, char4 weight, int acc)
        __attribute__((overloadable)) {
    acc += (input[0] * weight[0]);
    acc += (input[1] * weight[1]);
    acc += (input[2] * weight[2]);
    acc += (input[3] * weight[3]);
    return acc;
}

inline int mmad_4(char4 input, uchar4 weight, int acc)
        __attribute__((overloadable)) {
    acc += (input[0] * weight[0]);
    acc += (input[1] * weight[1]);
    acc += (input[2] * weight[2]);
    acc += (input[3] * weight[3]);
    return acc;
}

inline int mmad_4(uchar4 input, uchar4 weight, int acc)
        __attribute__((overloadable)) {
    acc += (input[0] * weight[0]);
    acc += (input[1] * weight[1]);
    acc += (input[2] * weight[2]);
    acc += (input[3] * weight[3]);
    return acc;
}

inline int mmad8(int8 A_scalars, int8 B_vectors, int acc)
        __attribute__((overloadable)) {
    acc = IMAD(as_char4(A_scalars[0]), as_char4(B_vectors[0]), acc);
    acc = IMAD(as_char4(A_scalars[1]), as_char4(B_vectors[1]), acc);
    acc = IMAD(as_char4(A_scalars[2]), as_char4(B_vectors[2]), acc);
    acc = IMAD(as_char4(A_scalars[3]), as_char4(B_vectors[3]), acc);
    acc = IMAD(as_char4(A_scalars[4]), as_char4(B_vectors[4]), acc);
    acc = IMAD(as_char4(A_scalars[5]), as_char4(B_vectors[5]), acc);
    acc = IMAD(as_char4(A_scalars[6]), as_char4(B_vectors[6]), acc);
    acc = IMAD(as_char4(A_scalars[7]), as_char4(B_vectors[7]), acc);
    return acc;
}

inline int mmad8(uint8 A_scalars, int8 B_vectors, int acc)
        __attribute__((overloadable)) {
    acc = IMAD(as_uchar4(A_scalars[0]), as_char4(B_vectors[0]), acc);
    acc = IMAD(as_uchar4(A_scalars[1]), as_char4(B_vectors[1]), acc);
    acc = IMAD(as_uchar4(A_scalars[2]), as_char4(B_vectors[2]), acc);
    acc = IMAD(as_uchar4(A_scalars[3]), as_char4(B_vectors[3]), acc);
    acc = IMAD(as_uchar4(A_scalars[4]), as_char4(B_vectors[4]), acc);
    acc = IMAD(as_uchar4(A_scalars[5]), as_char4(B_vectors[5]), acc);
    acc = IMAD(as_uchar4(A_scalars[6]), as_char4(B_vectors[6]), acc);
    acc = IMAD(as_uchar4(A_scalars[7]), as_char4(B_vectors[7]), acc);
    return acc;
}

inline int4 mmad8x4(uint4 A_vectors, int8 B_vectors, int4 acc)
        __attribute__((overloadable)) {
    int4 ret;
    for (uint i = 0; i < 4; i++) {
        uint8 A_scalars;
        A_scalars.s0 = sub_group_broadcast(A_vectors[i], 0);
        A_scalars.s1 = sub_group_broadcast(A_vectors[i], 1);
        A_scalars.s2 = sub_group_broadcast(A_vectors[i], 2);
        A_scalars.s3 = sub_group_broadcast(A_vectors[i], 3);
        A_scalars.s4 = sub_group_broadcast(A_vectors[i], 4);
        A_scalars.s5 = sub_group_broadcast(A_vectors[i], 5);
        A_scalars.s6 = sub_group_broadcast(A_vectors[i], 6);
        A_scalars.s7 = sub_group_broadcast(A_vectors[i], 7);
        ret[i] = mmad8(A_scalars, B_vectors, acc[i]);
    }
    return ret;
}

inline int4 mmad8x4(int4 A_vectors, int8 B_vectors, int4 acc)
        __attribute__((overloadable)) {
    int4 ret;
    for (uint i = 0; i < 4; i++) {
        int8 A_scalars;
        A_scalars.s0 = sub_group_broadcast(A_vectors[i], 0);
        A_scalars.s1 = sub_group_broadcast(A_vectors[i], 1);
        A_scalars.s2 = sub_group_broadcast(A_vectors[i], 2);
        A_scalars.s3 = sub_group_broadcast(A_vectors[i], 3);
        A_scalars.s4 = sub_group_broadcast(A_vectors[i], 4);
        A_scalars.s5 = sub_group_broadcast(A_vectors[i], 5);
        A_scalars.s6 = sub_group_broadcast(A_vectors[i], 6);
        A_scalars.s7 = sub_group_broadcast(A_vectors[i], 7);
        ret[i] = mmad8(A_scalars, B_vectors, acc[i]);
    }
    return ret;
}

inline int8 mmad8x8(uint8 A_vectors, int8 B_vectors, int8 acc)
        __attribute__((overloadable)) {
    int8 ret;
    for (uint i = 0; i < 8; i++) {
        uint8 A_scalars;
        A_scalars.s0 = sub_group_broadcast(A_vectors[i], 0);
        A_scalars.s1 = sub_group_broadcast(A_vectors[i], 1);
        A_scalars.s2 = sub_group_broadcast(A_vectors[i], 2);
        A_scalars.s3 = sub_group_broadcast(A_vectors[i], 3);
        A_scalars.s4 = sub_group_broadcast(A_vectors[i], 4);
        A_scalars.s5 = sub_group_broadcast(A_vectors[i], 5);
        A_scalars.s6 = sub_group_broadcast(A_vectors[i], 6);
        A_scalars.s7 = sub_group_broadcast(A_vectors[i], 7);
        ret[i] = mmad8(A_scalars, B_vectors, acc[i]);
    }
    return ret;
}

inline int8 mmad8x8(int8 A_vectors, int8 B_vectors, int8 acc)
        __attribute__((overloadable)) {
    int8 ret;
    for (uint i = 0; i < 8; i++) {
        int8 A_scalars;
        A_scalars.s0 = sub_group_broadcast(A_vectors[i], 0);
        A_scalars.s1 = sub_group_broadcast(A_vectors[i], 1);
        A_scalars.s2 = sub_group_broadcast(A_vectors[i], 2);
        A_scalars.s3 = sub_group_broadcast(A_vectors[i], 3);
        A_scalars.s4 = sub_group_broadcast(A_vectors[i], 4);
        A_scalars.s5 = sub_group_broadcast(A_vectors[i], 5);
        A_scalars.s6 = sub_group_broadcast(A_vectors[i], 6);
        A_scalars.s7 = sub_group_broadcast(A_vectors[i], 7);
        ret[i] = mmad8(A_scalars, B_vectors, acc[i]);
    }
    return ret;
}

#if DT_F16 == 1
#pragma OPENCL EXTENSION cl_khr_fp16 : enable

inline float mmad_2(half2 input, half2 weight, float acc)
        __attribute__((overloadable)) {
    acc += (input[0] * weight[0]);
    acc += (input[1] * weight[1]);
    return acc;
}

inline float mmad8(uint8 A_scalars, int8 B_vectors, float acc)
        __attribute__((overloadable)) {
    acc = mmad_2(as_half2(A_scalars[0]), as_half2(B_vectors[0]), acc);
    acc = mmad_2(as_half2(A_scalars[1]), as_half2(B_vectors[1]), acc);
    acc = mmad_2(as_half2(A_scalars[2]), as_half2(B_vectors[2]), acc);
    acc = mmad_2(as_half2(A_scalars[3]), as_half2(B_vectors[3]), acc);
    acc = mmad_2(as_half2(A_scalars[4]), as_half2(B_vectors[4]), acc);
    acc = mmad_2(as_half2(A_scalars[5]), as_half2(B_vectors[5]), acc);
    acc = mmad_2(as_half2(A_scalars[6]), as_half2(B_vectors[6]), acc);
    acc = mmad_2(as_half2(A_scalars[7]), as_half2(B_vectors[7]), acc);
    return acc;
}

inline float8 mmad8x8(uint8 A_vectors, int8 B_vectors, float8 acc)
        __attribute__((overloadable)) {
    float8 ret;
    for (uint i = 0; i < 8; i++) {
        uint8 A_scalars;
        A_scalars.s0 = sub_group_broadcast(A_vectors[i], 0);
        A_scalars.s1 = sub_group_broadcast(A_vectors[i], 1);
        A_scalars.s2 = sub_group_broadcast(A_vectors[i], 2);
        A_scalars.s3 = sub_group_broadcast(A_vectors[i], 3);
        A_scalars.s4 = sub_group_broadcast(A_vectors[i], 4);
        A_scalars.s5 = sub_group_broadcast(A_vectors[i], 5);
        A_scalars.s6 = sub_group_broadcast(A_vectors[i], 6);
        A_scalars.s7 = sub_group_broadcast(A_vectors[i], 7);
        ret[i] = mmad8(A_scalars, B_vectors, acc[i]);
    }
    return ret;
}
#endif

inline ushort convert_f32_to_bf16(float f) {
    uint i = as_uint(f);
    i += 0x00007FFF + ((i & 0x10000) >> 16);
    ushort2 r = as_ushort2(i);
    return r[1];
}

<<<<<<< HEAD
inline ushort2 convert_f32_to_bf16_vec2(float2 f) {
=======
ushort2 convert_f32_to_bf16_vec2(float2 f) {
>>>>>>> bf4ef067
    ushort2 r;
    for (int i = 0; i < 2; i++) {
        r[i] = convert_f32_to_bf16(f[i]);
    }
    return r;
}

inline ushort4 convert_f32_to_bf16_vec4(float4 f) {
    ushort4 r;
    for (int i = 0; i < 4; i++) {
        r[i] = convert_f32_to_bf16(f[i]);
    }
    return r;
}

inline ushort8 convert_f32_to_bf16_vec8(float8 f) {
    ushort8 r;
    for (int i = 0; i < 8; i++) {
        r[i] = convert_f32_to_bf16(f[i]);
    }
    return r;
}

<<<<<<< HEAD
inline ushort16 convert_f32_to_bf16_vec16(float16 f) {
    ushort16 r;
    for (int i = 0; i < 16; i++) {
        r[i] = convert_f32_to_bf16(f[i]);
    }
    return r;
}

inline float convert_bf16_to_f32(ushort b) {
=======
float convert_bf16_to_f32(ushort b) {
>>>>>>> bf4ef067
    ushort2 r = {0, b};
    float f = as_float(r);
    return f;
}

<<<<<<< HEAD
inline float2 convert_bf16_to_f32_vec2(ushort2 b) {
=======
float2 convert_bf16_to_f32_vec2(ushort2 b) {
>>>>>>> bf4ef067
    float2 f;
    for (int i = 0; i < 2; i++) {
        f[i] = convert_bf16_to_f32(b[i]);
    }
    return f;
}

inline float4 convert_bf16_to_f32_vec4(ushort4 b) {
    float4 f;
    for (int i = 0; i < 4; i++) {
        f[i] = convert_bf16_to_f32(b[i]);
    }
    return f;
}

inline float8 convert_bf16_to_f32_vec8(ushort8 b) {
    float8 f;
    for (int i = 0; i < 8; i++) {
        f[i] = convert_bf16_to_f32(b[i]);
    }
    return f;
}

<<<<<<< HEAD
inline float16 convert_bf16_to_f32_vec16(ushort16 b) {
    float16 f;
    for (int i = 0; i < 16; i++) {
        f[i] = convert_bf16_to_f32(b[i]);
    }
    return f;
}

#if DT_BF16 == 1
inline float mmad_2(ushort2 input, ushort2 weight, float acc)
        __attribute__((overloadable)) {
    acc += (convert_bf16_to_f32(input[0]) * convert_bf16_to_f32(weight[0]));
    acc += (convert_bf16_to_f32(input[1]) * convert_bf16_to_f32(weight[1]));
    return acc;
}

inline float mmad8(uint8 A_scalars, int8 B_vectors, float acc)
        __attribute__((overloadable)) {
    acc = mmad_2(as_ushort2(A_scalars[0]), as_ushort2(B_vectors[0]), acc);
    acc = mmad_2(as_ushort2(A_scalars[1]), as_ushort2(B_vectors[1]), acc);
    acc = mmad_2(as_ushort2(A_scalars[2]), as_ushort2(B_vectors[2]), acc);
    acc = mmad_2(as_ushort2(A_scalars[3]), as_ushort2(B_vectors[3]), acc);
    acc = mmad_2(as_ushort2(A_scalars[4]), as_ushort2(B_vectors[4]), acc);
    acc = mmad_2(as_ushort2(A_scalars[5]), as_ushort2(B_vectors[5]), acc);
    acc = mmad_2(as_ushort2(A_scalars[6]), as_ushort2(B_vectors[6]), acc);
    acc = mmad_2(as_ushort2(A_scalars[7]), as_ushort2(B_vectors[7]), acc);
    return acc;
}

inline float8 mmad8x8(uint8 A_vectors, int8 B_vectors, float8 acc)
        __attribute__((overloadable)) {
    float8 ret;
    for (uint i = 0; i < 8; i++) {
        uint8 A_scalars;
        A_scalars.s0 = sub_group_broadcast(A_vectors[i], 0);
        A_scalars.s1 = sub_group_broadcast(A_vectors[i], 1);
        A_scalars.s2 = sub_group_broadcast(A_vectors[i], 2);
        A_scalars.s3 = sub_group_broadcast(A_vectors[i], 3);
        A_scalars.s4 = sub_group_broadcast(A_vectors[i], 4);
        A_scalars.s5 = sub_group_broadcast(A_vectors[i], 5);
        A_scalars.s6 = sub_group_broadcast(A_vectors[i], 6);
        A_scalars.s7 = sub_group_broadcast(A_vectors[i], 7);
        ret[i] = mmad8(A_scalars, B_vectors, acc[i]);
    }
    return ret;
}

#endif

#define MMAD8X8(_O, _I, _W) mmad8x8(_O, _I, _W)

#endif

#ifdef cl_intel_subgroup_local_block_io
inline uint8 sub_group_block_read_uint8(const __local uint *p)
=======
#ifdef cl_intel_subgroups_char
void __attribute__((overloadable))
intel_sub_group_block_write_uc16(__global uchar *p, uchar16 data);

uchar16 __attribute__((overloadable))
intel_sub_group_block_read_uc16(const __global uchar *p);
#endif

inline int __imad(char4 a, char4 b, int c) __attribute__((overloadable)) {
    c += a[0] * b[0];
    c += a[1] * b[1];
    c += a[2] * b[2];
    c += a[3] * b[3];
    return c;
}
inline int __imad(uchar4 a, uchar4 b, int c) __attribute__((overloadable)) {
    c += a[0] * b[0];
    c += a[1] * b[1];
    c += a[2] * b[2];
    c += a[3] * b[3];
    return c;
}
inline int __imad(char4 a, uchar4 b, int c) __attribute__((overloadable)) {
    c += a[0] * b[0];
    c += a[1] * b[1];
    c += a[2] * b[2];
    c += a[3] * b[3];
    return c;
}
inline int __imad(uchar4 a, char4 b, int c) __attribute__((overloadable)) {
    c += a[0] * b[0];
    c += a[1] * b[1];
    c += a[2] * b[2];
    c += a[3] * b[3];
    return c;
}

#define IMAD(_O, _I, _W) __imad(_O, _I, _W)

#ifdef cl_intel_subgroup_local_block_io

inline uint8 sub_group_block_read_local8(const __local uint *p)
>>>>>>> bf4ef067
        __attribute__((overloadable)) {
    uint8 __builtin_IB_simd_block_read_8_local(const __local uint *p)
            __attribute__((const));
    return __builtin_IB_simd_block_read_8_local(p);
}
<<<<<<< HEAD
inline uint4 sub_group_block_read_uint4(const __local uint *p)
        __attribute__((overloadable)) {
    uint4 __builtin_IB_simd_block_read_4_local(const __local uint *p)
            __attribute__((const));
    return __builtin_IB_simd_block_read_4_local(p);
}

inline uint sub_group_block_read_uint(const __local uint *p)
=======

inline uint sub_group_block_read_local(const __local uint *p)
>>>>>>> bf4ef067
        __attribute__((overloadable)) {
    uint __builtin_IB_simd_block_read_1_local(const __local uint *p)
            __attribute__((const));
    return __builtin_IB_simd_block_read_1_local(p);
}

<<<<<<< HEAD
void sub_group_block_write_ushort(__local ushort *p, uint v)
        __attribute__((overloadable)) {
    void __builtin_IB_simd_block_write_1_local_h(__local ushort * p, ushort v);
    __builtin_IB_simd_block_write_1_local_h(p, v);
}

void sub_group_block_write_uint(__local uint *p, uint v)
        __attribute__((overloadable)) {
    void __builtin_IB_simd_block_write_1_local(__local uint * p, uint v);
    __builtin_IB_simd_block_write_1_local(p, v);
}

void sub_group_block_write_uint2(__local uint *p, uint2 v)
        __attribute__((overloadable)) {
    void __builtin_IB_simd_block_write_2_local(__local uint * p, uint2 v);
    __builtin_IB_simd_block_write_2_local(p, v);
}

void sub_group_block_write_uint4(__local uint *p, uint4 v)
        __attribute__((overloadable)) {
    void __builtin_IB_simd_block_write_4_local(__local uint * p, uint4 v);
    __builtin_IB_simd_block_write_4_local(p, v);
}

void sub_group_block_write_uint8(__local uint *p, uint8 v)
        __attribute__((overloadable)) {
    void __builtin_IB_simd_block_write_8_local(__local uint * p, uint8 v);
    __builtin_IB_simd_block_write_8_local(p, v);
}

inline ushort8 sub_group_block_read_ushort8(const __local ushort *p)
        __attribute__((overloadable)) {
    ushort8 __builtin_IB_simd_block_read_8_local_h(const __local ushort *p);
    return __builtin_IB_simd_block_read_8_local_h(p);
}

void sub_group_block_write_ushort8(__local ushort *p, ushort8 v)
        __attribute__((overloadable)) {
    void __builtin_IB_simd_block_write_8_local_h(__local ushort * p, ushort8);
    __builtin_IB_simd_block_write_8_local_h(p, v);
}

#define READ_LOCAL_US_8(_P) sub_group_block_read_ushort8(_P)
#define READ_LOCAL_8(_P) sub_group_block_read_uint8(_P)
#define READ_LOCAL_4(_P) sub_group_block_read_uint4(_P)
#define READ_LOCAL_1(_P) sub_group_block_read_uint(_P)
#define WRITE_LOCAL_US_8(_P, _V) sub_group_block_write_ushort8(_P, _V)
#define WRITE_LOCAL_8(_P, _V) sub_group_block_write_uint8(_P, _V)
#define WRITE_LOCAL_4(_P, _V) sub_group_block_write_uint4(_P, _V)
#define WRITE_LOCAL_2(_P, _V) sub_group_block_write_uint2(_P, _V)
#define WRITE_LOCAL_1(_P, _V) sub_group_block_write_uint(_P, _V)
#define WRITE_LOCAL_SHORT_1(_P, _V) sub_group_block_write_ushort(_P, _V)

#else // cl_intel_subgroup_local_block_io

#define READ_LOCAL_US_8(_P) sub_group_block_read_ushort8(_P)
#define READ_LOCAL_8(_P) sub_group_block_read_uint8(_P)
#define READ_LOCAL_4(_P) sub_group_block_read_uint4(_P)
#define READ_LOCAL_1(_P) sub_group_block_read_uint(_P)
#define WRITE_LOCAL_US_8(_P, _V) sub_group_block_write_ushort8(_P, _V)
#define WRITE_LOCAL_8(_P, _V) sub_group_block_write_uint8(_P, _V)
#define WRITE_LOCAL_4(_P, _V) sub_group_block_write_uint4(_P, _V)
#define WRITE_LOCAL_2(_P, _V) sub_group_block_write_uint2(_P, _V)
#define WRITE_LOCAL_1(_P, _V) sub_group_block_write_uint(_P, _V)
#define WRITE_LOCAL_SHORT_1(_P, _V) sub_group_block_write_ushort(_P, _V)

ushort8 sub_group_block_read_ushort8(const __local ushort *p) {
    ushort8 ret;
    uint idx = get_sub_group_local_id();
    ret.s0 = p[idx];
    idx += get_max_sub_group_size();
    ret.s1 = p[idx];
    idx += get_max_sub_group_size();
    ret.s2 = p[idx];
    idx += get_max_sub_group_size();
    ret.s3 = p[idx];
    idx += get_max_sub_group_size();
    ret.s4 = p[idx];
    idx += get_max_sub_group_size();
    ret.s5 = p[idx];
    idx += get_max_sub_group_size();
    ret.s6 = p[idx];
    idx += get_max_sub_group_size();
    ret.s7 = p[idx];
    return ret;
}

void sub_group_block_write_ushort8(__local ushort *p, ushort8 v) {
    uint idx = get_sub_group_local_id();
    p[idx] = v.s0;
    p += get_max_sub_group_size();
    p[idx] = v.s1;
    p += get_max_sub_group_size();
    p[idx] = v.s2;
    p += get_max_sub_group_size();
    p[idx] = v.s3;
    p += get_max_sub_group_size();
    p[idx] = v.s4;
    p += get_max_sub_group_size();
    p[idx] = v.s5;
    p += get_max_sub_group_size();
    p[idx] = v.s6;
    p += get_max_sub_group_size();
    p[idx] = v.s7;
}

uint sub_group_block_read_uint(const __local uint *p) {
=======
#define READ_LOCAL_8(_P) sub_group_block_read_local8(_P)
#define READ_LOCAL_1(_P) sub_group_block_read_local(_P)
#define WRITE_LOCAL_8(_P, _V) intel_sub_group_block_write8(_P, _V)
#define WRITE_LOCAL_4(_P, _V) intel_sub_group_block_write4(_P, _V)
#define WRITE_LOCAL_2(_P, _V) intel_sub_group_block_write2(_P, _V)
#define WRITE_LOCAL_1(_P, _V) intel_sub_group_block_write(_P, _V)
#define WRITE_LOCAL_SHORT_1(_P, _V) intel_sub_group_block_write_us(_P, _V)

#else

#define READ_LOCAL_8(_P) subgroup_block_read_uint8(_P)
#define READ_LOCAL_1(_P) subgroup_block_read_uint(_P)
#define WRITE_LOCAL_8(_P, _V) subgroup_block_write_uint8(_P, _V)
#define WRITE_LOCAL_4(_P, _V) subgroup_block_write_uint4(_P, _V)
#define WRITE_LOCAL_2(_P, _V) subgroup_block_write_uint2(_P, _V)
#define WRITE_LOCAL_1(_P, _V) subgroup_block_write_uint(_P, _V)
#define WRITE_LOCAL_SHORT_1(_P, _V) subgroup_block_write_ushort(_P, _V)

#endif

uint subgroup_block_read_uint(const __local uint *p) {
>>>>>>> bf4ef067
    uint ret;
    uint idx = get_sub_group_local_id();
    ret = p[idx];
    return ret;
}

<<<<<<< HEAD
uint8 sub_group_block_read_uint8(const __local uint *p) {
=======
uint8 subgroup_block_read_uint8(const __local uint *p) {
>>>>>>> bf4ef067
    uint8 ret;
    uint idx = get_sub_group_local_id();
    ret.s0 = p[idx];
    idx += get_max_sub_group_size();
    ret.s1 = p[idx];
    idx += get_max_sub_group_size();
    ret.s2 = p[idx];
    idx += get_max_sub_group_size();
    ret.s3 = p[idx];
    idx += get_max_sub_group_size();
    ret.s4 = p[idx];
    idx += get_max_sub_group_size();
    ret.s5 = p[idx];
    idx += get_max_sub_group_size();
    ret.s6 = p[idx];
    idx += get_max_sub_group_size();
    ret.s7 = p[idx];
    return ret;
}

<<<<<<< HEAD
uint4 sub_group_block_read_uint4(const __local uint *p) {
    uint4 ret;
    uint idx = get_sub_group_local_id();
    ret.s0 = p[idx];
    idx += get_max_sub_group_size();
    ret.s1 = p[idx];
    idx += get_max_sub_group_size();
    ret.s2 = p[idx];
    idx += get_max_sub_group_size();
    ret.s3 = p[idx];
    return ret;
}

void sub_group_block_write_ushort(__local ushort *p, ushort v) {
=======
void subgroup_block_write_ushort(__local ushort *p, ushort v) {
>>>>>>> bf4ef067
    uint idx = get_sub_group_local_id();
    p[idx] = v;
}

<<<<<<< HEAD
void sub_group_block_write_uint(__local uint *p, uint v) {
=======
void subgroup_block_write_uint(__local uint *p, uint v) {
>>>>>>> bf4ef067
    uint idx = get_sub_group_local_id();
    p[idx] = v;
}

<<<<<<< HEAD
void sub_group_block_write_uint2(__local uint *p, uint2 v) {
=======
void subgroup_block_write_uint2(__local uint *p, uint2 v) {
>>>>>>> bf4ef067
    uint idx = get_sub_group_local_id();
    p[idx] = v.s0;
    p += get_max_sub_group_size();
    p[idx] = v.s1;
}

<<<<<<< HEAD
void sub_group_block_write_uint4(__local uint *p, uint4 v) {
=======
void subgroup_block_write_uint4(__local uint *p, uint4 v) {
>>>>>>> bf4ef067
    uint idx = get_sub_group_local_id();
    p[idx] = v.s0;
    p += get_max_sub_group_size();
    p[idx] = v.s1;
    p += get_max_sub_group_size();
    p[idx] = v.s2;
    p += get_max_sub_group_size();
    p[idx] = v.s3;
}

<<<<<<< HEAD
void sub_group_block_write_uint8(__local uint *p, uint8 v) {
=======
void subgroup_block_write_uint8(__local uint *p, uint8 v) {
>>>>>>> bf4ef067
    uint idx = get_sub_group_local_id();
    p[idx] = v.s0;
    p += get_max_sub_group_size();
    p[idx] = v.s1;
    p += get_max_sub_group_size();
    p[idx] = v.s2;
    p += get_max_sub_group_size();
    p[idx] = v.s3;
    p += get_max_sub_group_size();
    p[idx] = v.s4;
    p += get_max_sub_group_size();
    p[idx] = v.s5;
    p += get_max_sub_group_size();
    p[idx] = v.s6;
    p += get_max_sub_group_size();
    p[idx] = v.s7;
}
<<<<<<< HEAD
#endif

void subgroup_block_write_uint(__local uint *p, uint v) {
    uint idx = get_sub_group_local_id();
    p[idx] = v;
}

void subgroup_block_write_ushort(__local ushort *p, ushort v) {
    uint idx = get_sub_group_local_id();
    p[idx] = v;
}

#if __OPENCL_C_VERSION__ >= 200
#ifdef cl_intel_global_float_atomics
inline void atomic_add_global(
        volatile global atomic_float *source, float operand) {
    atomic_fetch_add(source, operand);
}

#else // float atomics
inline void atomic_add_global(
        volatile __global atomic_float *source, float operand) {
    float old_val = atomic_load_explicit(
            source, memory_order_relaxed, memory_scope_device);
    bool success = false;
    do {
        float new_val = old_val + operand;
        success = atomic_compare_exchange_strong_explicit(source, &old_val,
                new_val, memory_order_acq_rel, memory_order_relaxed,
                memory_scope_device);
    } while (!success);
}
#endif
#endif
=======

inline int mmad_4(uchar4 input, char4 weight, int acc)
        __attribute__((overloadable)) {
    acc += (input[0] * weight[0]);
    acc += (input[1] * weight[1]);
    acc += (input[2] * weight[2]);
    acc += (input[3] * weight[3]);
    return acc;
}

inline int mmad_4(char4 input, char4 weight, int acc)
        __attribute__((overloadable)) {
    acc += (input[0] * weight[0]);
    acc += (input[1] * weight[1]);
    acc += (input[2] * weight[2]);
    acc += (input[3] * weight[3]);
    return acc;
}

inline int mmad_4(char4 input, uchar4 weight, int acc)
        __attribute__((overloadable)) {
    acc += (input[0] * weight[0]);
    acc += (input[1] * weight[1]);
    acc += (input[2] * weight[2]);
    acc += (input[3] * weight[3]);
    return acc;
}

inline int mmad_4(uchar4 input, uchar4 weight, int acc)
        __attribute__((overloadable)) {
    acc += (input[0] * weight[0]);
    acc += (input[1] * weight[1]);
    acc += (input[2] * weight[2]);
    acc += (input[3] * weight[3]);
    return acc;
}

inline int idot4(int src, int wei, int acc) __attribute__((overloadable)) {
    return IMAD(as_char4(src), as_char4(wei), acc);
}

inline int idot4(uint src, int wei, int acc) __attribute__((overloadable)) {
    return IMAD(as_uchar4(src), as_char4(wei), acc);
}

#define DECLARE_MMAD(_suffix, _src_type, _acc_type, _int_type, _owb, _icb) \
    inline int mmad_part##_suffix(_int_type a, int8 b, int acc) \
            __attribute__((overloadable)) { \
        for (uint i = 0; i < _icb; ++i) \
            acc = idot4(a[i], b[i], acc); \
        return acc; \
    } \
    inline _acc_type mmad##_suffix(_src_type a, int8 b, _acc_type acc) \
            __attribute__((overloadable)) { \
        _acc_type ret; \
        for (uint i = 0; i < _owb; ++i) { \
            _int_type c; \
            for (int j = 0; j < _icb; ++j) \
                c[j] = sub_group_broadcast(a[i], j); \
            ret[i] = mmad_part##_suffix(c, b, acc[i]); \
        } \
        return ret; \
    }

inline int mmad8(int8 A_scalars, int8 B_vectors, int acc)
        __attribute__((overloadable)) {
    for (uint i = 0; i < 8; ++i)
        acc = idot4(A_scalars[i], B_vectors[i], acc);
    return acc;
}

inline int mmad8(uint8 A_scalars, int8 B_vectors, int acc)
        __attribute__((overloadable)) {
    for (uint i = 0; i < 8; ++i)
        acc = idot4(A_scalars[i], B_vectors[i], acc);
    return acc;
}

inline int4 mmad8x4(uint4 A_vectors, int8 B_vectors, int4 acc)
        __attribute__((overloadable)) {
    int4 ret;
    for (uint i = 0; i < 4; ++i) {
        uint8 A_scalars;
        for (uint j = 0; j < 8; ++j)
            A_scalars[j] = sub_group_broadcast(A_vectors[i], j);
        ret[i] = mmad8(A_scalars, B_vectors, acc[i]);
    }
    return ret;
}

inline int4 mmad8x4(int4 A_vectors, int8 B_vectors, int4 acc)
        __attribute__((overloadable)) {
    int4 ret;
    for (uint i = 0; i < 4; ++i) {
        int8 A_scalars;
        for (uint j = 0; j < 8; ++j)
            A_scalars[j] = sub_group_broadcast(A_vectors[i], j);
        ret[i] = mmad8(A_scalars, B_vectors, acc[i]);
    }
    return ret;
}

inline int8 mmad8x8(uint8 A_vectors, int8 B_vectors, int8 acc)
        __attribute__((overloadable)) {
    int8 ret;
    for (uint i = 0; i < 8; ++i) {
        uint8 A_scalars;
        for (uint j = 0; j < 8; ++j)
            A_scalars[j] = sub_group_broadcast(A_vectors[i], j);
        ret[i] = mmad8(A_scalars, B_vectors, acc[i]);
    }
    return ret;
}

inline int8 mmad8x8(int8 A_vectors, int8 B_vectors, int8 acc)
        __attribute__((overloadable)) {
    int8 ret;
    for (uint i = 0; i < 8; ++i) {
        int8 A_scalars;
        for (uint j = 0; j < 8; ++j)
            A_scalars[j] = sub_group_broadcast(A_vectors[i], j);
        ret[i] = mmad8(A_scalars, B_vectors, acc[i]);
    }
    return ret;
}
>>>>>>> bf4ef067

#endif<|MERGE_RESOLUTION|>--- conflicted
+++ resolved
@@ -334,11 +334,7 @@
     return r[1];
 }
 
-<<<<<<< HEAD
 inline ushort2 convert_f32_to_bf16_vec2(float2 f) {
-=======
-ushort2 convert_f32_to_bf16_vec2(float2 f) {
->>>>>>> bf4ef067
     ushort2 r;
     for (int i = 0; i < 2; i++) {
         r[i] = convert_f32_to_bf16(f[i]);
@@ -362,7 +358,6 @@
     return r;
 }
 
-<<<<<<< HEAD
 inline ushort16 convert_f32_to_bf16_vec16(float16 f) {
     ushort16 r;
     for (int i = 0; i < 16; i++) {
@@ -372,19 +367,12 @@
 }
 
 inline float convert_bf16_to_f32(ushort b) {
-=======
-float convert_bf16_to_f32(ushort b) {
->>>>>>> bf4ef067
     ushort2 r = {0, b};
     float f = as_float(r);
     return f;
 }
 
-<<<<<<< HEAD
 inline float2 convert_bf16_to_f32_vec2(ushort2 b) {
-=======
-float2 convert_bf16_to_f32_vec2(ushort2 b) {
->>>>>>> bf4ef067
     float2 f;
     for (int i = 0; i < 2; i++) {
         f[i] = convert_bf16_to_f32(b[i]);
@@ -408,7 +396,6 @@
     return f;
 }
 
-<<<<<<< HEAD
 inline float16 convert_bf16_to_f32_vec16(ushort16 b) {
     float16 f;
     for (int i = 0; i < 16; i++) {
@@ -464,56 +451,11 @@
 
 #ifdef cl_intel_subgroup_local_block_io
 inline uint8 sub_group_block_read_uint8(const __local uint *p)
-=======
-#ifdef cl_intel_subgroups_char
-void __attribute__((overloadable))
-intel_sub_group_block_write_uc16(__global uchar *p, uchar16 data);
-
-uchar16 __attribute__((overloadable))
-intel_sub_group_block_read_uc16(const __global uchar *p);
-#endif
-
-inline int __imad(char4 a, char4 b, int c) __attribute__((overloadable)) {
-    c += a[0] * b[0];
-    c += a[1] * b[1];
-    c += a[2] * b[2];
-    c += a[3] * b[3];
-    return c;
-}
-inline int __imad(uchar4 a, uchar4 b, int c) __attribute__((overloadable)) {
-    c += a[0] * b[0];
-    c += a[1] * b[1];
-    c += a[2] * b[2];
-    c += a[3] * b[3];
-    return c;
-}
-inline int __imad(char4 a, uchar4 b, int c) __attribute__((overloadable)) {
-    c += a[0] * b[0];
-    c += a[1] * b[1];
-    c += a[2] * b[2];
-    c += a[3] * b[3];
-    return c;
-}
-inline int __imad(uchar4 a, char4 b, int c) __attribute__((overloadable)) {
-    c += a[0] * b[0];
-    c += a[1] * b[1];
-    c += a[2] * b[2];
-    c += a[3] * b[3];
-    return c;
-}
-
-#define IMAD(_O, _I, _W) __imad(_O, _I, _W)
-
-#ifdef cl_intel_subgroup_local_block_io
-
-inline uint8 sub_group_block_read_local8(const __local uint *p)
->>>>>>> bf4ef067
         __attribute__((overloadable)) {
     uint8 __builtin_IB_simd_block_read_8_local(const __local uint *p)
             __attribute__((const));
     return __builtin_IB_simd_block_read_8_local(p);
 }
-<<<<<<< HEAD
 inline uint4 sub_group_block_read_uint4(const __local uint *p)
         __attribute__((overloadable)) {
     uint4 __builtin_IB_simd_block_read_4_local(const __local uint *p)
@@ -522,17 +464,12 @@
 }
 
 inline uint sub_group_block_read_uint(const __local uint *p)
-=======
-
-inline uint sub_group_block_read_local(const __local uint *p)
->>>>>>> bf4ef067
         __attribute__((overloadable)) {
     uint __builtin_IB_simd_block_read_1_local(const __local uint *p)
             __attribute__((const));
     return __builtin_IB_simd_block_read_1_local(p);
 }
 
-<<<<<<< HEAD
 void sub_group_block_write_ushort(__local ushort *p, uint v)
         __attribute__((overloadable)) {
     void __builtin_IB_simd_block_write_1_local_h(__local ushort * p, ushort v);
@@ -640,40 +577,13 @@
 }
 
 uint sub_group_block_read_uint(const __local uint *p) {
-=======
-#define READ_LOCAL_8(_P) sub_group_block_read_local8(_P)
-#define READ_LOCAL_1(_P) sub_group_block_read_local(_P)
-#define WRITE_LOCAL_8(_P, _V) intel_sub_group_block_write8(_P, _V)
-#define WRITE_LOCAL_4(_P, _V) intel_sub_group_block_write4(_P, _V)
-#define WRITE_LOCAL_2(_P, _V) intel_sub_group_block_write2(_P, _V)
-#define WRITE_LOCAL_1(_P, _V) intel_sub_group_block_write(_P, _V)
-#define WRITE_LOCAL_SHORT_1(_P, _V) intel_sub_group_block_write_us(_P, _V)
-
-#else
-
-#define READ_LOCAL_8(_P) subgroup_block_read_uint8(_P)
-#define READ_LOCAL_1(_P) subgroup_block_read_uint(_P)
-#define WRITE_LOCAL_8(_P, _V) subgroup_block_write_uint8(_P, _V)
-#define WRITE_LOCAL_4(_P, _V) subgroup_block_write_uint4(_P, _V)
-#define WRITE_LOCAL_2(_P, _V) subgroup_block_write_uint2(_P, _V)
-#define WRITE_LOCAL_1(_P, _V) subgroup_block_write_uint(_P, _V)
-#define WRITE_LOCAL_SHORT_1(_P, _V) subgroup_block_write_ushort(_P, _V)
-
-#endif
-
-uint subgroup_block_read_uint(const __local uint *p) {
->>>>>>> bf4ef067
     uint ret;
     uint idx = get_sub_group_local_id();
     ret = p[idx];
     return ret;
 }
 
-<<<<<<< HEAD
 uint8 sub_group_block_read_uint8(const __local uint *p) {
-=======
-uint8 subgroup_block_read_uint8(const __local uint *p) {
->>>>>>> bf4ef067
     uint8 ret;
     uint idx = get_sub_group_local_id();
     ret.s0 = p[idx];
@@ -694,7 +604,6 @@
     return ret;
 }
 
-<<<<<<< HEAD
 uint4 sub_group_block_read_uint4(const __local uint *p) {
     uint4 ret;
     uint idx = get_sub_group_local_id();
@@ -709,38 +618,23 @@
 }
 
 void sub_group_block_write_ushort(__local ushort *p, ushort v) {
-=======
-void subgroup_block_write_ushort(__local ushort *p, ushort v) {
->>>>>>> bf4ef067
     uint idx = get_sub_group_local_id();
     p[idx] = v;
 }
 
-<<<<<<< HEAD
 void sub_group_block_write_uint(__local uint *p, uint v) {
-=======
-void subgroup_block_write_uint(__local uint *p, uint v) {
->>>>>>> bf4ef067
     uint idx = get_sub_group_local_id();
     p[idx] = v;
 }
 
-<<<<<<< HEAD
 void sub_group_block_write_uint2(__local uint *p, uint2 v) {
-=======
-void subgroup_block_write_uint2(__local uint *p, uint2 v) {
->>>>>>> bf4ef067
     uint idx = get_sub_group_local_id();
     p[idx] = v.s0;
     p += get_max_sub_group_size();
     p[idx] = v.s1;
 }
 
-<<<<<<< HEAD
 void sub_group_block_write_uint4(__local uint *p, uint4 v) {
-=======
-void subgroup_block_write_uint4(__local uint *p, uint4 v) {
->>>>>>> bf4ef067
     uint idx = get_sub_group_local_id();
     p[idx] = v.s0;
     p += get_max_sub_group_size();
@@ -751,11 +645,7 @@
     p[idx] = v.s3;
 }
 
-<<<<<<< HEAD
 void sub_group_block_write_uint8(__local uint *p, uint8 v) {
-=======
-void subgroup_block_write_uint8(__local uint *p, uint8 v) {
->>>>>>> bf4ef067
     uint idx = get_sub_group_local_id();
     p[idx] = v.s0;
     p += get_max_sub_group_size();
@@ -773,78 +663,7 @@
     p += get_max_sub_group_size();
     p[idx] = v.s7;
 }
-<<<<<<< HEAD
-#endif
-
-void subgroup_block_write_uint(__local uint *p, uint v) {
-    uint idx = get_sub_group_local_id();
-    p[idx] = v;
-}
-
-void subgroup_block_write_ushort(__local ushort *p, ushort v) {
-    uint idx = get_sub_group_local_id();
-    p[idx] = v;
-}
-
-#if __OPENCL_C_VERSION__ >= 200
-#ifdef cl_intel_global_float_atomics
-inline void atomic_add_global(
-        volatile global atomic_float *source, float operand) {
-    atomic_fetch_add(source, operand);
-}
-
-#else // float atomics
-inline void atomic_add_global(
-        volatile __global atomic_float *source, float operand) {
-    float old_val = atomic_load_explicit(
-            source, memory_order_relaxed, memory_scope_device);
-    bool success = false;
-    do {
-        float new_val = old_val + operand;
-        success = atomic_compare_exchange_strong_explicit(source, &old_val,
-                new_val, memory_order_acq_rel, memory_order_relaxed,
-                memory_scope_device);
-    } while (!success);
-}
-#endif
-#endif
-=======
-
-inline int mmad_4(uchar4 input, char4 weight, int acc)
-        __attribute__((overloadable)) {
-    acc += (input[0] * weight[0]);
-    acc += (input[1] * weight[1]);
-    acc += (input[2] * weight[2]);
-    acc += (input[3] * weight[3]);
-    return acc;
-}
-
-inline int mmad_4(char4 input, char4 weight, int acc)
-        __attribute__((overloadable)) {
-    acc += (input[0] * weight[0]);
-    acc += (input[1] * weight[1]);
-    acc += (input[2] * weight[2]);
-    acc += (input[3] * weight[3]);
-    return acc;
-}
-
-inline int mmad_4(char4 input, uchar4 weight, int acc)
-        __attribute__((overloadable)) {
-    acc += (input[0] * weight[0]);
-    acc += (input[1] * weight[1]);
-    acc += (input[2] * weight[2]);
-    acc += (input[3] * weight[3]);
-    return acc;
-}
-
-inline int mmad_4(uchar4 input, uchar4 weight, int acc)
-        __attribute__((overloadable)) {
-    acc += (input[0] * weight[0]);
-    acc += (input[1] * weight[1]);
-    acc += (input[2] * weight[2]);
-    acc += (input[3] * weight[3]);
-    return acc;
-}
+#endif
 
 inline int idot4(int src, int wei, int acc) __attribute__((overloadable)) {
     return IMAD(as_char4(src), as_char4(wei), acc);
@@ -873,67 +692,37 @@
         return ret; \
     }
 
-inline int mmad8(int8 A_scalars, int8 B_vectors, int acc)
-        __attribute__((overloadable)) {
-    for (uint i = 0; i < 8; ++i)
-        acc = idot4(A_scalars[i], B_vectors[i], acc);
-    return acc;
-}
-
-inline int mmad8(uint8 A_scalars, int8 B_vectors, int acc)
-        __attribute__((overloadable)) {
-    for (uint i = 0; i < 8; ++i)
-        acc = idot4(A_scalars[i], B_vectors[i], acc);
-    return acc;
-}
-
-inline int4 mmad8x4(uint4 A_vectors, int8 B_vectors, int4 acc)
-        __attribute__((overloadable)) {
-    int4 ret;
-    for (uint i = 0; i < 4; ++i) {
-        uint8 A_scalars;
-        for (uint j = 0; j < 8; ++j)
-            A_scalars[j] = sub_group_broadcast(A_vectors[i], j);
-        ret[i] = mmad8(A_scalars, B_vectors, acc[i]);
-    }
-    return ret;
-}
-
-inline int4 mmad8x4(int4 A_vectors, int8 B_vectors, int4 acc)
-        __attribute__((overloadable)) {
-    int4 ret;
-    for (uint i = 0; i < 4; ++i) {
-        int8 A_scalars;
-        for (uint j = 0; j < 8; ++j)
-            A_scalars[j] = sub_group_broadcast(A_vectors[i], j);
-        ret[i] = mmad8(A_scalars, B_vectors, acc[i]);
-    }
-    return ret;
-}
-
-inline int8 mmad8x8(uint8 A_vectors, int8 B_vectors, int8 acc)
-        __attribute__((overloadable)) {
-    int8 ret;
-    for (uint i = 0; i < 8; ++i) {
-        uint8 A_scalars;
-        for (uint j = 0; j < 8; ++j)
-            A_scalars[j] = sub_group_broadcast(A_vectors[i], j);
-        ret[i] = mmad8(A_scalars, B_vectors, acc[i]);
-    }
-    return ret;
-}
-
-inline int8 mmad8x8(int8 A_vectors, int8 B_vectors, int8 acc)
-        __attribute__((overloadable)) {
-    int8 ret;
-    for (uint i = 0; i < 8; ++i) {
-        int8 A_scalars;
-        for (uint j = 0; j < 8; ++j)
-            A_scalars[j] = sub_group_broadcast(A_vectors[i], j);
-        ret[i] = mmad8(A_scalars, B_vectors, acc[i]);
-    }
-    return ret;
-}
->>>>>>> bf4ef067
+void subgroup_block_write_uint(__local uint *p, uint v) {
+    uint idx = get_sub_group_local_id();
+    p[idx] = v;
+}
+
+void subgroup_block_write_ushort(__local ushort *p, ushort v) {
+    uint idx = get_sub_group_local_id();
+    p[idx] = v;
+}
+
+#if __OPENCL_C_VERSION__ >= 200
+#ifdef cl_intel_global_float_atomics
+inline void atomic_add_global(
+        volatile global atomic_float *source, float operand) {
+    atomic_fetch_add(source, operand);
+}
+
+#else // float atomics
+inline void atomic_add_global(
+        volatile __global atomic_float *source, float operand) {
+    float old_val = atomic_load_explicit(
+            source, memory_order_relaxed, memory_scope_device);
+    bool success = false;
+    do {
+        float new_val = old_val + operand;
+        success = atomic_compare_exchange_strong_explicit(source, &old_val,
+                new_val, memory_order_acq_rel, memory_order_relaxed,
+                memory_scope_device);
+    } while (!success);
+}
+#endif
+#endif
 
 #endif