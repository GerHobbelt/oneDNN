/*******************************************************************************
* Copyright 2020 Intel Corporation
*
* Licensed under the Apache License, Version 2.0 (the "License");
* you may not use this file except in compliance with the License.
* You may obtain a copy of the License at
*
*     http://www.apache.org/licenses/LICENSE-2.0
*
* Unless required by applicable law or agreed to in writing, software
* distributed under the License is distributed on an "AS IS" BASIS,
* WITHOUT WARRANTIES OR CONDITIONS OF ANY KIND, either express or implied.
* See the License for the specific language governing permissions and
* limitations under the License.
*******************************************************************************/

#include "gpu/ocl/gen9_binary.hpp"

namespace dnnl {
namespace impl {
namespace gpu {
namespace ocl {

status_t gen9_binary_t::pd_t::init_conf(engine_t *engine) {
    const memory_desc_wrapper src0_d(src_md(0));
    const memory_desc_wrapper src1_d(src_md(1));
    const memory_desc_wrapper dst_d(dst_md());

    alg_kind_t alg = desc()->alg_kind;

    const int ndims = src0_d.ndims();
    conf.src0_md_info = memory_desc_info_t::create(src0_d);
    conf.src1_md_info = memory_desc_info_t::create(src1_d);
    conf.dst_md_info = memory_desc_info_t::create(dst_d);
    conf.attr_info = attr_info_t::create(attr());
    conf.src0_data_type = src0_d.data_type();
    conf.src1_data_type = src1_d.data_type();
    conf.dst_data_type = dst_d.data_type();
    conf.ndims = ndims;
    conf.is_add = (alg == alg_kind::binary_add);
    conf.is_mul = (alg == alg_kind::binary_mul);
    conf.is_max = (alg == alg_kind::binary_max);
    conf.is_min = (alg == alg_kind::binary_min);
    conf.is_div = (alg == alg_kind::binary_div);
    conf.is_sub = (alg == alg_kind::binary_sub);
    conf.is_tensor_op = is_tensor_op();
    conf.is_dense = dst_d.is_dense();
    conf.same_src_dt = (src0_d.data_type() == src1_d.data_type());
    conf.is_same_md = (src0_d == dst_d) && (src1_d == dst_d);

    for (int i = 0; i < MAX_NDIMS; ++i) {
        conf.bcast_dims[i] = i < ndims ? broadcast_dims()[i] : 1;
    }

    conf.nvect = 8;
    while (dst_d.dims()[ndims - 1] % conf.nvect != 0) {
        conf.nvect /= 2;
    }

    auto *compute_engine = utils::downcast<compute::compute_engine_t *>(engine);
    conf.dispatch = compute_engine->create_dispatch(dst_d.md_);

    using namespace dnnl::impl::format_tag;
    conf.is_ncX_layout = dst_d.matches_one_of_tag(nc, ncw, nchw, ncdhw);

<<<<<<< HEAD
    const auto blocking = src_md(0)->format_desc.blocking;
    if (!(((!conf.is_ncX_layout && blocking.inner_nblks == 1
                   && blocking.inner_idxs[0] == 1
                   && blocking.inner_blks[0] == 16
                   && src_md(0)->dims[1] % 16 == 0)
                || (conf.is_ncX_layout
                        && dst_md()->dims[dst_md()->ndims - 1] % 16 == 0))))
        return status::unimplemented;

    if (!conf.is_ncX_layout) {
=======
    if (!conf.is_ncX_layout) {
        const auto blocking = src_md(0)->format_desc.blocking;
        if (!(blocking.inner_nblks == 1 && blocking.inner_idxs[0] == 1
                    && blocking.inner_blks[0] == 16
                    && src_md(0)->dims[1] % 16 == 0))
            return status::unimplemented;
>>>>>>> 9e7b3904
        // Setting the MB as the innermost dim for optimized performance
        // Hence starting i = 1, ignoring MB
        conf.dispatch.define_dim_with_nesting_level(
                "D0", ndims, dst_d.dims()[0], 1);
        for (int i = 1; i < MAX_NDIMS; ++i) {
            int dim = i < ndims ? dst_d.dims()[i] : 1;
            if (i == 1) {
                conf.dispatch.define_dim(utils::format("D%d", i),
                        nstl::min(i, ndims - 1), dim, 1);
                conf.dispatch.vectorize_dim("D1", 16);
            } else if (i == ndims - 1) {
                conf.dispatch.define_dim(utils::format("D%d", i),
                        nstl::min(i, ndims - 1), dim, conf.nvect);
            } else {
                conf.dispatch.define_dim(utils::format("D%d", i),
                        nstl::min(i, ndims - 1), dim, 1);
            }
        }
    } else {
<<<<<<< HEAD
=======
        if (dst_md()->dims[dst_md()->ndims - 1] % 16 != 0)
            return status::unimplemented;
>>>>>>> 9e7b3904
        conf.nvect = 16;
        while ((dst_d.dims()[ndims - 1] / 16) % conf.nvect != 0) {
            --conf.nvect;
        }

        int mixed_dim = 1;
        for (int i = 0; i < ndims; ++i) {
            mixed_dim *= dst_d.dims()[i];
        }
        conf.dispatch.define_dim("MIXED_DIM", 0, mixed_dim, conf.nvect);
        conf.dispatch.vectorize_dim("MIXED_DIM", 16);
    }

    conf.dispatch.generate();
    return status::success;
}

status_t gen9_binary_t::pd_t::init_kernel_ctx(
        compute::kernel_ctx_t &kernel_ctx) const {
    kernel_ctx.set_data_type(conf.src0_data_type);
    kernel_ctx.define_int("SUB_GROUP_SIZE", 16);
    kernel_ctx.define_int("NDIMS", conf.ndims);
    kernel_ctx.define_int("IS_NCX_LAYOUT", conf.is_ncX_layout);
    kernel_ctx.define_int("IS_MUL", conf.is_mul);
    kernel_ctx.define_int("IS_ADD", conf.is_add);
    kernel_ctx.define_int("IS_MAX", conf.is_max);
    kernel_ctx.define_int("IS_MIN", conf.is_min);
    kernel_ctx.define_int("IS_DIV", conf.is_div);
    kernel_ctx.define_int("IS_SUB", conf.is_sub);
    kernel_ctx.define_int("SAME_SRC_DT", conf.same_src_dt);
    kernel_ctx.define_int("BCAST_DIM0", conf.bcast_dims[0]);
    kernel_ctx.define_int("BCAST_DIM1", conf.bcast_dims[1]);
    kernel_ctx.define_int("BCAST_DIM2", conf.bcast_dims[2]);
    kernel_ctx.define_int("BCAST_DIM3", conf.bcast_dims[3]);
    kernel_ctx.define_int("BCAST_DIM4", conf.bcast_dims[4]);
    kernel_ctx.define_int("BCAST_DIM5", conf.bcast_dims[5]);
    kernel_ctx.define_int(
            "BCAST_AT_INNERMOST_DIM", conf.bcast_dims[conf.ndims - 1]);
    kernel_ctx.define_int("NVECT", conf.nvect);
    kernel_ctx.add_option("-Dcl_intel_subgroups_char");
    kernel_ctx.add_option("-Dcl_intel_subgroups_uchar");

    def_memory_desc_info(kernel_ctx, conf.src0_md_info, "SRC0");
    def_memory_desc_info(kernel_ctx, conf.src1_md_info, "SRC1");
    def_memory_desc_info(kernel_ctx, conf.dst_md_info, "DST");

    def_attr_info(kernel_ctx, conf.attr_info);

    def_dispatch(kernel_ctx, conf.dispatch);

    return status::success;
}

} // namespace ocl
} // namespace gpu
} // namespace impl
} // namespace dnnl

// vim: et ts=4 sw=4 cindent cino+=l0,\:4,N-s<|MERGE_RESOLUTION|>--- conflicted
+++ resolved
@@ -63,25 +63,12 @@
     using namespace dnnl::impl::format_tag;
     conf.is_ncX_layout = dst_d.matches_one_of_tag(nc, ncw, nchw, ncdhw);
 
-<<<<<<< HEAD
-    const auto blocking = src_md(0)->format_desc.blocking;
-    if (!(((!conf.is_ncX_layout && blocking.inner_nblks == 1
-                   && blocking.inner_idxs[0] == 1
-                   && blocking.inner_blks[0] == 16
-                   && src_md(0)->dims[1] % 16 == 0)
-                || (conf.is_ncX_layout
-                        && dst_md()->dims[dst_md()->ndims - 1] % 16 == 0))))
-        return status::unimplemented;
-
-    if (!conf.is_ncX_layout) {
-=======
     if (!conf.is_ncX_layout) {
         const auto blocking = src_md(0)->format_desc.blocking;
         if (!(blocking.inner_nblks == 1 && blocking.inner_idxs[0] == 1
                     && blocking.inner_blks[0] == 16
                     && src_md(0)->dims[1] % 16 == 0))
             return status::unimplemented;
->>>>>>> 9e7b3904
         // Setting the MB as the innermost dim for optimized performance
         // Hence starting i = 1, ignoring MB
         conf.dispatch.define_dim_with_nesting_level(
@@ -101,11 +88,8 @@
             }
         }
     } else {
-<<<<<<< HEAD
-=======
         if (dst_md()->dims[dst_md()->ndims - 1] % 16 != 0)
             return status::unimplemented;
->>>>>>> 9e7b3904
         conf.nvect = 16;
         while ((dst_d.dims()[ndims - 1] / 16) % conf.nvect != 0) {
             --conf.nvect;
