/*******************************************************************************
* Copyright 2019-2020 Intel Corporation
*
* licensed under the apache license, version 2.0 (the "license");
* you may not use this file except in compliance with the license.
* you may obtain a copy of the license at
*
*     http://www.apache.org/licenses/license-2.0
*
* unless required by applicable law or agreed to in writing, software
* distributed under the license is distributed on an "as is" basis,
* without warranties or conditions of any kind, either express or implied.
* see the license for the specific language governing permissions and
* limitations under the license.
*******************************************************************************/

#include "gpu/ocl/ocl_math_utils.h"
#include "gpu/ocl/ocl_post_ops.h"
#include "gpu/ocl/ocl_types.h"
#include "gpu/ocl/ocl_zero_points.h"

#if IC % IC_BLOCK != 0
#define IC_NBLOCKS_TAIL ((IC - (IC & ~(IC_BLOCK - 1)) + 3) / 4)
#else
#define IC_NBLOCKS_TAIL 8
#endif

#define SRC_SP (IW * IH * ID)
#define SRC_MB_STRIDE IC_BLOCK
#define SRC_SP_STRIDE (SRC_MB_STRIDE * MB_BLOCK)
#define SRC_ICB_STRIDE (SRC_SP_STRIDE * SRC_SP)

#define DST_SP (OW * OH * OD)
#define DST_MB_STRIDE IC_BLOCK
#define DST_SP_STRIDE (DST_MB_STRIDE * MB_BLOCK)
#define DST_OCB_STRIDE (DST_SP_STRIDE * DST_SP)

#define WEI_BLOCK_STRIDE (4 * 8 * 8 * 4)

#if (MB_BLOCK == 32) || (SW == 1 && SH == 1 && SD == 1)
#define BLOCK_READ_SRC_4x32(data, idx) \
    data = AS_MMAD_DATA4_T( \
            intel_sub_group_block_read4((__global uint *)&src[idx]));
#define BLOCK_READ_SRC_8x32(data, idx) \
    data = AS_MMAD_DATA8_T( \
            intel_sub_group_block_read8((__global uint *)&src[idx]));
#else
#define BLOCK_READ_SRC_4x32(data, idx) \
    do { \
        unroll_for(uint _i = 0; _i < 4; ++_i) { \
            data[_i] = AS_MMAD_DATA_T(intel_sub_group_block_read( \
                    (__global uint *)&src[idx + _i * SW * IC_BLOCK])); \
        } \
    } while (0);
#define BLOCK_READ_SRC_8x32(data, idx) \
    do { \
        unroll_for(uint _i = 0; _i < 8; ++_i) { \
            data[_i] = AS_MMAD_DATA_T(intel_sub_group_block_read( \
                    (__global uint *)&src[idx + _i * SW * IC_BLOCK])); \
        } \
    } while (0);
#endif // SW == 1 && SH == 1 && SD == 1

#if SP_BLOCK == 4
#define BLOCK0 4
#define ACC_DATA_BLOCK int4

#define SRC_DATA_BLOCK_T SRC_MMAD_DATA4_T
#define BLOCK_READ_SRC(data, idx) \
    data = AS_SRC_MMAD_DATA4_T( \
            intel_sub_group_block_read4((__global uint *)&src[idx]));

DECLARE_MMAD_EMU(mmad_tail0, idot4, IC_NBLOCKS_TAIL, 4, SRC_DATA_BLOCK_T, int8,
        ACC_DATA_BLOCK)

#define MMAD_FULL0 mmad8x4
#define MMAD_TAIL0 mmad_tail0
#else
#define BLOCK0 8
#define ACC_DATA_BLOCK int8
#define SRC_DATA_BLOCK_T SRC_MMAD_DATA8_T
#define BLOCK_READ_SRC(data, idx) \
    data = AS_SRC_MMAD_DATA8_T( \
            intel_sub_group_block_read8((__global uint *)&src[idx]));

DECLARE_MMAD_EMU(mmad_tail0, idot4, IC_NBLOCKS_TAIL, 8, SRC_DATA_BLOCK_T, int8,
        ACC_DATA_BLOCK)

#define MMAD_FULL0 mmad8x8
#define MMAD_TAIL0 mmad_tail0
#endif

#if SP_BLOCK == 12
#define BLOCK1 4
#define ACC_DATA_BLOCK1 int4
#define SRC_DATA_BLOCK_T1 SRC_MMAD_DATA4_T
#define DST_DATA_BLOCK_T1 uint4
#define BLOCK_READ_SRC1(data, idx) \
    data = AS_SRC_MMAD_DATA4_T( \
            intel_sub_group_block_read4((__global uint *)&src[idx]));

DECLARE_MMAD_EMU(mmad_tail1, idot4, IC_NBLOCKS_TAIL, 4, SRC_DATA_BLOCK_T1, int8,
        ACC_DATA_BLOCK1)

#define MMAD_FULL1 mmad8x4
#define MMAD_TAIL1 mmad_tail1
#else
#define BLOCK1 8
#define ACC_DATA_BLOCK1 int8
#define SRC_DATA_BLOCK_T1 SRC_MMAD_DATA8_T
#define DST_DATA_BLOCK_T1 uint8
#define BLOCK_READ_SRC1(data, idx) \
    data = AS_SRC_MMAD_DATA8_T( \
            intel_sub_group_block_read8((__global uint *)&src[idx]));
DECLARE_MMAD_EMU(mmad_tail1, idot4, IC_NBLOCKS_TAIL, 8, SRC_DATA_BLOCK_T1, int8,
        ACC_DATA_BLOCK1)
#define MMAD_FULL1 mmad8x8
#define MMAD_TAIL1 mmad_tail1
#endif

#if INT8_WEI_SLM
#define BLOCK_READ_WHT_1x32(data, idx) \
    data = as_int(block_read((__local uint *)&wei_tmp[idx]));
#define BLOCK_READ_WHT_8x32(data, idx) \
    data = as_int8(block_read8((__local uint *)&wei_tmp[idx]));
#else
#define BLOCK_READ_WHT_1x32(data, idx) \
    data = as_int(intel_sub_group_block_read((__global uint *)&wei[idx]));
#define BLOCK_READ_WHT_8x32(data, idx) \
    data = as_int8(intel_sub_group_block_read8((__global uint *)&wei[idx]));
#endif

#define BLOCK_READ_BIA(data, idx) \
    data = as_float4(intel_sub_group_block_read4((__global uint *)&bias[idx]));

#define BLOCK_READ_SCALES(data, idx) \
    data = as_float4(intel_sub_group_block_read4( \
            (__global uint *)&scales_per_oc[idx]));

#if SCALES_PER_OC
#define SCALE scales
#elif SCALES_COMMON
#define SCALE scale
#else
#define SCALE 1
#endif

// Reads (n * 4) elements per work-item.
void block_read_dst(int n, DST_DATA_T *d, const __global DST_DATA_T *dst);

// Writes (n * 4) elements per work-item.
void block_write_dst(int n, const DST_DATA_T *d, __global DST_DATA_T *dst);

__attribute__((intel_reqd_sub_group_size(SUB_GROUP_SIZE)))
__attribute__((reqd_work_group_size(LWS_0, LWS_1, LWS_2))) __kernel void
gen12lp_1x1_conv_fwd_x8s8s32x(const __global SRC_DATA_T *src,
        const __global char *wei, const __global float *bias,
        __global DST_DATA_T *dst POST_OP_ARGS, float scale,
        const __global float *scales_per_oc,
        const __global int *src_compensation,
        const __global int *dst_compensation) {

    // Groups:
    const uint oc_group_id = get_group_id(0);
    const uint sp_group_id = get_group_id(1);
    const uint mb_group_id = get_group_id(2);
    const uint ic_group_id = oc_group_id / OC_NCHUNK * IC_NCHUNK;

    // SIMD
    const uint sg_local_id = get_sub_group_local_id();
    const uint sg_id = get_sub_group_id();

    // Spatial
    const uint sp = get_global_id(1);
    const int sp_local_id = get_local_id(1);

#define OWB ((OW + SP_BLOCK - 1) / SP_BLOCK)

    const uint od = sp / (OWB * OH);
    const uint ohw = sp % (OWB * OH);
    const uint oh = ohw / OWB;
    const uint ow = (ohw % OWB) * SP_BLOCK;

    const uint id = SD * od;
    const uint ih = SH * oh;
    const uint iw = SW * ow;

    // Source (At ic = 0)
#if MB_BLOCK == 32
    src += (mb_group_id % 2) * MB_BLOCK / 2 * SRC_MB_STRIDE; // MB block offset
    src += (mb_group_id / 2) * SRC_ICB_STRIDE * IC_NCHUNK * G; // MB offset
#else
    src += mb_group_id * SRC_ICB_STRIDE * IC_NCHUNK * G; // MB offset
#endif
    src += ic_group_id * SRC_ICB_STRIDE; // IC offset
    src += (id * IH * IW + ih * IW + iw) * SRC_SP_STRIDE; // SP offset

    // Destination
#if MB_BLOCK == 32
    dst += (mb_group_id % 2) * MB_BLOCK / 2 * DST_MB_STRIDE; // MB block offset
    dst += (mb_group_id / 2) * DST_OCB_STRIDE * OC_NCHUNK * G; // MB offset
#else
    dst += mb_group_id * DST_OCB_STRIDE * OC_NCHUNK * G; // MB offset
#endif
    dst += oc_group_id * DST_OCB_STRIDE; // OC offset
    dst += (od * OH * OW + oh * OW + ow) * SRC_SP_STRIDE; // SP offset

    // Weights
    wei += oc_group_id * WEI_BLOCK_STRIDE * IC_NCHUNK;
    // Output accumulators:

    // 8 MB (0-7) x 4 Kernels  (32 8bit ints)
    ACC_DATA_BLOCK C00 = 0, C01 = 0, C02 = 0, C03 = 0;
    // 8 MB (8-15) x 4 Kernels  (32 8bit ints)
    ACC_DATA_BLOCK1 C10 = 0, C11 = 0, C12 = 0, C13 = 0;

#if INT8_WEI_SLM
#define READ_SLM() \
    barrier(CLK_LOCAL_MEM_FENCE); \
    const __global char *wei_copy_from \
            = wei + sp_local_id * WEI_BLOCK_STRIDE / LWS_1; \
    __local char *wei_copy_to \
            = wei_slm + sp_local_id * WEI_BLOCK_STRIDE / LWS_1; \
    block_write4((__local uint *)wei_copy_to, \
            intel_sub_group_block_read4((__global uint *)wei_copy_from)); \
    __local char *wei_tmp = wei_slm; \
    barrier(CLK_LOCAL_MEM_FENCE);

    __local char wei_slm[WEI_BLOCK_STRIDE];
#endif // INT8_WEI_SLM

    for (uint ic_block_id = 0; ic_block_id < IC_NCHUNK; ++ic_block_id) {
#if INT8_WEI_SLM
        READ_SLM()
#if SP_TAIL
        if (ow < OW)
#endif // SP_TAIL
#endif // INT8_WEI_SLM
        {

            SRC_DATA_BLOCK_T S0;
            SRC_DATA_BLOCK_T1 S1;

#if OUT_SP_TAIL
            if (ow + SP_BLOCK > OW) {
#if OUT_SP_TAIL < 8
                S0 = 0;
                for (int i = 0; i < OUT_SP_TAIL; ++i) {
                    S0[i] = AS_MMAD_DATA_T(intel_sub_group_block_read(
                            (__global uint *)&src[i * SW * IC_BLOCK]));
                }
#else
                BLOCK_READ_SRC(S0, 0 * IC_BLOCK);
                S1 = 0;
                for (int i = 8; i < OUT_SP_TAIL; ++i) {
                    S1[i - 8] = AS_MMAD_DATA_T(intel_sub_group_block_read(
                            (__global uint *)&src[i * SW * IC_BLOCK]));
                }
#endif
            } else
#endif // OUT_SP_TAIL

            {
                BLOCK_READ_SRC(S0, 0 * IC_BLOCK);
#if (MB_BLOCK == 32 && MB > 8)
                BLOCK_READ_SRC1(S1, 8 * IC_BLOCK);
#elif SP_BLOCK > 8
                BLOCK_READ_SRC1(S1, 8 * SW * IC_BLOCK);
#endif
            }

            int8 W0 = 0, W1 = 0, W2 = 0, W3 = 0;

#if IC % IC_BLOCK != 0
            if (ic_block_id == IC_NCHUNK - 1) {
                unroll_for(int i = 0; i < IC_NBLOCKS_TAIL; ++i)
                        BLOCK_READ_WHT_1x32(W0[i], (i + 0) * IC_BLOCK);
                if (OC > 8)
                    unroll_for(int i = 0; i < IC_NBLOCKS_TAIL; ++i)
                            BLOCK_READ_WHT_1x32(W1[i], (i + 8) * IC_BLOCK);
                if (OC > 16)
                    unroll_for(int i = 0; i < IC_NBLOCKS_TAIL; ++i)
                            BLOCK_READ_WHT_1x32(W2[i], (i + 16) * IC_BLOCK);
                if (OC > 24)
                    unroll_for(int i = 0; i < IC_NBLOCKS_TAIL; ++i)
                            BLOCK_READ_WHT_1x32(W3[i], (i + 24) * IC_BLOCK);

                C00 = MMAD_TAIL0(S0, W0, C00);
                if (OC > 8) C01 = MMAD_TAIL0(S0, W1, C01);
                if (OC > 16) C02 = MMAD_TAIL0(S0, W2, C02);
                if (OC > 24) C03 = MMAD_TAIL0(S0, W3, C03);
#if (MB_BLOCK == 32 && MB > 8) || SP_BLOCK > 8
                C10 = MMAD_TAIL1(S1, W0, C10);
                if (OC > 8) C11 = MMAD_TAIL1(S1, W1, C11);
                if (OC > 16) C12 = MMAD_TAIL1(S1, W2, C12);
                if (OC > 24) C13 = MMAD_TAIL1(S1, W3, C13);
#endif // (MB_BLOCK == 32 && MB > 8) || SP_BLOCK > 8
            } else
#endif // IC % IC_BLOCK != 0
            {
                BLOCK_READ_WHT_8x32(W0, 0);
                if (OC > 8) BLOCK_READ_WHT_8x32(W1, 8 * IC_BLOCK);
                if (OC > 16) BLOCK_READ_WHT_8x32(W2, 16 * IC_BLOCK);
                if (OC > 24) BLOCK_READ_WHT_8x32(W3, 24 * IC_BLOCK);

                C00 = MMAD_FULL0(S0, W0, C00);
                if (OC > 8) C01 = MMAD_FULL0(S0, W1, C01);
                if (OC > 16) C02 = MMAD_FULL0(S0, W2, C02);
                if (OC > 24) C03 = MMAD_FULL0(S0, W3, C03);
#if (MB_BLOCK == 32 && MB > 8) || SP_BLOCK > 8
                C10 = MMAD_FULL1(S1, W0, C10);
                if (OC > 8) C11 = MMAD_FULL1(S1, W1, C11);
                if (OC > 16) C12 = MMAD_FULL1(S1, W2, C12);
                if (OC > 24) C13 = MMAD_FULL1(S1, W3, C13);
#endif // (MB_BLOCK == 32 && MB > 8) || SP_BLOCK > 8
            }
        }

        src += SRC_ICB_STRIDE;
        wei += WEI_BLOCK_STRIDE;
    }

#if WITH_SRC_ZPOINTS
    int4 src_comp = as_int4(intel_sub_group_block_read4(
            (__global uint *)(&src_compensation[oc_group_id * OC_BLOCK])));

    C00 -= src_comp.s0;
    C01 -= src_comp.s1;
    C02 -= src_comp.s2;
    C03 -= src_comp.s3;
#if (MB_BLOCK == 32 && MB > 8) || SP_BLOCK > 8
    C10 -= src_comp.s0;
    C11 -= src_comp.s1;
    C12 -= src_comp.s2;
    C13 -= src_comp.s3;
#endif // (MB_BLOCK == 32 && MB > 8) || SP_BLOCK > 8
#endif // WITH_SRC_ZPOINTS

    float4 tmp;
    DST_DATA4_T dst_pack[8];
    DST_DATA4_T D0[BLOCK0] = {0};
    DST_DATA4_T D1[BLOCK1] = {0};

#if SCALES_PER_OC
    float4 scales;
    BLOCK_READ_SCALES(scales, oc_group_id * OC_BLOCK);
#endif

#if WITH_BIAS
    float4 bia;
    BLOCK_READ_BIA(bia, oc_group_id * OC_BLOCK);
    bia *= SCALE;
#define QUANTIZE_ADD_BIAS() tmp = fma(tmp, (float4)SCALE, bia);
#else
#define QUANTIZE_ADD_BIAS() tmp *= SCALE;
#endif

#if WITH_SUM
    if (OUT_SP_TAIL && ow + SP_BLOCK > OW) {
#if OUT_SP_TAIL < 8
        block_read_dst(OUT_SP_TAIL, D0, dst);
#else
        block_read_dst(BLOCK0, D0, dst);
        block_read_dst(OUT_SP_TAIL - 8, D1, dst + 8 * OC_BLOCK);
#endif
    } else {
        block_read_dst(BLOCK0, D0, dst);
        if (SP_BLOCK > 8 || (MB_BLOCK == 32 && MB > 8)) {
            block_read_dst(BLOCK1, D1, dst + 8 * OC_BLOCK);
        }
    }
#endif // with_sum

#if WITH_DST_ZPOINTS
    int4 dst_zp = read_dst_zero_points_32c(
            dst_compensation, oc_group_id * OC_BLOCK);
#define ADD_DST_COMPENSATION() tmp += convert_float4(dst_zp);
#else
#define ADD_DST_COMPENSATION()
#endif // WITH_DST_ZPOINTS

#if WITH_SRC_ZPOINTS
#define ZERO_PAD_DST() tmp = zero_pad_dst_32c(tmp, oc_group_id * OC_BLOCK);
#else
#define ZERO_PAD_DST()
#endif // WITH_SRC_ZPOINTS

#define PACK(C0, C1, C2, C3, idx) \
    do { \
        tmp[0] = C0[idx]; \
        tmp[1] = C1[idx]; \
        tmp[2] = C2[idx]; \
        tmp[3] = C3[idx]; \
    } while (0)

#define CONVERT_PACK(idx) \
    do { \
        dst_pack[idx] = CONVERT_DST_DATA4_T(tmp); \
    } while (0)

#define STORE_DST(n, C0, C1, C2, C3, D, dst_ptr, mb_stride) \
    do { \
        for (int n_i = 0; n_i < n; n_i++) { \
            PACK(C0, C1, C2, C3, n_i); \
            QUANTIZE_ADD_BIAS(); \
<<<<<<< HEAD
            for (int didx = 0; didx < 4; ++didx) { \
                float tmp_i = tmp[didx]; \
                SUM_DATA_T dni_i = AS_SUM_DATA_T(D[n_i][didx]); \
                int po_mb; \
                if (MB_BLOCK == 32) \
                    po_mb = (mb_group_id * MB_BLOCK / 2 + mb_stride * 8 + n_i) \
                            % MB; \
                else \
                    po_mb = mb_group_id % MB; \
                const int po_oc = (oc_group_id * OC_BLOCK + sg_local_id \
                                          + didx * SUB_GROUP_SIZE) \
                        % (OC * G); \
                APPLY_POST_OPS(tmp_i, float, dni_i, SUM_DATA_T, po_mb, 1, \
                        po_oc, 1, 0, 1, 0, 1, 0, 1, 0, 1); \
                tmp[didx] = tmp_i; \
            } \
=======
            float4 df = convert_float4(AS_SUM_DATA4_T(D[n_i])); \
            APPLY_POST_OPS(tmp, float, df, float); \
            ADD_DST_COMPENSATION(); \
            ZERO_PAD_DST(); \
>>>>>>> 46c2c2e4
            CONVERT_PACK(n_i); \
        } \
        block_write_dst(n, dst_pack, dst_ptr); \
    } while (0)

#if INT8_WEI_SLM && SP_TAIL
    if (ow < OW)
#endif
        if (OUT_SP_TAIL && sp + SP_BLOCK > OW * OH) {
            STORE_DST(min(BLOCK0, OUT_SP_TAIL), C00, C01, C02, C03, D0, dst, 0);
            STORE_DST(OUT_SP_TAIL - 8, C10, C11, C12, C13, D1,
                    dst + 8 * OC_BLOCK, 1);
        } else {
            STORE_DST(BLOCK0, C00, C01, C02, C03, D0, dst, 0);
            if (SP_BLOCK > 8 || (MB_BLOCK == 32 && MB > 8))
                STORE_DST(
                        BLOCK1, C10, C11, C12, C13, D1, dst + 8 * OC_BLOCK, 1);
        }
}
}

// Reads (n * 4) elements per work-item.
void block_read_dst(int n, DST_DATA_T *d, const __global DST_DATA_T *dst) {
    int nelems = n * 4;
    __attribute__((opencl_unroll_hint)) // attr:no-format
    for (int i = 0; i < nelems / 16 * 16; i += 16) {
        *((DST_DATA16_T *)&d[i]) = BLOCK_READ_DST16(dst + i * 8);
    }
    __attribute__((opencl_unroll_hint)) // attr:no-format
    for (int i = nelems / 16 * 16; i < nelems / 8 * 8; i += 8) {
        *((DST_DATA8_T *)&d[i]) = BLOCK_READ_DST8(dst + i * 8);
    }
    __attribute__((opencl_unroll_hint)) // attr:no-format
    for (int i = nelems / 8 * 8; i < nelems; i += 4) {
        *((DST_DATA4_T *)&d[i]) = BLOCK_READ_DST4(dst + i * 8);
    }
}

// Writes (n * 4) elements per work-item.
void block_write_dst(int n, const DST_DATA_T *d, __global DST_DATA_T *dst) {
    int nelems = n * 4;
    __attribute__((opencl_unroll_hint)) // attr:no-format
    for (int i = 0; i < nelems / 16 * 16; i += 16) {
        BLOCK_WRITE_DST16(dst + i * 8, *((DST_DATA16_T *)&d[i]));
    }
    __attribute__((opencl_unroll_hint)) // attr:no-format
    for (int i = nelems / 16 * 16; i < nelems / 8 * 8; i += 8) {
        BLOCK_WRITE_DST8(dst + i * 8, *((DST_DATA8_T *)&d[i]));
    }
    __attribute__((opencl_unroll_hint)) // attr:no-format
    for (int i = nelems / 8 * 8; i < nelems; i += 4) {
        BLOCK_WRITE_DST4(dst + i * 8, *((DST_DATA4_T *)&d[i]));
    }
}<|MERGE_RESOLUTION|>--- conflicted
+++ resolved
@@ -403,7 +403,6 @@
         for (int n_i = 0; n_i < n; n_i++) { \
             PACK(C0, C1, C2, C3, n_i); \
             QUANTIZE_ADD_BIAS(); \
-<<<<<<< HEAD
             for (int didx = 0; didx < 4; ++didx) { \
                 float tmp_i = tmp[didx]; \
                 SUM_DATA_T dni_i = AS_SUM_DATA_T(D[n_i][didx]); \
@@ -420,12 +419,8 @@
                         po_oc, 1, 0, 1, 0, 1, 0, 1, 0, 1); \
                 tmp[didx] = tmp_i; \
             } \
-=======
-            float4 df = convert_float4(AS_SUM_DATA4_T(D[n_i])); \
-            APPLY_POST_OPS(tmp, float, df, float); \
             ADD_DST_COMPENSATION(); \
             ZERO_PAD_DST(); \
->>>>>>> 46c2c2e4
             CONVERT_PACK(n_i); \
         } \
         block_write_dst(n, dst_pack, dst_ptr); \
