--- conflicted
+++ resolved
@@ -155,12 +155,6 @@
             = !conf.has_padding && !conf.scale_quant && !type_s8_u8;
 
     if (!has_padding_or_scale_quant) {
-<<<<<<< HEAD
-        auto temp = matches_16x16_layout(src_mdw, dst_mdw);
-        if (temp == 1) { return reorder_kernel_t::transpose16x16_a; }
-        if (temp == 2) { return reorder_kernel_t::transpose16x16_b; }
-    }
-=======
         auto temp = matches_NxN_layout(src_mdw, dst_mdw, 16);
         if (temp == 1) { return reorder_kernel_t::transpose16x16_a; }
         if (temp == 2) { return reorder_kernel_t::transpose16x16_b; }
@@ -171,7 +165,6 @@
         if (temp == 2) { return reorder_kernel_t::transpose8x8_b; }
     }
 
->>>>>>> 58e5ee23
     if (src_mdw.matches_one_of_tag(nhwc) && dst_mdw.matches_one_of_tag(nchw)
             && padded_dims[last] % 16 == 0
             && dim_is_div_by_16_or_less_than_16(dst_mdw, 1)) {
@@ -213,11 +206,7 @@
     }
 
     if ((src_mdw.matches_one_of_tag(abcd) || src_mdw.matches_one_of_tag(acdb))
-<<<<<<< HEAD
             && dst_mdw.matches_one_of_tag(ABcd4a2b, ABcd4a4b)
-=======
-            && dst_mdw.matches_one_of_tag(/*ABcd4a2b,*/ ABcd4a4b)
->>>>>>> 58e5ee23
             && src_mdw.is_dense() && dst_mdw.is_dense(true)
             && padded_dims[3] % 16 == 0) {
         return reorder_kernel_t::plain_to_ABcd4axb;
@@ -347,8 +336,6 @@
             vect_dim = 4;
             vect_size = 16;
             break;
-<<<<<<< HEAD
-=======
         case transpose8x8_a:
             conf.sub_group_size = 8;
             blocks[get_Nth_last_dim_or_block(dst_mdw).idx] = 8;
@@ -361,7 +348,6 @@
             vect_dim = get_Nth_last_dim_or_block(dst_mdw).idx;
             vect_size = 8;
             break;
->>>>>>> 58e5ee23
         case transpose16x16_a:
             conf.sub_group_size = 16;
             blocks[get_Nth_last_dim_or_block(dst_mdw).idx] = 16;
@@ -495,14 +481,6 @@
                 "BLK_L", innermost_block(dst_mdw.md_->format_desc.blocking));
     }
 
-<<<<<<< HEAD
-    if (conf.implementation == transpose16x16_a
-            || conf.implementation == transpose16x16_b) {
-        kernel_ctx.define_int("TRANSPOSE_16X16", 1);
-        if (conf.implementation == transpose16x16_a) {
-            kernel_ctx.define_int("PLAIN_TO_BLOCK", 1);
-        }
-=======
     if (conf.implementation == transpose8x8_a
             || conf.implementation == transpose8x8_b
             || conf.implementation == transpose16x16_a
@@ -521,7 +499,6 @@
         kernel_ctx.define_int("SIZE_COEFF", size / div);
 
         if (direction_a) { kernel_ctx.define_int("PLAIN_TO_BLOCK", 1); }
->>>>>>> 58e5ee23
     }
 
     if (conf.implementation == reorder_nchw) {
