/*******************************************************************************
* Copyright 2019-2020 Intel Corporation
*
* Licensed under the Apache License, Version 2.0 (the "License");
* you may not use this file except in compliance with the License.
* You may obtain a copy of the License at
*
*     http://www.apache.org/licenses/LICENSE-2.0
*
* Unless required by applicable law or agreed to in writing, software
* distributed under the License is distributed on an "AS IS" BASIS,
* WITHOUT WARRANTIES OR CONDITIONS OF ANY KIND, either express or implied.
* See the License for the specific language governing permissions and
* limitations under the License.
*******************************************************************************/

#include "gpu/ocl/simple_reorder.hpp"

#include "common/utils.hpp"
#include "gpu/ocl/ocl_stream.hpp"
#include "gpu/ocl/ocl_utils.hpp"

namespace dnnl {
namespace impl {
namespace gpu {
namespace ocl {

using namespace dnnl::impl::memory_tracking::names;

using dimension = struct {
    int size;
    int idx;
};

// Returns size and index of dimension or block that's last or at given
// distance from end. Blocks, if exist, take precedence before dimensions.
// Order of dimensions is determined by sorting strides; smallest stride is
// last dimension.
dimension get_Nth_last_dim_or_block(
        const memory_desc_wrapper &md, int distance = 0) {
    int nblks = md.blocking_desc().inner_nblks;
    dimension ret;
    if (nblks >= distance + 1) {
        ret.idx = md.blocking_desc().inner_idxs[nblks - 1 - distance];
        ret.size = md.blocking_desc().inner_blks[nblks - 1 - distance];
        return ret;
    } else {
        int ndims = md.ndims();
        int dim_distance = distance - nblks;

        assert(dim_distance < ndims);

        std::vector<std::pair<int, int>> strides(ndims);
        for (int d = 0; d < ndims; ++d) {
            strides[d].first = md.blocking_desc().strides[d];
            strides[d].second = d;
        }
        std::sort(strides.begin(), strides.end());
        ret.idx = strides[dim_distance].second;
        ret.size = md.padded_dims()[ret.idx];
        // if a dimension has size=1 then two dimensions will have the same strides
        // and the above sort is not guaranteed to select the correct dimension
        if (dim_distance < ndims - 1) {
            if (strides[dim_distance].first
                    == strides[dim_distance + 1].first) {
                ret.size = 1;
            }
        }
        return ret;
    }
}

int innermost_block(dnnl_blocking_desc_t blk) {
    int last = blk.inner_nblks - 1;
    return blk.inner_blks[last];
}

int get_stride(const memory_desc_wrapper &md, int dim) {
    return md.md_->format_desc.blocking.strides[dim];
}

int find_stride_1(const memory_desc_wrapper &md) {
    for (int i = 0; i < md.ndims(); i++) {
        if (get_stride(md, i) == 1) { return i; }
    }
    return -1;
}

int innermost_dim_idx(const memory_desc_wrapper &md) {
    int nblks = md.md_->format_desc.blocking.inner_nblks;
    if (nblks != 0) {
        return md.md_->format_desc.blocking.inner_idxs[nblks - 1];
    } else {
        return find_stride_1(md);
    }
}

int innermost_dim_size(const memory_desc_wrapper &md) {
    int nblks = md.md_->format_desc.blocking.inner_nblks;
    if (nblks != 0) {
        return md.md_->format_desc.blocking.inner_blks[nblks - 1];
    } else {
        return md.padded_dims()[md.md_->ndims - 1];
    }
}

bool try_16x16(const memory_desc_wrapper &one, const memory_desc_wrapper &two) {
    using namespace format_tag;
    // TODO: don't rely on tags and make it more generic
    // The real limitations are:
    // dst's last dimension or block == 16
    // dst's penultimate dimension or block % 16 == 0
    // src's last dimension is dst's penultimate dimension
    // the dimension that's last in dst: in src it must be not blocked
    // or blocked with block size % 16 == 0
    if (innermost_dim_size(one) % 16 != 0) { return false; }
    if (innermost_dim_size(two) != 16) { return false; }
    return one.matches_one_of_tag(abcd) && two.matches_one_of_tag(aBcd16b);
}

bool matches_one_16x16_layout(
        const memory_desc_wrapper &src, const memory_desc_wrapper &dst) {
    if (dst.ndims() < 2) { return false; }
    if (!src.is_blocking_desc() || !dst.is_blocking_desc()) { return false; }
    auto dst_last = get_Nth_last_dim_or_block(dst, 0);
    auto src_last = get_Nth_last_dim_or_block(src, 0);
    auto dst_next_last = get_Nth_last_dim_or_block(dst, 1);

    if (dst_last.size != 16) { return false; }
    if (dst_next_last.size % 16 != 0) { return false; }
    if (src_last.size % 16 != 0) { return false; }
    if (dst_next_last.idx != src_last.idx) { return false; }
    return true;
}

// Checks if the transpose_16x16 kernel can be used with given tensors.
// Since it has stricter requirements for one tensor and relaxed for the other,
// two attempts to match are performed.
// Returns 0 if no match
// Returns 1 if src is plain and dst is blocked
// Returns 2 if src is blocked and dst is plain
int matches_16x16_layout(
        const memory_desc_wrapper &src, const memory_desc_wrapper &dst) {
    if (matches_one_16x16_layout(src, dst)) {
        return 1;
    } else if (matches_one_16x16_layout(dst, src)) {
        return 2;
    } else {
        return 0;
    }
}

bool dim_is_div_by_16_or_less_than_16(
        const memory_desc_wrapper &src, int dim_index) {
    const auto &padded_dims = src.padded_dims();
    assert(dim_index < src.ndims());
    return (padded_dims[dim_index] % 16 == 0 || padded_dims[dim_index] < 16);
}

bool matches_ABxxxx8ayb_layout(dnnl_blocking_desc_t blk, int ndims) {
    if (ndims > 2) { return false; }
    int last = blk.inner_nblks - 1;
    // Don't allow this kernel when two adjacent blocks by b create
    // total block size smaller than 16 - in that situation macros
    // used for calculation of dst address return wrong values.
    for (int d = last - 2; d >= 0; d--) {
        if (blk.inner_idxs[d] == ndims - 1) {
            int double_block = blk.inner_blks[last] * blk.inner_blks[d];
            if (double_block < 16) {
                return false;
            } else {
                break;
            }
        }
    }
    return ((blk.inner_blks[last] == 4 || blk.inner_blks[last] == 2)
            && blk.inner_idxs[last] == ndims - 1
            && blk.inner_blks[last - 1] == 8
            && blk.inner_idxs[last - 1] == ndims - 2);
}

bool dim_is_div_by_16_or_less_than_16(
        const memory_desc_wrapper &src, int dim_index) {
    const auto &padded_dims = src.padded_dims();
    assert(dim_index < src.ndims());
    return (padded_dims[dim_index] % 16 == 0 || padded_dims[dim_index] < 16);
}

status_t simple_reorder_t::pd_t::init_conf(engine_t *engine) {
    using namespace format_tag;

    const memory_desc_wrapper src_mdw(src_md());
    const memory_desc_wrapper dst_mdw(dst_md());

    conf.src_md_info = memory_desc_info_t::create(src_mdw);
    conf.dst_md_info = memory_desc_info_t::create(dst_mdw);

    status_t status = status::success;

    const auto &padded_dims = dst_mdw.padded_dims();
    conf.with_sum_ab = (alpha() != 1.f || beta() != 0.f);
    conf.scale_quant = attr()->output_scales_.mask_ != 0;
    conf.scale_mask = conf.scale_quant ? attr()->output_scales_.mask_ : 0;
    conf.scales_num = conf.scale_quant ? attr()->output_scales_.count_ : 0;
    conf.with_sum_a = conf.with_sum_ab && beta() == 0.f;
    conf.do_reorder
            = conf.scale_quant || conf.with_sum_ab ? true : src_mdw != dst_mdw;
    conf.has_padding = !src_mdw.is_dense() || !dst_mdw.is_dense();
    conf.ndims = src_mdw.ndims();
    conf.nelems = utils::array_product(padded_dims, conf.ndims);

    conf.use_ref_impl = true;
    conf.with_group = false;
    conf.sub_group_size = 1;

    if (conf.nelems == 0) return status::success;

    int last = conf.ndims - 1;
    size_t last_dim = padded_dims[last];

    if (src_mdw.matches_one_of_tag(gOIw8o16i2o, gOIhw8o16i2o, gOIw8i16o2i,
                gOIhw8i16o2i, gOIdhw8i16o2i, gOIw4o8i8o4i, gOIhw4o8i8o4i,
                gOIhw2o8i8o2i, gOIdhw4o8i8o4i, gIOw4i8o8i4o, gIOhw4i8o8i4o,
                gIOdhw4i8o8i4o)
            || dst_mdw.matches_one_of_tag(gOIw8o16i2o, gOIhw8o16i2o,
                    gOIw8i16o2i, gOIhw8i16o2i, gOIdhw8i16o2i, gOIw4o8i8o4i,
                    gOIhw4o8i8o4i, gOIhw2o8i8o2i, gOIdhw4o8i8o4i, gIOw4i8o8i4o,
                    gIOhw4i8o8i4o, gIOdhw4i8o8i4o))
        conf.with_group = true;

    const bool has_padding_or_scale_quant
            = conf.has_padding || conf.scale_quant;

    const bool type_s8_u8 = utils::one_of(src_mdw.data_type(), dnnl_s8, dnnl_u8)
            || utils::one_of(dst_mdw.data_type(), dnnl_s8, dnnl_u8);

    const bool tr16x16
            = !has_padding_or_scale_quant && padded_dims[last] % 16 == 0;
    conf.transpose16x16 = (int)tr16x16 * matches_16x16_layout(src_mdw, dst_mdw);

    conf.nchw = !conf.transpose16x16 && padded_dims[conf.ndims - 1] % 16 == 0
            && dim_is_div_by_16_or_less_than_16(dst_mdw, 1)
            && src_mdw.matches_one_of_tag(nhwc)
            && dst_mdw.matches_one_of_tag(nchw);

    conf.nchw = src_mdw.matches_one_of_tag(nhwc)
            && dst_mdw.matches_one_of_tag(nchw) && !conf.transpose16x16
            && padded_dims[last] % 16 == 0
            && dim_is_div_by_16_or_less_than_16(dst_mdw, 1);

    const bool allow_unroll = !has_padding_or_scale_quant && !type_s8_u8
            && !conf.transpose16x16 && !conf.nchw;

    const bool use_unroll_16a16b = allow_unroll
            && (src_mdw.matches_one_of_tag(ABc16a16b, ABc16b16a, ABcd16a16b,
                        ABcd16b16a, ABcde16a16b, ABcde16b16a, BAc16a16b,
                        BAc16b16a, BAcd16a16b, BAcd16b16a, BAcde16b16a)
                    || dst_mdw.matches_one_of_tag(ABc16a16b, ABc16b16a,
                            ABcd16a16b, ABcd16b16a, ABcde16a16b, ABcde16b16a,
                            BAc16a16b, BAc16b16a, BAcd16a16b, BAcd16b16a,
                            BAcde16b16a));

    const bool use_unroll_16b = allow_unroll
            && (src_mdw.matches_one_of_tag(aBc16b, aBcd16b, aBcde16b)
                    || dst_mdw.matches_one_of_tag(aBc16b, aBcd16b, aBcde16b));

    const bool use_unroll_16b16c = allow_unroll
            && (src_mdw.matches_one_of_tag(aBCd16b16c, aBCd16c16b, aBCde16b16c,
                        aBCde16c16b, aBCdef16b16c, aBCdef16c16b, aCBd16b16c,
                        aCBd16c16b, aCBde16b16c, aCBde16c16b, aCBdef16c16b)
                    || dst_mdw.matches_one_of_tag(aBCd16b16c, aBCd16c16b,
                            aBCde16b16c, aBCde16c16b, aBCdef16b16c,
                            aBCdef16c16b, aCBd16b16c, aCBd16c16b, aCBde16b16c,
                            aCBde16c16b, aCBdef16c16b));

    conf.plain_xFxE_to_abcdef = src_mdw.matches_one_of_tag(abdfce)
            && dst_mdw.matches_one_of_tag(abcdef)
            && ((padded_dims[conf.ndims - 2] % 16) == 0)
            && dim_is_div_by_16_or_less_than_16(dst_mdw, last);
<<<<<<< HEAD

    conf.plain_to_ABcd4axb = !conf.scale_quant
            && (src_mdw.matches_one_of_tag(abcd)
                    || src_mdw.matches_one_of_tag(acdb))
            && dst_mdw.matches_one_of_tag(ABcd4a2b, ABcd4a4b)
            && src_mdw.is_dense() && dst_mdw.is_dense(true)
            && padded_dims[3] % 16 == 0;
=======
>>>>>>> d33607d7

    bool use_unroll = use_unroll_16b || use_unroll_16b16c || use_unroll_16a16b;

    conf.use_dense_vect = !conf.transpose16x16 && !conf.scale_quant
            && !conf.nchw && (conf.nelems % 256 == 0)
            && src_mdw.similar_to(dst_mdw, true, false, 0)
            && !has_padding_or_scale_quant && !use_unroll;

    // This kernel will be used where last dimension is not reordered.
    // It will vectorize that dimension.
    conf.vectorize_last_dim = !conf.transpose16x16 && !conf.use_dense_vect
            && !conf.nchw && !has_padding_or_scale_quant && src_mdw.is_dense()
            && dst_mdw.is_dense() && last_dim % 8 == 0
            && dst_mdw.md_->format_desc.blocking.strides[last] == 1
            && src_mdw.md_->format_desc.blocking.strides[last] == 1
            && conf.ndims <= 6;

    // This kernel supports 2D reorders into blocked formats that
    // end in 8a4b or 8a2b, no matter how many block layers, but no padding.
    conf.plain_to_ABxx8ayb = !conf.transpose16x16 && !conf.use_dense_vect
            && !conf.nchw && !has_padding_or_scale_quant
            && !conf.vectorize_last_dim && src_mdw.matches_one_of_tag(ab)
            && matches_ABxxxx8ayb_layout(
                    dst_mdw.md_->format_desc.blocking, conf.ndims)
            && padded_dims[last] % 16 == 0;

    dim_t blocks[6] = {1, 1, 1, 1, 1, 1};
    if (use_unroll_16a16b) {
        blocks[0] = 16;
    } else if (use_unroll_16b) {
        // No blocking.
    } else if (use_unroll_16b16c) {
        conf.with_group = true;
        blocks[2] = 16;
    } else if (conf.plain_xFxE_to_abcdef) {
        blocks[5] = nstl::min(padded_dims[conf.ndims - 1], dnnl_dim_t(16));
    }

    if (conf.use_dense_vect || use_unroll_16a16b || use_unroll_16b
            || use_unroll_16b16c || conf.plain_xFxE_to_abcdef) {
        conf.use_ref_impl = false;
        conf.sub_group_size = 16;
    }

    if (conf.plain_to_ABcd4axb) {
        conf.use_ref_impl = false;

        auto &blk = dst_mdw.blocking_desc();
        int b_block = blk.inner_blks[blk.inner_nblks - 1];
        conf.sub_group_size = (b_block == 2 ? 8 : 16);
        blocks[0] = 4;
        blocks[1] = b_block;
    }

    if (conf.vectorize_last_dim) {
        conf.use_ref_impl = false;
        for (int dim = conf.ndims - 2; dim >= 0; dim--) {
            if (padded_dims[dim] % 4 == 0) { blocks[dim] = 4; }
            if (padded_dims[dim] % 8 == 0) { blocks[dim] = 8; }
            if (padded_dims[dim] % 16 == 0) { blocks[dim] = 16; }
            if (blocks[dim] != 1) { break; }
        }
    }

    if (conf.transpose16x16) {
        conf.use_ref_impl = false;
        conf.sub_group_size = 16;
    }
    if (conf.plain_to_ABxx8ayb) {
        conf.use_ref_impl = false;
        conf.sub_group_size = 16;
        blocks[0] = 8;
    }

    if (conf.transpose16x16) {
        conf.use_ref_impl = false;
        conf.sub_group_size = 16;
        auto dm = get_Nth_last_dim_or_block(
                (conf.transpose16x16 == 1) ? dst_mdw : src_mdw)
                          .idx;
        blocks[dm] = 16;
    }

    if (conf.nchw) {
        conf.use_ref_impl = false;
        conf.sub_group_size = 16;
        blocks[1] = nstl::min(padded_dims[1], dnnl_dim_t(16));
    }

    auto *compute_engine = utils::downcast<compute::compute_engine_t *>(engine);
    conf.dispatch = compute_engine->create_dispatch(dst_mdw.md_);
    for (int i = 0; i < 6; ++i) {
        auto dim_str = utils::format("D%d", i);
        if (i < dst_mdw.ndims() && !conf.use_dense_vect) {
            dim_t block = conf.use_ref_impl ? ((i < 2) ? 1 : 0) : blocks[i];
            conf.dispatch.define_dim(dim_str, i, padded_dims[i], block);
        } else if (i == 0) {
            // 1D indexing for dense_vect cases
            conf.dispatch.define_dim(dim_str, 0, conf.nelems, 16);
            conf.dispatch.vectorize_dim("D0", 16);
        } else {
            conf.dispatch.define_dim(dim_str, 1);
        }
    }

    if (use_unroll_16a16b || use_unroll_16b || use_unroll_16b16c) {
        conf.dispatch.vectorize_dim("D1", 16);
    } else if (conf.plain_xFxE_to_abcdef) {
        conf.dispatch.vectorize_dim("D4", conf.sub_group_size);
    } else if (conf.plain_to_ABcd4axb) {
        conf.dispatch.vectorize_dim("D3", conf.sub_group_size);
    } else if (conf.vectorize_last_dim) {
        int vectorization_range = (last_dim % 16 == 0) ? 16 : 8;
        std::string vector_dim = "D" + std::to_string(conf.ndims - 1);
        conf.dispatch.vectorize_dim(vector_dim, vectorization_range);
    } else if (conf.transpose16x16) {
    } else if (conf.plain_to_ABxx8ayb) {
        auto dim_str = utils::format("D%d", last);
        conf.dispatch.vectorize_dim(dim_str, 16);
    } else if (conf.transpose16x16) {
        auto dm = get_Nth_last_dim_or_block(
                (conf.transpose16x16 == 1) ? src_mdw : dst_mdw)
                          .idx;
        auto dim_str = utils::format("D%d", dm);
        conf.dispatch.vectorize_dim(dim_str, 16);
    } else if (conf.nchw) {
        conf.dispatch.vectorize_dim("D3", 16);
    }

    conf.dispatch.generate();

    return status;
}

status_t simple_reorder_t::pd_t::init_kernel_ctx(
        compute::kernel_ctx_t &kernel_ctx) const {
    using namespace format_tag;

    const memory_desc_wrapper src_mdw(src_md());
    const memory_desc_wrapper dst_mdw(dst_md());

    if (conf.nelems == 0) return status::success;

    kernel_ctx.define_int("NDIMS", conf.ndims);

    if (conf.with_sum_a)
        kernel_ctx.define_int("WITH_SUM_A", 1);
    else if (conf.with_sum_ab)
        kernel_ctx.define_int("WITH_SUM_AB", 1);

    if (conf.scale_quant) {
        kernel_ctx.define_int("SCALE_QUANT", 1);
        kernel_ctx.define_int("SCALE_MASK", conf.scale_mask);
    }
    kernel_ctx.define_int("WITH_GROUP", conf.with_group);

    def_dispatch(kernel_ctx, conf.dispatch);

    kernel_ctx.define_int("REF_REORDER", conf.use_ref_impl);
    kernel_ctx.define_int("SUB_GROUP_SIZE", conf.sub_group_size);

    kernel_ctx.define_int("PAD_FILL_ZERO", conf.has_padding);
    if (conf.use_dense_vect) {
        kernel_ctx.add_option("-Dcl_intel_subgroups_char");
        kernel_ctx.define_int("USE_DENSE_VECT", 1);
    }

    def_memory_desc_info(kernel_ctx, conf.src_md_info, "SRC");
    def_memory_desc_info(kernel_ctx, conf.dst_md_info, "DST");

    if (!conf.use_ref_impl) {
        if (src_mdw.matches_one_of_tag(ABc16a16b, ABcd16a16b, ABcde16a16b,
                    BAc16a16b, BAcd16a16b)) {
            kernel_ctx.define_int("SRC_16A16B", 1);
        } else if (src_mdw.matches_one_of_tag(ABc16b16a, ABcd16b16a,
                           ABcde16b16a, BAc16b16a, BAcd16b16a, BAcde16b16a)) {
            kernel_ctx.define_int("SRC_16B16A", 1);
        } else if (src_mdw.matches_one_of_tag(aBc16b, aBcd16b, aBcde16b)) {
            kernel_ctx.define_int("SRC_16B", 1);
        } else if (src_mdw.matches_one_of_tag(aBCd16b16c, aBCde16b16c,
                           aBCdef16b16c, aCBd16b16c, aCBde16b16c)) {
            kernel_ctx.define_int("SRC_16B16C", 1);
        } else if (src_mdw.matches_one_of_tag(aBCd16c16b, aBCde16c16b,
                           aBCdef16c16b, aCBd16c16b, aCBde16c16b,
                           aCBdef16c16b)) {
            kernel_ctx.define_int("SRC_16C16B", 1);
        }
    }

    if (src_mdw.matches_one_of_tag(OIw8o16i2o, OIhw8o16i2o, OIdhw8o16i2o,
                gOIw8o16i2o, gOIhw8o16i2o, gOIdhw8o16i2o)) {
        kernel_ctx.define_int("SRC_OIHW8O16I2O", 1);
    } else if (src_mdw.matches_one_of_tag(OIw8i16o2i, OIhw8i16o2i, OIdhw8i16o2i,
                       gOIw8i16o2i, gOIhw8i16o2i, gOIdhw8i16o2i)) {
        kernel_ctx.define_int("SRC_OIHW8I16O2I", 1);
    } else if (src_mdw.matches_one_of_tag(OIw4o8i8o4i, OIhw4o8i8o4i,
                       OIdhw4o8i8o4i, gOIw4o8i8o4i, gOIhw4o8i8o4i,
                       gOIdhw4o8i8o4i)) {
        kernel_ctx.define_int("SRC_OIHW4O8I8O4I", 1);
    } else if (src_mdw.matches_one_of_tag(IOw4i8o8i4o, IOhw4i8o8i4o,
                       IOdhw4i8o8i4o, gIOw4i8o8i4o, gIOhw4i8o8i4o,
                       gIOdhw4i8o8i4o)) {
        kernel_ctx.define_int("SRC_IOHW4I8O8I4O", 1);
    } else if (src_mdw.matches_one_of_tag(OIhw2o8i8o2i, gOIhw2o8i8o2i)) {
        kernel_ctx.define_int("SRC_OIHW2O8I8O2I", 1);
    }

    if (!conf.use_ref_impl) {
        if (dst_mdw.matches_one_of_tag(ABc16a16b, ABcd16a16b, ABcde16a16b,
                    BAc16a16b, BAcd16a16b)) {
            kernel_ctx.define_int("DST_16A16B", 1);
        } else if (dst_mdw.matches_one_of_tag(ABc16b16a, ABcd16b16a,
                           ABcde16b16a, BAc16b16a, BAcd16b16a, BAcde16b16a)) {
            kernel_ctx.define_int("DST_16B16A", 1);
        } else if (dst_mdw.matches_one_of_tag(aBc16b, aBcd16b, aBcde16b)) {
            kernel_ctx.define_int("DST_16B", 1);
        } else if (dst_mdw.matches_one_of_tag(aBCd16b16c, aBCde16b16c,
                           aBCdef16b16c, aCBd16b16c, aCBde16b16c)) {
            kernel_ctx.define_int("DST_16B16C", 1);
        } else if (dst_mdw.matches_one_of_tag(aBCd16c16b, aBCde16c16b,
                           aBCdef16c16b, aCBd16c16b, aCBde16c16b,
                           aCBdef16c16b)) {
            kernel_ctx.define_int("DST_16C16B", 1);
        }
    }

    if (dst_mdw.matches_one_of_tag(OIw8o16i2o, OIhw8o16i2o, OIdhw8o16i2o,
                gOIw8o16i2o, gOIhw8o16i2o, gOIdhw8o16i2o)) {
        kernel_ctx.define_int("DST_OIHW8O16I2O", 1);
    } else if (dst_mdw.matches_one_of_tag(OIw8i16o2i, OIhw8i16o2i, OIdhw8i16o2i,
                       gOIw8i16o2i, gOIhw8i16o2i, gOIdhw8i16o2i)) {
        kernel_ctx.define_int("DST_OIHW8I16O2I", 1);
    } else if (dst_mdw.matches_one_of_tag(OIw4o8i8o4i, OIhw4o8i8o4i,
                       OIdhw4o8i8o4i, gOIw4o8i8o4i, gOIhw4o8i8o4i,
                       gOIdhw4o8i8o4i)) {
        kernel_ctx.define_int("DST_OIHW4O8I8O4I", 1);
    } else if (dst_mdw.matches_one_of_tag(IOw4i8o8i4o, IOhw4i8o8i4o,
                       IOdhw4i8o8i4o, gIOw4i8o8i4o, gIOhw4i8o8i4o,
                       gIOdhw4i8o8i4o)) {
        kernel_ctx.define_int("DST_IOHW4I8O8I4O", 1);
    } else if (dst_mdw.matches_one_of_tag(OIhw2o8i8o2i, gOIhw2o8i8o2i)) {
        kernel_ctx.define_int("DST_OIHW2O8I8O2I", 1);
    }

    if (conf.plain_xFxE_to_abcdef)
        kernel_ctx.define_int("PLAIN_xFxE_TO_ABCDEF", 1);

    if (conf.plain_to_ABcd4axb) kernel_ctx.define_int("PLAIN_TO_ABCD4AXB", 1);

    if (conf.vectorize_last_dim) {
        kernel_ctx.define_int("VECTORIZE_LAST_DIM", 1);
    }

    if (conf.plain_to_ABxx8ayb) {
        kernel_ctx.define_int("PLAIN_TO_AB_XX_8AYB", 1);
        kernel_ctx.define_int(
                "BLK_L", innermost_block(dst_mdw.md_->format_desc.blocking));
    }

    if (conf.transpose16x16) {
        kernel_ctx.define_int("TRANSPOSE_16X16", 1);
        if (conf.transpose16x16 == 1) {
            kernel_ctx.define_int("PLAIN_TO_BLOCK", 1);
        }
    }

    if (conf.nchw) { kernel_ctx.define_int("REORDER_NCHW", 1); }

    kernel_ctx.print_options();
    return status::success;
}

void simple_reorder_t::pd_t::init_scratchpad() {
    if (conf.scales_num > 0) {
        auto scratchpad = scratchpad_registry().registrar();
        scratchpad.book(memory_tracking::names::key_reorder_scales,
                conf.scales_num, sizeof(float), OCL_BUFFER_ALIGNMENT);
    }
}

status_t simple_reorder_t::execute(const exec_ctx_t &ctx) const {

    auto &src = CTX_IN_STORAGE(DNNL_ARG_FROM);
    auto &dst = CTX_OUT_STORAGE(DNNL_ARG_TO);

    const auto &conf = pd()->conf;
    if (conf.nelems == 0) return status::success;

    float alpha = pd()->alpha();
    float beta = pd()->beta();

    status_t status = status::success;

    std::unique_ptr<memory_storage_t> scales;
    if (conf.scale_quant) {
        scales = ctx.get_scratchpad_grantor().get_memory_storage(
                key_reorder_scales);

        void *tmp_ptr = nullptr;
        status = scales->map_data(&tmp_ptr, ctx.stream(),
                sizeof(float) * pd()->attr()->output_scales_.count_);
        if (status != status::success) return status;
        utils::array_copy((float *)tmp_ptr,
                pd()->attr()->output_scales_.scales_,
                pd()->attr()->output_scales_.count_);
        status = scales->unmap_data(tmp_ptr, ctx.stream());
        if (status != status::success) return status;
    }

    compute::kernel_arg_list_t arg_list;
    arg_list.set(0, src);
    arg_list.set(1, dst);
    arg_list.set(2, alpha);
    arg_list.set(3, beta);
    arg_list.set(4, scales ? *scales : memory_storage_t::empty_storage());

    auto nd_range = conf.dispatch.nd_range();

    status = parallel_for(ctx, nd_range, kernel_, arg_list);

    return status;
}

} // namespace ocl
} // namespace gpu
} // namespace impl
} // namespace dnnl<|MERGE_RESOLUTION|>--- conflicted
+++ resolved
@@ -179,13 +179,6 @@
             && blk.inner_idxs[last - 1] == ndims - 2);
 }
 
-bool dim_is_div_by_16_or_less_than_16(
-        const memory_desc_wrapper &src, int dim_index) {
-    const auto &padded_dims = src.padded_dims();
-    assert(dim_index < src.ndims());
-    return (padded_dims[dim_index] % 16 == 0 || padded_dims[dim_index] < 16);
-}
-
 status_t simple_reorder_t::pd_t::init_conf(engine_t *engine) {
     using namespace format_tag;
 
@@ -277,16 +270,12 @@
             && dst_mdw.matches_one_of_tag(abcdef)
             && ((padded_dims[conf.ndims - 2] % 16) == 0)
             && dim_is_div_by_16_or_less_than_16(dst_mdw, last);
-<<<<<<< HEAD
-
     conf.plain_to_ABcd4axb = !conf.scale_quant
             && (src_mdw.matches_one_of_tag(abcd)
                     || src_mdw.matches_one_of_tag(acdb))
             && dst_mdw.matches_one_of_tag(ABcd4a2b, ABcd4a4b)
             && src_mdw.is_dense() && dst_mdw.is_dense(true)
             && padded_dims[3] % 16 == 0;
-=======
->>>>>>> d33607d7
 
     bool use_unroll = use_unroll_16b || use_unroll_16b16c || use_unroll_16a16b;
 
