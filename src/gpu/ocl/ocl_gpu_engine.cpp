/*******************************************************************************
* Copyright 2019-2020 Intel Corporation
*
* Licensed under the Apache License, Version 2.0 (the "License");
* you may not use this file except in compliance with the License.
* You may obtain a copy of the License at
*
*     http://www.apache.org/licenses/LICENSE-2.0
*
* Unless required by applicable law or agreed to in writing, software
* distributed under the License is distributed on an "AS IS" BASIS,
* WITHOUT WARRANTIES OR CONDITIONS OF ANY KIND, either express or implied.
* See the License for the specific language governing permissions and
* limitations under the License.
*******************************************************************************/

#include <CL/cl.h>

#include "common/type_helpers.hpp"
#include "common/utils.hpp"
<<<<<<< HEAD
#include "gpu/jit/binary_format.hpp"
#include "gpu/ocl/kernel_utils.hpp"
=======
#include "gpu/ocl/ocl_gpu_engine.hpp"
#include "gpu/ocl/ocl_kernel_list.hpp"
>>>>>>> 555762ba
#include "gpu/ocl/ocl_memory_storage.hpp"
#include "gpu/ocl/ocl_stream.hpp"
#include "gpu/ocl/ocl_utils.hpp"

namespace dnnl {
namespace impl {
namespace gpu {
namespace ocl {

status_t ocl_gpu_engine_t::init() {
    CHECK(compute_engine_t::init());

    cl_int err = CL_SUCCESS;
    if (is_user_context_) {
        err = clRetainContext(context_);
        if (err != CL_SUCCESS) context_ = nullptr;
    } else {
        context_
                = clCreateContext(nullptr, 1, &device_, nullptr, nullptr, &err);
    }

    OCL_CHECK(err);

    status_t status = check_device(engine_kind::gpu, device_, context_);
    if (status != status::success) return status;

    stream_t *service_stream_ptr;
    status = create_stream(&service_stream_ptr, stream_flags::default_flags);
    if (status != status::success) return status;
    service_stream_.reset(service_stream_ptr);

    status = jit::gpu_supports_binary_format(&enable_ngen_kernels_, this);
    if (status != status::success) return status;

    if (get_verbose())
        printf("dnnl_verbose,info,gpu,binary_kernels:%s\n",
                enable_ngen_kernels_ ? "enabled" : "disabled");

    return status::success;
}

status_t ocl_gpu_engine_t::create_memory_storage(
        memory_storage_t **storage, unsigned flags, size_t size, void *handle) {
    auto _storage = new ocl_memory_storage_t(this);
    if (_storage == nullptr) return status::out_of_memory;
    status_t status = _storage->init(flags, size, handle);
    if (status != status::success) {
        delete _storage;
        return status;
    }
    *storage = _storage;
    return status::success;
}

status_t ocl_gpu_engine_t::create_stream(stream_t **stream, unsigned flags) {
    return ocl_stream_t::create_stream(stream, this, flags);
}

status_t ocl_gpu_engine_t::create_stream(
        stream_t **stream, cl_command_queue queue) {
    return ocl_stream_t::create_stream(stream, this, queue);
}

cl_uint count_lines(const char **code) {
    cl_uint i = 0;
    while (*code) {
        i++;
        code++;
    }
    return i;
}

status_t ocl_gpu_engine_t::create_kernels(
        std::vector<compute::kernel_t> *kernels,
        const std::vector<const char *> &kernel_names,
        const compute::kernel_ctx_t &kernel_ctx) const {

    *kernels = std::vector<compute::kernel_t>(kernel_names.size());
    compute::kernel_list_t kernel_list;
    for (size_t i = 0; i < kernels->size(); ++i) {
        if (kernel_names[i]) kernel_list.add(kernel_names[i], &(*kernels)[i]);
    }

    return ocl::create_kernels(this, kernel_list, kernel_ctx);
}

status_t ocl_gpu_engine_t::create_kernels_from_ocl_source(
        std::vector<compute::kernel_t> *kernels,
        const std::vector<const char *> &kernel_names,
        const char **code_strings,
        const compute::kernel_ctx_t &kernel_ctx) const {
    std::string options = kernel_ctx.options();

<<<<<<< HEAD
    // XXX: Update options by adding macros for OpenCL extensions that are not
    // handled properly by the OpenCL runtime
    auto *dev_info
            = utils::downcast<const ocl_gpu_device_info_t *>(device_info());
    options += " " + dev_info->get_cl_ext_options();

    cl_int err;
    cl_program program = clCreateProgramWithSource(
            context(), count_lines(code_strings), code_strings, nullptr, &err);
    OCL_CHECK(err);

    cl_device_id dev = device();
    err = clBuildProgram(program, 1, &dev, options.c_str(), nullptr, nullptr);
#ifndef NDEBUG
    if (err != CL_SUCCESS) {
        size_t log_length = 0;
        err = clGetProgramBuildInfo(
                program, dev, CL_PROGRAM_BUILD_LOG, 0, nullptr, &log_length);
        assert(err == CL_SUCCESS);

        std::vector<char> log_buf(log_length);
        err = clGetProgramBuildInfo(program, dev, CL_PROGRAM_BUILD_LOG,
                log_length, log_buf.data(), 0);
        assert(err == CL_SUCCESS);
        printf("Error during the build of OpenCL program.\nBuild "
               "log:\n%s\n",
                log_buf.data());
        OCL_CHECK(err);
=======
    std::vector<const char **> code_strings;
    code_strings.reserve(kernel_names.size());
    for (auto *kernel_name : kernel_names) {
        const char **code = get_ocl_kernel_source(kernel_name);
        code_strings.push_back(code);
>>>>>>> 555762ba
    }
#endif

    *kernels = std::vector<compute::kernel_t>(kernel_names.size());
    for (size_t i = 0; i < kernel_names.size(); ++i) {
        cl_kernel ocl_kernel = clCreateKernel(program, kernel_names[i], &err);
        OCL_CHECK(err);
        (*kernels)[i] = compute::kernel_t(new ocl_gpu_kernel_t(ocl_kernel));
    }
<<<<<<< HEAD

    OCL_CHECK(clReleaseProgram(program));
=======
>>>>>>> 555762ba
    return status::success;
}

} // namespace ocl
} // namespace gpu
} // namespace impl
} // namespace dnnl<|MERGE_RESOLUTION|>--- conflicted
+++ resolved
@@ -18,13 +18,10 @@
 
 #include "common/type_helpers.hpp"
 #include "common/utils.hpp"
-<<<<<<< HEAD
+#include "gpu/compute/kernel_list.hpp"
 #include "gpu/jit/binary_format.hpp"
 #include "gpu/ocl/kernel_utils.hpp"
-=======
 #include "gpu/ocl/ocl_gpu_engine.hpp"
-#include "gpu/ocl/ocl_kernel_list.hpp"
->>>>>>> 555762ba
 #include "gpu/ocl/ocl_memory_storage.hpp"
 #include "gpu/ocl/ocl_stream.hpp"
 #include "gpu/ocl/ocl_utils.hpp"
@@ -118,7 +115,6 @@
         const compute::kernel_ctx_t &kernel_ctx) const {
     std::string options = kernel_ctx.options();
 
-<<<<<<< HEAD
     // XXX: Update options by adding macros for OpenCL extensions that are not
     // handled properly by the OpenCL runtime
     auto *dev_info
@@ -147,13 +143,6 @@
                "log:\n%s\n",
                 log_buf.data());
         OCL_CHECK(err);
-=======
-    std::vector<const char **> code_strings;
-    code_strings.reserve(kernel_names.size());
-    for (auto *kernel_name : kernel_names) {
-        const char **code = get_ocl_kernel_source(kernel_name);
-        code_strings.push_back(code);
->>>>>>> 555762ba
     }
 #endif
 
@@ -163,11 +152,8 @@
         OCL_CHECK(err);
         (*kernels)[i] = compute::kernel_t(new ocl_gpu_kernel_t(ocl_kernel));
     }
-<<<<<<< HEAD
 
     OCL_CHECK(clReleaseProgram(program));
-=======
->>>>>>> 555762ba
     return status::success;
 }
 
