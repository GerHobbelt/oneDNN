--- conflicted
+++ resolved
@@ -52,13 +52,6 @@
     status_t status = check_device(engine_kind::gpu, device_, context_);
     if (status != status::success) return status;
 
-<<<<<<< HEAD
-    stream_t *service_stream_ptr;
-    status = create_stream(
-            &service_stream_ptr, stream_flags::default_flags, nullptr);
-    if (status != status::success) return status;
-    service_stream_.reset(service_stream_ptr);
-
     status = jit::gpu_supports_binary_format(&enable_ngen_kernels_, this);
     if (status != status::success) return status;
 
@@ -66,8 +59,6 @@
         printf("dnnl_verbose,info,gpu,binary_kernels:%s\n",
                 enable_ngen_kernels_ ? "enabled" : "disabled");
 
-=======
->>>>>>> f5925c89
     return status::success;
 }
 
