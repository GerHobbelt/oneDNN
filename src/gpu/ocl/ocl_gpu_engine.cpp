/*******************************************************************************
* Copyright 2019-2020 Intel Corporation
*
* Licensed under the Apache License, Version 2.0 (the "License");
* you may not use this file except in compliance with the License.
* You may obtain a copy of the License at
*
*     http://www.apache.org/licenses/LICENSE-2.0
*
* Unless required by applicable law or agreed to in writing, software
* distributed under the License is distributed on an "AS IS" BASIS,
* WITHOUT WARRANTIES OR CONDITIONS OF ANY KIND, either express or implied.
* See the License for the specific language governing permissions and
* limitations under the License.
*******************************************************************************/

#include <CL/cl.h>

#include "gpu/ocl/ocl_gpu_engine.hpp"

#include "common/type_helpers.hpp"
#include "common/utils.hpp"
<<<<<<< HEAD
#include "gpu/compute/kernel_list.hpp"
=======
>>>>>>> 6478ab6b
#include "gpu/jit/binary_format.hpp"
#include "gpu/ocl/kernel_utils.hpp"
#include "gpu/ocl/ocl_gpu_engine.hpp"
#include "gpu/ocl/ocl_memory_storage.hpp"
#include "gpu/ocl/ocl_stream.hpp"
#include "gpu/ocl/ocl_utils.hpp"

namespace dnnl {
namespace impl {
namespace gpu {
namespace ocl {

status_t ocl_gpu_engine_t::init() {
    CHECK(compute_engine_t::init());

    cl_int err = CL_SUCCESS;
    if (is_user_context_) {
        err = clRetainContext(context_);
        if (err != CL_SUCCESS) context_ = nullptr;
    } else {
        context_
                = clCreateContext(nullptr, 1, &device_, nullptr, nullptr, &err);
    }

    OCL_CHECK(err);

    status_t status = check_device(engine_kind::gpu, device_, context_);
    if (status != status::success) return status;

    stream_t *service_stream_ptr;
    status = create_stream(
            &service_stream_ptr, stream_flags::default_flags, nullptr);
    if (status != status::success) return status;
    service_stream_.reset(service_stream_ptr);

    status = jit::gpu_supports_binary_format(&enable_ngen_kernels_, this);
    if (status != status::success) return status;

    if (get_verbose())
        printf("dnnl_verbose,info,gpu,binary_kernels:%s\n",
                enable_ngen_kernels_ ? "enabled" : "disabled");

    return status::success;
}

status_t ocl_gpu_engine_t::create_memory_storage(
        memory_storage_t **storage, unsigned flags, size_t size, void *handle) {
    auto _storage = new ocl_memory_storage_t(this);
    if (_storage == nullptr) return status::out_of_memory;
    status_t status = _storage->init(flags, size, handle);
    if (status != status::success) {
        delete _storage;
        return status;
    }
    *storage = _storage;
    return status::success;
}

status_t ocl_gpu_engine_t::create_stream(
        stream_t **stream, unsigned flags, const stream_attr_t *attr) {
    MAYBE_UNUSED(attr);
    return ocl_stream_t::create_stream(stream, this, flags);
}

status_t ocl_gpu_engine_t::create_stream(
        stream_t **stream, cl_command_queue queue) {
    return ocl_stream_t::create_stream(stream, this, queue);
}

cl_uint count_lines(const char **code) {
    cl_uint i = 0;
    while (*code) {
        i++;
        code++;
    }
    return i;
}

<<<<<<< HEAD
status_t ocl_gpu_engine_t::create_kernel(
        compute::kernel_t *kernel, jit::jit_generator_base &jitter) const {

    auto binary = jitter.get_binary(context(), device());
    auto kernel_name = jitter.kernel_name();
=======
status_t ocl_gpu_engine_t::create_kernel(compute::kernel_t *kernel,
        const char *kernel_name,
        const std::vector<unsigned char> &binary) const {
>>>>>>> 6478ab6b

    *kernel = compute::kernel_t(new ocl_gpu_kernel_t(binary, kernel_name));
    return status::success;
}

status_t ocl_gpu_engine_t::create_kernels(
        std::vector<compute::kernel_t> *kernels,
        const std::vector<const char *> &kernel_names,
        const compute::kernel_ctx_t &kernel_ctx) const {

    *kernels = std::vector<compute::kernel_t>(kernel_names.size());
    compute::kernel_list_t kernel_list;
    for (size_t i = 0; i < kernels->size(); ++i) {
        if (kernel_names[i]) kernel_list.add(kernel_names[i], &(*kernels)[i]);
    }

    return ocl::create_kernels(this, kernel_list, kernel_ctx);
}

static status_t get_program_binaries(
        cl_program program, std::vector<unsigned char> *binary) {

    // Get the size of the program binary in bytes.
    size_t binary_size = 0;
    cl_int err = clGetProgramInfo(program, CL_PROGRAM_BINARY_SIZES,
            sizeof(binary_size), &binary_size, nullptr);
    OCL_CHECK(err);

    // Binary is not available for the device.
    if (binary_size == 0) return status::runtime_error;

    // Get program binary.
    binary->resize(binary_size);
    unsigned char *binary_buffer = binary->data();
    err = clGetProgramInfo(
            program, CL_PROGRAM_BINARIES, binary_size, &binary_buffer, nullptr);
    OCL_CHECK(err);

    return status::success;
}

status_t ocl_gpu_engine_t::create_kernels_from_ocl_source(
        std::vector<compute::kernel_t> *kernels,
        const std::vector<const char *> &kernel_names,
        const char **code_strings,
        const compute::kernel_ctx_t &kernel_ctx) const {
    std::string options = kernel_ctx.options();

    // XXX: Update options by adding macros for OpenCL extensions that are not
    // handled properly by the OpenCL runtime
    auto *dev_info
            = utils::downcast<const ocl_gpu_device_info_t *>(device_info());
    options += " " + dev_info->get_cl_ext_options();

    cl_int err;
    cl_program program = clCreateProgramWithSource(
            context(), count_lines(code_strings), code_strings, nullptr, &err);
    OCL_CHECK(err);

    cl_device_id dev = device();
    err = clBuildProgram(program, 1, &dev, options.c_str(), nullptr, nullptr);
#ifndef NDEBUG
    if (err != CL_SUCCESS) {
        size_t log_length = 0;
        err = clGetProgramBuildInfo(
                program, dev, CL_PROGRAM_BUILD_LOG, 0, nullptr, &log_length);
        assert(err == CL_SUCCESS);

        std::vector<char> log_buf(log_length);
        err = clGetProgramBuildInfo(program, dev, CL_PROGRAM_BUILD_LOG,
                log_length, log_buf.data(), 0);
        assert(err == CL_SUCCESS);
        printf("Error during the build of OpenCL program.\nBuild "
               "log:\n%s\n",
                log_buf.data());
        OCL_CHECK(err);
    }
#endif

    std::vector<unsigned char> binary;
    CHECK(get_program_binaries(program, &binary));

    *kernels = std::vector<compute::kernel_t>(kernel_names.size());
    for (size_t i = 0; i < kernel_names.size(); ++i) {
        (*kernels)[i] = compute::kernel_t(
                new ocl_gpu_kernel_t(binary, kernel_names[i]));
    }

    OCL_CHECK(clReleaseProgram(program));
    return status::success;
}

void ocl_gpu_engine_t::check_mayiuse_ngen_kernels() {
    if (!checked_ngen_kernels_) {
        auto status
                = jit::gpu_supports_binary_format(&enable_ngen_kernels_, this);
        if (status != status::success) enable_ngen_kernels_ = false;
        checked_ngen_kernels_ = true;

        if (get_verbose())
            printf("dnnl_verbose,info,gpu,binary_kernels:%s\n",
                    enable_ngen_kernels_ ? "enabled" : "disabled");
    }
}

} // namespace ocl
} // namespace gpu
} // namespace impl
} // namespace dnnl<|MERGE_RESOLUTION|>--- conflicted
+++ resolved
@@ -20,10 +20,9 @@
 
 #include "common/type_helpers.hpp"
 #include "common/utils.hpp"
-<<<<<<< HEAD
+
 #include "gpu/compute/kernel_list.hpp"
-=======
->>>>>>> 6478ab6b
+
 #include "gpu/jit/binary_format.hpp"
 #include "gpu/ocl/kernel_utils.hpp"
 #include "gpu/ocl/ocl_gpu_engine.hpp"
@@ -102,17 +101,11 @@
     return i;
 }
 
-<<<<<<< HEAD
 status_t ocl_gpu_engine_t::create_kernel(
         compute::kernel_t *kernel, jit::jit_generator_base &jitter) const {
 
     auto binary = jitter.get_binary(context(), device());
     auto kernel_name = jitter.kernel_name();
-=======
-status_t ocl_gpu_engine_t::create_kernel(compute::kernel_t *kernel,
-        const char *kernel_name,
-        const std::vector<unsigned char> &binary) const {
->>>>>>> 6478ab6b
 
     *kernel = compute::kernel_t(new ocl_gpu_kernel_t(binary, kernel_name));
     return status::success;
