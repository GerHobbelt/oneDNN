/*******************************************************************************
* Copyright 2020 Intel Corporation
*
* Licensed under the Apache License, Version 2.0 (the "License");
* you may not use this file except in compliance with the License.
* You may obtain a copy of the License at
*
*     http://www.apache.org/licenses/LICENSE-2.0
*
* Unless required by applicable law or agreed to in writing, software
* distributed under the License is distributed on an "AS IS" BASIS,
* WITHOUT WARRANTIES OR CONDITIONS OF ANY KIND, either express or implied.
* See the License for the specific language governing permissions and
* limitations under the License.
*******************************************************************************/

#include "gpu/ocl/ocl_post_ops.h"
#include "gpu/ocl/ocl_types.h"

#undef DST_OFF
#define SRC0_OFF(x0, x1, x2, x3, x4, x5) OFF_MD(SRC0, x0, x1, x2, x3, x4, x5)
#define SRC1_OFF(x0, x1, x2, x3, x4, x5) OFF_MD(SRC1, x0, x1, x2, x3, x4, x5)
#define DST_OFF(x0, x1, x2, x3, x4, x5) OFF_MD(DST, x0, x1, x2, x3, x4, x5)

#if SRC0_DT_S8
#define SRC0_BLOCK_READ(src) \
    as_char(intel_sub_group_block_read_uc((const __global uchar *)(src)))
#define SRC0_BLOCK_READ2(src) \
    as_char2(intel_sub_group_block_read_uc2((const __global uchar *)(src)))
#define SRC0_BLOCK_READ4(src) \
    as_char4(intel_sub_group_block_read_uc4((const __global uchar *)(src)))
#define SRC0_BLOCK_READ8(src) \
    as_char8(intel_sub_group_block_read_uc8((const __global uchar *)(src)))
#endif // SRC_DT_S8

#if SRC1_DT_S8
#define SRC1_BLOCK_READ(src) \
    as_char(intel_sub_group_block_read_uc((const __global uchar *)(src)))
#define SRC1_BLOCK_READ2(src) \
    as_char2(intel_sub_group_block_read_uc2((const __global uchar *)(src)))
#define SRC1_BLOCK_READ4(src) \
    as_char4(intel_sub_group_block_read_uc4((const __global uchar *)(src)))
#define SRC1_BLOCK_READ8(src) \
    as_char8(intel_sub_group_block_read_uc8((const __global uchar *)(src)))
#endif // SRC_DT_S8

#if SRC0_DT_U8
#define SRC0_BLOCK_READ(src) \
    as_uchar(intel_sub_group_block_read_uc((const __global uchar *)(src)))
#define SRC0_BLOCK_READ2(src) \
    as_uchar2(intel_sub_group_block_read_uc2((const __global uchar *)(src)))
#define SRC0_BLOCK_READ4(src) \
    as_uchar4(intel_sub_group_block_read_uc4((const __global uchar *)(src)))
#define SRC0_BLOCK_READ8(src) \
    as_uchar8(intel_sub_group_block_read_uc8((const __global uchar *)(src)))
#endif // SRC0_DT_U8

#if SRC1_DT_U8
#define SRC1_BLOCK_READ(src) \
    as_uchar(intel_sub_group_block_read_uc((const __global uchar *)(src)))
#define SRC1_BLOCK_READ2(src) \
    as_uchar2(intel_sub_group_block_read_uc2((const __global uchar *)(src)))
#define SRC1_BLOCK_READ4(src) \
    as_uchar4(intel_sub_group_block_read_uc4((const __global uchar *)(src)))
#define SRC1_BLOCK_READ8(src) \
    as_uchar8(intel_sub_group_block_read_uc8((const __global uchar *)(src)))
#endif // SRC1_DT_U8

#if SRC0_DT_F16
#define SRC0_BLOCK_READ(src) \
    as_half(intel_sub_group_block_read_us((const __global ushort *)(src)))
#define SRC0_BLOCK_READ2(src) \
    as_half2(intel_sub_group_block_read_us2((const __global ushort *)(src)))
#define SRC0_BLOCK_READ4(src) \
    as_half4(intel_sub_group_block_read_us4((const __global ushort *)(src)))
#define SRC0_BLOCK_READ8(src) \
    as_half8(intel_sub_group_block_read_us8((const __global ushort *)(src)))
#endif // SRC0_DT_F16

#if SRC1_DT_F16
#define SRC1_BLOCK_READ(src) \
    as_half(intel_sub_group_block_read_us((const __global ushort *)(src)))
#define SRC1_BLOCK_READ2(src) \
    as_half2(intel_sub_group_block_read_us2((const __global ushort *)(src)))
#define SRC1_BLOCK_READ4(src) \
    as_half4(intel_sub_group_block_read_us4((const __global ushort *)(src)))
#define SRC1_BLOCK_READ8(src) \
    as_half8(intel_sub_group_block_read_us8((const __global ushort *)(src)))
#endif // SRC1_DT_F16

#if SRC0_DT_S32
#define SRC0_BLOCK_READ(src) \
    as_int(intel_sub_group_block_read((const __global uint *)(src)))
#define SRC0_BLOCK_READ2(src) \
    as_int2(intel_sub_group_block_read2((const __global uint *)(src)))
#define SRC0_BLOCK_READ4(src) \
    as_int4(intel_sub_group_block_read4((const __global uint *)(src)))
#define SRC0_BLOCK_READ8(src) \
    as_int8(intel_sub_group_block_read8((const __global uint *)(src)))
#endif // SRC0_DT_S32

#if SRC1_DT_S32
#define SRC1_BLOCK_READ(src) \
    as_int(intel_sub_group_block_read((const __global uint *)(src)))
#define SRC1_BLOCK_READ2(src) \
    as_int2(intel_sub_group_block_read2((const __global uint *)(src)))
#define SRC1_BLOCK_READ4(src) \
    as_int4(intel_sub_group_block_read4((const __global uint *)(src)))
#define SRC1_BLOCK_READ8(src) \
    as_int8(intel_sub_group_block_read8((const __global uint *)(src)))
#endif // SRC1_DT_S32

#if SRC0_DT_F32
#define SRC0_BLOCK_READ(src) \
    as_float(intel_sub_group_block_read((const __global uint *)(src)))
#define SRC0_BLOCK_READ2(src) \
    as_float2(intel_sub_group_block_read2((const __global uint *)(src)))
#define SRC0_BLOCK_READ4(src) \
    as_float4(intel_sub_group_block_read4((const __global uint *)(src)))
#define SRC0_BLOCK_READ8(src) \
    as_float8(intel_sub_group_block_read8((const __global uint *)(src)))
#endif // SRC0_DT_F32

#if SRC1_DT_F32
#define SRC1_BLOCK_READ(src) \
    as_float(intel_sub_group_block_read((const __global uint *)(src)))
#define SRC1_BLOCK_READ2(src) \
    as_float2(intel_sub_group_block_read2((const __global uint *)(src)))
#define SRC1_BLOCK_READ4(src) \
    as_float4(intel_sub_group_block_read4((const __global uint *)(src)))
#define SRC1_BLOCK_READ8(src) \
    as_float8(intel_sub_group_block_read8((const __global uint *)(src)))
#endif // SRC1_DT_F32

#if SRC0_DT_BF16
#define SRC0_BLOCK_READ(src) \
    as_ushort(intel_sub_group_block_read_us((const __global ushort *)(src)))
#define SRC0_BLOCK_READ2(src) \
    as_ushort2(intel_sub_group_block_read_us2((const __global ushort *)(src)))
#define SRC0_BLOCK_READ4(src) \
    as_ushort4(intel_sub_group_block_read_us4((const __global ushort *)(src)))
#define SRC0_BLOCK_READ8(src) \
    as_ushort8(intel_sub_group_block_read_us8((const __global ushort *)(src)))
#endif // SRC0_DT_BF16

#if SRC1_DT_BF16
#define SRC1_BLOCK_READ(src) \
    as_ushort(intel_sub_group_block_read_us((const __global ushort *)(src)))
#define SRC1_BLOCK_READ2(src) \
    as_ushort2(intel_sub_group_block_read_us2((const __global ushort *)(src)))
#define SRC1_BLOCK_READ4(src) \
    as_ushort4(intel_sub_group_block_read_us4((const __global ushort *)(src)))
#define SRC1_BLOCK_READ8(src) \
    as_ushort8(intel_sub_group_block_read_us8((const __global ushort *)(src)))
#endif // SRC1_DT_BF16

#if DST_DT_S8
#define DST_BLOCK_READ(src) \
    as_char(intel_sub_group_block_read_uc((const __global uchar *)(src)))
#define DST_BLOCK_READ2(src) \
    as_char2(intel_sub_group_block_read_uc2((const __global uchar *)(src)))
#define DST_BLOCK_READ4(src) \
    as_char4(intel_sub_group_block_read_uc4((const __global uchar *)(src)))
#define DST_BLOCK_READ8(src) \
    as_char8(intel_sub_group_block_read_uc8((const __global uchar *)(src)))
#define DST_BLOCK_WRITE(dst, val) \
    intel_sub_group_block_write_uc((__global uchar *)(dst), as_uchar(val))
#define DST_BLOCK_WRITE2(dst, val) \
    intel_sub_group_block_write_uc2((__global uchar *)(dst), as_uchar2(val))
#define DST_BLOCK_WRITE4(dst, val) \
    intel_sub_group_block_write_uc4((__global uchar *)(dst), as_uchar4(val))
#define DST_BLOCK_WRITE8(dst, val) \
    intel_sub_group_block_write_uc8((__global uchar *)(dst), as_uchar8(val))
#endif // DST_DT_S8

#if DST_DT_U8
#define DST_BLOCK_READ(src) \
    as_uchar(intel_sub_group_block_read_uc((const __global uchar *)(src)))
#define DST_BLOCK_READ2(src) \
    as_uchar2(intel_sub_group_block_read_uc2((const __global uchar *)(src)))
#define DST_BLOCK_READ4(src) \
    as_uchar4(intel_sub_group_block_read_uc4((const __global uchar *)(src)))
#define DST_BLOCK_READ8(src) \
    as_uchar8(intel_sub_group_block_read_uc8((const __global uchar *)(src)))
#define DST_BLOCK_WRITE(dst, val) \
    intel_sub_group_block_write_uc((__global uchar *)(dst), as_uchar(val))
#define DST_BLOCK_WRITE2(dst, val) \
    intel_sub_group_block_write_uc2((__global uchar *)(dst), as_uchar2(val))
#define DST_BLOCK_WRITE4(dst, val) \
    intel_sub_group_block_write_uc4((__global uchar *)(dst), as_uchar4(val))
#define DST_BLOCK_WRITE8(dst, val) \
    intel_sub_group_block_write_uc8((__global uchar *)(dst), as_uchar8(val))
#endif // SRC_DT_U8

#if DST_DT_F16
#define DST_BLOCK_READ(src) \
    as_half(intel_sub_group_block_read_us((const __global ushort *)(src)))
#define DST_BLOCK_READ2(src) \
    as_half2(intel_sub_group_block_read_us2((const __global ushort *)(src)))
#define DST_BLOCK_READ4(src) \
    as_half4(intel_sub_group_block_read_us4((const __global ushort *)(src)))
#define DST_BLOCK_READ8(src) \
    as_half8(intel_sub_group_block_read_us8((const __global ushort *)(src)))
#define DST_BLOCK_WRITE(dst, val) \
    intel_sub_group_block_write_us((__global ushort *)(dst), as_ushort(val))
#define DST_BLOCK_WRITE2(dst, val) \
    intel_sub_group_block_write_us2((__global ushort *)(dst), as_ushort2(val))
#define DST_BLOCK_WRITE4(dst, val) \
    intel_sub_group_block_write_us4((__global ushort *)(dst), as_ushort4(val))
#define DST_BLOCK_WRITE8(dst, val) \
    intel_sub_group_block_write_us8((__global ushort *)(dst), as_ushort8(val))
#endif // DST_DT_F16

#if DST_DT_S32
#define DST_BLOCK_READ(src) \
    as_int(intel_sub_group_block_read((const __global uint *)(src)))
#define DST_BLOCK_READ2(src) \
    as_int2(intel_sub_group_block_read2((const __global uint *)(src)))
#define DST_BLOCK_READ4(src) \
    as_int4(intel_sub_group_block_read4((const __global uint *)(src)))
#define DST_BLOCK_READ8(src) \
    as_int8(intel_sub_group_block_read8((const __global uint *)(src)))
#define DST_BLOCK_WRITE(dst, val) \
    intel_sub_group_block_write((__global uint *)(dst), as_uint(val))
#define DST_BLOCK_WRITE2(dst, val) \
    intel_sub_group_block_write2((__global uint *)(dst), as_uint2(val))
#define DST_BLOCK_WRITE4(dst, val) \
    intel_sub_group_block_write4((__global uint *)(dst), as_uint4(val))
#define DST_BLOCK_WRITE8(dst, val) \
    intel_sub_group_block_write8((__global uint *)(dst), as_uint8(val))
#endif // DST_DT_S32

#if DST_DT_F32
#define DST_BLOCK_READ(src) \
    as_float(intel_sub_group_block_read((const __global uint *)(src)))
#define DST_BLOCK_READ2(src) \
    as_float2(intel_sub_group_block_read2((const __global uint *)(src)))
#define DST_BLOCK_READ4(src) \
    as_float4(intel_sub_group_block_read4((const __global uint *)(src)))
#define DST_BLOCK_READ8(src) \
    as_float8(intel_sub_group_block_read8((const __global uint *)(src)))
#define DST_BLOCK_WRITE(dst, val) \
    intel_sub_group_block_write((__global uint *)(dst), as_uint(val))
#define DST_BLOCK_WRITE2(dst, val) \
    intel_sub_group_block_write2((__global uint *)(dst), as_uint2(val))
#define DST_BLOCK_WRITE4(dst, val) \
    intel_sub_group_block_write4((__global uint *)(dst), as_uint4(val))
#define DST_BLOCK_WRITE8(dst, val) \
    intel_sub_group_block_write8((__global uint *)(dst), as_uint8(val))
#endif // DST_DT_F32

#if DST_DT_BF16
#define DST_BLOCK_READ(src) \
    as_ushort(intel_sub_group_block_read_us((const __global ushort *)(src)))
#define DST_BLOCK_READ2(src) \
    as_ushort2(intel_sub_group_block_read_us2((const __global ushort *)(src)))
#define DST_BLOCK_READ4(src) \
    as_ushort4(intel_sub_group_block_read_us4((const __global ushort *)(src)))
#define DST_BLOCK_READ8(src) \
    as_ushort8(intel_sub_group_block_read_us8((const __global ushort *)(src)))
#define DST_BLOCK_WRITE(dst, val) \
    intel_sub_group_block_write_us((__global ushort *)(dst), as_ushort(val))
#define DST_BLOCK_WRITE2(dst, val) \
    intel_sub_group_block_write_us2((__global ushort *)(dst), as_ushort2(val))
#define DST_BLOCK_WRITE4(dst, val) \
    intel_sub_group_block_write_us4((__global ushort *)(dst), as_ushort4(val))
#define DST_BLOCK_WRITE8(dst, val) \
    intel_sub_group_block_write_us8((__global ushort *)(dst), as_ushort8(val))
#endif // SRC_DT_F16

#if !IS_NCX_LAYOUT

KERNEL_ATTR
__kernel void gen9_binary(__global SRC0_DATA_T *src0,
        __global SRC1_DATA_T *src1, __global DATA_T *dst POST_OP_ARGS,
        float src0_scale, float src1_scale) {

    // since gws = no. of total elems in A, id will be the logical offset
    int dims0[6] = {0};
    dims0[0] = GWS_GET_D0();
    dims0[1] = GWS_GET_D1();
    dims0[2] = GWS_GET_D2();
    dims0[3] = GWS_GET_D3();
    dims0[4] = GWS_GET_D4();
    dims0[5] = GWS_GET_D5();
    int d1_block = GWS_GET_D1_BLOCK();
    int src0_off = SRC0_OFF(
            dims0[0], dims0[1], dims0[2], dims0[3], dims0[4], dims0[5]);
    src0 += src0_off;
    int dst_off = DST_OFF(
            dims0[0], dims0[1], dims0[2], dims0[3], dims0[4], dims0[5]);
    dst += dst_off;

    int src1_off = SRC1_OFF(dims0[0] * (!BCAST_DIM0), dims0[1] * (!BCAST_DIM1),
            dims0[2] * (!BCAST_DIM2), dims0[3] * (!BCAST_DIM3),
            dims0[4] * (!BCAST_DIM4), dims0[5] * (!BCAST_DIM5));
    src1 += src1_off;
#if NVECT == 1
    float d = 0;
    float dst_data;
    float tmp_src0 = CONVERT_FLOAT_T(SRC0_BLOCK_READ(&src0[0]));
#elif NVECT == 2
    float2 d = 0;
    float2 dst_data;
    float2 tmp_src0 = CONVERT_FLOAT2_T(SRC0_BLOCK_READ2(&src0[0]));
#elif NVECT == 4
    float4 d = 0;
    float4 dst_data;
    float4 tmp_src0 = CONVERT_FLOAT4_T(SRC0_BLOCK_READ4(&src0[0]));
#elif NVECT == 8
    float8 d = 0;
    float8 dst_data;
    float8 tmp_src0 = CONVERT_FLOAT8_T(SRC0_BLOCK_READ8(&src0[0]));
#endif

#if BCAST_DIM1
    float tmp_src1 = CONVERT_FLOAT_T(src1[0]);
#else
    float tmp_src1 = CONVERT_FLOAT_T(SRC1_BLOCK_READ(&src1[0]));
#endif

#if WITH_SRC0_SCALE
    tmp_src0 = tmp_src0 * src0_scale;
#endif
#if WITH_SRC1_SCALE
    tmp_src1 = tmp_src1 * src1_scale;
#endif

#if IS_ADD
    d = tmp_src0 + tmp_src1;
#elif IS_MUL
    d = tmp_src0 * tmp_src1;
#elif IS_MAX
    d = max(tmp_src0, tmp_src1);
#elif IS_MIN
    d = min(tmp_src0, tmp_src1);
#elif IS_DIV
    d = tmp_src0 / tmp_src1;
#elif IS_SUB
    d = tmp_src0 - tmp_src1;
#endif

#if WITH_SUM
#if NVECT == 1
<<<<<<< HEAD
    dst_data = CONVERT_FLOAT_T(DST_BLOCK_READ(&src0[0]));
#elif NVECT == 2
    dst_data = CONVERT_FLOAT2_T(DST_BLOCK_READ2(&src0[0]));
#elif NVECT == 4
    dst_data = CONVERT_FLOAT4_T(DST_BLOCK_READ4(&src0[0]));
#elif NVECT == 8
    dst_data = CONVERT_FLOAT8_T(DST_BLOCK_READ8(&src0[0]));
=======
    dst_data = CONVERT_FLOAT_T(DST_BLOCK_READ(&dst[0]));
#elif NVECT == 2
    dst_data = CONVERT_FLOAT2_T(DST_BLOCK_READ2(&dst[0]));
#elif NVECT == 4
    dst_data = CONVERT_FLOAT4_T(DST_BLOCK_READ4(&dst[0]));
#elif NVECT == 8
    dst_data = CONVERT_FLOAT8_T(DST_BLOCK_READ8(&dst[0]));
>>>>>>> 9e7b3904
#endif
#endif

    const int po_mb = dims0[0];
    const int po_oc = dims0[1] + get_sub_group_local_id();
#if NVECT == 1
    APPLY_POST_OPS(d, float, dst_data, float, po_mb, 1, po_oc, 1, 0, 1, 0, 1, 0,
            1, 0, 1);
#else
    for (int vidx = 0; vidx < NVECT; ++vidx) {
        float d_i = d[vidx];
        float dst_i = dst_data[vidx];
        APPLY_POST_OPS(d_i, float, dst_i, float, po_mb, 1, po_oc, 1, 0, 1, 0, 1,
                0, 1, 0, 1);
        d[vidx] = d_i;
    }
#endif

#if NVECT == 1
    DST_BLOCK_WRITE(&dst[0], TO_DST(d));
#elif NVECT == 2
    DST_BLOCK_WRITE2(&dst[0], TO_DST2(d));
#elif NVECT == 4
    DST_BLOCK_WRITE4(&dst[0], TO_DST4(d));
#elif NVECT == 8
    DST_BLOCK_WRITE8(&dst[0], TO_DST8(d));
#endif
}

#else // #if !IS_NCX_LAYOUT

KERNEL_ATTR
__kernel void gen9_binary(__global SRC0_DATA_T *src0,
        __global SRC1_DATA_T *src1, __global DATA_T *dst POST_OP_ARGS,
        float src0_scale, float src1_scale) {

    int dims0[6] = {0};

    unsigned mid_dim = GWS_GET_MIXED_DIM();
    dims0[5] = mid_dim % DST_D5;
    mid_dim /= DST_D5;
    dims0[4] = mid_dim % DST_D4;
    mid_dim /= DST_D4;
    dims0[3] = mid_dim % DST_D3;
    mid_dim /= DST_D3;
    dims0[2] = mid_dim % DST_D2;
    mid_dim /= DST_D2;
    dims0[1] = mid_dim % DST_D1;
    mid_dim /= DST_D1;
    dims0[0] = mid_dim;

    int src0_off = SRC0_OFF(
            dims0[0], dims0[1], dims0[2], dims0[3], dims0[4], dims0[5]);
    src0 += src0_off;

    int src1_off = SRC1_OFF(dims0[0] * (!BCAST_DIM0), dims0[1] * (!BCAST_DIM1),
            dims0[2] * (!BCAST_DIM2), dims0[3] * (!BCAST_DIM3),
            dims0[4] * (!BCAST_DIM4), dims0[5] * (!BCAST_DIM5));
    src1 += src1_off;

    int dst_off = DST_OFF(
            dims0[0], dims0[1], dims0[2], dims0[3], dims0[4], dims0[5]);
    dst += dst_off;

#if WITH_SRC0_SCALE
#define src0_scale_val src0_scale
#else
#define src0_scale_val 1
#endif
#if WITH_SRC1_SCALE
#define src1_scale_val src1_scale
#else
#define src1_scale_val 1
#endif

#define READ_DATA(size, name, source_ptr, dest_ptr, scale) \
    { \
        unsigned offset = 0; \
        unroll_for(unsigned j8 = 0; j8 < size / 8; ++j8) { \
            *((float8 *)(dest_ptr + offset)) = scale \
                    * CONVERT_FLOAT8_T(CONCAT2(name, _BLOCK_READ8)( \
                            (source_ptr + offset * SUB_GROUP_SIZE))); \
            offset += 8; \
        } \
        if ((size % 8) / 4) { \
            *((float4 *)(dest_ptr + offset)) = scale \
                    * CONVERT_FLOAT4_T(CONCAT2(name, _BLOCK_READ4)( \
                            (source_ptr + offset * SUB_GROUP_SIZE))); \
            offset += 4; \
        } \
        if ((size % 4) / 2) { \
            *((float2 *)(dest_ptr + offset)) = scale \
                    * CONVERT_FLOAT2_T(CONCAT2(name, _BLOCK_READ2)( \
                            (source_ptr + offset * SUB_GROUP_SIZE))); \
            offset += 2; \
        } \
        if ((size % 2)) { \
            *((float *)(dest_ptr + offset)) = scale \
                    * CONVERT_FLOAT_T(CONCAT2(name, _BLOCK_READ)( \
                            (source_ptr + offset * SUB_GROUP_SIZE))); \
        } \
    }

    float tmp_src0[NVECT];
    READ_DATA(NVECT, SRC0, (&src0[0]), (&tmp_src0[0]), src0_scale_val);

#if BCAST_AT_INNERMOST_DIM
    float tmp_src1[1];
    tmp_src1[0] = src1_scale_val * CONVERT_FLOAT_T(src1[0]);
#define SRC1_IDX_MASK 0
#else
    float tmp_src1[NVECT];
    READ_DATA(NVECT, SRC1, (&src1[0]), (&tmp_src1[0]), src1_scale_val);
#define SRC1_IDX_MASK 1
#endif

    float tmp[NVECT];
    unroll_for(unsigned idx = 0; idx < NVECT; ++idx) {
#if IS_ADD
        tmp[idx] = tmp_src0[idx] + tmp_src1[idx * SRC1_IDX_MASK];
#elif IS_MUL
        tmp[idx] = tmp_src0[idx] * tmp_src1[idx * SRC1_IDX_MASK];
#elif IS_MAX
        tmp[idx] = max(tmp_src0[idx], tmp_src1[idx * SRC1_IDX_MASK]);
#elif IS_MIN
        tmp[idx] = min(tmp_src0[idx], tmp_src1[idx * SRC1_IDX_MASK]);
<<<<<<< HEAD
=======
#elif IS_DIV
        tmp[idx] = tmp_src0[idx] / tmp_src1[idx * SRC1_IDX_MASK];
#elif IS_SUB
        tmp[idx] = tmp_src0[idx] - tmp_src1[idx * SRC1_IDX_MASK];
>>>>>>> 9e7b3904
#endif
    }

    float dst_data[NVECT];
#if WITH_SUM
    READ_DATA(NVECT, DST, (&dst[0]), (&dst_data[0]), 1);
#endif
    APPLY_POST_OPS(tmp, float, dst_data, float, dims0[0], 1, dims0[1], 1,
            dims0[2], 1, dims0[3], 1, dims0[4], 1, dims0[5], 1);

#define WRITE_DATA(size, name, source_ptr, dest_ptr) \
    { \
        unsigned offset = 0; \
        unroll_for(unsigned j8 = 0; j8 < size / 8; ++j8) { \
            CONCAT2(name, _BLOCK_WRITE8) \
            ((dest_ptr + offset * SUB_GROUP_SIZE), \
                    TO_DST8(*((float8 *)(source_ptr + offset)))); \
            offset += 8; \
        } \
        if ((size % 8) / 4) { \
            CONCAT2(name, _BLOCK_WRITE4) \
            ((dest_ptr + offset * SUB_GROUP_SIZE), \
                    TO_DST4(*((float4 *)(source_ptr + offset)))); \
            offset += 4; \
        } \
        if ((size % 4) / 2) { \
            CONCAT2(name, _BLOCK_WRITE2) \
            ((dest_ptr + offset * SUB_GROUP_SIZE), \
                    TO_DST2(*((float2 *)(source_ptr + offset)))); \
            offset += 2; \
        } \
        if ((size % 2)) { \
            CONCAT2(name, _BLOCK_WRITE) \
            ((dest_ptr + offset * SUB_GROUP_SIZE), \
                    TO_DST(*((float *)(source_ptr + offset)))); \
        } \
    }
    WRITE_DATA(NVECT, DST, (&tmp[0]), (&dst[0]));
}

#endif // #if !IS_NCX_LAYOUT<|MERGE_RESOLUTION|>--- conflicted
+++ resolved
@@ -342,15 +342,6 @@
 
 #if WITH_SUM
 #if NVECT == 1
-<<<<<<< HEAD
-    dst_data = CONVERT_FLOAT_T(DST_BLOCK_READ(&src0[0]));
-#elif NVECT == 2
-    dst_data = CONVERT_FLOAT2_T(DST_BLOCK_READ2(&src0[0]));
-#elif NVECT == 4
-    dst_data = CONVERT_FLOAT4_T(DST_BLOCK_READ4(&src0[0]));
-#elif NVECT == 8
-    dst_data = CONVERT_FLOAT8_T(DST_BLOCK_READ8(&src0[0]));
-=======
     dst_data = CONVERT_FLOAT_T(DST_BLOCK_READ(&dst[0]));
 #elif NVECT == 2
     dst_data = CONVERT_FLOAT2_T(DST_BLOCK_READ2(&dst[0]));
@@ -358,7 +349,6 @@
     dst_data = CONVERT_FLOAT4_T(DST_BLOCK_READ4(&dst[0]));
 #elif NVECT == 8
     dst_data = CONVERT_FLOAT8_T(DST_BLOCK_READ8(&dst[0]));
->>>>>>> 9e7b3904
 #endif
 #endif
 
@@ -485,13 +475,10 @@
         tmp[idx] = max(tmp_src0[idx], tmp_src1[idx * SRC1_IDX_MASK]);
 #elif IS_MIN
         tmp[idx] = min(tmp_src0[idx], tmp_src1[idx * SRC1_IDX_MASK]);
-<<<<<<< HEAD
-=======
 #elif IS_DIV
         tmp[idx] = tmp_src0[idx] / tmp_src1[idx * SRC1_IDX_MASK];
 #elif IS_SUB
         tmp[idx] = tmp_src0[idx] - tmp_src1[idx * SRC1_IDX_MASK];
->>>>>>> 9e7b3904
 #endif
     }
 
