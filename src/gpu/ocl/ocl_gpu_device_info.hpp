--- conflicted
+++ resolved
@@ -22,9 +22,9 @@
 #include <CL/cl.h>
 
 #include "common/z_magic.hpp"
+#include "cpu/cpu_isa_traits.hpp"
 #include "gpu/compute/device_info.hpp"
 #include "gpu/ocl/ocl_utils.hpp"
-#include "cpu/cpu_isa_traits.hpp"
 
 namespace dnnl {
 namespace impl {
@@ -257,10 +257,6 @@
 
         hw_threads_ = eu_count_ * threads_per_eu;
 
-<<<<<<< HEAD
-=======
-        // Integrated GPUs share LLC with CPU which is L3 cache on CPU.
->>>>>>> eee37e8f
         size_t cache_size
                 = cpu::get_per_core_cache_size(3) * cpu::get_num_cores();
         llc_cache_size_ = (size_t)cache_size;
