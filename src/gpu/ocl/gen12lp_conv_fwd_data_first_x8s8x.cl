--- conflicted
+++ resolved
@@ -148,39 +148,13 @@
             /* left tail */
 #if PW > 0 || OW != OWX
             if (left_tail) {
-<<<<<<< HEAD
                 for (int i = -PW; i < 0; i += 8) {
                     if (i + sub_local_id < 0) S_part[i + sub_local_id] = 0;
                 }
             }
 #endif
 
-#if SLM_WORKING_GROUPS < OW_NCHUNK || OW != OWX
-=======
-                for (int i = -PW; i < 0; i++) {
-                    S_part[i] = 0;
-                }
-            }
-#endif
-            /* right tail */
-#if ZERO_TAIL > 0
-            if (right_tail) {
-                for (int i = SLM_TAIL;
-                        i < SW * OW_BLOCK + (KW - 1) * (1 + DW) - PW; i++) {
-                    S_part[i] = 0;
-                }
-            }
-#if SLM_NCHUNK < OW_NCHUNK
-            if (empty) {
-                for (int i = 0; i < SW * OW_BLOCK + (KW - 1) * (1 + DW) - PW;
-                        i++) {
-                    WRITE_SLM_BLOCK(S_part + i * 8, 0);
-                }
-            }
-#endif
-#endif
-#if SLM_NCHUNK < OW_NCHUNK
->>>>>>> c6bab84b
+#if SLM_NCHUNK < OW_NCHUNK || OW != OWX
             if (iw + PW < IW) {
 #endif
 #if OW_NCHUNK > LWS_1
@@ -225,17 +199,11 @@
 #if SLM_TAIL != OW_BLOCK * SW
                     /* Copy last block to SLM */
                     if (right_tail) {
-<<<<<<< HEAD
-                        __attribute__((opencl_unroll_hint)) for (int i = 0; i
-                                                                 < OW_SLM_TAIL;
-                                                                 i += 8) {
-                            if (i + sub_local_id < OW_SLM_TAIL) {
-
-=======
                         __attribute__((opencl_unroll_hint)) for (int i = 0;
                                                                  i < SLM_TAIL;
-                                                                 i++) {
->>>>>>> c6bab84b
+                                                                 i += 8) {
+                            if (i + sub_local_id < SLM_TAIL) {
+
 #if NCHW == 1
                                 GET_INT_BLOCK(S_part, i + sub_local_id, src,
                                         i + sub_local_id);
@@ -289,29 +257,25 @@
 #if OW_NCHUNK > LWS_1
                 }
 #endif
-<<<<<<< HEAD
-#if SLM_WORKING_GROUPS < OW_NCHUNK || OW != OWX
+#if SLM_NCHUNK < OW_NCHUNK || OW != OWX
             }
 #endif
             /* right tail */
 #if ZERO_TAIL > 0
             if (right_tail) {
-                for (int i = OW_SLM_TAIL;
-                        i < SW * OW_BLOCK + (KW - 1) * (1 + DW); i += 8) {
+                for (int i = SLM_TAIL; i < SW * OW_BLOCK + (KW - 1) * (1 + DW);
+                        i += 8) {
                     if (i + sub_local_id < SW * OW_BLOCK + (KW - 1) * (1 + DW))
                         S_part[i + sub_local_id] = 0;
                 }
             }
-#if SLM_WORKING_GROUPS < OW_NCHUNK || OW != OWX
+#if SLM_NCHUNK < OW_NCHUNK || OW != OWX
             if (empty) {
                 for (int i = 0; i < SW * OW_BLOCK + (KW - 1) * (1 + DW);
                         i += 8) {
                     if (i + sub_local_id < SW * OW_BLOCK + (KW - 1) * (1 + DW))
                         S_part[i + sub_local_id] = 0;
                 }
-=======
-#if SLM_NCHUNK < OW_NCHUNK
->>>>>>> c6bab84b
             }
 #endif
 #endif
