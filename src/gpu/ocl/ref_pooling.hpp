/*******************************************************************************
* Copyright 2019-2020 Intel Corporation
*
* Licensed under the Apache License, Version 2.0 (the "License");
* you may not use this file except in compliance with the License.
* You may obtain a copy of the License at
*
*     http://www.apache.org/licenses/LICENSE-2.0
*
* Unless required by applicable law or agreed to in writing, software
* distributed under the License is distributed on an "AS IS" BASIS,
* WITHOUT WARRANTIES OR CONDITIONS OF ANY KIND, either express or implied.
* See the License for the specific language governing permissions and
* limitations under the License.
*******************************************************************************/

#ifndef GPU_OCL_REF_POOLING_HPP
#define GPU_OCL_REF_POOLING_HPP

#include "common/c_types_map.hpp"
#include "common/primitive.hpp"
#include "gpu/compute/compute.hpp"
#include "gpu/gpu_pooling_pd.hpp"
#include "gpu/gpu_primitive.hpp"
#include "gpu/gpu_resource.hpp"
#include "gpu/ocl/ocl_stream.hpp"
#include "gpu/ocl/ocl_utils.hpp"
#include "gpu/primitive_conf.hpp"

namespace dnnl {
namespace impl {
namespace gpu {
namespace ocl {

struct ref_pooling_fwd_t : public gpu_primitive_t {
    struct pd_t : public gpu_pooling_fwd_pd_t {
        pd_t(const pooling_desc_t *adesc, const primitive_attr_t *attr,
                const pooling_fwd_pd_t *hint_fwd_pd)
            : gpu_pooling_fwd_pd_t(adesc, attr, hint_fwd_pd) {}

        DECLARE_COMMON_PD_T("ocl:ref", ref_pooling_fwd_t);

        status_t init(engine_t *engine) {
            using namespace data_type;
            using namespace prop_kind;
            using namespace alg_kind;
            auto src_data_t = src_md()->data_type;
            auto dst_data_t = dst_md()->data_type;
            auto acc_data_t = desc()->accum_data_type;

            const auto attr_skip_mask = primitive_attr_t::skip_mask_t::post_ops;

            bool ok = set_default_params() == status::success
                    && utils::one_of(desc()->prop_kind, forward_training,
                            forward_inference)
                    && utils::one_of(desc()->alg_kind, pooling_max,
                            pooling_avg_include_padding,
                            pooling_avg_exclude_padding)
<<<<<<< HEAD
                    && (utils::everyone_is(
                                f32, src_data_t, dst_data_t, acc_data_t)
                            || utils::everyone_is(
                                    f16, src_data_t, dst_data_t, acc_data_t)
                            || utils::everyone_is(bf16, src_data_t, dst_data_t)
                            || utils::everyone_is(u8, src_data_t, dst_data_t)
                            || utils::everyone_is(s8, src_data_t, dst_data_t)
                            || utils::everyone_is(s32, src_data_t, dst_data_t))
                    && IMPLICATION(utils::one_of(src_data_t, f16, s8, u8, s32),
=======
                    && IMPLICATION(utils::one_of(src_data_t, f16, s8, u8),
>>>>>>> a251ec5b
                            desc()->prop_kind == forward_inference)
                    && IMPLICATION(src_data_t != dst_data_t,
                            desc()->prop_kind == forward_inference)
                    && IMPLICATION(utils::one_of(src_data_t, bf16, f16),
                            src_data_t == dst_data_t)
                    && IMPLICATION(src_data_t == s8,
                            utils::one_of(dst_data_t, s8, f32))
                    && IMPLICATION(src_data_t == u8,
                            utils::one_of(dst_data_t, u8, f32))
                    && IMPLICATION(src_data_t == f32,
                            utils::one_of(dst_data_t, s8, u8, f32))
                    && IMPLICATION(utils::one_of(f32, src_data_t, dst_data_t),
                            acc_data_t == f32)
                    && IMPLICATION((src_data_t == u8 || src_data_t == s8)
                                    && dst_data_t != f32,
                            acc_data_t == s32)
                    && attr()->has_default_values(attr_skip_mask)
                    && post_ops_ok(attr());
            if (!ok) return status::unimplemented;

            bool is_training = desc_.prop_kind == forward_training;
            if (desc()->alg_kind == pooling_max && is_training)
                init_default_ws(s32);

            return init_conf(engine);
        }

        status_t init_conf(engine_t *engine);
        status_t init_kernel_ctx(compute::kernel_ctx_t &kernel_ctx) const;

        bool post_ops_ok(const primitive_attr_t *attr) const {
            const auto &p = attr->post_ops_;

            auto is_eltwise
                    = [&](int idx) { return p.entry_[idx].is_eltwise(false); };
            auto is_sum = [&](int idx) { return p.entry_[idx].is_sum(false); };
            auto is_binary = [&](int idx) { return p.entry_[idx].is_binary(); };

            bool is_po_ok = true;
            for (int po_idx = 0; po_idx < p.len(); ++po_idx) {
                is_po_ok &= is_eltwise(po_idx) | is_sum(po_idx)
                        | is_binary(po_idx);
            }
            if (p.len() > 10) is_po_ok = false;

            return is_po_ok;
        }

        pool_conf_t conf;
        offsets_t off;
    };

    ref_pooling_fwd_t(const pd_t *apd) : gpu_primitive_t(apd) {}

    status_t init(engine_t *engine) override {
        compute::kernel_ctx_t kernel_ctx;
        status_t status = pd()->init_kernel_ctx(kernel_ctx);
        CHECK(status);

        create_kernel(engine, &kernel_, "ref_pooling_fwd", kernel_ctx);
        if (!kernel_) return status::runtime_error;

        return status::success;
    }

    status_t execute(const exec_ctx_t &ctx) const override {
        return execute_forward(ctx);
    }

private:
    status_t execute_forward(const exec_ctx_t &ctx) const;
    const pd_t *pd() const { return (const pd_t *)primitive_t::pd().get(); }
    compute::kernel_t kernel_;
};

struct ref_pooling_bwd_t : public gpu_primitive_t {
    struct pd_t : public gpu_pooling_bwd_pd_t {
        pd_t(const pooling_desc_t *adesc, const primitive_attr_t *attr,
                const pooling_fwd_pd_t *hint_fwd_pd)
            : gpu_pooling_bwd_pd_t(adesc, attr, hint_fwd_pd) {}

        DECLARE_COMMON_PD_T("ocl:ref:any", ref_pooling_bwd_t);

        status_t init(engine_t *engine) {
            using namespace prop_kind;
            using namespace alg_kind;

            bool ok = set_default_params() == status::success
                    && utils::one_of(desc()->prop_kind, backward_data)
                    && utils::one_of(desc()->alg_kind, pooling_max,
                            pooling_avg_include_padding,
                            pooling_avg_exclude_padding)
                    && (utils::everyone_is(data_type::f32,
                                diff_dst_md()->data_type,
                                diff_src_md()->data_type)
                            || utils::everyone_is(data_type::bf16,
                                    diff_dst_md()->data_type,
                                    diff_src_md()->data_type))
                    && attr()->has_default_values();
            if (!ok) return status::unimplemented;

            if (desc()->alg_kind == pooling_max) {
                init_default_ws(data_type::s32);
                if (!compare_ws(hint_fwd_pd_)) return status::unimplemented;
            }

            return init_conf(engine);
        }

        status_t init_conf(engine_t *engine);
        status_t init_kernel_ctx(compute::kernel_ctx_t &kernel_ctx) const;

        pool_conf_t conf;
        offsets_t off;
    };

    ref_pooling_bwd_t(const pd_t *apd) : gpu_primitive_t(apd) {}

    status_t init(engine_t *engine) override {
        compute::kernel_ctx_t kernel_ctx;
        status_t status = pd()->init_kernel_ctx(kernel_ctx);
        CHECK(status);

        create_kernel(engine, &kernel_, "ref_pooling_bwd", kernel_ctx);
        if (!kernel_) return status::runtime_error;

        return status::success;
    }

    status_t execute(const exec_ctx_t &ctx) const override {
        return execute_backward(ctx);
    }

private:
    status_t execute_backward(const exec_ctx_t &ctx) const;
    const pd_t *pd() const { return (const pd_t *)primitive_t::pd().get(); }
    compute::kernel_t kernel_;
};

} // namespace ocl
} // namespace gpu
} // namespace impl
} // namespace dnnl

#endif

// vim: et ts=4 sw=4 cindent cino+=l0,\:4,N-s<|MERGE_RESOLUTION|>--- conflicted
+++ resolved
@@ -56,19 +56,7 @@
                     && utils::one_of(desc()->alg_kind, pooling_max,
                             pooling_avg_include_padding,
                             pooling_avg_exclude_padding)
-<<<<<<< HEAD
-                    && (utils::everyone_is(
-                                f32, src_data_t, dst_data_t, acc_data_t)
-                            || utils::everyone_is(
-                                    f16, src_data_t, dst_data_t, acc_data_t)
-                            || utils::everyone_is(bf16, src_data_t, dst_data_t)
-                            || utils::everyone_is(u8, src_data_t, dst_data_t)
-                            || utils::everyone_is(s8, src_data_t, dst_data_t)
-                            || utils::everyone_is(s32, src_data_t, dst_data_t))
                     && IMPLICATION(utils::one_of(src_data_t, f16, s8, u8, s32),
-=======
-                    && IMPLICATION(utils::one_of(src_data_t, f16, s8, u8),
->>>>>>> a251ec5b
                             desc()->prop_kind == forward_inference)
                     && IMPLICATION(src_data_t != dst_data_t,
                             desc()->prop_kind == forward_inference)
@@ -78,11 +66,13 @@
                             utils::one_of(dst_data_t, s8, f32))
                     && IMPLICATION(src_data_t == u8,
                             utils::one_of(dst_data_t, u8, f32))
+                    && IMPLICATION(src_data_t == s32,
+                            utils::one_of(dst_data_t, s32, f32))
                     && IMPLICATION(src_data_t == f32,
                             utils::one_of(dst_data_t, s8, u8, f32))
                     && IMPLICATION(utils::one_of(f32, src_data_t, dst_data_t),
                             acc_data_t == f32)
-                    && IMPLICATION((src_data_t == u8 || src_data_t == s8)
+                    && IMPLICATION(utils::one_of(src_data_t, u8, s8, s32)
                                     && dst_data_t != f32,
                             acc_data_t == s32)
                     && attr()->has_default_values(attr_skip_mask)
