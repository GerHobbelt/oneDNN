/*******************************************************************************
* Copyright 2019-2020 Intel Corporation
*
* Licensed under the Apache License, Version 2.0 (the "License");
* you may not use this file except in compliance with the License.
* You may obtain a copy of the License at
*
*     http://www.apache.org/licenses/LICENSE-2.0
*
* Unless required by applicable law or agreed to in writing, software
* distributed under the License is distributed on an "AS IS" BASIS,
* WITHOUT WARRANTIES OR CONDITIONS OF ANY KIND, either express or implied.
* See the License for the specific language governing permissions and
* limitations under the License.
*******************************************************************************/

#ifndef GPU_OCL_OCL_GPU_ENGINE_HPP
#define GPU_OCL_OCL_GPU_ENGINE_HPP

#include "dnnl.h"

#include "common/c_types_map.hpp"
#include "common/engine.hpp"
#include "common/stream.hpp"
#include "common/utils.hpp"
#include "gpu/compute/compute.hpp"
#include "gpu/gpu_impl_list.hpp"
#include "gpu/ocl/ocl_gpu_device_info.hpp"
#include "gpu/ocl/ocl_gpu_kernel.hpp"
#include "gpu/ocl/ocl_utils.hpp"

namespace dnnl {
namespace impl {
namespace gpu {
namespace ocl {

class ocl_gpu_engine_t : public compute::compute_engine_t {
public:
    ocl_gpu_engine_t(cl_device_id adevice)
        : compute::compute_engine_t(engine_kind::gpu, runtime_kind::ocl,
                new ocl_gpu_device_info_t(adevice))
        , device_(adevice)
        , context_(nullptr)
        , is_user_context_(false)
<<<<<<< HEAD
        , enable_ngen_kernels_(false) {}
=======
        , enable_ngen_kernels_(false)
        , checked_ngen_kernels_(false) {}
>>>>>>> 6478ab6b
    ocl_gpu_engine_t(cl_device_id adevice, cl_context acontext)
        : compute::compute_engine_t(engine_kind::gpu, runtime_kind::ocl,
                new ocl_gpu_device_info_t(adevice))
        , device_(adevice)
        , context_(acontext)
        , is_user_context_(true)
<<<<<<< HEAD
        , enable_ngen_kernels_(false) {}
    virtual ~ocl_gpu_engine_t() override {
=======
        , enable_ngen_kernels_(false)
        , checked_ngen_kernels_(false) {}
    ~ocl_gpu_engine_t() override {
>>>>>>> 6478ab6b
        if (context_) { clReleaseContext(context_); }
    }

    status_t init();

    status_t create_memory_storage(memory_storage_t **storage, unsigned flags,
            size_t size, void *handle) override;

    status_t create_stream(stream_t **stream, unsigned flags,
            const stream_attr_t *attr) override;
    status_t create_stream(stream_t **stream, cl_command_queue queue);

<<<<<<< HEAD
    status_t create_kernel(compute::kernel_t *kernel,
            jit::jit_generator_base &jitter) const override;
=======
    status_t create_kernel(compute::kernel_t *kernel, const char *kernel_name,
            const std::vector<unsigned char> &binary) const override;
>>>>>>> 6478ab6b

    status_t create_kernels(std::vector<compute::kernel_t> *kernels,
            const std::vector<const char *> &kernel_names,
            const compute::kernel_ctx_t &kernel_ctx) const override;

    status_t create_kernels_from_ocl_source(
            std::vector<compute::kernel_t> *kernels,
            const std::vector<const char *> &kernel_names,
            const char **source_strings,
            const compute::kernel_ctx_t &kernel_ctx) const override;

    virtual const concat_primitive_desc_create_f *
    get_concat_implementation_list() const override {
        return gpu_impl_list_t::get_concat_implementation_list();
    }

    const reorder_primitive_desc_create_f *get_reorder_implementation_list(
            const memory_desc_t *src_md,
            const memory_desc_t *dst_md) const override {
        return gpu_impl_list_t::get_reorder_implementation_list(src_md, dst_md);
    }

    const sum_primitive_desc_create_f *
    get_sum_implementation_list() const override {
        return gpu_impl_list_t::get_sum_implementation_list();
    }

    const primitive_desc_create_f *get_implementation_list(
            const op_desc_t *desc) const override {
        UNUSED(desc);
        return gpu_impl_list_t::get_implementation_list();
    }

    virtual cl_device_id device() const { return device_; }
    virtual cl_context context() const { return context_; }

    device_id_t device_id() const override {
        return std::make_tuple(0, reinterpret_cast<uint64_t>(device()), 0);
    }

<<<<<<< HEAD
    stream_t *service_stream() const override { return service_stream_.get(); }

    virtual bool mayiuse_ngen_kernels() const override {
        return enable_ngen_kernels_;
    }
=======
    virtual bool mayiuse_ngen_kernels() override {
        check_mayiuse_ngen_kernels();
        return enable_ngen_kernels_;
    }

    stream_t *service_stream() const override { return service_stream_.get(); }
>>>>>>> 6478ab6b

private:
    cl_device_id device_;
    cl_context context_;
    bool is_user_context_;
    bool enable_ngen_kernels_;
<<<<<<< HEAD
=======
    bool checked_ngen_kernels_;
>>>>>>> 6478ab6b

    std::unique_ptr<stream_t> service_stream_;

    void check_mayiuse_ngen_kernels();
};

} // namespace ocl
} // namespace gpu
} // namespace impl
} // namespace dnnl

#endif<|MERGE_RESOLUTION|>--- conflicted
+++ resolved
@@ -42,26 +42,17 @@
         , device_(adevice)
         , context_(nullptr)
         , is_user_context_(false)
-<<<<<<< HEAD
-        , enable_ngen_kernels_(false) {}
-=======
         , enable_ngen_kernels_(false)
         , checked_ngen_kernels_(false) {}
->>>>>>> 6478ab6b
     ocl_gpu_engine_t(cl_device_id adevice, cl_context acontext)
         : compute::compute_engine_t(engine_kind::gpu, runtime_kind::ocl,
                 new ocl_gpu_device_info_t(adevice))
         , device_(adevice)
         , context_(acontext)
         , is_user_context_(true)
-<<<<<<< HEAD
-        , enable_ngen_kernels_(false) {}
-    virtual ~ocl_gpu_engine_t() override {
-=======
         , enable_ngen_kernels_(false)
         , checked_ngen_kernels_(false) {}
     ~ocl_gpu_engine_t() override {
->>>>>>> 6478ab6b
         if (context_) { clReleaseContext(context_); }
     }
 
@@ -74,13 +65,8 @@
             const stream_attr_t *attr) override;
     status_t create_stream(stream_t **stream, cl_command_queue queue);
 
-<<<<<<< HEAD
     status_t create_kernel(compute::kernel_t *kernel,
             jit::jit_generator_base &jitter) const override;
-=======
-    status_t create_kernel(compute::kernel_t *kernel, const char *kernel_name,
-            const std::vector<unsigned char> &binary) const override;
->>>>>>> 6478ab6b
 
     status_t create_kernels(std::vector<compute::kernel_t> *kernels,
             const std::vector<const char *> &kernel_names,
@@ -121,30 +107,19 @@
         return std::make_tuple(0, reinterpret_cast<uint64_t>(device()), 0);
     }
 
-<<<<<<< HEAD
-    stream_t *service_stream() const override { return service_stream_.get(); }
-
-    virtual bool mayiuse_ngen_kernels() const override {
-        return enable_ngen_kernels_;
-    }
-=======
     virtual bool mayiuse_ngen_kernels() override {
         check_mayiuse_ngen_kernels();
         return enable_ngen_kernels_;
     }
 
     stream_t *service_stream() const override { return service_stream_.get(); }
->>>>>>> 6478ab6b
 
 private:
     cl_device_id device_;
     cl_context context_;
     bool is_user_context_;
     bool enable_ngen_kernels_;
-<<<<<<< HEAD
-=======
     bool checked_ngen_kernels_;
->>>>>>> 6478ab6b
 
     std::unique_ptr<stream_t> service_stream_;
 
