/*******************************************************************************
* Copyright 2020 Intel Corporation
*
* licensed under the apache license, version 2.0 (the "license");
* you may not use this file except in compliance with the license.
* you may obtain a copy of the license at
*
*     http://www.apache.org/licenses/license-2.0
*
* unless required by applicable law or agreed to in writing, software
* distributed under the license is distributed on an "as is" basis,
* without warranties or conditions of any kind, either express or implied.
* see the license for the specific language governing permissions and
* limitations under the license.
*******************************************************************************/

#include "gpu/ocl/ocl_math_utils.h"
#include "gpu/ocl/ocl_post_ops.h"
#include "gpu/ocl/ocl_types.h"
#include "gpu/ocl/ocl_zero_points.h"

#if IC % IC_BLOCK != 0
#define IC_NBLOCKS_TAIL ((IC % IC_BLOCK + 3) / 4)
#else
#define IC_NBLOCKS_TAIL 8
#endif

#define IC_TAIL (IC % IC_BLOCK)
#define HAS_PADDING (PW > 0 || PH > 0 || PD > 0)
#define USE_SP_BLOCK ((SW == 1 && SH == 1 && SW == 1) || HAS_PADDING)

#define SRC_SP (IW * IH * ID)
#define SRC_SP_STRIDE (G * IC)
#define SRC_ICB_STRIDE IC_BLOCK

#define DST_SP (OW * OH * OD)
#define DST_SP_STRIDE (G * OC)
#define DST_OCB_STRIDE OC_BLOCK

#define WEI_BLOCK_STRIDE (4 * 8 * 8 * 4)

#if DST_DT_S8 || DST_DT_U8
#define OC_BLOCK_READ_BOUND 4
#define OC_BLOCK_WRITE_BOUND 16
#else
#define OC_BLOCK_READ_BOUND 1
#define OC_BLOCK_WRITE_BOUND 4
#endif
#define IC_BLOCK_READ_BOUND 4

#if IC % IC_BLOCK == 0
#define BLOCK_READ_SRC_Xx32(start, end, d_idx, data, idx, sp_off) \
    do { \
        uint *d = (uint *)&data; \
        unroll_for(uint _i = (start); _i < (end); ++_i) { \
<<<<<<< HEAD
            d[_i + d_idx] = AS_SRC_MMAD_DATA_T(intel_sub_group_block_read( \
                    (__global uint *)&src[idx + _i * SW * G * IC])); \
=======
            if (HAS_PADDING) { \
                PAD_BLOCK_READ(d[_i + d_idx], src, sp, _i + sp_off, 0, 0) \
            } else { \
                d[_i + d_idx] = AS_MMAD_DATA_T(intel_sub_group_block_read( \
                        (__global uint *)&src[idx + _i * SW * G * IC])); \
            } \
>>>>>>> 58e5ee23
        } \
    } while (0);
#elif IC % 4 == 0
#define BLOCK_READ_SRC_Xx32(start, end, d_idx, data, idx, sp_off) \
    do { \
        uint *d = (uint *)&data; \
        unroll_for(uint _i = (start); _i < (end); ++_i) { \
            __global uchar *s = &src[idx + _i * SW * G * IC]; \
            if (ic_block_id < IC_NCHUNK - 1 \
                    || sg_local_id * 4 < IC_TAIL - IC_TAIL % 4) { \
                if (HAS_PADDING) { \
                    PAD_BLOCK_READ(d[_i + d_idx], src, sp, _i + sp_off, 1, 0) \
                } else { \
                    d[_i + d_idx] = *((__global uint *)&s[sg_local_id * 4]); \
                } \
            } \
        } \
    } while (0);
#else // IC not div 4
#define BLOCK_READ_SRC_Xx32(start, end, d_idx, data, idx, sp_off) \
    do { \
        uint *d = (uint *)&data; \
        unroll_for(uint _i = (start); _i < (end); ++_i) { \
            __global uchar *s = &src[idx + _i * SW * G * IC]; \
            uint _j_max = (sg_local_id * 4 < IC_TAIL - IC_TAIL % 4) \
                            || (ic_block_id < IC_NCHUNK - 1) \
                    ? 4 \
                    : (sg_local_id * 4 == IC_TAIL - IC_TAIL % 4 ? IC_TAIL % 4 \
                                                                : 0); \
            unroll_for(uint _j = 0; _j < _j_max; ++_j) { \
                if (HAS_PADDING) { \
                    PAD_BLOCK_READ(d[_i + d_idx], src, sp, _i + sp_off, 2, _j) \
                } else { \
                    *((uchar *)&d[_i + d_idx] + _j) = s[sg_local_id * 4 + _j]; \
                } \
            } \
        } \
    } while (0);
#endif

#if SP_BLOCK == 4
#define BLOCK0 4
#define ACC_DATA_BLOCK int4
#define SRC_DATA_BLOCK_T SRC_MMAD_DATA4_T
#define BLOCK_READ_SRC BLOCK_READ_SRC_4x32

DECLARE_MMAD_EMU(mmad_tail0, idot4, IC_NBLOCKS_TAIL, 4, SRC_DATA_BLOCK_T, int8,
        ACC_DATA_BLOCK)

#define MMAD_FULL0 mmad8x4
#define MMAD_TAIL0 mmad_tail0
#else
#define BLOCK0 8
#define ACC_DATA_BLOCK int8
#define SRC_DATA_BLOCK_T SRC_MMAD_DATA8_T
#define BLOCK_READ_SRC BLOCK_READ_SRC_8x32

DECLARE_MMAD_EMU(mmad_tail0, idot4, IC_NBLOCKS_TAIL, 8, SRC_DATA_BLOCK_T, int8,
        ACC_DATA_BLOCK)

#define MMAD_FULL0 mmad8x8
#define MMAD_TAIL0 mmad_tail0
#endif

#if SP_BLOCK == 12
#define BLOCK1 4
#define ACC_DATA_BLOCK1 int4
#define SRC_DATA_BLOCK_T1 SRC_MMAD_DATA4_T
#define DST_DATA_BLOCK_T1 uint4
#define BLOCK_READ_SRC1 BLOCK_READ_SRC_4x32

DECLARE_MMAD_EMU(mmad_tail1, idot4, IC_NBLOCKS_TAIL, 4, SRC_DATA_BLOCK_T1, int8,
        ACC_DATA_BLOCK1)

#define MMAD_FULL1 mmad8x4
#define MMAD_TAIL1 mmad_tail1
#else
#define BLOCK1 8
#define ACC_DATA_BLOCK1 int8
#define SRC_DATA_BLOCK_T1 SRC_MMAD_DATA8_T
#define DST_DATA_BLOCK_T1 uint8
#define BLOCK_READ_SRC1 BLOCK_READ_SRC_8x32
DECLARE_MMAD_EMU(mmad_tail1, idot4, IC_NBLOCKS_TAIL, 8, SRC_DATA_BLOCK_T1, int8,
        ACC_DATA_BLOCK1)
#define MMAD_FULL1 mmad8x8
#define MMAD_TAIL1 mmad_tail1
#endif

#if INT8_WEI_SLM
#define BLOCK_READ_WHT_1x32(data, idx) \
    data = as_int(block_read((__local uint *)&wei_tmp[idx]));
#define BLOCK_READ_WHT_8x32(data, idx) \
    data = as_int8(block_read8((__local uint *)&wei_tmp[idx]));
#else
#define BLOCK_READ_WHT_1x32(data, idx) \
    data = as_int(intel_sub_group_block_read((__global uint *)&wei[idx]));
#define BLOCK_READ_WHT_8x32(data, idx) \
    data = as_int8(intel_sub_group_block_read8((__global uint *)&wei[idx]));
#endif

#if OC % OC_BLOCK == 0
#define BLOCK_READ_BIA(data, idx) \
    data = as_float4(intel_sub_group_block_read4((__global uint *)&bias[idx]));

#else
#define BLOCK_READ_BIA(data, idx) \
    data = (float4)0; \
    int i; \
    for (i = idx; i < idx + OC_BLOCK && i < OC - (OC % SUB_GROUP_SIZE); \
            i += SUB_GROUP_SIZE) { \
        data[(i - idx) / SUB_GROUP_SIZE] = as_float( \
                intel_sub_group_block_read((__global uint *)&bias[i])); \
    } \
    if ((get_sub_group_local_id() < OC % SUB_GROUP_SIZE) && i < OC \
            && (i - idx) / SUB_GROUP_SIZE < 4) { \
        data[(i - idx) / SUB_GROUP_SIZE] \
                = as_float(bias[i + get_sub_group_local_id()]); \
    }

#endif

#define BLOCK_READ_SCALES(data, idx) \
    data = as_float4(intel_sub_group_block_read4( \
            (__global uint *)&scales_per_oc[idx]));

#define PAD_BLOCK_READ(data, src, sp, i, read_kind, l_off) \
    do { \
        const int od = (sp + i) / (OW * OH); \
        const int ohw = (sp + i) % (OW * OH); \
        const int oh = ohw / OW; \
        const int ow = (ohw % OW); \
        const int id = SD * od - PD; \
        const int ih = SH * oh - PH; \
        const int iw = SW * ow - PW; \
        bool pad = ((PW > 0 || PH > 0 || PD > 0) \
                && (iw < 0 || ih < 0 || id < 0 || iw >= IW || ih >= IH \
                        || id >= ID)); \
        int off = id * IH * IW + ih * IW + iw; \
        if (read_kind == 0) { \
            data = pad ? 0 \
                       : AS_MMAD_DATA_T(intel_sub_group_block_read( \
                               (global uint *)&src[off * SRC_SP_STRIDE])); \
        } else if (read_kind == 1) { \
            data = pad ? 0 \
                       : *((__global uint *)&src[off * SRC_SP_STRIDE \
                               + sg_local_id * 4]); \
        } else if (read_kind == 2) { \
            *((uchar *)&data + l_off) = pad \
                    ? 0 \
                    : src[off * SRC_SP_STRIDE + sg_local_id * 4 + l_off]; \
        } \
    } while (0);

#if SCALES_PER_OC
#define SCALE scales
#elif SCALES_COMMON
#define SCALE scale
#else
#define SCALE 1
#endif

// Reads (n * 4) elements per work-item.
void block_read_dst(
        int n, DST_DATA_T *d, const __global DST_DATA_T *dst, int oc_tail);

// Writes (n * 4) elements per work-item.
void block_write_dst(
        int n, const DST_DATA_T *d, __global DST_DATA_T *dst, int oc_tail);

__attribute__((intel_reqd_sub_group_size(SUB_GROUP_SIZE)))
__attribute__((reqd_work_group_size(LWS_0, LWS_1, LWS_2))) __kernel void
gen12lp_nhwc_1x1_conv_fwd_x8s8s32x(const __global SRC_DATA_T *src,
        const __global char *wei, const __global float *bias,
        __global DST_DATA_T *dst POST_OP_ARGS, float scale,
        const __global float *scales_per_oc,
        const __global int *src_compensation,
        const __global int *dst_compensation) {

    // Groups:
    const uint oc_group_id = get_group_id(0);
    const uint sp_group_id = get_group_id(1);
    const uint mb_group_id = get_group_id(2);
    const uint ic_group_id = oc_group_id / OC_NCHUNK * IC_NCHUNK;

    // SIMD
    const uint sg_local_id = get_sub_group_local_id();
    const uint sg_id = get_sub_group_id();

    // Spatial
#define OWB ((OW + SP_BLOCK - 1) / SP_BLOCK)
#if USE_SP_BLOCK
    const uint sp = get_global_id(1) * SP_BLOCK;
    const int sp_local_id = get_local_id(1);

    const uint od = sp / (OH * OW);
    const uint ohw = sp % (OH * OW);
    const uint oh = ohw / OW;
    const uint ow = (ohw % OW);
#else
    const uint sp = get_global_id(1);
    const int sp_local_id = get_local_id(1);

    const uint od = sp / (OWB * OH);
    const uint ohw = sp % (OWB * OH);
    const uint oh = ohw / OWB;
    const uint ow = (ohw % OWB) * SP_BLOCK;
#endif

    const uint id = SD * od;
    const uint ih = SH * oh;
    const uint iw = SW * ow;

    // Source (At ic = 0)
    src += mb_group_id * SRC_SP * SRC_SP_STRIDE; // MB offset
#if !HAS_PADDING
    src += (id * IH * IW + ih * IW + iw) * SRC_SP_STRIDE; // SP offset
#endif
    src += ic_group_id * SRC_ICB_STRIDE; // IC offset

    // Destination
    dst += mb_group_id * DST_SP * DST_SP_STRIDE; // MB offset
    dst += (od * OH * OW + oh * OW + ow) * DST_SP_STRIDE; // SP offset
    dst += oc_group_id * DST_OCB_STRIDE; // OC offset

    // Weights
    wei += oc_group_id * WEI_BLOCK_STRIDE * IC_NCHUNK;
    // Output accumulators:

    // 8 MB (0-7) x 4 Kernels  (32 8bit ints)
    ACC_DATA_BLOCK C00 = 0, C01 = 0, C02 = 0, C03 = 0;
    // 8 MB (8-15) x 4 Kernels  (32 8bit ints)
    ACC_DATA_BLOCK1 C10 = 0, C11 = 0, C12 = 0, C13 = 0;

    const int oc_tail
            = (oc_group_id + 1) * OC_BLOCK > G * OC ? OC % OC_BLOCK : OC_BLOCK;

#if INT8_WEI_SLM
#define READ_SLM() \
    barrier(CLK_LOCAL_MEM_FENCE); \
    const __global char *wei_copy_from \
            = wei + sp_local_id * WEI_BLOCK_STRIDE / LWS_1; \
    __local char *wei_copy_to \
            = wei_slm + sp_local_id * WEI_BLOCK_STRIDE / LWS_1; \
    block_write4((__local uint *)wei_copy_to, \
            intel_sub_group_block_read4((__global uint *)wei_copy_from)); \
    __local char *wei_tmp = wei_slm; \
    barrier(CLK_LOCAL_MEM_FENCE);

    __local char wei_slm[WEI_BLOCK_STRIDE];
#endif // INT8_WEI_SLM

    for (uint ic_block_id = 0; ic_block_id < IC_NCHUNK; ++ic_block_id) {
#if INT8_WEI_SLM
        READ_SLM()
#if SP_TAIL
        if (ow < OW)
#endif // SP_TAIL
#endif // INT8_WEI_SLM
        {

            SRC_DATA_BLOCK_T S0;
            SRC_DATA_BLOCK_T1 S1;

#if OUT_SP_TAIL
#if USE_SP_BLOCK
            if (od * OH * OW + oh * OW + ow + SP_BLOCK > DST_SP) {
#else
            if (ow + SP_BLOCK > OW) {
#endif
#if OUT_SP_TAIL < 8
                S0 = 0;
                BLOCK_READ_SRC_Xx32(0, OUT_SP_TAIL, 0, S0, 0 * IC, 0);
#else
                BLOCK_READ_SRC_Xx32(0, BLOCK0, 0, S0, 0, 0);
                S1 = 0;
                BLOCK_READ_SRC_Xx32(8, OUT_SP_TAIL, -8, S1, 0, BLOCK0);
#endif
            } else
#endif // OUT_SP_TAIL
            {
                BLOCK_READ_SRC_Xx32(0, BLOCK0, 0, S0, 0 * IC, 0);
#if SP_BLOCK > 8
                BLOCK_READ_SRC_Xx32(0, BLOCK1, 0, S1, 8 * SW * G * IC, BLOCK0);
#endif
            }

            int8 W0 = 0, W1 = 0, W2 = 0, W3 = 0;

#if IC % IC_BLOCK != 0
            if (ic_block_id == IC_NCHUNK - 1) {
                unroll_for(int i = 0; i < IC_NBLOCKS_TAIL; ++i)
                        BLOCK_READ_WHT_1x32(W0[i], (i + 0) * IC_BLOCK);
                if (OC > 8)
                    unroll_for(int i = 0; i < IC_NBLOCKS_TAIL; ++i)
                            BLOCK_READ_WHT_1x32(W1[i], (i + 8) * IC_BLOCK);
                if (OC > 16)
                    unroll_for(int i = 0; i < IC_NBLOCKS_TAIL; ++i)
                            BLOCK_READ_WHT_1x32(W2[i], (i + 16) * IC_BLOCK);
                if (OC > 24)
                    unroll_for(int i = 0; i < IC_NBLOCKS_TAIL; ++i)
                            BLOCK_READ_WHT_1x32(W3[i], (i + 24) * IC_BLOCK);

                C00 = MMAD_TAIL0(S0, W0, C00);
                if (OC > 8) C01 = MMAD_TAIL0(S0, W1, C01);
                if (OC > 16) C02 = MMAD_TAIL0(S0, W2, C02);
                if (OC > 24) C03 = MMAD_TAIL0(S0, W3, C03);
#if SP_BLOCK > 8
                C10 = MMAD_TAIL1(S1, W0, C10);
                if (OC > 8) C11 = MMAD_TAIL1(S1, W1, C11);
                if (OC > 16) C12 = MMAD_TAIL1(S1, W2, C12);
                if (OC > 24) C13 = MMAD_TAIL1(S1, W3, C13);
#endif // SP_BLOCK > 8
            } else
#endif // IC % IC_BLOCK != 0
            {
                BLOCK_READ_WHT_8x32(W0, 0);
                if (OC > 8) BLOCK_READ_WHT_8x32(W1, 8 * IC_BLOCK);
                if (OC > 16) BLOCK_READ_WHT_8x32(W2, 16 * IC_BLOCK);
                if (OC > 24) BLOCK_READ_WHT_8x32(W3, 24 * IC_BLOCK);
                C00 = MMAD_FULL0(S0, W0, C00);
                if (OC > 8) C01 = MMAD_FULL0(S0, W1, C01);
                if (OC > 16) C02 = MMAD_FULL0(S0, W2, C02);
                if (OC > 24) C03 = MMAD_FULL0(S0, W3, C03);
#if SP_BLOCK > 8
                C10 = MMAD_FULL1(S1, W0, C10);
                if (OC > 8) C11 = MMAD_FULL1(S1, W1, C11);
                if (OC > 16) C12 = MMAD_FULL1(S1, W2, C12);
                if (OC > 24) C13 = MMAD_FULL1(S1, W3, C13);
#endif
            }
        }

        src += SRC_ICB_STRIDE;
        wei += WEI_BLOCK_STRIDE;
    }

#if WITH_SRC_ZPOINTS
    int4 src_comp = as_int4(intel_sub_group_block_read4(
            (__global uint *)(&src_compensation[oc_group_id * OC_BLOCK])));

    C00 -= src_comp.s0;
    C01 -= src_comp.s1;
    C02 -= src_comp.s2;
    C03 -= src_comp.s3;
#if SP_BLOCK > 8
    C10 -= src_comp.s0;
    C11 -= src_comp.s1;
    C12 -= src_comp.s2;
    C13 -= src_comp.s3;
#endif // SP_BLOCK > 8
#endif // WITH_SRC_ZPOINTS

    float4 tmp;
    DST_DATA4_T dst_pack[8];
    DST_DATA4_T D0[BLOCK0] = {0};
    DST_DATA4_T D1[BLOCK1] = {0};

#if SCALES_PER_OC
    float4 scales;
    BLOCK_READ_SCALES(scales, oc_group_id * OC_BLOCK);
#endif

#if WITH_BIAS
    float4 bia;
    BLOCK_READ_BIA(bia, oc_group_id * OC_BLOCK);
#define QUANTIZE_ADD_BIAS() tmp = SCALE * fma(tmp, (float4)1, bia);
#else
#define QUANTIZE_ADD_BIAS() tmp *= SCALE;
#endif

#if WITH_SUM
#if USE_SP_BLOCK
    if (OUT_SP_TAIL && od * OH * OW + oh * OW + ow + SP_BLOCK > DST_SP) {
#else
    if (OUT_SP_TAIL && ow + SP_BLOCK > OW) {
#endif
#if OUT_SP_TAIL < 8
        block_read_dst(OUT_SP_TAIL, D0, dst, oc_tail);
#else
        block_read_dst(BLOCK0, D0, dst, oc_tail);
        block_read_dst(OUT_SP_TAIL - 8, D1, dst + 8 * G * OC, oc_tail);
#endif
    } else {
        block_read_dst(BLOCK0, D0, dst, oc_tail);
        if (SP_BLOCK > 8) {
            block_read_dst(BLOCK1, D1, dst + 8 * G * OC, oc_tail);
        }
    }
#endif // with_sum

#if WITH_DST_ZPOINTS
    int4 dst_comp = read_dst_zero_points_32c(
            dst_compensation, oc_group_id * OC_BLOCK);
#define ADD_DST_COMPENSATION() tmp += convert_float4(dst_comp);
#else
#define ADD_DST_COMPENSATION()
#endif // WITH_DST_ZPOINTS

#define PACK(C0, C1, C2, C3, idx) \
    do { \
        tmp[0] = C0[idx]; \
        tmp[1] = C1[idx]; \
        tmp[2] = C2[idx]; \
        tmp[3] = C3[idx]; \
    } while (0)

#define CONVERT_PACK(idx) \
    do { \
        dst_pack[idx] = CONVERT_DST_DATA4_T(tmp); \
    } while (0)

#define STORE_DST(n, C0, C1, C2, C3, D, dst_ptr, mb_stride) \
    do { \
        for (int n_i = 0; n_i < n; n_i++) { \
            PACK(C0, C1, C2, C3, n_i); \
            QUANTIZE_ADD_BIAS(); \
            for (int didx = 0; didx < 4; ++didx) { \
                float tmp_i = tmp[didx]; \
                float dni_i = convert_float(AS_SUM_DATA_T(D[n_i][didx])); \
                int po_mb; \
                if (MB_BLOCK == 32) \
                    po_mb = (mb_group_id * MB_BLOCK / 2 + mb_stride * 8 + n_i) \
                            % MB; \
                else \
                    po_mb = mb_group_id % MB; \
                const int po_oc = (oc_group_id * OC_BLOCK + sg_local_id \
                                          + didx * SUB_GROUP_SIZE) \
                        % (OC * G); \
                APPLY_POST_OPS_SERIAL_BINARY_2D( \
                        tmp_i, float, dni_i, float, po_mb, 1, po_oc, 1); \
                tmp[didx] = tmp_i; \
            } \
            ADD_DST_COMPENSATION(); \
            CONVERT_PACK(n_i); \
        } \
        block_write_dst(n, dst_pack, dst_ptr, oc_tail); \
    } while (0)

#if INT8_WEI_SLM && SP_TAIL
    if (ow < OW)
#endif
    {
#if USE_SP_BLOCK
        if (OUT_SP_TAIL && od * OH * OW + oh * OW + ow + SP_BLOCK > DST_SP) {
#else
        if (OUT_SP_TAIL && ow + SP_BLOCK > OW) {
#endif
            STORE_DST(min(BLOCK0, OUT_SP_TAIL), C00, C01, C02, C03, D0, dst, 0);
            STORE_DST(OUT_SP_TAIL - 8, C10, C11, C12, C13, D1, dst + 8 * G * OC,
                    1);
        } else {
            STORE_DST(BLOCK0, C00, C01, C02, C03, D0, dst, 0);
            if (SP_BLOCK > 8) {
                STORE_DST(BLOCK1, C10, C11, C12, C13, D1, dst + 8 * G * OC, 1);
            }
        }
    }
}

// Reads (n * 4) elements per work-item.
void block_read_dst(
        int n, DST_DATA_T *d, const __global DST_DATA_T *dst, int oc_tail) {
    const int local_id = get_sub_group_local_id();
    int nelems = n * 4;
    __attribute__((opencl_unroll_hint)) // attr:no-format
    for (int i = 0; i < nelems; i += 4) {
        if (OC % OC_BLOCK_WRITE_BOUND == 0 && oc_tail == OC_BLOCK) {
            *((DST_DATA4_T *)&d[i]) = BLOCK_READ_DST4(dst + (i / 4) * G * OC);
        } else {
            unroll_for(int idx = 0; idx < 4; idx++) {
                if (local_id + 8 * idx < oc_tail) {
                    d[i + idx] = dst[(i / 4) * G * OC + idx * 8 + local_id];
                }
            }
        }
    }
}

// Writes (n * 4) elements per work-item.
void block_write_dst(
        int n, const DST_DATA_T *d, __global DST_DATA_T *dst, int oc_tail) {
    const int local_id = get_sub_group_local_id();
    int nelems = n * 4;
    __attribute__((opencl_unroll_hint)) // attr:no-format
    for (int i = 0; i < nelems; i += 4) {
        if (OC % OC_BLOCK_WRITE_BOUND == 0 && oc_tail == OC_BLOCK) {
            BLOCK_WRITE_DST4(dst + (i / 4) * G * OC, *((DST_DATA4_T *)&d[i]));
        } else {
            unroll_for(int idx = 0; idx < 4; idx++) {
                if (local_id + 8 * idx < oc_tail) {
                    dst[(i / 4) * G * OC + idx * 8 + local_id] = d[i + idx];
                }
            }
        }
    }
}<|MERGE_RESOLUTION|>--- conflicted
+++ resolved
@@ -53,17 +53,12 @@
     do { \
         uint *d = (uint *)&data; \
         unroll_for(uint _i = (start); _i < (end); ++_i) { \
-<<<<<<< HEAD
-            d[_i + d_idx] = AS_SRC_MMAD_DATA_T(intel_sub_group_block_read( \
-                    (__global uint *)&src[idx + _i * SW * G * IC])); \
-=======
             if (HAS_PADDING) { \
                 PAD_BLOCK_READ(d[_i + d_idx], src, sp, _i + sp_off, 0, 0) \
             } else { \
                 d[_i + d_idx] = AS_MMAD_DATA_T(intel_sub_group_block_read( \
                         (__global uint *)&src[idx + _i * SW * G * IC])); \
             } \
->>>>>>> 58e5ee23
         } \
     } while (0);
 #elif IC % 4 == 0
