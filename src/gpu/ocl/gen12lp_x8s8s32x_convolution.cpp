--- conflicted
+++ resolved
@@ -243,11 +243,6 @@
                         : 12;
                 ow_nchunk = utils::div_up(conf.ow, conf.ow_block);
                 ow_group = utils::max_div(ow_nchunk, max_ow_group);
-<<<<<<< HEAD
-                if (ow_group == 1)
-                    ow_group = utils::max_div(ow_nchunk + 1, max_ow_group);
-=======
->>>>>>> 58e5ee23
                 break;
         }
 
