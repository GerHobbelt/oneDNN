--- conflicted
+++ resolved
@@ -93,10 +93,7 @@
 #define DATA4_T half4
 #define DATA8_T half8
 #define DATA16_T half16
-<<<<<<< HEAD
 #define AS_DATA2_T as_half2
-=======
->>>>>>> f5925c89
 #define DATA_MAX HALF_MAX
 #define DATA_MIN -DATA_MAX
 #define DATA_ZERO 0.0h
