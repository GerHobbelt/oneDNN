/*******************************************************************************
* Copyright 2020 Intel Corporation
*
* Licensed under the Apache License, Version 2.0 (the "License");
* you may not use this file except in compliance with the License.
* You may obtain a copy of the License at
*
*     http://www.apache.org/licenses/LICENSE-2.0
*
* Unless required by applicable law or agreed to in writing, software
* distributed under the License is distributed on an "AS IS" BASIS,
* WITHOUT WARRANTIES OR CONDITIONS OF ANY KIND, either express or implied.
* See the License for the specific language governing permissions and
* limitations under the License.
*******************************************************************************/

#include "gpu/ocl/convolution_inner_product.hpp"

#include "common/c_types_map.hpp"
#include "common/primitive_iterator.hpp"

using namespace dnnl::impl::memory_tracking;

namespace dnnl {
namespace impl {
namespace gpu {
namespace ocl {

static int adjust_dims(dims_t &dims, const memory_desc_t *dst, int ndims) {
    utils::array_copy(&dims[0], &dst->dims[0], dst->ndims);
    int max_dims = nstl::max(3, nstl::max(ndims, dst->ndims));
    utils::array_set(&dims[dst->ndims], 1, max_dims - dst->ndims);
    return max_dims;
}

status_t convolution_inner_product_fwd_t::pd_t::init_conf(engine_t *engine) {
    const inner_product_desc_t &ipd = *desc();

    const auto *src_md = invariant_src_md();
    const auto *wei_md = invariant_wei_md();
    const auto *dst_md = invariant_dst_md();

    convolution_desc_t cd;
    memory_desc_t conv_src_md, conv_wei_md, conv_dst_md, ip_dst_md;

    conf.ndims = src_md->ndims;
    conf.attr_info = attr_info_t::create(attr());

    dims_t dims;

    int max_dims = adjust_dims(dims, dst_md, conf.ndims);

    dnnl_memory_desc_init_by_tag(
            &conv_dst_md, max_dims, dims, dst_md->data_type, format_tag::any);

    auto init_md = [&](memory_desc_t &out_md, const memory_desc_t *in_md) {
        max_dims = adjust_dims(dims, in_md, conf.ndims);
        if (in_md->format_kind == format_kind::any) {
            dnnl_memory_desc_init_by_tag(
                    &out_md, max_dims, dims, in_md->data_type, format_tag::any);
        } else {
            out_md = *in_md;
            out_md.ndims = max_dims;

            utils::array_copy(&out_md.dims[0], &dims[0], max_dims);
        }
    };

    init_md(conv_src_md, src_md);
    init_md(conv_wei_md, wei_md);

    dim_t strides[] = {1, 1, 1};
    dim_t padding[] = {0, 0, 0};
    dim_t padding_r[] = {0, 0, 0};

    alg_kind_t alg = alg_kind::convolution_direct;
    CHECK(dnnl_convolution_forward_desc_init(&cd, ipd.prop_kind, alg,
            &conv_src_md, &conv_wei_md, invariant_bia_md(), &conv_dst_md,
            &strides[0], &padding[0], &padding_r[0]));

    primitive_attr_t conv_attr(*attr());
    if (!conv_attr.is_initialized()) return status::out_of_memory;
    conv_attr.set_scratchpad_mode(scratchpad_mode::user);

    dnnl_primitive_desc_iterator it(
            engine, (op_desc_t *)&cd, &conv_attr, nullptr);
    if (!it.is_initialized()) return status::out_of_memory;
    ++it;
    cpd_.reset(it.fetch_once());
    if (!cpd_) return status::unimplemented;
<<<<<<< HEAD
    std::string impl_name(cpd_.get()->name());
    if (impl_name.find("ref") != std::string::npos)
        return status::unimplemented;
=======
>>>>>>> 9e7b3904

    auto src_conv = *cpd_->src_md();
    auto wei_conv = *cpd_->weights_md();
    auto dst_conv = *cpd_->dst_md();

    dnnl_memory_desc_init_by_tag(&ip_dst_md, conv_dst_md.ndims,
            conv_dst_md.dims, dst_md->data_type,
            utils::pick(conv_dst_md.ndims - 2, format_tag::nc, format_tag::ncw,
                    format_tag::nchw, format_tag::ncdhw));

    if (dst_conv != ip_dst_md
            && dst_conv.format_desc.blocking.inner_nblks > 0) {
        conf.reorder_dst = true;
        auto r_impls = engine->get_reorder_implementation_list(
                &dst_conv, &ip_dst_md);
        primitive_attr_t r_attr(default_attr());
        if (!r_attr.is_initialized()) return status::out_of_memory;
        r_attr.set_scratchpad_mode(scratchpad_mode::user);
        for (auto r = r_impls; *r; ++r) {
            reorder_pd_t *r_pd = nullptr;
            if ((*r)(&r_pd, engine, &r_attr, engine, &dst_conv, engine,
                        &ip_dst_md)
                    == status::success) {
                rpd_dst_.reset((primitive_desc_t *)r_pd);
                break;
            }
        }

        if (conf.attr_info.with_sum) {
            auto r_impls = engine->get_reorder_implementation_list(
                    &ip_dst_md, &dst_conv);
            primitive_attr_t r_attr(default_attr());
            if (!r_attr.is_initialized()) return status::out_of_memory;
            r_attr.set_scratchpad_mode(scratchpad_mode::user);
            for (auto r = r_impls; *r; ++r) {
                reorder_pd_t *r_pd = nullptr;
                if ((*r)(&r_pd, engine, &r_attr, engine, &ip_dst_md, engine,
                            &dst_conv)
                        == status::success) {
                    rpd_postop_.reset((primitive_desc_t *)r_pd);
                    break;
                }
            }
        }
    }

    if (src_md_.format_kind == format_kind::any) {
        memory_desc_init_by_blocking_desc(
                src_md_, src_conv.format_desc.blocking);
    }
    if (weights_md_.format_kind == format_kind::any) {
        memory_desc_init_by_blocking_desc(
                weights_md_, wei_conv.format_desc.blocking);
    }

    memory_desc_wrapper src_d(src_md_);
    memory_desc_wrapper dst_d(dst_md_);
    if (conv_src_md.format_desc.blocking.inner_nblks < 2
            && conv_wei_md.format_desc.blocking.inner_nblks < 2
            && src_d.size() + dst_d.size() >= 20000000)
        return status::unimplemented;

    return status::success;
}

status_t convolution_inner_product_fwd_t::pd_t::init_scratchpad() {
    auto scratchpad = scratchpad_registry().registrar();
    if (conf.reorder_dst) {
        memory_desc_wrapper md_d(*cpd_->dst_md());
        scratchpad.book(memory_tracking::names::key_iprod_dst_reorder,
                md_d.size(), 1, OCL_BUFFER_ALIGNMENT);
        scratchpad.book(memory_tracking::names::key_nested_multiple + 1,
                rpd_dst_->scratchpad_registry());
        if (conf.attr_info.with_sum)
            scratchpad.book(memory_tracking::names::key_nested_multiple + 2,
                    rpd_postop_->scratchpad_registry());
    }
    scratchpad.book(memory_tracking::names::key_nested_multiple,
            cpd_->scratchpad_registry());
    return status::success;
}

status_t convolution_inner_product_fwd_t::execute_forward(
        const exec_ctx_t &ctx) const {

    const auto &conf = pd()->conf;

    auto src = ctx.input(DNNL_ARG_SRC);
    auto wei = ctx.input(DNNL_ARG_WEIGHTS);
    auto bia = ctx.input(DNNL_ARG_BIAS);
    auto dst = ctx.output(DNNL_ARG_DST);

    std::unique_ptr<memory_t> wspace_dst;
    auto exec_reorder = [&](memory_t *in, memory_t *out,
                                const std::shared_ptr<primitive_t> &prim,
                                int r_num) -> status_t {
        exec_args_t r_args;
        r_args[DNNL_ARG_FROM] = memory_arg_t {in, true};
        r_args[DNNL_ARG_TO] = memory_arg_t {out, false};
        exec_ctx_t r_ctx(ctx, std::move(r_args));
        nested_scratchpad_t ns(
                ctx, memory_tracking::names::key_nested_multiple + r_num, prim);
        r_ctx.set_scratchpad_grantor(ns.grantor());
        return prim->execute(r_ctx);
    };
    if (conf.reorder_dst) {
        auto scratchpad = ctx.get_scratchpad_grantor().get_memory_storage(
                memory_tracking::names::key_iprod_dst_reorder);
        auto wspace_ptr = scratchpad->data_handle();
        CHECK(safe_ptr_assign(wspace_dst,
                new memory_t(ctx.stream()->engine(), pd()->cpd_->dst_md(),
                        memory_flags_t::use_runtime_ptr, wspace_ptr)));
    }

    if (pd()->conf.attr_info.with_sum && conf.reorder_dst) {
        CHECK(exec_reorder(dst, wspace_dst.get(), postop_reorder_, 2));
    }

    exec_args_t c_args;
    c_args[DNNL_ARG_SRC] = memory_arg_t {src, true};
    c_args[DNNL_ARG_WEIGHTS] = memory_arg_t {wei, true};
    c_args[DNNL_ARG_BIAS] = memory_arg_t {bia, true};
    c_args[DNNL_ARG_DST]
            = memory_arg_t {conf.reorder_dst ? wspace_dst.get() : dst, false};

    const auto &args = ctx.args();
    for (int idx = 0; idx < pd()->attr()->post_ops_.len(); ++idx) {
        if (pd()->attr()->post_ops_.entry_[idx].is_binary()) {
            c_args[DNNL_ARG_ATTR_MULTIPLE_POST_OP(idx) | DNNL_ARG_SRC_1]
                    = args.at(DNNL_ARG_ATTR_MULTIPLE_POST_OP(idx)
                            | DNNL_ARG_SRC_1);
        }
    }

    exec_ctx_t c_ctx(ctx, std::move(c_args));
    nested_scratchpad_t ns(
            ctx, memory_tracking::names::key_nested_multiple, conv_);
    c_ctx.set_scratchpad_grantor(ns.grantor());
    CHECK(conv_->execute(c_ctx));

    if (conf.reorder_dst) {
        CHECK(exec_reorder(wspace_dst.get(), dst, dst_reorder_, 1));
    }

    return status::success;
}

} // namespace ocl
} // namespace gpu
} // namespace impl
} // namespace dnnl<|MERGE_RESOLUTION|>--- conflicted
+++ resolved
@@ -88,12 +88,9 @@
     ++it;
     cpd_.reset(it.fetch_once());
     if (!cpd_) return status::unimplemented;
-<<<<<<< HEAD
     std::string impl_name(cpd_.get()->name());
     if (impl_name.find("ref") != std::string::npos)
         return status::unimplemented;
-=======
->>>>>>> 9e7b3904
 
     auto src_conv = *cpd_->src_md();
     auto wei_conv = *cpd_->weights_md();
