/*******************************************************************************
* Copyright 2019-2020 Intel Corporation
*
* Licensed under the Apache License, Version 2.0 (the "License");
* you may not use this file except in compliance with the License.
* You may obtain a copy of the License at
*
*     http://www.apache.org/licenses/LICENSE-2.0
*
* Unless required by applicable law or agreed to in writing, software
* distributed under the License is distributed on an "AS IS" BASIS,
* WITHOUT WARRANTIES OR CONDITIONS OF ANY KIND, either express or implied.
* See the License for the specific language governing permissions and
* limitations under the License.
*******************************************************************************/

#ifndef GPU_OCL_GEMM_INNER_PRODUCT_HPP
#define GPU_OCL_GEMM_INNER_PRODUCT_HPP

#include <assert.h>
#include <string>

#include "common/c_types_map.hpp"
#include "common/primitive.hpp"
#include "common/primitive_iterator.hpp"
#include "gpu/compute/compute.hpp"
#include "gpu/gemm/gpu_gemm.hpp"
#include "gpu/gpu_inner_product_pd.hpp"
#include "gpu/gpu_primitive.hpp"
#include "gpu/gpu_resource.hpp"
#include "gpu/primitive_conf.hpp"

namespace dnnl {
namespace impl {
namespace gpu {
namespace ocl {

namespace {
status_t create_gemm_pd(std::unique_ptr<primitive_desc_t> &gemm_pd,
        engine_t *engine, transpose_t transa, transpose_t transb, int m, int n,
        int k, int lda, int ldb, int ldc, data_type_t a_dt, data_type_t b_dt,
<<<<<<< HEAD
        data_type_t c_dt, data_type_t acc_dt, const primitive_attr_t &attr,
        dim_t bias_mask = 0, bool is_fwd = false) {
=======
        data_type_t c_dt, const primitive_attr_t &attr, dim_t bias_mask = 0,
        bool is_fwd = false) {
>>>>>>> 9e7b3904
    auto gemm_desc = gemm_desc_t();
    gemm_desc.primitive_kind = primitive_kind::gemm;
    gemm_desc.transa = transa;
    gemm_desc.transb = transb;
    gemm_desc.batch = 1;
    gemm_desc.m = m;
    gemm_desc.n = n;
    gemm_desc.k = k;
    gemm_desc.lda = lda;
    gemm_desc.ldb = ldb;
    gemm_desc.ldc = ldc;
    gemm_desc.stride_a = lda;
    gemm_desc.stride_b = ldb;
    gemm_desc.stride_c = ldc;
    gemm_desc.a_type = a_dt;
    gemm_desc.b_type = b_dt;
    gemm_desc.c_type = c_dt;
<<<<<<< HEAD
    gemm_desc.acc_type = acc_dt;
=======
    gemm_desc.acc_type = c_dt;
>>>>>>> 9e7b3904
    if (bias_mask != 0) {
        gemm_desc.bias_mask = bias_mask;
        gemm_desc.bias_type = c_dt;
    }
<<<<<<< HEAD

=======
>>>>>>> 9e7b3904
    primitive_attr_t gemm_attr(attr);
    if (!gemm_attr.is_initialized()) return status::out_of_memory;
    gemm_attr.set_scratchpad_mode(scratchpad_mode::user);

    dnnl_primitive_desc_iterator it(
            engine, (op_desc_t *)&gemm_desc, &gemm_attr, nullptr);
    if (!it.is_initialized()) return status::out_of_memory;
    ++it;
    gemm_pd.reset(it.fetch_once());
    if (!gemm_pd) return status::unimplemented;
    std::string impl_name(gemm_pd.get()->name());
<<<<<<< HEAD
    if (impl_name.find("ref") != std::string::npos)
=======
    if (is_fwd && impl_name.find("ref") != std::string::npos)
>>>>>>> 9e7b3904
        return status::unimplemented;
    return status::success;
}
} // namespace

struct gemm_inner_product_fwd_t : public gpu_primitive_t {
    struct pd_t : public gpu_inner_product_fwd_pd_t {
        pd_t(const inner_product_desc_t *adesc, const primitive_attr_t *attr,
                const inner_product_fwd_pd_t *hint_fwd_pd)
            : gpu_inner_product_fwd_pd_t(adesc, attr, hint_fwd_pd) {}
        pd_t(const pd_t &rhs) : gpu_inner_product_fwd_pd_t(rhs) {
            gemm_pd_.reset(rhs.gemm_pd_->clone());
            attr_info_ = rhs.attr_info_;
        }
        ~pd_t() = default;

        DECLARE_COMMON_PD_T("ocl:gemm", gemm_inner_product_fwd_t);

        status_t init(engine_t *engine) {
            using namespace data_type;
            using namespace prop_kind;
            using namespace data_type;

            assert(engine->kind() == engine_kind::gpu);

            attr_info_ = attr_info_t::create(attr());

            bool ok = is_fwd() && set_default_params() == status::success
<<<<<<< HEAD
                    && !has_zero_dim_memory() && attr()->post_ops_.len() <= 2
                    && IMPLICATION(attr()->post_ops_.len() == 2,
                            attr()->post_ops_.find(dnnl_sum) == 0)
=======
                    && !has_zero_dim_memory()
                    && utils::one_of(true,
                            expect_data_types(f16, f16, f16, f16, f16),
                            expect_data_types(f32, f32, f32, f32, f32))
                    && attr()->post_ops_.len() <= 2
                    && IMPLICATION(attr()->post_ops_.len() == 2,
                            attr()->post_ops_.find(primitive_kind::sum) == 0)
>>>>>>> 9e7b3904
                    && dense_consitency_check(src_md(), weights_md(), dst_md())
                    && dense_gemm_consitency_check(
                            src_md(), weights_md(), dst_md());
            if (!ok) return status::unimplemented;

            const auto &wmd = *this->weights_md();
            bool wei_tr = wmd.format_desc.blocking.strides[0] != 1;

            const int mb = this->MB();
            const int oc = this->OC();
            const int ic_total = this->IC_total_padded();
            // bias mask is 2 because batch stride=0, oc stride=1, mb stride=0
            bool gemm_ok = status::success
                    == create_gemm_pd(gemm_pd_, engine,
                            wei_tr ? transpose::trans : transpose::notrans,
                            transpose::notrans, oc, mb, ic_total,
                            wei_tr ? ic_total : oc, ic_total, oc,
                            weights_md()->data_type, src_md()->data_type,
<<<<<<< HEAD
                            dst_md()->data_type, desc()->accum_data_type,
                            *attr(), with_bias() ? 2 : 0, true);
=======
                            dst_md()->data_type, *attr(), with_bias() ? 2 : 0,
                            true);
>>>>>>> 9e7b3904
            if (!gemm_ok) return status::unimplemented;
            init_scratchpad();

            return status::success;
        }

        attr_info_t attr_info_ = {};
        std::unique_ptr<primitive_desc_t> gemm_pd_;

    private:
        void init_scratchpad() {
            auto scratchpad = scratchpad_registry().registrar();
            scratchpad.book(memory_tracking::names::key_nested,
                    gemm_pd_->scratchpad_registry());
        }
    };

    gemm_inner_product_fwd_t(const pd_t *apd) : gpu_primitive_t(apd) {}

    status_t init(engine_t *engine) override {
        status_t gemm_status = pd()->gemm_pd_->create_primitive(gemm_, engine);
        if (gemm_status != status::success) return gemm_status;

        return status::success;
    }

    status_t execute(const exec_ctx_t &ctx) const override {
        return execute_forward(ctx);
    }

protected:
    primitive_list_t nested_primitives() const override {
        return {gemm_.get()};
    }

private:
    status_t execute_forward(const exec_ctx_t &ctx) const;
    const pd_t *pd() const { return (const pd_t *)primitive_t::pd().get(); }

    std::shared_ptr<primitive_t> gemm_;
};

struct gemm_inner_product_bwd_data_t : public gpu_primitive_t {
    struct pd_t : public gpu_inner_product_bwd_data_pd_t {
        pd_t(const inner_product_desc_t *adesc, const primitive_attr_t *attr,
                const inner_product_fwd_pd_t *hint_fwd_pd)
            : gpu_inner_product_bwd_data_pd_t(adesc, attr, hint_fwd_pd) {}
        pd_t(const pd_t &rhs) : gpu_inner_product_bwd_data_pd_t(rhs) {
            gemm_pd_.reset(rhs.gemm_pd_->clone());
        }
        ~pd_t() = default;

        DECLARE_COMMON_PD_T("ocl:gemm", gemm_inner_product_bwd_data_t);

        status_t init(engine_t *engine) {
            using namespace prop_kind;
            using namespace data_type;

            assert(engine->kind() == engine_kind::gpu);

            bool ok = this->desc()->prop_kind == backward_data
                    && set_default_params() == status::success
                    && !has_zero_dim_memory()
                    && utils::one_of(weights_md()->data_type, f32, bf16)
                    && utils::one_of(diff_src_md()->data_type, f32, bf16)
                    && utils::one_of(diff_dst_md()->data_type, f32, bf16)
                    && attr()->has_default_values()
                    && dense_consitency_check(
                            diff_src_md(), weights_md(), diff_dst_md())
                    && dense_gemm_consitency_check(
                            diff_src_md(), weights_md(), diff_dst_md());
            if (!ok) return status::unimplemented;

            const auto &wmd = *this->weights_md();
            bool wei_tr = wmd.format_desc.blocking.strides[0] == 1;

            const int mb = this->MB();
            const int oc = this->OC();
            const int ic_total = this->IC_total_padded();

            bool gemm_ok = status::success
                    == create_gemm_pd(gemm_pd_, engine,
                            wei_tr ? transpose::trans : transpose::notrans,
                            transpose::notrans, ic_total, mb, oc,
                            wei_tr ? oc : ic_total, oc, ic_total,
                            weights_md()->data_type, diff_dst_md()->data_type,
                            diff_src_md()->data_type, desc()->accum_data_type,
                            *attr());
            if (!gemm_ok) return status::unimplemented;
            init_scratchpad();

            return status::success;
        }

        std::unique_ptr<primitive_desc_t> gemm_pd_;

    private:
        void init_scratchpad() {
            auto scratchpad = scratchpad_registry().registrar();
            scratchpad.book(memory_tracking::names::key_nested,
                    gemm_pd_->scratchpad_registry());
        }
    };

    gemm_inner_product_bwd_data_t(const pd_t *apd) : gpu_primitive_t(apd) {}

    status_t init(engine_t *engine) override {
        status_t gemm_status = pd()->gemm_pd_->create_primitive(gemm_, engine);
        return gemm_status;
        return status::success;
    }

    status_t execute(const exec_ctx_t &ctx) const override {
        return execute_backward_data(ctx);
    }

protected:
    primitive_list_t nested_primitives() const override {
        return {gemm_.get()};
    }

private:
    status_t execute_backward_data(const exec_ctx_t &ctx) const;
    const pd_t *pd() const { return (const pd_t *)primitive_t::pd().get(); }

    std::shared_ptr<primitive_t> gemm_;
};

struct gemm_inner_product_bwd_weights_t : public gpu_primitive_t {
    using gpu_ip_bwd_weights_pd_t = gpu_inner_product_bwd_weights_pd_t;
    struct pd_t : public gpu_ip_bwd_weights_pd_t {
        pd_t(const inner_product_desc_t *adesc, const primitive_attr_t *attr,
                const inner_product_fwd_pd_t *hint_fwd_pd)
            : gpu_ip_bwd_weights_pd_t(adesc, attr, hint_fwd_pd) {}
        pd_t(const pd_t &rhs) : gpu_ip_bwd_weights_pd_t(rhs) {
            gemm_pd_.reset(rhs.gemm_pd_->clone());
        }
        ~pd_t() = default;

        DECLARE_COMMON_PD_T("gemm:ocl", gemm_inner_product_bwd_weights_t);

        status_t init(engine_t *engine) {
            using namespace prop_kind;
            using namespace data_type;

            assert(engine->kind() == engine_kind::gpu);

            bool ok = this->desc()->prop_kind == backward_weights
                    && set_default_params() == status::success
                    && !has_zero_dim_memory()
                    && utils::one_of(weights_md()->data_type, f32, bf16)
                    && utils::one_of(diff_src_md()->data_type, f32, bf16)
                    && utils::one_of(diff_dst_md()->data_type, f32, bf16)
                    && attr()->has_default_values()
                    && dense_consitency_check(
                            src_md(), diff_weights_md(), diff_dst_md())
                    && dense_gemm_consitency_check(
                            src_md(), diff_weights_md(), diff_dst_md());
            if (!ok) return status::unimplemented;

            const int mb = this->MB();
            const int oc = this->OC();
            const int ic_total = this->IC_total_padded();

            bool gemm_ok = false;
            if (wei_tr()) {
                gemm_ok = create_gemm_pd(gemm_pd_, engine, transpose::notrans,
                                  transpose::trans, oc, ic_total, mb, oc,
                                  ic_total, oc, src_md()->data_type,
                                  src_md()->data_type, src_md()->data_type,
                                  desc()->accum_data_type, *attr())
                        == status::success;
            } else {
                gemm_ok = create_gemm_pd(gemm_pd_, engine, transpose::notrans,
                                  transpose::trans, ic_total, oc, mb, ic_total,
                                  oc, ic_total, src_md()->data_type,
                                  src_md()->data_type, src_md()->data_type,
                                  desc()->accum_data_type, *attr())
                        == status::success;
            }
            if (!gemm_ok) return status::unimplemented;
            init_scratchpad();

            return status::success;
        }

        bool wei_tr() const {
            const auto &wmd = *this->diff_weights_md();
            return wmd.format_desc.blocking.strides[0] == 1;
        }

        std::unique_ptr<primitive_desc_t> gemm_pd_;

    private:
        void init_scratchpad() {
            auto scratchpad = scratchpad_registry().registrar();
            scratchpad.book(memory_tracking::names::key_nested,
                    gemm_pd_->scratchpad_registry());
        }
    };

    gemm_inner_product_bwd_weights_t(const pd_t *apd) : gpu_primitive_t(apd) {}

    status_t init(engine_t *engine) override {
        status_t gemm_status = pd()->gemm_pd_->create_primitive(gemm_, engine);
        if (gemm_status != status::success) return gemm_status;

        if (pd()->with_bias()) {
            compute::kernel_ctx_t kernel_ctx;

            kernel_ctx.set_data_type(pd()->src_md()->data_type);
            kernel_ctx.define_int("MB", pd()->MB());
            kernel_ctx.define_int("OC", pd()->OC());

            create_kernel(engine, &bias_kernel_,
                    "gemm_inner_product_backward_weights_bias", kernel_ctx);
            if (!bias_kernel_) return status::runtime_error;
        }

        return status::success;
    }

    status_t execute(const exec_ctx_t &ctx) const override {
        return execute_backward_weights(ctx);
    }

protected:
    primitive_list_t nested_primitives() const override {
        return {gemm_.get()};
    }

private:
    status_t execute_backward_weights(const exec_ctx_t &ctx) const;
    const pd_t *pd() const { return (const pd_t *)primitive_t::pd().get(); }
    std::shared_ptr<primitive_t> gemm_;
    compute::kernel_t bias_kernel_;
};

} // namespace ocl
} // namespace gpu
} // namespace impl
} // namespace dnnl

#endif<|MERGE_RESOLUTION|>--- conflicted
+++ resolved
@@ -39,13 +39,8 @@
 status_t create_gemm_pd(std::unique_ptr<primitive_desc_t> &gemm_pd,
         engine_t *engine, transpose_t transa, transpose_t transb, int m, int n,
         int k, int lda, int ldb, int ldc, data_type_t a_dt, data_type_t b_dt,
-<<<<<<< HEAD
-        data_type_t c_dt, data_type_t acc_dt, const primitive_attr_t &attr,
-        dim_t bias_mask = 0, bool is_fwd = false) {
-=======
         data_type_t c_dt, const primitive_attr_t &attr, dim_t bias_mask = 0,
         bool is_fwd = false) {
->>>>>>> 9e7b3904
     auto gemm_desc = gemm_desc_t();
     gemm_desc.primitive_kind = primitive_kind::gemm;
     gemm_desc.transa = transa;
@@ -63,19 +58,11 @@
     gemm_desc.a_type = a_dt;
     gemm_desc.b_type = b_dt;
     gemm_desc.c_type = c_dt;
-<<<<<<< HEAD
-    gemm_desc.acc_type = acc_dt;
-=======
     gemm_desc.acc_type = c_dt;
->>>>>>> 9e7b3904
     if (bias_mask != 0) {
         gemm_desc.bias_mask = bias_mask;
         gemm_desc.bias_type = c_dt;
     }
-<<<<<<< HEAD
-
-=======
->>>>>>> 9e7b3904
     primitive_attr_t gemm_attr(attr);
     if (!gemm_attr.is_initialized()) return status::out_of_memory;
     gemm_attr.set_scratchpad_mode(scratchpad_mode::user);
@@ -87,11 +74,7 @@
     gemm_pd.reset(it.fetch_once());
     if (!gemm_pd) return status::unimplemented;
     std::string impl_name(gemm_pd.get()->name());
-<<<<<<< HEAD
-    if (impl_name.find("ref") != std::string::npos)
-=======
     if (is_fwd && impl_name.find("ref") != std::string::npos)
->>>>>>> 9e7b3904
         return status::unimplemented;
     return status::success;
 }
@@ -120,11 +103,6 @@
             attr_info_ = attr_info_t::create(attr());
 
             bool ok = is_fwd() && set_default_params() == status::success
-<<<<<<< HEAD
-                    && !has_zero_dim_memory() && attr()->post_ops_.len() <= 2
-                    && IMPLICATION(attr()->post_ops_.len() == 2,
-                            attr()->post_ops_.find(dnnl_sum) == 0)
-=======
                     && !has_zero_dim_memory()
                     && utils::one_of(true,
                             expect_data_types(f16, f16, f16, f16, f16),
@@ -132,7 +110,6 @@
                     && attr()->post_ops_.len() <= 2
                     && IMPLICATION(attr()->post_ops_.len() == 2,
                             attr()->post_ops_.find(primitive_kind::sum) == 0)
->>>>>>> 9e7b3904
                     && dense_consitency_check(src_md(), weights_md(), dst_md())
                     && dense_gemm_consitency_check(
                             src_md(), weights_md(), dst_md());
@@ -151,13 +128,8 @@
                             transpose::notrans, oc, mb, ic_total,
                             wei_tr ? ic_total : oc, ic_total, oc,
                             weights_md()->data_type, src_md()->data_type,
-<<<<<<< HEAD
-                            dst_md()->data_type, desc()->accum_data_type,
-                            *attr(), with_bias() ? 2 : 0, true);
-=======
                             dst_md()->data_type, *attr(), with_bias() ? 2 : 0,
                             true);
->>>>>>> 9e7b3904
             if (!gemm_ok) return status::unimplemented;
             init_scratchpad();
 
@@ -244,8 +216,7 @@
                             transpose::notrans, ic_total, mb, oc,
                             wei_tr ? oc : ic_total, oc, ic_total,
                             weights_md()->data_type, diff_dst_md()->data_type,
-                            diff_src_md()->data_type, desc()->accum_data_type,
-                            *attr());
+                            diff_src_md()->data_type, *attr());
             if (!gemm_ok) return status::unimplemented;
             init_scratchpad();
 
@@ -328,14 +299,14 @@
                                   transpose::trans, oc, ic_total, mb, oc,
                                   ic_total, oc, src_md()->data_type,
                                   src_md()->data_type, src_md()->data_type,
-                                  desc()->accum_data_type, *attr())
+                                  *attr())
                         == status::success;
             } else {
                 gemm_ok = create_gemm_pd(gemm_pd_, engine, transpose::notrans,
                                   transpose::trans, ic_total, oc, mb, ic_total,
                                   oc, ic_total, src_md()->data_type,
                                   src_md()->data_type, src_md()->data_type,
-                                  desc()->accum_data_type, *attr())
+                                  *attr())
                         == status::success;
             }
             if (!gemm_ok) return status::unimplemented;
