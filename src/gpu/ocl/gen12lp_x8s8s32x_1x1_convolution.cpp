--- conflicted
+++ resolved
@@ -206,11 +206,7 @@
     arg_list.set(3, dst);
 
     unsigned arg_idx = append_post_ops_to_arg_list(
-<<<<<<< HEAD
             ctx, arg_list, 4, conf.attr_info.all_post_ops);
-=======
-            arg_list, 4, conf.attr_info.all_post_ops);
->>>>>>> 6478ab6b
 
     if (conf.attr_info.common_oscales) {
         float scales = pd()->attr()->output_scales_.scales_[0];
