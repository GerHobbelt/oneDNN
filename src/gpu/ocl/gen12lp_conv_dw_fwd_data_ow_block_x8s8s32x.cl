/*******************************************************************************
* Copyright 2020 Intel Corporation
*
* Licensed under the Apache License, Version 2.0 (the "License");
* you may not use this file except in compliance with the License.
* You may obtain a copy of the License at
*
*     http://www.apache.org/licenses/LICENSE-2.0
*
* Unless required by applicable law or agreed to in writing, software
* distributed under the License is distributed on an "AS IS" BASIS,
* WITHOUT WARRANTIES OR CONDITIONS OF ANY KIND, either express or implied.
* See the License for the specific language governing permissions and
* limitations under the License.
*******************************************************************************/

#include "gpu/ocl/ocl_math_utils.h"
#include "gpu/ocl/ocl_post_ops.h"
#include "gpu/ocl/ocl_types.h"

inline ushort16 read_block16(const __global ushort *p)
        __attribute__((overloadable)) {
    ushort16 __builtin_IB_simd_block_read_16_global_h(const __global ushort *p)
            __attribute__((const));
    return __builtin_IB_simd_block_read_16_global_h(p);
}

#define PWX (PW > 1 ? PW : 1)
#if SCALES_PER_OC
#define SCALE scales.s0101010101010101
#elif SCALES_COMMON
#define SCALE scale
#else
#define SCALE 1
#endif

void block_read_dst(int n, DST_DATA_T *d, const __global DST_DATA_T *dst);
void block_write_dst(int n, const DST_DATA_T *d, __global DST_DATA_T *dst);

__attribute__((intel_reqd_sub_group_size(SUB_GROUP_SIZE)))
__attribute__((reqd_work_group_size(LWS_0, LWS_1, LWS_2))) __kernel void
conv_dw_fwd_ow_block_x8s8s32x(const __global uchar *src,
        const __global char *wei, const __global float *bias,
        __global DST_DATA_T *dst POST_OP_ARGS, float scale,
        const __global float *scales_per_oc) {
    const int osp = get_global_id(1);
    const int od = osp / (OWB * OH);
    const int ohw = osp % (OWB * OH);
    const int ow = (ohw % OWB) * OW_BLOCK;
    const int oh = ohw / OWB;
    const int g = get_group_id(0) * OC_BLOCK;
    const int mb = get_global_id(2) * MB_BLOCK;
    const int id = od * SD - PD;
    const int ih = oh * SH - PH;
    const int iw = ow * SW - PW;

    const __global uchar *src_original = src;
    dst += mb * G_PADDED * OD * OH * OW + g * OD * OH * OW * MB_BLOCK
            + (od * OH * OW + oh * OW + ow) * MB_BLOCK * OC_BLOCK;
    src += mb * G_PADDED * ID * IH * IW + g * ID * IH * IW * MB_BLOCK
            + (id * IH * IW + ih * IW + iw) * MB_BLOCK * IC_BLOCK;
    wei += g * KD * KH * KW;
    int16 S0 = 0;
    int16 S1 = 0;
#if SCALES_PER_OC
    // TODO: use block read after fix from compiler
    // float2 scales = as_float2(intel_sub_group_block_read_ul((const __global ulong *)&scales_per_oc[g]));
    float2 scales;
    scales.s0 = scales_per_oc[g + 2 * get_sub_group_local_id()];
    scales.s1 = scales_per_oc[g + 2 * get_sub_group_local_id() + 1];
#endif

#if WITH_BIAS
    // change after fix from compiler
    // float2 B = as_float2(intel_sub_group_block_read_ul((const __global ulong *)&bias[g]));
    float2 B;
    B.s0 = bias[g + 2 * get_sub_group_local_id()];
    B.s1 = bias[g + 2 * get_sub_group_local_id() + 1];
    S0 = convert_int16(B.s0101010101010101);
    S1 = convert_int16(B.s0101010101010101);
#endif
    for (int kd = 0; kd < KD; kd++) {
        if (kd * (1 + DD) + id < 0 || kd * (1 + DD) + id >= ID) {
            src += IC_BLOCK * MB_BLOCK * IH * IW * (1 + DD);
            wei += OC_BLOCK * KH * KW;
            continue;
        }
        __attribute__((opencl_unroll_hint)) for (int kh = 0; kh < KH; kh++) {
            if (kh * (1 + DH) + ih < 0 || kh * (1 + DH) + ih >= IH) {
                src += IC_BLOCK * MB_BLOCK * IW * (1 + DH);
                wei += OC_BLOCK * KW;
                continue;
            }
#if SW == 2
            ushort16 AAA = 0;
#else
            ushort AAA;
#endif
            ushort16 AA = 0;

#if OW % (SW * OW_BLOCK) + KW - 1 \
        > SW - 1 + PW //possible out of bounds read  if below check excluded
            /* get main block */
            if (iw + SW * (OW_BLOCK) + KW - 1 > IW) {
                if (iw >= 0) {
                    AA.s0 = intel_sub_group_block_read_us(
                            (const __global ushort *)(&src[0 * IC_BLOCK]));

#if PW >= 2
                    AA.s1 = intel_sub_group_block_read_us(
                            (const __global ushort *)(&src[1 * IC_BLOCK]));
#endif
#if PW >= 3
                    AA.s2 = intel_sub_group_block_read_us(
                            (const __global ushort *)(&src[2 * IC_BLOCK]));
#endif
                }
#if IW_TAIL > 16

#if PW == 2

                AA.s23456789 = intel_sub_group_block_read_us8(
                        (const __global ushort *)(&src[PWX * IC_BLOCK]));
                AA.sabcd = intel_sub_group_block_read_us4(
                        (const __global ushort *)(&src[(PWX + 8) * IC_BLOCK]));
                AA.sef = intel_sub_group_block_read_us2(
                        (const __global ushort *)(&src[(PWX + 12) * IC_BLOCK]));

#elif PW == 3

                AA.s3456789a = intel_sub_group_block_read_us8(
                        (const __global ushort *)(&src[PWX * IC_BLOCK]));
                AA.sbcde = intel_sub_group_block_read_us4(
                        (const __global ushort *)(&src[(PWX + 8) * IC_BLOCK]));
                AA.sf = intel_sub_group_block_read_us(
                        (const __global ushort *)(&src[(PWX + 12) * IC_BLOCK]));

#else
                AA.s12345678 = intel_sub_group_block_read_us8(
                        (const __global ushort *)(&src[PWX * IC_BLOCK]));
                AA.s9abc = intel_sub_group_block_read_us4(
                        (const __global ushort *)(&src[(PWX + 8) * IC_BLOCK]));
                AA.sde = intel_sub_group_block_read_us2(
                        (const __global ushort *)(&src[(PWX + 12) * IC_BLOCK]));
                AA.sf = intel_sub_group_block_read_us(
                        (const __global ushort *)(&src[(PWX + 14) * IC_BLOCK]));
#endif

#if ((IW_TAIL - 16) & 0b1000) == 0b1000
                AAA.s01234567 = intel_sub_group_block_read_us8(
                        (const __global ushort *)(&src[(16) * IC_BLOCK]));
#endif
#if ((IW_TAIL - 16) & 0b100) == 0b100
                *((ushort4 *)(((ushort *)&AAA) + ((IW_TAIL - 16) & 0b1000)))
                        = intel_sub_group_block_read_us4((const __global ushort
                                        *)(&src[(16 + ((IW_TAIL - 16) & 0b1000))
                                * IC_BLOCK]));
#endif
#if ((IW_TAIL - 16) & 0b10) == 0b10
                *((ushort2 *)(((ushort *)&AAA) + ((IW_TAIL - 16) & 0b1100)))
                        = intel_sub_group_block_read_us2((const __global ushort
                                        *)(&src[(16 + ((IW_TAIL - 16) & 0b1100))
                                * IC_BLOCK]));
#endif
#if ((IW_TAIL - 16) & 0b1) == 0b1
                *(((ushort *)&AAA) + ((IW_TAIL - 16) & 0b1110))
                        = intel_sub_group_block_read_us((const __global ushort
                                        *)(&src[(16 + ((IW_TAIL - 16) & 0b1110))
                                * IC_BLOCK]));
#endif

#else

#if ((IW_TAIL - PWX) & 0b1000) == 0b1000
                *((ushort8 *)(((ushort *)&AA) + PWX))
                        = intel_sub_group_block_read_us8((
                                const __global ushort *)(&src[PWX * IC_BLOCK]));
#endif
#if ((IW_TAIL - PWX) & 0b100) == 0b100
                *((ushort4 *)(((ushort *)&AA) + PWX
                        + ((IW_TAIL - PWX) & 0b1000)))
                        = intel_sub_group_block_read_us4((const __global ushort
                                        *)(&src[(PWX
                                                        + ((IW_TAIL - PWX)
                                                                & 0b1000))
                                * IC_BLOCK]));
#endif
#if ((IW_TAIL - PWX) & 0b10) == 0b10
                *((ushort2 *)(((ushort *)&AA) + PWX
                        + ((IW_TAIL - PWX) & 0b1100)))
                        = intel_sub_group_block_read_us2((const __global ushort
                                        *)(&src[(PWX
                                                        + ((IW_TAIL - PWX)
                                                                & 0b1100))
                                * IC_BLOCK]));
#endif
#if ((IW_TAIL - PWX) & 0b1) == 0b1
                *(((ushort *)&AA) + PWX + ((IW_TAIL - PWX) & 0b1110))
                        = intel_sub_group_block_read_us((const __global ushort
                                        *)(&src[(PWX
                                                        + ((IW_TAIL - PWX)
                                                                & 0b1110))
                                * IC_BLOCK]));
#endif

#endif
            } else {
#endif
#if SW == 1
#define READ_BLOCK (OW_BLOCK + KW - 1 - PWX)

                if (iw >= 0) {
                    AA.s0 = intel_sub_group_block_read_us(
                            (const __global ushort *)(&src[0 * IC_BLOCK]));
#if PW >= 2
                    AA.s1 = intel_sub_group_block_read_us(
                            (const __global ushort *)(&src[1 * IC_BLOCK]));
#endif
#if PW >= 3
                    AA.s2 = intel_sub_group_block_read_us(
                            (const __global ushort *)(&src[2 * IC_BLOCK]));
#endif
                }

#if (READ_BLOCK & 0b1000) == 0b1000
                *((ushort8 *)(((ushort *)&AA) + PWX))
                        = intel_sub_group_block_read_us8((
                                const __global ushort *)(&src[(PWX)*IC_BLOCK]));
#endif
#if (READ_BLOCK & 0b100) == 0b100
                *((ushort4 *)(((ushort *)&AA) + PWX + (READ_BLOCK & 0b1000)))
                        = intel_sub_group_block_read_us4((const __global ushort
                                        *)(&src[(PWX + (READ_BLOCK & 0b1000))
                                * IC_BLOCK]));
#endif
#if (READ_BLOCK & 0b10) == 0b10
                *((ushort2 *)(((ushort *)&AA) + PWX + (READ_BLOCK & 0b1100)))
                        = intel_sub_group_block_read_us2((const __global ushort
                                        *)(&src[(PWX + (READ_BLOCK & 0b1100))
                                * IC_BLOCK]));
#endif
#if (READ_BLOCK & 0b1) == 0b1
                *(((ushort *)&AA) + PWX + (READ_BLOCK & 0b1110))
                        = intel_sub_group_block_read_us((const __global ushort
                                        *)(&src[(PWX + (READ_BLOCK & 0b1110))
                                * IC_BLOCK]));
#endif

#elif SW == 2
#if OW_BLOCK + KW - 1 >= 8
#define READ_BLOCK (2 * (OW_BLOCK) + KW - 1)
            if (iw >= 0) {
                AA = read_block16(
                        (const __global ushort *)(&src[0 * IC_BLOCK]));
            } else {
#if PW == 0
                AA = read_block16(
                        (const __global ushort *)(&src[0 * IC_BLOCK]));

#elif PW == 2
                AA.s23456789 = intel_sub_group_block_read_us8(
                        (const __global ushort *)(&src[PW * IC_BLOCK]));
                AA.sabcd = intel_sub_group_block_read_us4(
                        (const __global ushort *)(&src[(PW + 8) * IC_BLOCK]));
                AA.sef = intel_sub_group_block_read_us2(
                        (const __global ushort *)(&src[(PW + 12) * IC_BLOCK]));

#elif PW == 3
                AA.s3456789a = intel_sub_group_block_read_us8(
                        (const __global ushort *)(&src[PW * IC_BLOCK]));
                AA.sbcde = intel_sub_group_block_read_us4(
                        (const __global ushort *)(&src[(PW + 8) * IC_BLOCK]));
                AA.sf = intel_sub_group_block_read_us(
                        (const __global ushort *)(&src[(PW + 12) * IC_BLOCK]));

#else
                AA.s12345678 = intel_sub_group_block_read_us8(
                        (const __global ushort *)(&src[PW * IC_BLOCK]));
                AA.s9abc = intel_sub_group_block_read_us4(
                        (const __global ushort *)(&src[(PW + 8) * IC_BLOCK]));
                AA.sde = intel_sub_group_block_read_us2(
                        (const __global ushort *)(&src[(PW + 12) * IC_BLOCK]));
                AA.sf = intel_sub_group_block_read_us(
                        (const __global ushort *)(&src[(PW + 14) * IC_BLOCK]));
#endif
            }
#if ((READ_BLOCK - 16) & 0b1000) == 0b1000
            AAA.s01234567 = intel_sub_group_block_read_us8(
                    (const __global ushort *)(&src[(16) * IC_BLOCK]));
#endif
#if ((READ_BLOCK - 16) & 0b100) == 0b100
            *((ushort4 *)(((ushort *)&AAA) + ((READ_BLOCK - 16) & 0b1000)))
                    = intel_sub_group_block_read_us4((const __global ushort
                                    *)(&src[(16 + ((READ_BLOCK - 16) & 0b1000))
                            * IC_BLOCK]));
#endif
#if ((READ_BLOCK - 16) & 0b10) == 0b10
            *((ushort2 *)(((ushort *)&AAA) + ((READ_BLOCK - 16) & 0b1100)))
                    = intel_sub_group_block_read_us2((const __global ushort
                                    *)(&src[(16 + ((READ_BLOCK - 16) & 0b1100))
                            * IC_BLOCK]));
#endif
#if ((READ_BLOCK - 16) & 0b1) == 0b1
            *(((ushort *)&AAA) + ((READ_BLOCK - 16) & 0b1110))
                    = intel_sub_group_block_read_us((const __global ushort
                                    *)(&src[(16 + ((READ_BLOCK - 16) & 0b1110))
                            * IC_BLOCK]));
#endif

#else // OW_BLOCK >= 8

#define READ_BLOCK (2 * (OW_BLOCK) + KW - 1 - PWX)
            if (iw >= 0) {
                AA.s0 = intel_sub_group_block_read_us(
                        (const __global ushort *)(&src[0 * IC_BLOCK]));
#if PW >= 2
                AA.s1 = intel_sub_group_block_read_us(
                        (const __global ushort *)(&src[1 * IC_BLOCK]));
#endif
#if PW >= 3
                AA.s2 = intel_sub_group_block_read_us(
                        (const __global ushort *)(&src[2 * IC_BLOCK]));
#endif
            }
#if (READ_BLOCK & 0b1000) == 0b1000
            *((ushort8 *)(((ushort *)&AA) + PWX))
                    = intel_sub_group_block_read_us8(
                            (const __global ushort *)(&src[(PWX)*IC_BLOCK]));
#endif
#if (READ_BLOCK & 0b100) == 0b100
            *((ushort4 *)(((ushort *)&AA) + PWX + (READ_BLOCK & 0b1000)))
                    = intel_sub_group_block_read_us4((const __global ushort
                                    *)(&src[(PWX + (READ_BLOCK & 0b1000))
                            * IC_BLOCK]));
#endif
#if (READ_BLOCK & 0b10) == 0b10
            *((ushort2 *)(((ushort *)&AA) + PWX + (READ_BLOCK & 0b1100)))
                    = intel_sub_group_block_read_us2((const __global ushort
                                    *)(&src[(PWX + (READ_BLOCK & 0b1100))
                            * IC_BLOCK]));
#endif
#if (READ_BLOCK & 0b1) == 0b1
            *(((ushort *)&AA) + PWX + (READ_BLOCK & 0b1110))
                    = intel_sub_group_block_read_us((const __global ushort
                                    *)(&src[(PWX + (READ_BLOCK & 0b1110))
                            * IC_BLOCK]));
#endif
#endif

#endif
#if OW % (SW * OW_BLOCK) + KW - 1 > SW - 1 + PW
            }
#endif
#if OW > OWX
            if (iw + READ_BLOCK > IW) {
                if (iw < IW) {
                    for (int i = IW - iw; i < READ_BLOCK; i++) {
                        if (i < 16) {
                            AA[i] = 0;
                        }
#if SW == 2
                        else {
                            AAA[i - 16] = 0;
                        }
#endif
                    }
                } else {
                    AA = 0;
#if SW == 2
                    AAA = 0;
#endif
                }
            }
#endif

            ushort4 WW = 0;
#if KW == 4
            WW = intel_sub_group_block_read_us4((const __global ushort *)wei);
#endif
#if KW == 3
            WW.s01 = intel_sub_group_block_read_us2(
                    (const __global ushort *)wei);
            WW.s2 = intel_sub_group_block_read_us(
                    (const __global ushort *)wei + OC_BLOCK);
#endif
#if KW == 2
            WW.s01 = intel_sub_group_block_read_us2(
                    (const __global ushort *)wei);
#endif
#if KW == 1
            WW.s0 = intel_sub_group_block_read_us((const __global ushort *)wei);
#endif

            SRC_DATA16_T A0 = 0, A1 = 0;
            A0.s01234567 = AS_SRC_DATA16_T(AA.s01234567).s02468ace;
            A0.s89abcdef = AS_SRC_DATA16_T(AA.s89abcdef).s02468ace;
            A1.s01234567 = AS_SRC_DATA16_T(AA.s01234567).s13579bdf;
            A1.s89abcdef = AS_SRC_DATA16_T(AA.s89abcdef).s13579bdf;
#if SW == 2
            SRC_DATA16_T right0, right1;
            right0.s01234567 = AS_SRC_DATA16_T(AAA.s01234567).s02468ace;
            right0.s89abcdef = AS_SRC_DATA16_T(AAA.s89abcdef).s02468ace;
            right1.s01234567 = AS_SRC_DATA16_T(AAA.s01234567).s13579bdf;
            right1.s89abcdef = AS_SRC_DATA16_T(AAA.s89abcdef).s13579bdf;
#else
#if OW_BLOCK >= 14
            SRC_DATA_T right0, right1;
            right0 = AS_SRC_DATA2_T(AAA).s0;
            right1 = AS_SRC_DATA2_T(AAA).s1;
#endif
#endif
            char8 W = as_char8(WW);
#if SW == 1
            S0.s0 = idot4(A0.s0123, W.s0246, S0.s0);
#if OW_BLOCK >= 2
            S0.s2 = idot4(A0.s1234, W.s0246, S0.s2);
#endif
#if OW_BLOCK >= 3
            S0.s4 = idot4(A0.s2345, W.s0246, S0.s4);
#endif
#if OW_BLOCK >= 4
            S0.s6 = idot4(A0.s3456, W.s0246, S0.s6);
#endif
#if OW_BLOCK >= 5
            S0.s8 = idot4(A0.s4567, W.s0246, S0.s8);
#endif
#if OC_BLOCK >= 6
            S0.sa = idot4(A0.s5678, W.s0246, S0.sa);
#endif
#if OW_BLOCK >= 7
            S0.sc = idot4(A0.s6789, W.s0246, S0.sc);
#endif
#if OW_BLOCK >= 8
            S0.se = idot4(A0.s789a, W.s0246, S0.se);
#endif
#if OW_BLOCK >= 9
            S1.s0 = idot4(A0.s89ab, W.s0246, S1.s0);
#endif
#if OW_BLOCK >= 10
            S1.s2 = idot4(A0.s9abc, W.s0246, S1.s2);
#endif
#if OW_BLOCK >= 11
            S1.s4 = idot4(A0.sabcd, W.s0246, S1.s4);
#endif
#if OW_BLOCK >= 12
            S1.s6 = idot4(A0.sbcde, W.s0246, S1.s6);
#endif
#if OW_BLOCK >= 13
            S1.s8 = idot4(A0.scdef, W.s0246, S1.s8);
#endif
#if OW_BLOCK >= 14
<<<<<<< HEAD
            S1.sa = idot4((SRC_DATA4_T)(A0.sde, A0.sf, 0), W.s0246, S1.sa);
#endif
#if OW_BLOCK >= 15
            S1.sc = idot4((SRC_DATA4_T)(A0.sef, right0, 0), W.s0246, S1.sc);
=======
            S1.sa = idot4((SRC_DATA4_T)(A0.sde, A0.sf, right0), W.s0246, S1.sa);
#endif
#if OW_BLOCK >= 15
            S1.sc = idot4(
                    (SRC_DATA4_T)(A0.sef, right0, right1), W.s0246, S1.sc);
>>>>>>> 6478ab6b
#endif

            S0.s1 = idot4(A1.s0123, W.s1357, S0.s1);
#if OW_BLOCK >= 2
            S0.s3 = idot4(A1.s1234, W.s1357, S0.s3);
#endif
#if OW_BLOCK >= 3
            S0.s5 = idot4(A1.s2345, W.s1357, S0.s5);
#endif
#if OW_BLOCK >= 4
            S0.s7 = idot4(A1.s3456, W.s1357, S0.s7);
#endif
#if OW_BLOCK >= 5
            S0.s9 = idot4(A1.s4567, W.s1357, S0.s9);
#endif
#if OW_BLOCK >= 6
            S0.sb = idot4(A1.s5678, W.s1357, S0.sb);
#endif
#if OW_BLOCK >= 7
            S0.sd = idot4(A1.s6789, W.s1357, S0.sd);
#endif
#if OW_BLOCK >= 8
            S0.sf = idot4(A1.s789a, W.s1357, S0.sf);
#endif
#if OW_BLOCK >= 9
            S1.s1 = idot4(A1.s89ab, W.s1357, S1.s1);
#endif
#if OW_BLOCK >= 10
            S1.s3 = idot4(A1.s9abc, W.s1357, S1.s3);
#endif
#if OW_BLOCK >= 11
            S1.s5 = idot4(A1.sabcd, W.s1357, S1.s5);
#endif
#if OW_BLOCK >= 12
            S1.s7 = idot4(A1.sbcde, W.s1357, S1.s7);
#endif
#if OW_BLOCK >= 13
            S1.s9 = idot4(A1.scdef, W.s1357, S1.s9);
#endif
#if OW_BLOCK >= 14
            S1.sb = idot4((SRC_DATA4_T)(A1.sde, A1.sf, 0), W.s1357, S1.sb);
#endif
#if OW_BLOCK >= 15
            S1.sd = idot4((SRC_DATA4_T)(A1.sef, right1, 0), W.s1357, S1.sd);
#endif

#elif SW == 2
            S0.s0 = idot4(A0.s0123, W.s0246, S0.s0);
#if OW_BLOCK >= 2
            S0.s2 = idot4(A0.s2345, W.s0246, S0.s2);
#endif
#if OW_BLOCK >= 3
            S0.s4 = idot4(A0.s4567, W.s0246, S0.s4);
#endif
#if OW_BLOCK >= 4
            S0.s6 = idot4(A0.s6789, W.s0246, S0.s6);
#endif
#if OW_BLOCK >= 5
            S0.s8 = idot4(A0.s89ab, W.s0246, S0.s8);
#endif
#if OW_BLOCK >= 6
            S0.sa = idot4(A0.sabcd, W.s0246, S0.sa);
#endif
#if OW_BLOCK >= 7
            S0.sc = idot4(A0.scdef, W.s0246, S0.sc);
#endif
#if OW_BLOCK >= 8
<<<<<<< HEAD
            S0.se = idot4((SRC_DATA4_T)(A0.sef, right0.s0, 0), W.s0246, S0.se);
=======

            S0.se = idot4((SRC_DATA4_T)(A0.sef, right0.s0, right0.s1), W.s0246,
                    S0.se);
>>>>>>> 6478ab6b
#endif
#if OW_BLOCK >= 9
            S1.s0 = idot4(right0.s0123, W.s0246, S1.s0);
#endif
#if OW_BLOCK >= 10
            S1.s2 = idot4(right0.s2345, W.s0246, S1.s2);
#endif
#if OW_BLOCK >= 11
            S1.s4 = idot4(right0.s4567, W.s0246, S1.s4);
#endif
#if OW_BLOCK >= 12
            S1.s6 = idot4(right0.s6789, W.s0246, S1.s6);
#endif
#if OW_BLOCK >= 13
            S1.s8 = idot4(right0.s89ab, W.s0246, S1.s8);
#endif
#if OW_BLOCK >= 14
            S1.sa = idot4(right0.sabcd, W.s0246, S1.sa);
#endif
#if OW_BLOCK >= 15
            S1.sc = idot4(right0.scdef, W.s0246, S1.sc);
#endif

            S0.s1 = idot4(A1.s0123, W.s1357, S0.s1);
#if OW_BLOCK >= 2
            S0.s3 = idot4(A1.s2345, W.s1357, S0.s3);
#endif
#if OW_BLOCK >= 3
            S0.s5 = idot4(A1.s4567, W.s1357, S0.s5);
#endif
#if OW_BLOCK >= 4
            S0.s7 = idot4(A1.s6789, W.s1357, S0.s7);
#endif
#if OW_BLOCK >= 5
            S0.s9 = idot4(A1.s89ab, W.s1357, S0.s9);
#endif
#if OW_BLOCK >= 6
            S0.sb = idot4(A1.sabcd, W.s1357, S0.sb);
#endif
#if OW_BLOCK >= 7
            S0.sd = idot4(A1.scdef, W.s1357, S0.sd);
#endif
#if OW_BLOCK >= 8
<<<<<<< HEAD
            S0.sf = idot4((SRC_DATA4_T)(A1.sef, right1.s0, 0), W.s1357, S0.sf);
=======

            S0.sf = idot4((SRC_DATA4_T)(A1.sef, right1.s0, right1.s1), W.s1357,
                    S0.sf);
>>>>>>> 6478ab6b
#endif
#if OW_BLOCK >= 9
            S1.s1 = idot4(right1.s0123, W.s1357, S1.s1);
#endif
#if OW_BLOCK >= 10
            S1.s3 = idot4(right1.s2345, W.s1357, S1.s3);
#endif
#if OW_BLOCK >= 11
            S1.s5 = idot4(right1.s4567, W.s1357, S1.s5);
#endif
#if OW_BLOCK >= 12
            S1.s7 = idot4(right1.s6789, W.s1357, S1.s7);
#endif
#if OW_BLOCK >= 13
            S1.s9 = idot4(right1.s89ab, W.s1357, S1.s9);
#endif
#if OW_BLOCK >= 14
            S1.sb = idot4(right1.sabcd, W.s1357, S1.sb);
#endif
#if OW_BLOCK >= 15
            S1.sd = idot4(right1.scdef, W.s1357, S1.sd);
#endif
#else
#error // SW > 2
#endif
            src += IC_BLOCK * MB_BLOCK * IW * (1 + DH);
            wei += OC_BLOCK * KW;
        }
        src += IC_BLOCK * MB_BLOCK * IW * (IH * (1 + DD) - KH * (1 + DH));
    }

#if WITH_POST_OP && !SUM_SCALE1 || SCALES_PER_OC || SCALES_COMMON
    float16 tmp00 = convert_float16(S0) * SCALE;
    float16 tmp01 = convert_float16(S1) * SCALE;
#define ACC_DATA_TYPE float
#define ACC0 tmp00
#define ACC1 tmp01
#else
#define ACC_DATA_TYPE int
#define ACC0 S0
#define ACC1 S1
#endif

    DST_DATA16_T D0 = 0;
    DST_DATA16_T D1 = 0;

#if WITH_SUM
    if (OW_TAIL != 0 && ow + OW_BLOCK >= OW) {
        block_read_dst(min(8, OW_TAIL), &D0, dst);
        block_read_dst(OW_TAIL - 8, &D1, dst + 8 * OC_BLOCK);
    } else {
        block_read_dst(min(8, OW_BLOCK), &D0, dst);
        block_read_dst(OW_BLOCK - 8, &D1, dst + 8 * OC_BLOCK);
    }
#endif // WITH_SUM

<<<<<<< HEAD
    APPLY_POST_OPS(ACC0, ACC_DATA_TYPE, AS_SUM_DATA16_T(D0), SUM_DATA_T, 0, 1,
            0, 1, 0, 1, 0, 1, 0, 1, 0, 1);
    APPLY_POST_OPS(ACC1, ACC_DATA_TYPE, AS_SUM_DATA16_T(D1), SUM_DATA_T, 0, 1,
            0, 1, 0, 1, 0, 1, 0, 1, 0, 1);
=======
    SUM_DATA16_T D0_sdt = AS_SUM_DATA16_T(D0);
    SUM_DATA16_T D1_sdt = AS_SUM_DATA16_T(D1);
    APPLY_POST_OPS(ACC0, ACC_DATA_TYPE, D0_sdt, SUM_DATA_T);
    APPLY_POST_OPS(ACC1, ACC_DATA_TYPE, D1_sdt, SUM_DATA_T);
>>>>>>> 6478ab6b

    DST_DATA16_T R0 = CONVERT_DST_DATA16_T(ACC0);
    DST_DATA16_T R1 = CONVERT_DST_DATA16_T(ACC1);

    if (OW_TAIL != 0 && ow + OW_BLOCK > OW) {
        block_write_dst(min(8, OW_TAIL), &R0, dst);
        block_write_dst(OW_TAIL - 8, &R1, dst + 8 * OC_BLOCK);
    } else {
        block_write_dst(min(8, OW_BLOCK), &R0, dst);
        block_write_dst(OW_BLOCK - 8, &R1, dst + 8 * OC_BLOCK);
    }
}

// Shuffled read.
void block_read_dst(int n, DST_DATA_T *d, const __global DST_DATA_T *dst) {
#if DST_DT_S8 || DST_DT_U8
    __attribute__((opencl_unroll_hint)) // attr:no-format
    for (int i = 0; i < n / 8 * 8; i += 8) {
        ushort8 block = intel_sub_group_block_read_us8(
                (const __global ushort *)(dst + i * SUB_GROUP_SIZE * 2));
        *(DST_DATA16_T *)(&d[i * 2]) = AS_DST_DATA16_T(block);
    }
    __attribute__((opencl_unroll_hint)) // attr:no-format
    for (int i = n / 8 * 8; i < n; i++) {
        ushort block = intel_sub_group_block_read_us(
                (const __global ushort *)(dst + i * SUB_GROUP_SIZE * 2));
        *(DST_DATA2_T *)(&d[i * 2]) = AS_DST_DATA2_T(block);
    }
    return;
#elif DST_DT_S32 || DST_DT_F32
    int sglid = get_sub_group_local_id();
    __attribute__((opencl_unroll_hint)) // attr:no-format
    for (int i = 0; i < n; i++) {
        uint block0 = intel_sub_group_block_read(
                (const __global uint *)(dst + i * SUB_GROUP_SIZE * 2));
        uint block1 = intel_sub_group_block_read((const __global uint *)(dst
                + i * SUB_GROUP_SIZE * 2 + SUB_GROUP_SIZE));

        int from00 = min(2 * sglid, SUB_GROUP_SIZE - 1);
        int from01 = max(2 * sglid - 16, 0);
        int from10 = min(2 * sglid + 1, SUB_GROUP_SIZE - 1);
        int from11 = max(2 * sglid + 1 - 16, 0);

        uint block00 = intel_sub_group_shuffle(block0, from00);
        uint block01 = intel_sub_group_shuffle(block1, from01);
        uint block10 = intel_sub_group_shuffle(block0, from10);
        uint block11 = intel_sub_group_shuffle(block1, from11);

        block0 = (2 * sglid < SUB_GROUP_SIZE) ? block00 : block01;
        block1 = (2 * sglid + 1 < SUB_GROUP_SIZE) ? block10 : block11;

        *(DST_DATA2_T *)(&d[i * 2]) = AS_DST_DATA2_T((uint2)(block0, block1));
    }
    return;
#else
#error "Not expected"
#endif
}

// Shuffled write.
void block_write_dst(int n, const DST_DATA_T *d, __global DST_DATA_T *dst) {
#if DST_DT_S8 || DST_DT_U8
    __attribute__((opencl_unroll_hint)) // attr:no-format
    for (int i = 0; i < n / 8 * 8; i += 8) {
        intel_sub_group_block_write_us8(
                (__global ushort *)(dst + i * SUB_GROUP_SIZE * 2),
                as_ushort8(*(DST_DATA16_T *)(&d[i * 2])));
    }
    __attribute__((opencl_unroll_hint)) // attr:no-format
    for (int i = n / 8 * 8; i < n; i++) {
        intel_sub_group_block_write_us(
                (__global ushort *)(dst + i * SUB_GROUP_SIZE * 2),
                as_ushort(*(DST_DATA2_T *)(&d[i * 2])));
    }

    return;
#elif DST_DT_S32 || DST_DT_F32
    int sglid = get_sub_group_local_id();
    __attribute__((opencl_unroll_hint)) // attr:no-format
    for (int i = 0; i < n; i++) {
        DST_DATA2_T block = AS_DST_DATA2_T(*(DST_DATA2_T *)(&d[i * 2]));

        dst[i * SUB_GROUP_SIZE * 2 + 2 * sglid] = block.S0;
        dst[i * SUB_GROUP_SIZE * 2 + 1 + 2 * sglid] = block.S1;
    }
    return;
#else
#error "Not expected"
#endif
}<|MERGE_RESOLUTION|>--- conflicted
+++ resolved
@@ -449,18 +449,11 @@
             S1.s8 = idot4(A0.scdef, W.s0246, S1.s8);
 #endif
 #if OW_BLOCK >= 14
-<<<<<<< HEAD
-            S1.sa = idot4((SRC_DATA4_T)(A0.sde, A0.sf, 0), W.s0246, S1.sa);
-#endif
-#if OW_BLOCK >= 15
-            S1.sc = idot4((SRC_DATA4_T)(A0.sef, right0, 0), W.s0246, S1.sc);
-=======
             S1.sa = idot4((SRC_DATA4_T)(A0.sde, A0.sf, right0), W.s0246, S1.sa);
 #endif
 #if OW_BLOCK >= 15
             S1.sc = idot4(
                     (SRC_DATA4_T)(A0.sef, right0, right1), W.s0246, S1.sc);
->>>>>>> 6478ab6b
 #endif
 
             S0.s1 = idot4(A1.s0123, W.s1357, S0.s1);
@@ -528,13 +521,8 @@
             S0.sc = idot4(A0.scdef, W.s0246, S0.sc);
 #endif
 #if OW_BLOCK >= 8
-<<<<<<< HEAD
-            S0.se = idot4((SRC_DATA4_T)(A0.sef, right0.s0, 0), W.s0246, S0.se);
-=======
-
             S0.se = idot4((SRC_DATA4_T)(A0.sef, right0.s0, right0.s1), W.s0246,
                     S0.se);
->>>>>>> 6478ab6b
 #endif
 #if OW_BLOCK >= 9
             S1.s0 = idot4(right0.s0123, W.s0246, S1.s0);
@@ -578,13 +566,8 @@
             S0.sd = idot4(A1.scdef, W.s1357, S0.sd);
 #endif
 #if OW_BLOCK >= 8
-<<<<<<< HEAD
-            S0.sf = idot4((SRC_DATA4_T)(A1.sef, right1.s0, 0), W.s1357, S0.sf);
-=======
-
             S0.sf = idot4((SRC_DATA4_T)(A1.sef, right1.s0, right1.s1), W.s1357,
                     S0.sf);
->>>>>>> 6478ab6b
 #endif
 #if OW_BLOCK >= 9
             S1.s1 = idot4(right1.s0123, W.s1357, S1.s1);
@@ -641,17 +624,10 @@
     }
 #endif // WITH_SUM
 
-<<<<<<< HEAD
     APPLY_POST_OPS(ACC0, ACC_DATA_TYPE, AS_SUM_DATA16_T(D0), SUM_DATA_T, 0, 1,
             0, 1, 0, 1, 0, 1, 0, 1, 0, 1);
     APPLY_POST_OPS(ACC1, ACC_DATA_TYPE, AS_SUM_DATA16_T(D1), SUM_DATA_T, 0, 1,
             0, 1, 0, 1, 0, 1, 0, 1, 0, 1);
-=======
-    SUM_DATA16_T D0_sdt = AS_SUM_DATA16_T(D0);
-    SUM_DATA16_T D1_sdt = AS_SUM_DATA16_T(D1);
-    APPLY_POST_OPS(ACC0, ACC_DATA_TYPE, D0_sdt, SUM_DATA_T);
-    APPLY_POST_OPS(ACC1, ACC_DATA_TYPE, D1_sdt, SUM_DATA_T);
->>>>>>> 6478ab6b
 
     DST_DATA16_T R0 = CONVERT_DST_DATA16_T(ACC0);
     DST_DATA16_T R1 = CONVERT_DST_DATA16_T(ACC1);
