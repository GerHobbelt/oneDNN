/*******************************************************************************
* Copyright 2019-2020 Intel Corporation
*
* Licensed under the Apache License, Version 2.0 (the "License");
* you may not use this file except in compliance with the License.
* You may obtain a copy of the License at
*
*     http://www.apache.org/licenses/LICENSE-2.0
*
* Unless required by applicable law or agreed to in writing, software
* distributed under the License is distributed on an "AS IS" BASIS,
* WITHOUT WARRANTIES OR CONDITIONS OF ANY KIND, either express or implied.
* See the License for the specific language governing permissions and
* limitations under the License.
*******************************************************************************/

#include "gpu/ocl/ref_batch_normalization.hpp"

#include "common/c_types_map.hpp"
#include "common/dnnl_thread.hpp"
#include "common/dnnl_traits.hpp"
#include "common/math_utils.hpp"
#include "common/scratchpad.hpp"
#include "common/type_helpers.hpp"

using namespace dnnl::impl::memory_tracking::names;

namespace dnnl {
namespace impl {
namespace gpu {
namespace ocl {

static status_t init_conf_common(bnorm_conf_t &conf, offsets_t &off,
        const batch_normalization_pd_t *pd) {
    using namespace dnnl::impl::format_tag;

    const batch_normalization_desc_t &bd = *pd->desc();
    const memory_desc_wrapper data_mdw(
            pd->is_fwd() ? pd->src_md() : pd->diff_src_md());
    const int ndims = data_mdw.ndims();

    conf.data_type = data_mdw.data_type();

    conf.ndims = ndims;
    conf.mb = data_mdw.dims()[0];

    conf.ic = data_mdw.dims()[1];
    conf.id = (ndims == 5) ? data_mdw.dims()[2] : 1;
    conf.ih = (ndims == 3) ? 1 : data_mdw.dims()[ndims - 2];
    conf.iw = data_mdw.dims()[ndims - 1];

    conf.is_forward = pd->is_fwd();
    conf.is_backward = !pd->is_fwd();

    conf.use_scaleshift = pd->use_scaleshift();
    conf.save_stats = pd->is_training();
    conf.is_training = pd->is_training();
    conf.fuse_norm_relu = pd->fuse_norm_relu();
    conf.calculate_stats = !pd->stats_is_src();
    conf.with_relu = pd->with_relu_post_op();
    conf.eps = bd.batch_norm_epsilon;
    conf.calculate_diff_stats = !pd->use_global_stats();
    conf.diff_scaleshift
            = (pd->use_scaleshift() && bd.prop_kind == prop_kind::backward);

    set_offsets(data_mdw, off.src_off);

    auto *compute_engine
            = utils::downcast<compute::compute_engine_t *>(pd->engine());

    conf.use_16mb_unroll = 0;
    conf.use_nhwc = 0;
    conf.mb_block = 1;
    conf.ic_block = 1;

    const bool has_padding = !data_mdw.is_dense();

    if (!has_padding
            && data_mdw.matches_one_of_tag(nCw16c, nChw16c, nCdhw16c, NCw16n16c,
                    NChw16n16c, NCdhw16n16c)) {
        conf.mb_block = data_mdw.matches_one_of_tag(
                                NCw16n16c, NChw16n16c, NCdhw16n16c)
                ? 16
                : 1;

        conf.ic_block = 16;

        const int max_stat_nblocks = 256;
        int stat_mb_nblocks = conf.mb / conf.mb_block;
        int stat_sp_nblocks = utils::max_div(conf.id * conf.ih * conf.iw,
                nstl::max(1, max_stat_nblocks / stat_mb_nblocks));
        assert(stat_mb_nblocks * stat_sp_nblocks <= max_stat_nblocks);

        int stat_sp_block = conf.id * conf.ih * conf.iw / stat_sp_nblocks;

        conf.reduce_stat_nblocks = stat_mb_nblocks * stat_sp_nblocks;

        conf.dispatch_calc_stat = compute_engine->create_dispatch();
        conf.dispatch_calc_stat.define_dim_with_nesting_level(
                "STAT_SP", 2, conf.id * conf.ih * conf.iw, stat_sp_block);
        conf.dispatch_calc_stat.define_dim_with_nesting_level(
                "STAT_IC", 1, conf.ic);
        conf.dispatch_calc_stat.define_dim_with_nesting_level(
                "STAT_MB", 0, conf.mb, conf.mb_block);
        conf.dispatch_calc_stat.vectorize_dim("STAT_IC", 16);
        conf.dispatch_calc_stat.set_kernel_attr_suffix("CALC");
        conf.dispatch_calc_stat.generate();

        conf.dispatch_reduce_stat = compute_engine->create_dispatch();
        conf.dispatch_reduce_stat.define_dim("REDUCE_STAT_IC", conf.ic);
        conf.dispatch_reduce_stat.set_kernel_attr_suffix("REDUCE");
        conf.dispatch_reduce_stat.generate();

        conf.dispatch = compute_engine->create_dispatch(data_mdw.md_);
        conf.dispatch.define_dim("MB", 0, conf.mb, conf.mb_block);
        conf.dispatch.define_dim("IC", 1, conf.ic);
        conf.dispatch.define_dim("ID", nstl::max(2, ndims - 3), conf.id);
        conf.dispatch.define_dim("IH", nstl::max(2, ndims - 2), conf.ih);
        conf.dispatch.define_dim("IW", nstl::max(2, ndims - 1), conf.iw);
        conf.dispatch.vectorize_dim("IC", 16);
        conf.dispatch.generate();
    } else {
        // Reference
<<<<<<< HEAD
        conf.ic_block = 1;
        conf.mb_block = 1;
=======
>>>>>>> eab9060c
        conf.use_16mb_unroll = 0;
        conf.dispatch = compute_engine->create_dispatch(data_mdw.md_);
        conf.dispatch.define_dim("MB", 0, conf.mb);
        conf.dispatch.define_dim("IC", 1, conf.ic);
        conf.dispatch.define_dim("ID", nstl::max(2, ndims - 3), conf.id);
        conf.dispatch.define_dim("IH", nstl::max(2, ndims - 2), conf.ih);
        conf.dispatch.define_dim("IW", nstl::max(2, ndims - 1), conf.iw);

        conf.dispatch.generate();
        if (conf.calculate_stats || conf.is_backward) {

            conf.dispatch_calc_stat
                    = compute_engine->create_dispatch(data_mdw.md_);
            int calc_dims[5];
            auto &dims = data_mdw.dims();
            calc_dims[0] = dims[0];
            calc_dims[1] = dims[1];
            calc_dims[2] = (ndims < 5) ? 1 : dims[ndims - 3];
            calc_dims[3] = (ndims < 4) ? 1 : dims[ndims - 2];
            calc_dims[4] = (ndims < 3) ? 1 : dims[ndims - 1];
            int reduce_dim_idx = 0;
            for (int i = 2; i < 5; i++) {
                if (calc_dims[i] > calc_dims[reduce_dim_idx]) {
                    reduce_dim_idx = i;
                }
            }
            conf.reduce_dim = calc_dims[reduce_dim_idx];
            calc_dims[reduce_dim_idx] = 1;
            conf.reduce_dim_idx = reduce_dim_idx;
            conf.stat_ic = utils::array_product(calc_dims, 5);
            conf.dispatch_calc_stat.define_dim("STAT_MB", 0, calc_dims[0]);
            conf.dispatch_calc_stat.define_dim("STAT_IC", 1, calc_dims[1]);
            conf.dispatch_calc_stat.define_dim(
                    "STAT_ID", nstl::max(2, ndims - 3), calc_dims[2]);
            conf.dispatch_calc_stat.define_dim(
                    "STAT_IH", nstl::max(2, ndims - 2), calc_dims[3]);
            conf.dispatch_calc_stat.define_dim(
                    "STAT_IW", nstl::max(2, ndims - 1), calc_dims[4]);

            conf.dispatch_calc_stat.set_kernel_attr_suffix("CALC");
            conf.dispatch_calc_stat.generate();

            conf.dispatch_reduce_stat = compute_engine->create_dispatch();
            conf.dispatch_reduce_stat.define_dim("REDUCE_STAT_IC", conf.ic);
            conf.dispatch_reduce_stat.set_kernel_attr_suffix("REDUCE");
            conf.dispatch_reduce_stat.generate();
        }
    }

    return status::success;
}

static status_t init_kernel_ctx_common(compute::kernel_ctx_t &kernel_ctx,
        const bnorm_conf_t &conf, const offsets_t &off) {
    kernel_ctx.set_data_type(conf.data_type);

    kernel_ctx.define_int("NDIMS", conf.ndims);
    kernel_ctx.define_int("MB", conf.mb);
    kernel_ctx.define_int("IC", conf.ic);
    kernel_ctx.define_int("ID", conf.id);
    kernel_ctx.define_int("IH", conf.ih);
    kernel_ctx.define_int("IW", conf.iw);
    kernel_ctx.define_int("IC_BLOCK", conf.ic_block);
    kernel_ctx.define_int("MB_BLOCK", conf.mb_block);
    kernel_ctx.define_int("REDUCE_STAT_NBLOCKS", conf.reduce_stat_nblocks);
    kernel_ctx.define_int("USE_NHWC", conf.use_nhwc);

    kernel_ctx.define_int("REDUCE_DIM_IDX", conf.reduce_dim_idx);
    kernel_ctx.define_int("REDUCE_DIM", conf.reduce_dim);

    kernel_ctx.define_int("REDUCE_DIM_IDX", conf.reduce_dim_idx);
    kernel_ctx.define_int("REDUCE_DIM", conf.reduce_dim);

    if (conf.is_forward)
        kernel_ctx.define_int("IS_FWD", 1);
    else if (conf.is_backward)
        kernel_ctx.define_int("IS_BWD", 1);

    kernel_ctx.define_int("WITH_RELU", conf.with_relu);
    kernel_ctx.define_int("SAVE_STATS", conf.save_stats);
    kernel_ctx.define_int("IS_TRAINING", conf.is_training);
    kernel_ctx.define_int("FUSE_BN_RELU", conf.fuse_norm_relu);
    kernel_ctx.define_int("CALCULATE_STATS", conf.calculate_stats);
    kernel_ctx.define_int("USE_SCALESHIFT", conf.use_scaleshift);
    kernel_ctx.define_int("CALCULATE_DIFF_STATS", conf.calculate_diff_stats);
    kernel_ctx.define_int("DIFF_SCALESHIFT", conf.diff_scaleshift);

    if (conf.data_type == data_type::s8)
        kernel_ctx.add_option("-Dcl_intel_subgroups_char");

    def_offsets(off.src_off, kernel_ctx, "SRC", conf.ndims);

<<<<<<< HEAD
    if (conf.ic_block == 16) {
=======
    if (conf.calculate_stats || conf.is_backward) {
>>>>>>> eab9060c
        def_dispatch(kernel_ctx, conf.dispatch_calc_stat);
        def_dispatch(kernel_ctx, conf.dispatch_reduce_stat);
    }
    def_dispatch(kernel_ctx, conf.dispatch);

    return status::success;
}

status_t ref_batch_normalization_fwd_t::pd_t::init_conf() {
    return init_conf_common(conf, off, this);
}

status_t ref_batch_normalization_fwd_t::pd_t::init_kernel_ctx(
        compute::kernel_ctx_t &kernel_ctx) const {
    return init_kernel_ctx_common(kernel_ctx, conf, off);
}

status_t ref_batch_normalization_fwd_t::pd_t::init_scratchpad(
        memory_tracking::registrar_t &scratchpad) const {
<<<<<<< HEAD
    if (conf.ic_block == 16 && conf.calculate_stats) {
        size_t size = 2 * conf.reduce_stat_nblocks * conf.ic
                * types::data_type_size(data_type::f32);
=======
    if (conf.calculate_stats) {

        size_t size = 2 * conf.stat_ic * types::data_type_size(data_type::f32);

>>>>>>> eab9060c
        scratchpad.book(memory_tracking::names::key_bnorm_reduction, size);
    }

    return status::success;
}

status_t ref_batch_normalization_fwd_t::execute_forward(
        const exec_ctx_t &ctx) const {

    compute::compute_stream_t *compute_stream
            = utils::downcast<compute::compute_stream_t *>(ctx.stream());

    auto &src = CTX_IN_STORAGE(DNNL_ARG_SRC);

    auto &mean_ = pd()->stats_is_src() ? CTX_IN_STORAGE(DNNL_ARG_MEAN)
                                       : CTX_OUT_STORAGE(DNNL_ARG_MEAN);

    auto &variance_ = pd()->stats_is_src() ? CTX_IN_STORAGE(DNNL_ARG_VARIANCE)
                                           : CTX_OUT_STORAGE(DNNL_ARG_VARIANCE);

    auto &scaleshift = CTX_IN_STORAGE(DNNL_ARG_SCALE_SHIFT);

    auto &dst = CTX_OUT_STORAGE(DNNL_ARG_DST);
    auto &ws = CTX_OUT_STORAGE(DNNL_ARG_WORKSPACE);

    const auto &conf = pd()->conf;

    auto *mean_ptr = &mean_;
    auto *variance_ptr = &variance_;

    std::unique_ptr<memory_storage_t> temp_reduce = nullptr;
<<<<<<< HEAD
    if (conf.ic_block == 16 && conf.calculate_stats) {
=======
    if (conf.calculate_stats) {
>>>>>>> eab9060c
        temp_reduce = ctx.get_scratchpad_grantor().get_memory_storage(
                key_bnorm_reduction);

        if (!conf.save_stats) {
            mean_ptr = temp_reduce.get();
            variance_ptr = temp_reduce.get();
        }
    }

    auto &mean = *mean_ptr;
    auto &variance = *variance_ptr;

<<<<<<< HEAD
    if (conf.ic_block == 16 && conf.calculate_stats) {
=======
    if (conf.calculate_stats) {
>>>>>>> eab9060c
        status_t status;

        compute::kernel_arg_list_t calc_mean_arg_list;
        calc_mean_arg_list.set(0, src);
        calc_mean_arg_list.set(1, *temp_reduce);

        auto nd_range_calc_mean = conf.dispatch_calc_stat.nd_range();
        status = compute_stream->parallel_for(
                nd_range_calc_mean, calculate_mean_kernel_, calc_mean_arg_list);
        if (status != status::success) return status;

        compute::kernel_arg_list_t reduce_mean_arg_list;
        reduce_mean_arg_list.set(0, *temp_reduce);
        reduce_mean_arg_list.set(1, mean);

        auto nd_range_reduce_mean = conf.dispatch_reduce_stat.nd_range();
        status = compute_stream->parallel_for(nd_range_reduce_mean,
                reduce_mean_kernel_, reduce_mean_arg_list);
        if (status != status::success) return status;

        compute::kernel_arg_list_t calc_var_arg_list;
        calc_var_arg_list.set(0, src);
        calc_var_arg_list.set(1, mean);
        calc_var_arg_list.set(2, *temp_reduce);

        auto nd_range_calc_var = conf.dispatch_calc_stat.nd_range();
        status = compute_stream->parallel_for(nd_range_calc_var,
                calculate_variance_kernel_, calc_var_arg_list);
        if (status != status::success) return status;

        compute::kernel_arg_list_t reduce_var_arg_list;
        reduce_var_arg_list.set(0, *temp_reduce);
        reduce_var_arg_list.set(1, variance);

        auto nd_range_reduce_var = conf.dispatch_reduce_stat.nd_range();
        status = compute_stream->parallel_for(nd_range_reduce_var,
                reduce_variance_kernel_, reduce_var_arg_list);
        if (status != status::success) return status;
    }

    compute::kernel_arg_list_t arg_list;
    arg_list.set(0, src);
    arg_list.set(1, mean);
    arg_list.set(2, variance);
    arg_list.set(3, dst);
    arg_list.set(4, scaleshift);
    arg_list.set(5, ws);
    arg_list.set(6, conf.eps);

    auto nd_range = conf.dispatch.nd_range();
    status_t status = compute_stream->parallel_for(nd_range, kernel_, arg_list);

    return status;
}

status_t ref_batch_normalization_bwd_t::pd_t::init_conf() {
    return init_conf_common(conf, off, this);
}

status_t ref_batch_normalization_bwd_t::pd_t::init_kernel_ctx(
        compute::kernel_ctx_t &kernel_ctx) const {
    return init_kernel_ctx_common(kernel_ctx, conf, off);
}

status_t ref_batch_normalization_bwd_t::pd_t::init_scratchpad(
        memory_tracking::registrar_t &scratchpad) const {
    size_t size;
<<<<<<< HEAD
    if (conf.ic_block == 16) {
=======
    if (conf.use_16mb_unroll) {
>>>>>>> eab9060c
        size = 2 * conf.reduce_stat_nblocks * conf.ic
                * types::data_type_size(data_type::f32);
    } else {
        size = 2 * conf.stat_ic * types::data_type_size(data_type::f32);
    }
    scratchpad.book(memory_tracking::names::key_bnorm_reduction, size);

    return status::success;
}

status_t ref_batch_normalization_bwd_t::execute_backward(
        const exec_ctx_t &ctx) const {

    auto *compute_stream
            = utils::downcast<compute::compute_stream_t *>(ctx.stream());

    auto &src = CTX_IN_STORAGE(DNNL_ARG_SRC);
    auto &mean = CTX_IN_STORAGE(DNNL_ARG_MEAN);
    auto &variance = CTX_IN_STORAGE(DNNL_ARG_VARIANCE);
    auto &diff_dst = CTX_IN_STORAGE(DNNL_ARG_DIFF_DST);
    auto &scaleshift = CTX_IN_STORAGE(DNNL_ARG_SCALE_SHIFT);
    auto &ws = CTX_IN_STORAGE(DNNL_ARG_WORKSPACE);

    auto &diff_src = CTX_OUT_STORAGE(DNNL_ARG_DIFF_SRC);
    auto &diff_scaleshift_ = CTX_OUT_STORAGE(DNNL_ARG_DIFF_SCALE_SHIFT);

    const auto &conf = pd()->conf;

    std::unique_ptr<memory_storage_t> temp_reduce;
<<<<<<< HEAD
    if (conf.ic_block == 16) {
        temp_reduce = ctx.get_scratchpad_grantor().get_memory_storage(
                key_bnorm_reduction);
    }

    auto &diff_scaleshift = (conf.ic_block == 16 && !conf.diff_scaleshift)
            ? *temp_reduce
            : diff_scaleshift_;
=======
    temp_reduce = ctx.get_scratchpad_grantor().get_memory_storage(
            key_bnorm_reduction);

    auto &diff_scaleshift
            = (!conf.diff_scaleshift) ? *temp_reduce : diff_scaleshift_;
>>>>>>> eab9060c

    status_t status;

    compute::kernel_arg_list_t calc_stats_arg_list;
    calc_stats_arg_list.set(0, src);
    calc_stats_arg_list.set(1, mean);
    calc_stats_arg_list.set(2, diff_dst);
    calc_stats_arg_list.set(3, ws);
    calc_stats_arg_list.set(4, *temp_reduce);

    auto nd_range = conf.dispatch_calc_stat.nd_range();
    status = compute_stream->parallel_for(
            nd_range, calculate_stats_kernel_, calc_stats_arg_list);
    if (status != status::success) return status;

    compute::kernel_arg_list_t reduce_stats_arg_list;
    reduce_stats_arg_list.set(0, *temp_reduce);
    reduce_stats_arg_list.set(1, diff_scaleshift);
    reduce_stats_arg_list.set(2, variance);
    reduce_stats_arg_list.set(3, conf.eps);

    auto nd_range_reduce_stat = conf.dispatch_reduce_stat.nd_range();
    status = compute_stream->parallel_for(
            nd_range_reduce_stat, reduce_stats_kernel_, reduce_stats_arg_list);
    if (status != status::success) return status;

    compute::kernel_arg_list_t arg_list;
    arg_list.set(0, src);
    arg_list.set(1, mean);
    arg_list.set(2, variance);
    arg_list.set(3, diff_dst);
    arg_list.set(4, scaleshift);
    arg_list.set(5, ws);
    arg_list.set(6, diff_src);
    arg_list.set(7, diff_scaleshift);
    arg_list.set(8, conf.eps);

    nd_range = conf.dispatch.nd_range();
    status = compute_stream->parallel_for(nd_range, kernel_, arg_list);

    return status;
}

} // namespace ocl
} // namespace gpu
} // namespace impl
} // namespace dnnl

// vim: et ts=4 sw=4 cindent cino+=l0,\:4,N-s<|MERGE_RESOLUTION|>--- conflicted
+++ resolved
@@ -75,15 +75,15 @@
 
     const bool has_padding = !data_mdw.is_dense();
 
-    if (!has_padding
+    if (!has_padding && conf.is_backward
             && data_mdw.matches_one_of_tag(nCw16c, nChw16c, nCdhw16c, NCw16n16c,
                     NChw16n16c, NCdhw16n16c)) {
         conf.mb_block = data_mdw.matches_one_of_tag(
                                 NCw16n16c, NChw16n16c, NCdhw16n16c)
                 ? 16
                 : 1;
-
         conf.ic_block = 16;
+        conf.use_16mb_unroll = 1;
 
         const int max_stat_nblocks = 256;
         int stat_mb_nblocks = conf.mb / conf.mb_block;
@@ -121,11 +121,6 @@
         conf.dispatch.generate();
     } else {
         // Reference
-<<<<<<< HEAD
-        conf.ic_block = 1;
-        conf.mb_block = 1;
-=======
->>>>>>> eab9060c
         conf.use_16mb_unroll = 0;
         conf.dispatch = compute_engine->create_dispatch(data_mdw.md_);
         conf.dispatch.define_dim("MB", 0, conf.mb);
@@ -188,13 +183,11 @@
     kernel_ctx.define_int("ID", conf.id);
     kernel_ctx.define_int("IH", conf.ih);
     kernel_ctx.define_int("IW", conf.iw);
+    kernel_ctx.define_int("USE_16MB_UNROLL", conf.use_16mb_unroll);
+    kernel_ctx.define_int("USE_NHWC", conf.use_nhwc);
+    kernel_ctx.define_int("REDUCE_STAT_NBLOCKS", conf.reduce_stat_nblocks);
+    kernel_ctx.define_int("MB_BLOCK", conf.mb_block);
     kernel_ctx.define_int("IC_BLOCK", conf.ic_block);
-    kernel_ctx.define_int("MB_BLOCK", conf.mb_block);
-    kernel_ctx.define_int("REDUCE_STAT_NBLOCKS", conf.reduce_stat_nblocks);
-    kernel_ctx.define_int("USE_NHWC", conf.use_nhwc);
-
-    kernel_ctx.define_int("REDUCE_DIM_IDX", conf.reduce_dim_idx);
-    kernel_ctx.define_int("REDUCE_DIM", conf.reduce_dim);
 
     kernel_ctx.define_int("REDUCE_DIM_IDX", conf.reduce_dim_idx);
     kernel_ctx.define_int("REDUCE_DIM", conf.reduce_dim);
@@ -213,16 +206,12 @@
     kernel_ctx.define_int("CALCULATE_DIFF_STATS", conf.calculate_diff_stats);
     kernel_ctx.define_int("DIFF_SCALESHIFT", conf.diff_scaleshift);
 
+    def_offsets(off.src_off, kernel_ctx, "SRC", conf.ndims);
+
     if (conf.data_type == data_type::s8)
         kernel_ctx.add_option("-Dcl_intel_subgroups_char");
 
-    def_offsets(off.src_off, kernel_ctx, "SRC", conf.ndims);
-
-<<<<<<< HEAD
-    if (conf.ic_block == 16) {
-=======
     if (conf.calculate_stats || conf.is_backward) {
->>>>>>> eab9060c
         def_dispatch(kernel_ctx, conf.dispatch_calc_stat);
         def_dispatch(kernel_ctx, conf.dispatch_reduce_stat);
     }
@@ -242,16 +231,10 @@
 
 status_t ref_batch_normalization_fwd_t::pd_t::init_scratchpad(
         memory_tracking::registrar_t &scratchpad) const {
-<<<<<<< HEAD
-    if (conf.ic_block == 16 && conf.calculate_stats) {
-        size_t size = 2 * conf.reduce_stat_nblocks * conf.ic
-                * types::data_type_size(data_type::f32);
-=======
     if (conf.calculate_stats) {
 
         size_t size = 2 * conf.stat_ic * types::data_type_size(data_type::f32);
 
->>>>>>> eab9060c
         scratchpad.book(memory_tracking::names::key_bnorm_reduction, size);
     }
 
@@ -283,11 +266,7 @@
     auto *variance_ptr = &variance_;
 
     std::unique_ptr<memory_storage_t> temp_reduce = nullptr;
-<<<<<<< HEAD
-    if (conf.ic_block == 16 && conf.calculate_stats) {
-=======
     if (conf.calculate_stats) {
->>>>>>> eab9060c
         temp_reduce = ctx.get_scratchpad_grantor().get_memory_storage(
                 key_bnorm_reduction);
 
@@ -300,11 +279,7 @@
     auto &mean = *mean_ptr;
     auto &variance = *variance_ptr;
 
-<<<<<<< HEAD
-    if (conf.ic_block == 16 && conf.calculate_stats) {
-=======
     if (conf.calculate_stats) {
->>>>>>> eab9060c
         status_t status;
 
         compute::kernel_arg_list_t calc_mean_arg_list;
@@ -372,11 +347,7 @@
 status_t ref_batch_normalization_bwd_t::pd_t::init_scratchpad(
         memory_tracking::registrar_t &scratchpad) const {
     size_t size;
-<<<<<<< HEAD
-    if (conf.ic_block == 16) {
-=======
     if (conf.use_16mb_unroll) {
->>>>>>> eab9060c
         size = 2 * conf.reduce_stat_nblocks * conf.ic
                 * types::data_type_size(data_type::f32);
     } else {
@@ -406,22 +377,11 @@
     const auto &conf = pd()->conf;
 
     std::unique_ptr<memory_storage_t> temp_reduce;
-<<<<<<< HEAD
-    if (conf.ic_block == 16) {
-        temp_reduce = ctx.get_scratchpad_grantor().get_memory_storage(
-                key_bnorm_reduction);
-    }
-
-    auto &diff_scaleshift = (conf.ic_block == 16 && !conf.diff_scaleshift)
-            ? *temp_reduce
-            : diff_scaleshift_;
-=======
     temp_reduce = ctx.get_scratchpad_grantor().get_memory_storage(
             key_bnorm_reduction);
 
     auto &diff_scaleshift
             = (!conf.diff_scaleshift) ? *temp_reduce : diff_scaleshift_;
->>>>>>> eab9060c
 
     status_t status;
 
