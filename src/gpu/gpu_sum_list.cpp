--- conflicted
+++ resolved
@@ -18,11 +18,8 @@
 
 #include "common/utils.hpp"
 #include "gpu/gpu_sum_pd.hpp"
-<<<<<<< HEAD
 #include "gpu/jit/gen9_simple_sum.hpp"
-=======
 #include "gpu/ocl/gen9_sum.hpp"
->>>>>>> 1d031601
 #include "gpu/ocl/ref_sum.hpp"
 #include "gpu/ocl/simple_sum.hpp"
 
@@ -35,13 +32,10 @@
 namespace {
 #define INSTANCE(...) __VA_ARGS__::pd_t::create
 const spd_create_f sum_impl_list[] = {
-<<<<<<< HEAD
         // TODO: Re-enable nGEN-based implementation after architecture
         // dispatching is implemented.
         // INSTANCE(jit::gen9_simple_sum_t),
-=======
         INSTANCE(ocl::gen9_sum_t),
->>>>>>> 1d031601
         INSTANCE(ocl::simple_sum_t<data_type::f32>),
         INSTANCE(ocl::ref_sum_t),
         nullptr,
