/*******************************************************************************
* Copyright 2019-2021 Intel Corporation
*
* Licensed under the Apache License, Version 2.0 (the "License");
* you may not use this file except in compliance with the License.
* You may obtain a copy of the License at
*
*     http://www.apache.org/licenses/LICENSE-2.0
*
* Unless required by applicable law or agreed to in writing, software
* distributed under the License is distributed on an "AS IS" BASIS,
* WITHOUT WARRANTIES OR CONDITIONS OF ANY KIND, either express or implied.
* See the License for the specific language governing permissions and
* limitations under the License.
*******************************************************************************/

#include "gpu/gpu_impl_list.hpp"

#include "common/impl_list_item.hpp"
#include "common/utils.hpp"
#include "gpu/gpu_sum_pd.hpp"
#include "gpu/jit/gen9_simple_sum.hpp"
#include "gpu/ocl/gen9_sum.hpp"
#include "gpu/ocl/ref_sum.hpp"
#include "gpu/ocl/simple_sum.hpp"

namespace dnnl {
namespace impl {
namespace gpu {

namespace {
<<<<<<< HEAD
#define INSTANCE(...) __VA_ARGS__::pd_t::create
const spd_create_f sum_impl_list[] = {
        // TODO: Re-enable nGEN-based implementation after architecture
        // dispatching is implemented.
        // INSTANCE(jit::gen9_simple_sum_t),
=======
#define INSTANCE(...) \
    impl_list_item_t(impl_list_item_t::sum_type_deduction_helper_t< \
            __VA_ARGS__::pd_t>())
const impl_list_item_t sum_impl_list[] = {
>>>>>>> 201d5655
        INSTANCE(ocl::gen9_sum_t),
        INSTANCE(ocl::simple_sum_t<data_type::f32>),
        INSTANCE(ocl::ref_sum_t),
        nullptr,
};
#undef INSTANCE
} // namespace

const impl_list_item_t *gpu_impl_list_t::get_sum_implementation_list() {
    return sum_impl_list;
}

} // namespace gpu
} // namespace impl
} // namespace dnnl<|MERGE_RESOLUTION|>--- conflicted
+++ resolved
@@ -29,18 +29,13 @@
 namespace gpu {
 
 namespace {
-<<<<<<< HEAD
-#define INSTANCE(...) __VA_ARGS__::pd_t::create
-const spd_create_f sum_impl_list[] = {
-        // TODO: Re-enable nGEN-based implementation after architecture
-        // dispatching is implemented.
-        // INSTANCE(jit::gen9_simple_sum_t),
-=======
+// TODO: Re-enable nGEN-based implementation after architecture
+// dispatching is implemented.
+// INSTANCE(jit::gen9_simple_sum_t),
 #define INSTANCE(...) \
     impl_list_item_t(impl_list_item_t::sum_type_deduction_helper_t< \
             __VA_ARGS__::pd_t>())
 const impl_list_item_t sum_impl_list[] = {
->>>>>>> 201d5655
         INSTANCE(ocl::gen9_sum_t),
         INSTANCE(ocl::simple_sum_t<data_type::f32>),
         INSTANCE(ocl::ref_sum_t),
