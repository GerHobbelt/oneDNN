--- conflicted
+++ resolved
@@ -59,14 +59,6 @@
         status_t status = gpu::jit::gpu_supports_binary_format(
                 &enable_ngen_kernels_, this);
         if (status != status::success) return status;
-<<<<<<< HEAD
-        service_stream_.reset(service_stream_ptr);
-
-        status = gpu::jit::gpu_supports_binary_format(
-                &enable_ngen_kernels_, this);
-        if (status != status::success) return status;
-=======
->>>>>>> f5925c89
 
         if (get_verbose())
             printf("dnnl_verbose,info,gpu,binary_kernels:%s\n",
@@ -158,11 +150,6 @@
 
     backend_t backend_;
 
-<<<<<<< HEAD
-    std::unique_ptr<stream_t> service_stream_;
-
-=======
->>>>>>> f5925c89
     status_t create_ocl_engine(
             std::unique_ptr<gpu::ocl::ocl_gpu_engine_t> *ocl_engine) const {
         gpu::ocl::ocl_engine_factory_t f(engine_kind::gpu);
