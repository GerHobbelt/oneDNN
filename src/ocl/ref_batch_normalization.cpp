/*******************************************************************************
* Copyright 2019 Intel Corporation
*
* Licensed under the Apache License, Version 2.0 (the "License");
* you may not use this file except in compliance with the License.
* You may obtain a copy of the License at
*
*     http://www.apache.org/licenses/LICENSE-2.0
*
* Unless required by applicable law or agreed to in writing, software
* distributed under the License is distributed on an "AS IS" BASIS,
* WITHOUT WARRANTIES OR CONDITIONS OF ANY KIND, either express or implied.
* See the License for the specific language governing permissions and
* limitations under the License.
*******************************************************************************/

#include "common/c_types_map.hpp"
#include "common/math_utils.hpp"
#include "common/mkldnn_thread.hpp"
#include "common/mkldnn_traits.hpp"
#include "common/type_helpers.hpp"

#include "ocl/ref_batch_normalization.hpp"

namespace mkldnn {
namespace impl {
namespace ocl {

status_t ref_batch_normalization_fwd_t::execute_forward(
        const exec_ctx_t &ctx) const {

    compute::compute_stream_t *compute_stream
            = utils::downcast<compute::compute_stream_t *>(ctx.stream());

    auto &src = CTX_IN_STORAGE(MKLDNN_ARG_SRC);

    auto &mean_ = pd()->stats_is_src() ? CTX_IN_STORAGE(MKLDNN_ARG_MEAN)
                                       : CTX_OUT_STORAGE(MKLDNN_ARG_MEAN);

    auto &variance_ = pd()->stats_is_src()
            ? CTX_IN_STORAGE(MKLDNN_ARG_VARIANCE)
            : CTX_OUT_STORAGE(MKLDNN_ARG_VARIANCE);

    //auto idx_scaleshift = 1 + 2*pd()->stats_is_src();
    auto &scaleshift = CTX_IN_STORAGE(MKLDNN_ARG_SCALE_SHIFT);

    auto &dst = CTX_OUT_STORAGE(MKLDNN_ARG_DST);
    auto &ws = CTX_OUT_STORAGE(MKLDNN_ARG_WORKSPACE);

    const auto &jbn = ker_->jbn;

    auto *mean_ptr = &mean_;
    auto *variance_ptr = &variance_;
    if (jbn.ic_block == 16 && jbn.calculate_stats && !jbn.save_stats) {
        mean_ptr = temp_reduce.get();
        variance_ptr = temp_reduce.get();
    }

    auto &mean = *mean_ptr;
    auto &variance = *variance_ptr;

    if (jbn.ic_block == 16 && jbn.calculate_stats) {
        status_t status;

        compute::kernel_arg_list_t calc_mean_arg_list;
        calc_mean_arg_list.set(0, src);
        calc_mean_arg_list.set(1, *temp_reduce);

        auto nd_range_mean = compute::nd_range_t(
                { jbn.sp_chunk, jbn.mb_chunk, jbn.ic }, { 1, 1, 16 });
        status = compute_stream->parallel_for(
                nd_range_mean, calculate_mean_kernel_, calc_mean_arg_list);
        if (status != status::success)
            return status;

        compute::kernel_arg_list_t reduce_mean_arg_list;
        reduce_mean_arg_list.set(0, *temp_reduce);
        reduce_mean_arg_list.set(1, mean);

        status = compute_stream->parallel_for(
                compute::nd_range_t({ jbn.ic }, { 1 }), reduce_mean_kernel_,
                reduce_mean_arg_list);
        if (status != status::success)
            return status;

        compute::kernel_arg_list_t calc_var_arg_list;
        calc_var_arg_list.set(0, src);
        calc_var_arg_list.set(1, mean);
        calc_var_arg_list.set(2, *temp_reduce);

        auto nd_range_calculate_variance = compute::nd_range_t(
                { jbn.sp_chunk, jbn.mb_chunk, jbn.ic }, { 1, 1, 16 });
        status = compute_stream->parallel_for(nd_range_calculate_variance,
                calculate_variance_kernel_, calc_var_arg_list);
        if (status != status::success)
            return status;

        compute::kernel_arg_list_t reduce_var_arg_list;
        reduce_var_arg_list.set(0, *temp_reduce);
        reduce_var_arg_list.set(1, variance);

        auto nd_range_reduce_variance = compute::nd_range_t({ jbn.ic }, { 1 });
        status = compute_stream->parallel_for(nd_range_reduce_variance,
                reduce_variance_kernel_, reduce_var_arg_list);
        if (status != status::success)
            return status;
    }

    compute::kernel_arg_list_t arg_list;
    arg_list.set(0, src);
    arg_list.set(1, mean);
    arg_list.set(2, variance);
    arg_list.set(3, dst);
    arg_list.set(4, scaleshift);
    arg_list.set(5, ws);
    arg_list.set(6, jbn.eps);

    auto nd_range_kernel = compute::nd_range_t(jbn.gws_d, jbn.lws_d);
    status_t status
            = compute_stream->parallel_for(nd_range_kernel, kernel_, arg_list);

    return status;
}

status_t ref_batch_normalization_bwd_t::execute_backward(
        const exec_ctx_t &ctx) const {

    auto *compute_stream
            = utils::downcast<compute::compute_stream_t *>(ctx.stream());

    auto &src = CTX_IN_STORAGE(MKLDNN_ARG_SRC);
    auto &mean = CTX_IN_STORAGE(MKLDNN_ARG_MEAN);
    auto &variance = CTX_IN_STORAGE(MKLDNN_ARG_VARIANCE);
    auto &diff_dst = CTX_IN_STORAGE(MKLDNN_ARG_DIFF_DST);
    auto &scaleshift = CTX_IN_STORAGE(MKLDNN_ARG_SCALE_SHIFT);
    auto &ws = CTX_IN_STORAGE(MKLDNN_ARG_WORKSPACE);

    auto &diff_src = CTX_OUT_STORAGE(MKLDNN_ARG_DIFF_SRC);
    auto &diff_scaleshift_ = CTX_OUT_STORAGE(MKLDNN_ARG_DIFF_SCALE_SHIFT);

    const auto &jbn = ker_->jbn;

    auto &diff_scaleshift = (jbn.ic_block == 16 && !jbn.diff_scaleshift)
            ? *temp_reduce
            : diff_scaleshift_;

    if (jbn.ic_block == 16) {
        status_t status;

        compute::kernel_arg_list_t calc_stats_arg_list;
        calc_stats_arg_list.set(0, src);
        calc_stats_arg_list.set(1, mean);
        calc_stats_arg_list.set(2, diff_dst);
        calc_stats_arg_list.set(3, ws);
        calc_stats_arg_list.set(4, *temp_reduce);

        auto nd_range = compute::nd_range_t(
                { jbn.sp_chunk, jbn.mb_chunk, jbn.ic }, { 1, 1, 16 });
        status = compute_stream->parallel_for(
                nd_range, calculate_stats_kernel_, calc_stats_arg_list);
        if (status != status::success)
            return status;

        compute::kernel_arg_list_t reduce_stats_arg_list;
        reduce_stats_arg_list.set(0, *temp_reduce);
        reduce_stats_arg_list.set(1, diff_scaleshift);
        reduce_stats_arg_list.set(2, variance);
        reduce_stats_arg_list.set(3, jbn.eps);

        status = compute_stream->parallel_for(
                compute::nd_range_t({ jbn.ic }, { 1 }), reduce_stats_kernel_,
                reduce_stats_arg_list);
        if (status != status::success)
            return status;
    }

    compute::kernel_arg_list_t arg_list;
    arg_list.set(0, src);
    arg_list.set(1, mean);
    arg_list.set(2, variance);
    arg_list.set(3, diff_dst);
    arg_list.set(4, scaleshift);
    arg_list.set(5, ws);
    arg_list.set(6, diff_src);
    arg_list.set(7, diff_scaleshift);
    arg_list.set(8, jbn.eps);

    auto kernel_nd_range = compute::nd_range_t(jbn.gws_d, jbn.lws_d);
    status_t status
            = compute_stream->parallel_for(kernel_nd_range, kernel_, arg_list);

    return status;
}

<<<<<<< HEAD
template struct ref_batch_normalization_fwd_t<data_type::s8>;
template struct ref_batch_normalization_fwd_t<data_type::f16>;
template struct ref_batch_normalization_fwd_t<data_type::f32>;
template struct ref_batch_normalization_bwd_t<data_type::f32>;

=======
>>>>>>> 85b2dd0f
} // namespace ocl
} // namespace impl
} // namespace mkldnn

// vim: et ts=4 sw=4 cindent cino^=l0,\:0,N-s<|MERGE_RESOLUTION|>--- conflicted
+++ resolved
@@ -191,15 +191,6 @@
 
     return status;
 }
-
-<<<<<<< HEAD
-template struct ref_batch_normalization_fwd_t<data_type::s8>;
-template struct ref_batch_normalization_fwd_t<data_type::f16>;
-template struct ref_batch_normalization_fwd_t<data_type::f32>;
-template struct ref_batch_normalization_bwd_t<data_type::f32>;
-
-=======
->>>>>>> 85b2dd0f
 } // namespace ocl
 } // namespace impl
 } // namespace mkldnn
