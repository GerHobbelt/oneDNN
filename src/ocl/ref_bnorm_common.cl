--- conflicted
+++ resolved
@@ -25,11 +25,7 @@
 
 #if BNORM_FWD == 1
 
-<<<<<<< HEAD
-#    if IC_BLOCK == 16 && DT_F32 == 1
-=======
-#if USE_16MB_UNROLL == 1
->>>>>>> c1d0b7ad
+#    if IC_BLOCK == 16
 
 __attribute__((reqd_work_group_size(1, 1, 16))) // attr:no-format
 __attribute__((intel_reqd_sub_group_size(16))) // attr:no-format
