--- conflicted
+++ resolved
@@ -50,11 +50,7 @@
     gemm_desc.b_type = b_dt;
     gemm_desc.c_type = c_dt;
 
-<<<<<<< HEAD
-    return mkldnn_primitive_desc_create(
-=======
     return dnnl_primitive_desc_create(
->>>>>>> 98b0de90
             gemm_pd, (op_desc_t *)&gemm_desc, &attr, engine, nullptr);
 }
 } // namespace
@@ -71,11 +67,7 @@
         ~pd_t() { delete gemm_pd_; }
 
         pd_t &operator=(const pd_t &rhs) {
-<<<<<<< HEAD
-            MKLDNN_SHORT_CIRCUIT_SELF_ASSIGN(rhs);
-=======
             DNNL_SHORT_CIRCUIT_SELF_ASSIGN(rhs);
->>>>>>> 98b0de90
             ocl_inner_product_fwd_pd_t::operator=(rhs);
             delete gemm_pd_;
             gemm_pd_ = rhs.gemm_pd_->clone();
@@ -180,11 +172,7 @@
         ~pd_t() { delete gemm_pd_; }
 
         pd_t &operator=(const pd_t &rhs) {
-<<<<<<< HEAD
-            MKLDNN_SHORT_CIRCUIT_SELF_ASSIGN(rhs);
-=======
             DNNL_SHORT_CIRCUIT_SELF_ASSIGN(rhs);
->>>>>>> 98b0de90
             ocl_inner_product_bwd_data_pd_t::operator=(rhs);
             delete gemm_pd_;
             gemm_pd_ = rhs.gemm_pd_->clone();
@@ -266,11 +254,7 @@
         ~pd_t() { delete gemm_pd_; }
 
         pd_t &operator=(const pd_t &rhs) {
-<<<<<<< HEAD
-            MKLDNN_SHORT_CIRCUIT_SELF_ASSIGN(rhs);
-=======
             DNNL_SHORT_CIRCUIT_SELF_ASSIGN(rhs);
->>>>>>> 98b0de90
             ocl_ip_bwd_weights_pd_t::operator=(rhs);
             delete gemm_pd_;
             gemm_pd_ = rhs.gemm_pd_->clone();
