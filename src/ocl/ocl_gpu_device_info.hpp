--- conflicted
+++ resolved
@@ -153,27 +153,10 @@
 
 private:
     status_t init_arch() {
-<<<<<<< HEAD
-        // Device name
-        size_t size_name {0};
-        cl_int err = clGetDeviceInfo(
-                device_, CL_DEVICE_NAME, 0, nullptr, &size_name);
-        OCL_CHECK(err);
-
-        std::string dev_name;
-        dev_name.resize(size_name);
-        err = clGetDeviceInfo(
-                device_, CL_DEVICE_NAME, size_name, &dev_name[0], &size_name);
-        OCL_CHECK(err);
-
-        if (dev_name.find("Gen9") != std::string::npos)
+        if (name().find("Gen9") != std::string::npos)
             real_gpu_arch_ = gpu_arch_t::gen9;
-        else if (dev_name.find("Gen12LP") != std::string::npos)
+        else if (name().find("Gen12LP") != std::string::npos)
             real_gpu_arch_ = gpu_arch_t::gen12lp;
-=======
-        if (name().find("Gen9") != std::string::npos)
-            gpu_arch_ = gpu_arch_t::gen9;
->>>>>>> ed1cf723
         else
             real_gpu_arch_ = gpu_arch_t::unknown;
 
@@ -266,12 +249,7 @@
     uint64_t real_extensions_ = 0;
 
     gpu_arch_t gpu_arch_ = gpu_arch_t::unknown;
-<<<<<<< HEAD
     gpu_arch_t real_gpu_arch_ = gpu_arch_t::unknown;
-
-    compute::runtime_version_t runtime_version_;
-=======
->>>>>>> ed1cf723
 };
 
 } // namespace ocl
