--- conflicted
+++ resolved
@@ -48,21 +48,13 @@
     static status_t get_ocl_devices(std::vector<cl_device_id> *devices);
 
     ocl_gpu_engine_t(cl_device_id adevice)
-<<<<<<< HEAD
-        : compute::compute_engine_t(engine_kind::gpu, backend_kind::ocl,
-=======
         : compute::compute_engine_t(engine_kind::gpu, runtime_kind::ocl,
->>>>>>> 22cdfa69
                 new ocl_gpu_device_info_t(adevice))
         , device_(adevice)
         , context_(nullptr)
         , is_user_context_(false) {}
     ocl_gpu_engine_t(cl_device_id adevice, cl_context acontext)
-<<<<<<< HEAD
-        : compute::compute_engine_t(engine_kind::gpu, backend_kind::ocl,
-=======
         : compute::compute_engine_t(engine_kind::gpu, runtime_kind::ocl,
->>>>>>> 22cdfa69
                 new ocl_gpu_device_info_t(adevice))
         , device_(adevice)
         , context_(acontext)
