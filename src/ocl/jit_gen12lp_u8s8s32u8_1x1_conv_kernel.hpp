--- conflicted
+++ resolved
@@ -86,37 +86,6 @@
         return status;
     };
 
-<<<<<<< HEAD
-    static status_t init_const_def(ocl_jit_t &jit, const jit_conv_conf_t &jcp) {
-        jit.define_int("MB", jcp.mb);
-        jit.define_int("IC", jcp.ic_without_padding);
-        jit.define_int("IH", jcp.ih);
-        jit.define_int("IW", jcp.iw);
-        jit.define_int("OC", jcp.oc_without_padding);
-        jit.define_int("OH", jcp.oh);
-        jit.define_int("OW", jcp.ow);
-        jit.define_int("KH", jcp.kh);
-        jit.define_int("KW", jcp.kw);
-
-        jit.define_int("MB_BLOCK", jcp.mb_block);
-        jit.define_int("OC_BLOCK", jcp.oc_block);
-        jit.define_int("IC_BLOCK", jcp.ic_block);
-
-        jit.define_int("WITH_BIAS", jcp.with_bias);
-        jit.define_int("WITH_RELU", jcp.with_relu);
-        jit.define_int("WITH_SUM", jcp.with_sum);
-        jit.define_int("WITH_SUM_ELTWISE", jcp.with_sum_eltwise);
-        jit.define_int("SUM_SCALE", jcp.sum_scale == 1.0);
-
-        jit.define_int("SUB_GROUP_SIZE", jcp.sub_group_size);
-
-        jit.define_int("LWS_0", jcp.lws_d[0]);
-        jit.define_int("LWS_1", jcp.lws_d[1]);
-        jit.define_int("LWS_2", jcp.lws_d[2]);
-
-        jit.define_int("OC_NCHUNK", jcp.oc / jcp.oc_block);
-        jit.define_int("IC_NCHUNK", jcp.ic / jcp.ic_block); 
-=======
     static status_t init_const_def(compute::kernel_ctx_t &kernel_ctx, const jit_conv_conf_t &jcp) {
         kernel_ctx.define_int("MB", jcp.mb);
         kernel_ctx.define_int("IC", jcp.ic_without_padding);
@@ -146,7 +115,6 @@
 
         kernel_ctx.define_int("OC_NCHUNK", jcp.oc / jcp.oc_block);
         kernel_ctx.define_int("IC_NCHUNK", jcp.ic / jcp.ic_block);
->>>>>>> 6fbe8a31
 
         return status::success;
     }
