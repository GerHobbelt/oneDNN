--- conflicted
+++ resolved
@@ -55,21 +55,13 @@
 
 #endif
 
-<<<<<<< HEAD
 #ifdef cl_intel_subgroup_matrix_multiply_accumulate
 inline int8 __dpas(uint8 a, int8 b, int8 acc) __attribute__((overloadable)) {
     int8 __builtin_IB_sub_group_idpas_u8_s8_8_8(int8 acc, uint8 a, int8 b)
-=======
-#ifdef cl_intel_subgroup_local_block_io
-inline uint8 sub_group_block_read_uint8(const __local uint *p)
-        __attribute__((overloadable)) {
-    uint8 __builtin_IB_simd_block_read_8_local(const __local uint *p)
->>>>>>> ce31bc35
             __attribute__((const));
     return __builtin_IB_sub_group_idpas_u8_s8_8_8(acc, a, b);
 }
 
-<<<<<<< HEAD
 // TODO: put conversion builtins under appropriate extension
 // right now there doesn't seem to any such named extension
 // float -> bf conversion builtins (rte rounding mode)
@@ -102,69 +94,6 @@
 
 inline float convert_bf16_to_f32(ushort b) {
     return __builtin_IB_bftof_1(as_short(b));
-=======
-inline uint sub_group_block_read_uint(const __local uint *p)
-        __attribute__((overloadable)) {
-    uint __builtin_IB_simd_block_read_1_local(const __local uint *p)
-            __attribute__((const));
-    return __builtin_IB_simd_block_read_1_local(p);
-}
-
-void sub_group_block_write_ushort(__local ushort *p, uint v)
-        __attribute__((overloadable)) {
-    void __builtin_IB_simd_block_write_1_local_h(__local ushort * p, ushort v);
-    __builtin_IB_simd_block_write_1_local_h(p, v);
-}
-
-void sub_group_block_write_uint(__local uint *p, uint v)
-        __attribute__((overloadable)) {
-    void __builtin_IB_simd_block_write_1_local(__local uint * p, uint v);
-    __builtin_IB_simd_block_write_1_local(p, v);
-}
-
-void sub_group_block_write_uint2(__local uint *p, uint2 v)
-        __attribute__((overloadable)) {
-    void __builtin_IB_simd_block_write_2_local(__local uint * p, uint2 v);
-    __builtin_IB_simd_block_write_2_local(p, v);
-}
-
-void sub_group_block_write_uint4(__local uint *p, uint4 v)
-        __attribute__((overloadable)) {
-    void __builtin_IB_simd_block_write_4_local(__local uint * p, uint4 v);
-    __builtin_IB_simd_block_write_4_local(p, v);
-}
-
-void sub_group_block_write_uint8(__local uint *p, uint8 v)
-        __attribute__((overloadable)) {
-    void __builtin_IB_simd_block_write_8_local(__local uint * p, uint8 v);
-    __builtin_IB_simd_block_write_8_local(p, v);
-}
-
-#define READ_LOCAL_8(_P) sub_group_block_read_uint8(_P)
-#define READ_LOCAL_1(_P) sub_group_block_read_uint(_P)
-#define WRITE_LOCAL_8(_P, _V) sub_group_block_write_uint8(_P, _V)
-#define WRITE_LOCAL_4(_P, _V) sub_group_block_write_uint4(_P, _V)
-#define WRITE_LOCAL_2(_P, _V) sub_group_block_write_uint2(_P, _V)
-#define WRITE_LOCAL_1(_P, _V) sub_group_block_write_uint(_P, _V)
-#define WRITE_LOCAL_SHORT_1(_P, _V) sub_group_block_write_ushort(_P, _V)
-
-#else
-
-#define READ_LOCAL_8(_P) subgroup_block_read_uint8(_P)
-#define READ_LOCAL_1(_P) subgroup_block_read_uint(_P)
-#define WRITE_LOCAL_8(_P, _V) subgroup_block_write_uint8(_P, _V)
-#define WRITE_LOCAL_4(_P, _V) subgroup_block_write_uint4(_P, _V)
-#define WRITE_LOCAL_2(_P, _V) subgroup_block_write_uint2(_P, _V)
-#define WRITE_LOCAL_1(_P, _V) subgroup_block_write_uint(_P, _V)
-#define WRITE_LOCAL_SHORT_1(_P, _V) subgroup_block_write_ushort(_P, _V)
-
-#endif
-uint subgroup_block_read_uint(const __local uint *p) {
-    uint ret;
-    uint idx = get_sub_group_local_id();
-    ret = p[idx];
-    return ret;
->>>>>>> ce31bc35
 }
 
 inline float2 convert_bf16_to_f32_vec2(ushort2 b) {
@@ -198,7 +127,6 @@
     return __builtin_IB_sub_group_fdpas_bf_bf_8_8(acc, as_int8(a), b);
 }
 
-<<<<<<< HEAD
 inline float8 __dpasw(uint4 a, int8 b, float8 acc)
         __attribute__((overloadable)) {
     float8 __builtin_IB_sub_group_fdpasw_bf_bf_8_8(float8 acc, int4 a, int8 b)
@@ -211,8 +139,6 @@
 
 #else // cl_intel_subgroup_matrix_multiply_accumulate
 
-=======
->>>>>>> ce31bc35
 inline int mmad_4(uchar4 input, char4 weight, int acc)
         __attribute__((overloadable)) {
     acc += (input[0] * weight[0]);
@@ -504,93 +430,93 @@
 #endif
 
 #ifdef cl_intel_subgroup_local_block_io
-inline uint8 subgroup_block_read_uint8(const __local uint *p)
+inline uint8 sub_group_block_read_uint8(const __local uint *p)
         __attribute__((overloadable)) {
     uint8 __builtin_IB_simd_block_read_8_local(const __local uint *p)
             __attribute__((const));
     return __builtin_IB_simd_block_read_8_local(p);
 }
-inline uint4 subgroup_block_read_uint4(const __local uint *p)
+inline uint4 sub_group_block_read_uint4(const __local uint *p)
         __attribute__((overloadable)) {
     uint4 __builtin_IB_simd_block_read_4_local(const __local uint *p)
             __attribute__((const));
     return __builtin_IB_simd_block_read_4_local(p);
 }
 
-inline uint subgroup_block_read_uint(const __local uint *p)
+inline uint sub_group_block_read_uint(const __local uint *p)
         __attribute__((overloadable)) {
     uint __builtin_IB_simd_block_read_1_local(const __local uint *p)
             __attribute__((const));
     return __builtin_IB_simd_block_read_1_local(p);
 }
 
-void subgroup_block_write_ushort(__local ushort *p, uint v)
+void sub_group_block_write_ushort(__local ushort *p, uint v)
         __attribute__((overloadable)) {
     void __builtin_IB_simd_block_write_1_local_h(__local ushort * p, ushort v);
     __builtin_IB_simd_block_write_1_local_h(p, v);
 }
 
-void subgroup_block_write_uint(__local uint *p, uint v)
+void sub_group_block_write_uint(__local uint *p, uint v)
         __attribute__((overloadable)) {
     void __builtin_IB_simd_block_write_1_local(__local uint * p, uint v);
     __builtin_IB_simd_block_write_1_local(p, v);
 }
 
-void subgroup_block_write_uint2(__local uint *p, uint2 v)
+void sub_group_block_write_uint2(__local uint *p, uint2 v)
         __attribute__((overloadable)) {
     void __builtin_IB_simd_block_write_2_local(__local uint * p, uint2 v);
     __builtin_IB_simd_block_write_2_local(p, v);
 }
 
-void subgroup_block_write_uint4(__local uint *p, uint4 v)
+void sub_group_block_write_uint4(__local uint *p, uint4 v)
         __attribute__((overloadable)) {
     void __builtin_IB_simd_block_write_4_local(__local uint * p, uint4 v);
     __builtin_IB_simd_block_write_4_local(p, v);
 }
 
-void subgroup_block_write_uint8(__local uint *p, uint8 v)
+void sub_group_block_write_uint8(__local uint *p, uint8 v)
         __attribute__((overloadable)) {
     void __builtin_IB_simd_block_write_8_local(__local uint * p, uint8 v);
     __builtin_IB_simd_block_write_8_local(p, v);
 }
 
-inline ushort8 subgroup_block_read_ushort8(const __local ushort *p)
+inline ushort8 sub_group_block_read_ushort8(const __local ushort *p)
         __attribute__((overloadable)) {
     ushort8 __builtin_IB_simd_block_read_8_local_h(const __local ushort *p);
     return __builtin_IB_simd_block_read_8_local_h(p);
 }
 
-void subgroup_block_write_ushort8(__local ushort *p, ushort8 v)
+void sub_group_block_write_ushort8(__local ushort *p, ushort8 v)
         __attribute__((overloadable)) {
     void __builtin_IB_simd_block_write_8_local_h(__local ushort * p, ushort8);
     __builtin_IB_simd_block_write_8_local_h(p, v);
 }
 
-#define READ_LOCAL_US_8(_P) subgroup_block_read_ushort8(_P)
-#define READ_LOCAL_8(_P) subgroup_block_read_uint8(_P)
-#define READ_LOCAL_4(_P) subgroup_block_read_uint4(_P)
-#define READ_LOCAL_1(_P) subgroup_block_read_uint(_P)
-#define WRITE_LOCAL_US_8(_P, _V) subgroup_block_write_ushort8(_P, _V)
-#define WRITE_LOCAL_8(_P, _V) subgroup_block_write_uint8(_P, _V)
-#define WRITE_LOCAL_4(_P, _V) subgroup_block_write_uint4(_P, _V)
-#define WRITE_LOCAL_2(_P, _V) subgroup_block_write_uint2(_P, _V)
-#define WRITE_LOCAL_1(_P, _V) subgroup_block_write_uint(_P, _V)
-#define WRITE_LOCAL_SHORT_1(_P, _V) subgroup_block_write_ushort(_P, _V)
+#define READ_LOCAL_US_8(_P) sub_group_block_read_ushort8(_P)
+#define READ_LOCAL_8(_P) sub_group_block_read_uint8(_P)
+#define READ_LOCAL_4(_P) sub_group_block_read_uint4(_P)
+#define READ_LOCAL_1(_P) sub_group_block_read_uint(_P)
+#define WRITE_LOCAL_US_8(_P, _V) sub_group_block_write_ushort8(_P, _V)
+#define WRITE_LOCAL_8(_P, _V) sub_group_block_write_uint8(_P, _V)
+#define WRITE_LOCAL_4(_P, _V) sub_group_block_write_uint4(_P, _V)
+#define WRITE_LOCAL_2(_P, _V) sub_group_block_write_uint2(_P, _V)
+#define WRITE_LOCAL_1(_P, _V) sub_group_block_write_uint(_P, _V)
+#define WRITE_LOCAL_SHORT_1(_P, _V) sub_group_block_write_ushort(_P, _V)
 
 #else // cl_intel_subgroup_local_block_io
 
-#define READ_LOCAL_US_8(_P) subgroup_block_read_ushort8(_P)
-#define READ_LOCAL_8(_P) subgroup_block_read_uint8(_P)
-#define READ_LOCAL_4(_P) subgroup_block_read_uint4(_P)
-#define READ_LOCAL_1(_P) subgroup_block_read_uint(_P)
-#define WRITE_LOCAL_US_8(_P, _V) subgroup_block_write_ushort8(_P, _V)
-#define WRITE_LOCAL_8(_P, _V) subgroup_block_write_uint8(_P, _V)
-#define WRITE_LOCAL_4(_P, _V) subgroup_block_write_uint4(_P, _V)
-#define WRITE_LOCAL_2(_P, _V) subgroup_block_write_uint2(_P, _V)
-#define WRITE_LOCAL_1(_P, _V) subgroup_block_write_uint(_P, _V)
-#define WRITE_LOCAL_SHORT_1(_P, _V) subgroup_block_write_ushort(_P, _V)
-
-ushort8 subgroup_block_read_ushort8(const __local ushort *p) {
+#define READ_LOCAL_US_8(_P) sub_group_block_read_ushort8(_P)
+#define READ_LOCAL_8(_P) sub_group_block_read_uint8(_P)
+#define READ_LOCAL_4(_P) sub_group_block_read_uint4(_P)
+#define READ_LOCAL_1(_P) sub_group_block_read_uint(_P)
+#define WRITE_LOCAL_US_8(_P, _V) sub_group_block_write_ushort8(_P, _V)
+#define WRITE_LOCAL_8(_P, _V) sub_group_block_write_uint8(_P, _V)
+#define WRITE_LOCAL_4(_P, _V) sub_group_block_write_uint4(_P, _V)
+#define WRITE_LOCAL_2(_P, _V) sub_group_block_write_uint2(_P, _V)
+#define WRITE_LOCAL_1(_P, _V) sub_group_block_write_uint(_P, _V)
+#define WRITE_LOCAL_SHORT_1(_P, _V) sub_group_block_write_ushort(_P, _V)
+
+ushort8 sub_group_block_read_ushort8(const __local ushort *p) {
     ushort8 ret;
     uint idx = get_sub_group_local_id();
     ret.s0 = p[idx];
@@ -611,7 +537,7 @@
     return ret;
 }
 
-void subgroup_block_write_ushort8(__local ushort *p, ushort8 v) {
+void sub_group_block_write_ushort8(__local ushort *p, ushort8 v) {
     uint idx = get_sub_group_local_id();
     p[idx] = v.s0;
     p += get_max_sub_group_size();
@@ -630,14 +556,14 @@
     p[idx] = v.s7;
 }
 
-uint subgroup_block_read_uint(const __local uint *p) {
+uint sub_group_block_read_uint(const __local uint *p) {
     uint ret;
     uint idx = get_sub_group_local_id();
     ret = p[idx];
     return ret;
 }
 
-uint8 subgroup_block_read_uint8(const __local uint *p) {
+uint8 sub_group_block_read_uint8(const __local uint *p) {
     uint8 ret;
     uint idx = get_sub_group_local_id();
     ret.s0 = p[idx];
@@ -658,7 +584,7 @@
     return ret;
 }
 
-uint4 subgroup_block_read_uint4(const __local uint *p) {
+uint4 sub_group_block_read_uint4(const __local uint *p) {
     uint4 ret;
     uint idx = get_sub_group_local_id();
     ret.s0 = p[idx];
@@ -671,24 +597,24 @@
     return ret;
 }
 
-void subgroup_block_write_ushort(__local ushort *p, ushort v) {
+void sub_group_block_write_ushort(__local ushort *p, ushort v) {
     uint idx = get_sub_group_local_id();
     p[idx] = v;
 }
 
-void subgroup_block_write_uint(__local uint *p, uint v) {
+void sub_group_block_write_uint(__local uint *p, uint v) {
     uint idx = get_sub_group_local_id();
     p[idx] = v;
 }
 
-void subgroup_block_write_uint2(__local uint *p, uint2 v) {
+void sub_group_block_write_uint2(__local uint *p, uint2 v) {
     uint idx = get_sub_group_local_id();
     p[idx] = v.s0;
     p += get_max_sub_group_size();
     p[idx] = v.s1;
 }
 
-void subgroup_block_write_uint4(__local uint *p, uint4 v) {
+void sub_group_block_write_uint4(__local uint *p, uint4 v) {
     uint idx = get_sub_group_local_id();
     p[idx] = v.s0;
     p += get_max_sub_group_size();
@@ -699,7 +625,7 @@
     p[idx] = v.s3;
 }
 
-void subgroup_block_write_uint8(__local uint *p, uint8 v) {
+void sub_group_block_write_uint8(__local uint *p, uint8 v) {
     uint idx = get_sub_group_local_id();
     p[idx] = v.s0;
     p += get_max_sub_group_size();
