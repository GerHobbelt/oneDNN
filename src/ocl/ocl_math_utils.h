/*******************************************************************************
* Copyright 2019 Intel Corporation
*
* Licensed under the Apache License, Version 2.0 (the "License");
* you may not use this file except in compliance with the License.
* You may obtain a copy of the License at
*
*     http://www.apache.org/licenses/LICENSE-2.0
*
* Unless required by applicable law or agreed to in writing, software
* distributed under the License is distributed on an "AS IS" BASIS,
* WITHOUT WARRANTIES OR CONDITIONS OF ANY KIND, either express or implied.
* See the License for the specific language governing permissions and
* limitations under the License.
*******************************************************************************/

#ifndef OCL_MATH_UTILS_H
#define OCL_MATH_UTILS_H

ushort convert_f32_to_bf16(float f) {
    uint i = as_uint(f);
    i += 0x00007FFF + ((i & 0x10000) >> 16);
    ushort2 r = as_ushort2(i);
    return r[1];
}

float convert_bf16_to_f32(ushort b) {
    ushort2 r = {0, b};
    float f = as_float(r);
    return f;
}

<<<<<<< HEAD
ushort8 convert_f32_to_bf16_vec8(float8 f) {
    ushort8 r;
    for (int i = 0; i < 8; i++) {
        r[i] = convert_f32_to_bf16(f[i]);
    }
    return r;
}

float8 convert_bf16_to_f32_vec8(ushort8 b) {
    float8 f;
    for (int i = 0; i < 8; i++) {
        f[i] = convert_bf16_to_f32(b[i]);
    }
    return f;
}

float2 convert_bf16_to_f32_vec2(ushort2 b) {
    float2 f;
    for (int i = 0; i < 2; i++) {
        f[i] = convert_bf16_to_f32(b[i]);
    }
    return f;
}

=======
>>>>>>> 22cdfa69
#ifdef cl_intel_dot_accumulate
inline int __imad(char4 a, char4 b, int c) __attribute__((overloadable)) {
    int __builtin_IB_dp4a_ss(int c, int a, int b) __attribute__((const));
    return __builtin_IB_dp4a_ss(c, as_int(a), as_int(b));
}
inline int __imad(uchar4 a, uchar4 b, int c) __attribute__((overloadable)) {
    int __builtin_IB_dp4a_uu(int c, int a, int b) __attribute__((const));
    return __builtin_IB_dp4a_uu(c, as_int(a), as_int(b));
}
inline int __imad(char4 a, uchar4 b, int c) __attribute__((overloadable)) {
    int __builtin_IB_dp4a_su(int c, int a, int b) __attribute__((const));
    return __builtin_IB_dp4a_su(c, as_int(a), as_int(b));
}
inline int __imad(uchar4 a, char4 b, int c) __attribute__((overloadable)) {
    int __builtin_IB_dp4a_us(int c, int a, int b) __attribute__((const));
    return __builtin_IB_dp4a_us(c, as_int(a), as_int(b));
}

<<<<<<< HEAD
inline int8 __dpas(uint8 a, int8 b, int8 acc) __attribute__((overloadable)) {
    int8 __builtin_IB_sub_group_idpas_u8_s8_8_8(int8 acc, uint8 a, int8 b)
            __attribute__((const));
    return __builtin_IB_sub_group_idpas_u8_s8_8_8(acc, a, b);
}

#if DT_F16
inline float8 __dpas(uint8 a, int8 b, float8 acc)
        __attribute__((overloadable)) {
    float8 __builtin_IB_sub_group_fdpas_hf_hf_8_8(float8 acc, int8 a, int8 b)
            __attribute__((const));
    return __builtin_IB_sub_group_fdpas_hf_hf_8_8(acc, as_int8(a), b);
}
#elif DT_BF16 == 1
inline float8 __dpas(uint8 a, int8 b, float8 acc)
        __attribute__((overloadable)) {
    float8 __builtin_IB_sub_group_fdpas_bf_bf_8_8(float8 acc, int8 a, int8 b)
            __attribute__((const));
    return __builtin_IB_sub_group_fdpas_bf_bf_8_8(acc, as_int8(a), b);
}
#endif

inline uint8 intel_sub_group_local_block_read_uint8(const __local uint *p)
=======
inline uint8 intel_sub_group_block_read_local_ui8(const __local uint *p)
>>>>>>> 22cdfa69
        __attribute__((overloadable)) {
    uint8 __builtin_IB_simd_block_read_8_local(const __local uint *p)
            __attribute__((const));
    return __builtin_IB_simd_block_read_8_local(p);
}

<<<<<<< HEAD
inline uint intel_sub_group_local_block_read_uint(const __local uint *p)
=======
inline uint intel_sub_group_block_read_local_ui(const __local uint *p)
>>>>>>> 22cdfa69
        __attribute__((overloadable)) {
    uint __builtin_IB_simd_block_read_1_local(const __local uint *p)
            __attribute__((const));
    return __builtin_IB_simd_block_read_1_local(p);
}

<<<<<<< HEAD
void intel_sub_group_local_block_write_uint(__local uint *p, uint v)
=======
void intel_sub_group_block_write_local_ui(__local uint *p, uint v)
>>>>>>> 22cdfa69
        __attribute__((overloadable)) {
    void __builtin_IB_simd_block_write_1_local(__local uint * p, uint v);
    __builtin_IB_simd_block_write_1_local(p, v);
}

<<<<<<< HEAD
void intel_sub_group_local_block_write_uint2(__local uint *p, uint2 v)
=======
void intel_sub_group_block_write_local_ui2(__local uint *p, uint2 v)
>>>>>>> 22cdfa69
        __attribute__((overloadable)) {
    void __builtin_IB_simd_block_write_2_local(__local uint * p, uint2 v);
    __builtin_IB_simd_block_write_2_local(p, v);
}

<<<<<<< HEAD
void intel_sub_group_local_block_write_uint4(__local uint *p, uint4 v)
=======
void intel_sub_group_block_write_local_ui4(__local uint *p, uint4 v)
>>>>>>> 22cdfa69
        __attribute__((overloadable)) {
    void __builtin_IB_simd_block_write_4_local(__local uint * p, uint4 v);
    __builtin_IB_simd_block_write_4_local(p, v);
}

<<<<<<< HEAD
void intel_sub_group_local_block_write_uint8(__local uint *p, uint8 v)
=======
void intel_sub_group_block_write_local_ui8(__local uint *p, uint8 v)
>>>>>>> 22cdfa69
        __attribute__((overloadable)) {
    void __builtin_IB_simd_block_write_8_local(__local uint * p, uint8 v);
    __builtin_IB_simd_block_write_8_local(p, v);
}

#define IMAD(_O, _I, _W) __imad(_O, _I, _W)
<<<<<<< HEAD
#define READ_LOCAL_8(_P) intel_sub_group_local_block_read_uint8(_P)
#define READ_LOCAL_1(_P) intel_sub_group_local_block_read_uint(_P)
#define WRITE_LOCAL_8(_P, _V) intel_sub_group_local_block_write_uint8(_P, _V)
#define WRITE_LOCAL_4(_P, _V) intel_sub_group_local_block_write_uint4(_P, _V)
#define WRITE_LOCAL_2(_P, _V) intel_sub_group_local_block_write_uint2(_P, _V)
#define WRITE_LOCAL_1(_P, _V) intel_sub_group_local_block_write_uint(_P, _V)

#define mmad8x8(_O, _I, _W) __dpas(_O, _I, _W)
=======
#define READ_LOCAL_8(_P) intel_sub_group_block_read_local_ui8(_P)
#define READ_LOCAL_1(_P) intel_sub_group_block_read_local_ui(_P)
#define WRITE_LOCAL_8(_P, _V) intel_sub_group_block_write_local_ui8(_P, _V)
#define WRITE_LOCAL_4(_P, _V) intel_sub_group_block_write_local_ui4(_P, _V)
#define WRITE_LOCAL_2(_P, _V) intel_sub_group_block_write_local_ui2(_P, _V)
#define WRITE_LOCAL_1(_P, _V) intel_sub_group_block_write_local_ui(_P, _V)
>>>>>>> 22cdfa69

#else

#define IMAD(_O, _I, _W) mmad_4(_O, _I, _W)
<<<<<<< HEAD
#define READ_LOCAL_8(_P) intel_subgroup_block_read_uint8(_P)
#define READ_LOCAL_1(_P) intel_subgroup_block_read_uint(_P)
#define WRITE_LOCAL_8(_P, _V) intel_subgroup_block_write_uint8(_P, _V)
#define WRITE_LOCAL_4(_P, _V) intel_subgroup_block_write_uint4(_P, _V)
#define WRITE_LOCAL_2(_P, _V) intel_subgroup_block_write_uint2(_P, _V)
#define WRITE_LOCAL_1(_P, _V) intel_subgroup_block_write_uint(_P, _V)
=======
#define READ_LOCAL_8(_P) intel_sub_group_block_read_local_ui8(_P)
#define READ_LOCAL_1(_P) intel_sub_group_block_read_local_ui(_P)
#define WRITE_LOCAL_8(_P, _V) intel_sub_group_block_write_local_ui8(_P, _V)
#define WRITE_LOCAL_4(_P, _V) intel_sub_group_block_write_local_ui4(_P, _V)
#define WRITE_LOCAL_2(_P, _V) intel_sub_group_block_write_local_ui2(_P, _V)
#define WRITE_LOCAL_1(_P, _V) intel_sub_group_block_write_local_ui(_P, _V)

uint intel_sub_group_block_read_local_ui(const __local uint *p) {
    uint ret;
    uint idx = get_sub_group_local_id();
    ret = p[idx];
    return ret;
}

uint8 intel_sub_group_block_read_local_ui8(const __local uint *p) {
    uint8 ret;
    uint idx = get_sub_group_local_id();
    ret.s0 = p[idx];
    idx += get_max_sub_group_size();
    ret.s1 = p[idx];
    idx += get_max_sub_group_size();
    ret.s2 = p[idx];
    idx += get_max_sub_group_size();
    ret.s3 = p[idx];
    idx += get_max_sub_group_size();
    ret.s4 = p[idx];
    idx += get_max_sub_group_size();
    ret.s5 = p[idx];
    idx += get_max_sub_group_size();
    ret.s6 = p[idx];
    idx += get_max_sub_group_size();
    ret.s7 = p[idx];
    return ret;
}

void intel_sub_group_block_write_local_ui(__local uint *p, uint v) {
    uint idx = get_sub_group_local_id();
    p[idx] = v;
}

void intel_sub_group_block_write_local_ui2(__local uint *p, uint2 v) {
    uint idx = get_sub_group_local_id();
    p[idx] = v.s0;
    p += get_max_sub_group_size();
    p[idx] = v.s1;
}

void intel_sub_group_block_write_local_ui4(__local uint *p, uint4 v) {
    uint idx = get_sub_group_local_id();
    p[idx] = v.s0;
    p += get_max_sub_group_size();
    p[idx] = v.s1;
    p += get_max_sub_group_size();
    p[idx] = v.s2;
    p += get_max_sub_group_size();
    p[idx] = v.s3;
}

void intel_sub_group_block_write_local_ui8(__local uint *p, uint8 v) {
    uint idx = get_sub_group_local_id();
    p[idx] = v.s0;
    p += get_max_sub_group_size();
    p[idx] = v.s1;
    p += get_max_sub_group_size();
    p[idx] = v.s2;
    p += get_max_sub_group_size();
    p[idx] = v.s3;
    p += get_max_sub_group_size();
    p[idx] = v.s4;
    p += get_max_sub_group_size();
    p[idx] = v.s5;
    p += get_max_sub_group_size();
    p[idx] = v.s6;
    p += get_max_sub_group_size();
    p[idx] = v.s7;
}
>>>>>>> 22cdfa69

uint intel_subgroup_block_read_uint(const __local uint *p) {
    uint ret;
    uint idx = get_sub_group_local_id();
    ret = p[idx];
    return ret;
}

uint8 intel_subgroup_block_read_uint8(const __local uint *p) {
    uint8 ret;
    uint idx = get_sub_group_local_id();
    ret.s0 = p[idx];
    idx += get_max_sub_group_size();
    ret.s1 = p[idx];
    idx += get_max_sub_group_size();
    ret.s2 = p[idx];
    idx += get_max_sub_group_size();
    ret.s3 = p[idx];
    idx += get_max_sub_group_size();
    ret.s4 = p[idx];
    idx += get_max_sub_group_size();
    ret.s5 = p[idx];
    idx += get_max_sub_group_size();
    ret.s6 = p[idx];
    idx += get_max_sub_group_size();
    ret.s7 = p[idx];
    return ret;
}

void intel_subgroup_block_write_uint(__local uint *p, uint v) {
    uint idx = get_sub_group_local_id();
    p[idx] = v;
}

void intel_subgroup_block_write_uint2(__local uint *p, uint2 v) {
    uint idx = get_sub_group_local_id();
    p[idx] = v.s0;
    p += get_max_sub_group_size();
    p[idx] = v.s1;
}

void intel_subgroup_block_write_uint4(__local uint *p, uint4 v) {
    uint idx = get_sub_group_local_id();
    p[idx] = v.s0;
    p += get_max_sub_group_size();
    p[idx] = v.s1;
    p += get_max_sub_group_size();
    p[idx] = v.s2;
    p += get_max_sub_group_size();
    p[idx] = v.s3;
}

void intel_subgroup_block_write_uint8(__local uint *p, uint8 v) {
    uint idx = get_sub_group_local_id();
    p[idx] = v.s0;
    p += get_max_sub_group_size();
    p[idx] = v.s1;
    p += get_max_sub_group_size();
    p[idx] = v.s2;
    p += get_max_sub_group_size();
    p[idx] = v.s3;
    p += get_max_sub_group_size();
    p[idx] = v.s4;
    p += get_max_sub_group_size();
    p[idx] = v.s5;
    p += get_max_sub_group_size();
    p[idx] = v.s6;
    p += get_max_sub_group_size();
    p[idx] = v.s7;
}

inline int mmad_4(uchar4 input, char4 weight, int acc)
        __attribute__((overloadable)) {
    acc += (input[0] * weight[0]);
    acc += (input[1] * weight[1]);
    acc += (input[2] * weight[2]);
    acc += (input[3] * weight[3]);
    return acc;
}

inline int mmad_4(char4 input, char4 weight, int acc)
        __attribute__((overloadable)) {
    acc += (input[0] * weight[0]);
    acc += (input[1] * weight[1]);
    acc += (input[2] * weight[2]);
    acc += (input[3] * weight[3]);
    return acc;
}

inline int mmad8(int8 A_scalars, int8 B_vectors, int acc)
        __attribute__((overloadable)) {
    acc = IMAD(as_char4(A_scalars[0]), as_char4(B_vectors[0]), acc);
    acc = IMAD(as_char4(A_scalars[1]), as_char4(B_vectors[1]), acc);
    acc = IMAD(as_char4(A_scalars[2]), as_char4(B_vectors[2]), acc);
    acc = IMAD(as_char4(A_scalars[3]), as_char4(B_vectors[3]), acc);
    acc = IMAD(as_char4(A_scalars[4]), as_char4(B_vectors[4]), acc);
    acc = IMAD(as_char4(A_scalars[5]), as_char4(B_vectors[5]), acc);
    acc = IMAD(as_char4(A_scalars[6]), as_char4(B_vectors[6]), acc);
    acc = IMAD(as_char4(A_scalars[7]), as_char4(B_vectors[7]), acc);
    return acc;
}

inline int mmad8(uint8 A_scalars, int8 B_vectors, int acc)
        __attribute__((overloadable)) {
    acc = IMAD(as_uchar4(A_scalars[0]), as_char4(B_vectors[0]), acc);
    acc = IMAD(as_uchar4(A_scalars[1]), as_char4(B_vectors[1]), acc);
    acc = IMAD(as_uchar4(A_scalars[2]), as_char4(B_vectors[2]), acc);
    acc = IMAD(as_uchar4(A_scalars[3]), as_char4(B_vectors[3]), acc);
    acc = IMAD(as_uchar4(A_scalars[4]), as_char4(B_vectors[4]), acc);
    acc = IMAD(as_uchar4(A_scalars[5]), as_char4(B_vectors[5]), acc);
    acc = IMAD(as_uchar4(A_scalars[6]), as_char4(B_vectors[6]), acc);
    acc = IMAD(as_uchar4(A_scalars[7]), as_char4(B_vectors[7]), acc);
    return acc;
}

<<<<<<< HEAD
#if DT_F16 == 1
#pragma OPENCL EXTENSION cl_khr_fp16 : enable

inline float mmad_2(half2 input, half2 weight, float acc)
=======
inline int4 mmad8x4(uint4 A_vectors, int8 B_vectors, int4 acc)
        __attribute__((overloadable)) {
    int4 ret;
    for (uint i = 0; i < 4; i++) {
        uint8 A_scalars;
        A_scalars.s0 = sub_group_broadcast(A_vectors[i], 0);
        A_scalars.s1 = sub_group_broadcast(A_vectors[i], 1);
        A_scalars.s2 = sub_group_broadcast(A_vectors[i], 2);
        A_scalars.s3 = sub_group_broadcast(A_vectors[i], 3);
        A_scalars.s4 = sub_group_broadcast(A_vectors[i], 4);
        A_scalars.s5 = sub_group_broadcast(A_vectors[i], 5);
        A_scalars.s6 = sub_group_broadcast(A_vectors[i], 6);
        A_scalars.s7 = sub_group_broadcast(A_vectors[i], 7);
        ret[i] = mmad8(A_scalars, B_vectors, acc[i]);
    }
    return ret;
}

inline int4 mmad8x4(int4 A_vectors, int8 B_vectors, int4 acc)
        __attribute__((overloadable)) {
    int4 ret;
    for (uint i = 0; i < 4; i++) {
        int8 A_scalars;
        A_scalars.s0 = sub_group_broadcast(A_vectors[i], 0);
        A_scalars.s1 = sub_group_broadcast(A_vectors[i], 1);
        A_scalars.s2 = sub_group_broadcast(A_vectors[i], 2);
        A_scalars.s3 = sub_group_broadcast(A_vectors[i], 3);
        A_scalars.s4 = sub_group_broadcast(A_vectors[i], 4);
        A_scalars.s5 = sub_group_broadcast(A_vectors[i], 5);
        A_scalars.s6 = sub_group_broadcast(A_vectors[i], 6);
        A_scalars.s7 = sub_group_broadcast(A_vectors[i], 7);
        ret[i] = mmad8(A_scalars, B_vectors, acc[i]);
    }
    return ret;
}

inline int8 mmad8x8(uint8 A_vectors, int8 B_vectors, int8 acc)
>>>>>>> 22cdfa69
        __attribute__((overloadable)) {
    acc += (input[0] * weight[0]);
    acc += (input[1] * weight[1]);
    return acc;
}

inline float mmad8(uint8 A_scalars, int8 B_vectors, float acc)
        __attribute__((overloadable)) {
    acc = mmad_2(as_half2(A_scalars[0]), as_half2(B_vectors[0]), acc);
    acc = mmad_2(as_half2(A_scalars[1]), as_half2(B_vectors[1]), acc);
    acc = mmad_2(as_half2(A_scalars[2]), as_half2(B_vectors[2]), acc);
    acc = mmad_2(as_half2(A_scalars[3]), as_half2(B_vectors[3]), acc);
    acc = mmad_2(as_half2(A_scalars[4]), as_half2(B_vectors[4]), acc);
    acc = mmad_2(as_half2(A_scalars[5]), as_half2(B_vectors[5]), acc);
    acc = mmad_2(as_half2(A_scalars[6]), as_half2(B_vectors[6]), acc);
    acc = mmad_2(as_half2(A_scalars[7]), as_half2(B_vectors[7]), acc);
    return acc;
}

inline float8 mmad8x8(uint8 A_vectors, int8 B_vectors, float8 acc)
        __attribute__((overloadable)) {
    float8 ret;
    for (uint i = 0; i < 8; i++) {
        uint8 A_scalars;
        A_scalars.s0 = sub_group_broadcast(A_vectors[i], 0);
        A_scalars.s1 = sub_group_broadcast(A_vectors[i], 1);
        A_scalars.s2 = sub_group_broadcast(A_vectors[i], 2);
        A_scalars.s3 = sub_group_broadcast(A_vectors[i], 3);
        A_scalars.s4 = sub_group_broadcast(A_vectors[i], 4);
        A_scalars.s5 = sub_group_broadcast(A_vectors[i], 5);
        A_scalars.s6 = sub_group_broadcast(A_vectors[i], 6);
        A_scalars.s7 = sub_group_broadcast(A_vectors[i], 7);
        ret[i] = mmad8(A_scalars, B_vectors, acc[i]);
    }
    return ret;
}
#endif

#if DT_BF16 == 1
inline float mmad_2(ushort2 input, ushort2 weight, float acc)
        __attribute__((overloadable)) {
    acc += (convert_bf16_to_f32(input[0]) * convert_bf16_to_f32(weight[0]));
    acc += (convert_bf16_to_f32(input[1]) * convert_bf16_to_f32(weight[1]));
    return acc;
}

inline float mmad8(uint8 A_scalars, int8 B_vectors, float acc)
        __attribute__((overloadable)) {
    acc = mmad_2(as_ushort2(A_scalars[0]), as_ushort2(B_vectors[0]), acc);
    acc = mmad_2(as_ushort2(A_scalars[1]), as_ushort2(B_vectors[1]), acc);
    acc = mmad_2(as_ushort2(A_scalars[2]), as_ushort2(B_vectors[2]), acc);
    acc = mmad_2(as_ushort2(A_scalars[3]), as_ushort2(B_vectors[3]), acc);
    acc = mmad_2(as_ushort2(A_scalars[4]), as_ushort2(B_vectors[4]), acc);
    acc = mmad_2(as_ushort2(A_scalars[5]), as_ushort2(B_vectors[5]), acc);
    acc = mmad_2(as_ushort2(A_scalars[6]), as_ushort2(B_vectors[6]), acc);
    acc = mmad_2(as_ushort2(A_scalars[7]), as_ushort2(B_vectors[7]), acc);
    return acc;
}

inline float8 mmad8x8(uint8 A_vectors, int8 B_vectors, float8 acc)
        __attribute__((overloadable)) {
    float8 ret;
    for (uint i = 0; i < 8; i++) {
        uint8 A_scalars;
        A_scalars.s0 = sub_group_broadcast(A_vectors[i], 0);
        A_scalars.s1 = sub_group_broadcast(A_vectors[i], 1);
        A_scalars.s2 = sub_group_broadcast(A_vectors[i], 2);
        A_scalars.s3 = sub_group_broadcast(A_vectors[i], 3);
        A_scalars.s4 = sub_group_broadcast(A_vectors[i], 4);
        A_scalars.s5 = sub_group_broadcast(A_vectors[i], 5);
        A_scalars.s6 = sub_group_broadcast(A_vectors[i], 6);
        A_scalars.s7 = sub_group_broadcast(A_vectors[i], 7);
        ret[i] = mmad8(A_scalars, B_vectors, acc[i]);
    }
    return ret;
}
#endif

inline int8 mmad8x8(uint8 A_vectors, int8 B_vectors, int8 acc)
        __attribute__((overloadable)) {
    int8 ret;
    for (uint i = 0; i < 8; i++) {
        uint8 A_scalars;
        A_scalars.s0 = sub_group_broadcast(A_vectors[i], 0);
        A_scalars.s1 = sub_group_broadcast(A_vectors[i], 1);
        A_scalars.s2 = sub_group_broadcast(A_vectors[i], 2);
        A_scalars.s3 = sub_group_broadcast(A_vectors[i], 3);
        A_scalars.s4 = sub_group_broadcast(A_vectors[i], 4);
        A_scalars.s5 = sub_group_broadcast(A_vectors[i], 5);
        A_scalars.s6 = sub_group_broadcast(A_vectors[i], 6);
        A_scalars.s7 = sub_group_broadcast(A_vectors[i], 7);
        ret[i] = mmad8(A_scalars, B_vectors, acc[i]);
    }
    return ret;
}

inline int8 mmad8x8(int8 A_vectors, int8 B_vectors, int8 acc)
        __attribute__((overloadable)) {
    int8 ret;
    for (uint i = 0; i < 8; i++) {
        int8 A_scalars;
        A_scalars.s0 = sub_group_broadcast(A_vectors[i], 0);
        A_scalars.s1 = sub_group_broadcast(A_vectors[i], 1);
        A_scalars.s2 = sub_group_broadcast(A_vectors[i], 2);
        A_scalars.s3 = sub_group_broadcast(A_vectors[i], 3);
        A_scalars.s4 = sub_group_broadcast(A_vectors[i], 4);
        A_scalars.s5 = sub_group_broadcast(A_vectors[i], 5);
        A_scalars.s6 = sub_group_broadcast(A_vectors[i], 6);
        A_scalars.s7 = sub_group_broadcast(A_vectors[i], 7);
        ret[i] = mmad8(A_scalars, B_vectors, acc[i]);
    }
    return ret;
}

#endif
#endif<|MERGE_RESOLUTION|>--- conflicted
+++ resolved
@@ -30,33 +30,6 @@
     return f;
 }
 
-<<<<<<< HEAD
-ushort8 convert_f32_to_bf16_vec8(float8 f) {
-    ushort8 r;
-    for (int i = 0; i < 8; i++) {
-        r[i] = convert_f32_to_bf16(f[i]);
-    }
-    return r;
-}
-
-float8 convert_bf16_to_f32_vec8(ushort8 b) {
-    float8 f;
-    for (int i = 0; i < 8; i++) {
-        f[i] = convert_bf16_to_f32(b[i]);
-    }
-    return f;
-}
-
-float2 convert_bf16_to_f32_vec2(ushort2 b) {
-    float2 f;
-    for (int i = 0; i < 2; i++) {
-        f[i] = convert_bf16_to_f32(b[i]);
-    }
-    return f;
-}
-
-=======
->>>>>>> 22cdfa69
 #ifdef cl_intel_dot_accumulate
 inline int __imad(char4 a, char4 b, int c) __attribute__((overloadable)) {
     int __builtin_IB_dp4a_ss(int c, int a, int b) __attribute__((const));
@@ -75,7 +48,6 @@
     return __builtin_IB_dp4a_us(c, as_int(a), as_int(b));
 }
 
-<<<<<<< HEAD
 inline int8 __dpas(uint8 a, int8 b, int8 acc) __attribute__((overloadable)) {
     int8 __builtin_IB_sub_group_idpas_u8_s8_8_8(int8 acc, uint8 a, int8 b)
             __attribute__((const));
@@ -98,97 +70,57 @@
 }
 #endif
 
-inline uint8 intel_sub_group_local_block_read_uint8(const __local uint *p)
-=======
 inline uint8 intel_sub_group_block_read_local_ui8(const __local uint *p)
->>>>>>> 22cdfa69
         __attribute__((overloadable)) {
     uint8 __builtin_IB_simd_block_read_8_local(const __local uint *p)
             __attribute__((const));
     return __builtin_IB_simd_block_read_8_local(p);
 }
 
-<<<<<<< HEAD
-inline uint intel_sub_group_local_block_read_uint(const __local uint *p)
-=======
 inline uint intel_sub_group_block_read_local_ui(const __local uint *p)
->>>>>>> 22cdfa69
         __attribute__((overloadable)) {
     uint __builtin_IB_simd_block_read_1_local(const __local uint *p)
             __attribute__((const));
     return __builtin_IB_simd_block_read_1_local(p);
 }
 
-<<<<<<< HEAD
-void intel_sub_group_local_block_write_uint(__local uint *p, uint v)
-=======
 void intel_sub_group_block_write_local_ui(__local uint *p, uint v)
->>>>>>> 22cdfa69
         __attribute__((overloadable)) {
     void __builtin_IB_simd_block_write_1_local(__local uint * p, uint v);
     __builtin_IB_simd_block_write_1_local(p, v);
 }
 
-<<<<<<< HEAD
-void intel_sub_group_local_block_write_uint2(__local uint *p, uint2 v)
-=======
 void intel_sub_group_block_write_local_ui2(__local uint *p, uint2 v)
->>>>>>> 22cdfa69
         __attribute__((overloadable)) {
     void __builtin_IB_simd_block_write_2_local(__local uint * p, uint2 v);
     __builtin_IB_simd_block_write_2_local(p, v);
 }
 
-<<<<<<< HEAD
-void intel_sub_group_local_block_write_uint4(__local uint *p, uint4 v)
-=======
 void intel_sub_group_block_write_local_ui4(__local uint *p, uint4 v)
->>>>>>> 22cdfa69
         __attribute__((overloadable)) {
     void __builtin_IB_simd_block_write_4_local(__local uint * p, uint4 v);
     __builtin_IB_simd_block_write_4_local(p, v);
 }
 
-<<<<<<< HEAD
-void intel_sub_group_local_block_write_uint8(__local uint *p, uint8 v)
-=======
 void intel_sub_group_block_write_local_ui8(__local uint *p, uint8 v)
->>>>>>> 22cdfa69
         __attribute__((overloadable)) {
     void __builtin_IB_simd_block_write_8_local(__local uint * p, uint8 v);
     __builtin_IB_simd_block_write_8_local(p, v);
 }
 
 #define IMAD(_O, _I, _W) __imad(_O, _I, _W)
-<<<<<<< HEAD
-#define READ_LOCAL_8(_P) intel_sub_group_local_block_read_uint8(_P)
-#define READ_LOCAL_1(_P) intel_sub_group_local_block_read_uint(_P)
-#define WRITE_LOCAL_8(_P, _V) intel_sub_group_local_block_write_uint8(_P, _V)
-#define WRITE_LOCAL_4(_P, _V) intel_sub_group_local_block_write_uint4(_P, _V)
-#define WRITE_LOCAL_2(_P, _V) intel_sub_group_local_block_write_uint2(_P, _V)
-#define WRITE_LOCAL_1(_P, _V) intel_sub_group_local_block_write_uint(_P, _V)
-
-#define mmad8x8(_O, _I, _W) __dpas(_O, _I, _W)
-=======
 #define READ_LOCAL_8(_P) intel_sub_group_block_read_local_ui8(_P)
 #define READ_LOCAL_1(_P) intel_sub_group_block_read_local_ui(_P)
 #define WRITE_LOCAL_8(_P, _V) intel_sub_group_block_write_local_ui8(_P, _V)
 #define WRITE_LOCAL_4(_P, _V) intel_sub_group_block_write_local_ui4(_P, _V)
 #define WRITE_LOCAL_2(_P, _V) intel_sub_group_block_write_local_ui2(_P, _V)
 #define WRITE_LOCAL_1(_P, _V) intel_sub_group_block_write_local_ui(_P, _V)
->>>>>>> 22cdfa69
+
+#define mmad8x8(_O, _I, _W) __dpas(_O, _I, _W)
 
 #else
 
 #define IMAD(_O, _I, _W) mmad_4(_O, _I, _W)
-<<<<<<< HEAD
-#define READ_LOCAL_8(_P) intel_subgroup_block_read_uint8(_P)
-#define READ_LOCAL_1(_P) intel_subgroup_block_read_uint(_P)
-#define WRITE_LOCAL_8(_P, _V) intel_subgroup_block_write_uint8(_P, _V)
-#define WRITE_LOCAL_4(_P, _V) intel_subgroup_block_write_uint4(_P, _V)
-#define WRITE_LOCAL_2(_P, _V) intel_subgroup_block_write_uint2(_P, _V)
-#define WRITE_LOCAL_1(_P, _V) intel_subgroup_block_write_uint(_P, _V)
-=======
 #define READ_LOCAL_8(_P) intel_sub_group_block_read_local_ui8(_P)
 #define READ_LOCAL_1(_P) intel_sub_group_block_read_local_ui(_P)
 #define WRITE_LOCAL_8(_P, _V) intel_sub_group_block_write_local_ui8(_P, _V)
@@ -248,77 +180,6 @@
 }
 
 void intel_sub_group_block_write_local_ui8(__local uint *p, uint8 v) {
-    uint idx = get_sub_group_local_id();
-    p[idx] = v.s0;
-    p += get_max_sub_group_size();
-    p[idx] = v.s1;
-    p += get_max_sub_group_size();
-    p[idx] = v.s2;
-    p += get_max_sub_group_size();
-    p[idx] = v.s3;
-    p += get_max_sub_group_size();
-    p[idx] = v.s4;
-    p += get_max_sub_group_size();
-    p[idx] = v.s5;
-    p += get_max_sub_group_size();
-    p[idx] = v.s6;
-    p += get_max_sub_group_size();
-    p[idx] = v.s7;
-}
->>>>>>> 22cdfa69
-
-uint intel_subgroup_block_read_uint(const __local uint *p) {
-    uint ret;
-    uint idx = get_sub_group_local_id();
-    ret = p[idx];
-    return ret;
-}
-
-uint8 intel_subgroup_block_read_uint8(const __local uint *p) {
-    uint8 ret;
-    uint idx = get_sub_group_local_id();
-    ret.s0 = p[idx];
-    idx += get_max_sub_group_size();
-    ret.s1 = p[idx];
-    idx += get_max_sub_group_size();
-    ret.s2 = p[idx];
-    idx += get_max_sub_group_size();
-    ret.s3 = p[idx];
-    idx += get_max_sub_group_size();
-    ret.s4 = p[idx];
-    idx += get_max_sub_group_size();
-    ret.s5 = p[idx];
-    idx += get_max_sub_group_size();
-    ret.s6 = p[idx];
-    idx += get_max_sub_group_size();
-    ret.s7 = p[idx];
-    return ret;
-}
-
-void intel_subgroup_block_write_uint(__local uint *p, uint v) {
-    uint idx = get_sub_group_local_id();
-    p[idx] = v;
-}
-
-void intel_subgroup_block_write_uint2(__local uint *p, uint2 v) {
-    uint idx = get_sub_group_local_id();
-    p[idx] = v.s0;
-    p += get_max_sub_group_size();
-    p[idx] = v.s1;
-}
-
-void intel_subgroup_block_write_uint4(__local uint *p, uint4 v) {
-    uint idx = get_sub_group_local_id();
-    p[idx] = v.s0;
-    p += get_max_sub_group_size();
-    p[idx] = v.s1;
-    p += get_max_sub_group_size();
-    p[idx] = v.s2;
-    p += get_max_sub_group_size();
-    p[idx] = v.s3;
-}
-
-void intel_subgroup_block_write_uint8(__local uint *p, uint8 v) {
     uint idx = get_sub_group_local_id();
     p[idx] = v.s0;
     p += get_max_sub_group_size();
@@ -381,12 +242,6 @@
     return acc;
 }
 
-<<<<<<< HEAD
-#if DT_F16 == 1
-#pragma OPENCL EXTENSION cl_khr_fp16 : enable
-
-inline float mmad_2(half2 input, half2 weight, float acc)
-=======
 inline int4 mmad8x4(uint4 A_vectors, int8 B_vectors, int4 acc)
         __attribute__((overloadable)) {
     int4 ret;
@@ -424,7 +279,45 @@
 }
 
 inline int8 mmad8x8(uint8 A_vectors, int8 B_vectors, int8 acc)
->>>>>>> 22cdfa69
+        __attribute__((overloadable)) {
+    int8 ret;
+    for (uint i = 0; i < 8; i++) {
+        uint8 A_scalars;
+        A_scalars.s0 = sub_group_broadcast(A_vectors[i], 0);
+        A_scalars.s1 = sub_group_broadcast(A_vectors[i], 1);
+        A_scalars.s2 = sub_group_broadcast(A_vectors[i], 2);
+        A_scalars.s3 = sub_group_broadcast(A_vectors[i], 3);
+        A_scalars.s4 = sub_group_broadcast(A_vectors[i], 4);
+        A_scalars.s5 = sub_group_broadcast(A_vectors[i], 5);
+        A_scalars.s6 = sub_group_broadcast(A_vectors[i], 6);
+        A_scalars.s7 = sub_group_broadcast(A_vectors[i], 7);
+        ret[i] = mmad8(A_scalars, B_vectors, acc[i]);
+    }
+    return ret;
+}
+
+inline int8 mmad8x8(int8 A_vectors, int8 B_vectors, int8 acc)
+        __attribute__((overloadable)) {
+    int8 ret;
+    for (uint i = 0; i < 8; i++) {
+        int8 A_scalars;
+        A_scalars.s0 = sub_group_broadcast(A_vectors[i], 0);
+        A_scalars.s1 = sub_group_broadcast(A_vectors[i], 1);
+        A_scalars.s2 = sub_group_broadcast(A_vectors[i], 2);
+        A_scalars.s3 = sub_group_broadcast(A_vectors[i], 3);
+        A_scalars.s4 = sub_group_broadcast(A_vectors[i], 4);
+        A_scalars.s5 = sub_group_broadcast(A_vectors[i], 5);
+        A_scalars.s6 = sub_group_broadcast(A_vectors[i], 6);
+        A_scalars.s7 = sub_group_broadcast(A_vectors[i], 7);
+        ret[i] = mmad8(A_scalars, B_vectors, acc[i]);
+    }
+    return ret;
+}
+
+#if DT_F16 == 1
+#pragma OPENCL EXTENSION cl_khr_fp16 : enable
+
+inline float mmad_2(half2 input, half2 weight, float acc)
         __attribute__((overloadable)) {
     acc += (input[0] * weight[0]);
     acc += (input[1] * weight[1]);
@@ -503,41 +396,30 @@
 }
 #endif
 
-inline int8 mmad8x8(uint8 A_vectors, int8 B_vectors, int8 acc)
-        __attribute__((overloadable)) {
-    int8 ret;
-    for (uint i = 0; i < 8; i++) {
-        uint8 A_scalars;
-        A_scalars.s0 = sub_group_broadcast(A_vectors[i], 0);
-        A_scalars.s1 = sub_group_broadcast(A_vectors[i], 1);
-        A_scalars.s2 = sub_group_broadcast(A_vectors[i], 2);
-        A_scalars.s3 = sub_group_broadcast(A_vectors[i], 3);
-        A_scalars.s4 = sub_group_broadcast(A_vectors[i], 4);
-        A_scalars.s5 = sub_group_broadcast(A_vectors[i], 5);
-        A_scalars.s6 = sub_group_broadcast(A_vectors[i], 6);
-        A_scalars.s7 = sub_group_broadcast(A_vectors[i], 7);
-        ret[i] = mmad8(A_scalars, B_vectors, acc[i]);
-    }
-    return ret;
-}
-
-inline int8 mmad8x8(int8 A_vectors, int8 B_vectors, int8 acc)
-        __attribute__((overloadable)) {
-    int8 ret;
-    for (uint i = 0; i < 8; i++) {
-        int8 A_scalars;
-        A_scalars.s0 = sub_group_broadcast(A_vectors[i], 0);
-        A_scalars.s1 = sub_group_broadcast(A_vectors[i], 1);
-        A_scalars.s2 = sub_group_broadcast(A_vectors[i], 2);
-        A_scalars.s3 = sub_group_broadcast(A_vectors[i], 3);
-        A_scalars.s4 = sub_group_broadcast(A_vectors[i], 4);
-        A_scalars.s5 = sub_group_broadcast(A_vectors[i], 5);
-        A_scalars.s6 = sub_group_broadcast(A_vectors[i], 6);
-        A_scalars.s7 = sub_group_broadcast(A_vectors[i], 7);
-        ret[i] = mmad8(A_scalars, B_vectors, acc[i]);
-    }
-    return ret;
-}
-
 #endif
+
+ushort8 convert_f32_to_bf16_vec8(float8 f) {
+    ushort8 r;
+    for (int i = 0; i < 8; i++) {
+        r[i] = convert_f32_to_bf16(f[i]);
+    }
+    return r;
+}
+
+float8 convert_bf16_to_f32_vec8(ushort8 b) {
+    float8 f;
+    for (int i = 0; i < 8; i++) {
+        f[i] = convert_bf16_to_f32(b[i]);
+    }
+    return f;
+}
+
+float2 convert_bf16_to_f32_vec2(ushort2 b) {
+    float2 f;
+    for (int i = 0; i < 2; i++) {
+        f[i] = convert_bf16_to_f32(b[i]);
+    }
+    return f;
+}
+
 #endif