--- conflicted
+++ resolved
@@ -53,14 +53,9 @@
             bool ok = true && is_fwd()
                     && (utils::everyone_is(f16, src_data_t, dst_data_t)
                             || utils::everyone_is(f32, src_data_t, dst_data_t)
-<<<<<<< HEAD
-                            || utils::everyone_is(s8, src_data_t, dst_data_t))
-                    && IMPLICATION(src_data_t == f16 || src_data_t == s8,
-=======
                             || utils::everyone_is(bf16, src_data_t, dst_data_t)
                             || utils::everyone_is(s8, src_data_t, dst_data_t))
                     && IMPLICATION(utils::one_of(src_data_t, f16, s8),
->>>>>>> c53a700b
                             !is_training() && stats_is_src())
                     && (attr()->has_default_values() || with_relu_post_op())
                     && compute_engine->mayiuse(
@@ -150,15 +145,10 @@
         status_t init() {
             using namespace data_type;
             bool ok = true && is_bwd()
-<<<<<<< HEAD
-                    && utils::everyone_is(
-                            f32, src_md()->data_type, diff_src_md()->data_type)
-=======
                     && (utils::everyone_is(f32, src_md()->data_type,
                                 diff_src_md()->data_type)
                             || utils::everyone_is(bf16, src_md()->data_type,
                                     diff_src_md()->data_type))
->>>>>>> c53a700b
                     && IMPLICATION(use_scaleshift(),
                             utils::everyone_is(f32, weights_md()->data_type,
                                     diff_weights_md()->data_type))
@@ -191,13 +181,7 @@
 
         if (pd()->jbn_.ic_block == 16) {
             size_t size = 2 * pd()->jbn_.mb_chunk * pd()->jbn_.sp_chunk
-<<<<<<< HEAD
-                    * pd()->jbn_.ic
-                    * types::data_type_size(pd()->src_md()->data_type);
-            ;
-=======
                     * pd()->jbn_.ic * types::data_type_size(data_type::f32);
->>>>>>> c53a700b
 
             memory_storage_t *temp_reduce_ptr;
             engine()->create_memory_storage(&temp_reduce_ptr, size);
