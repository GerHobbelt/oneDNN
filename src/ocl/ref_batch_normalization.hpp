--- conflicted
+++ resolved
@@ -26,11 +26,6 @@
 #include "ocl/ocl_stream.hpp"
 #include "ocl/ocl_utils.hpp"
 
-<<<<<<< HEAD
-extern const char *ref_bnorm_common_kernel[];
-
-=======
->>>>>>> ed1cf723
 namespace dnnl {
 namespace impl {
 namespace ocl {
@@ -93,13 +88,8 @@
                 kernel_ctx, pd()->jbn_, pd()->jit_off_);
 
         std::vector<const char *> kernel_names
-<<<<<<< HEAD
-                = {"ref_bnorm_fwd_kernel", nullptr, nullptr, nullptr, nullptr};
+                = {"ref_bnorm_fwd", nullptr, nullptr, nullptr, nullptr};
         if (pd()->jbn_.ic_block == 16 && pd()->jbn_.calculate_stats) {
-=======
-                = {"ref_bnorm_fwd", nullptr, nullptr, nullptr, nullptr};
-        if (pd()->jbn_.use_16mb_unroll && pd()->jbn_.calculate_stats) {
->>>>>>> ed1cf723
             kernel_names[1] = "calculate_mean";
             kernel_names[2] = "calculate_variance";
             kernel_names[3] = "reduce_mean";
@@ -191,14 +181,8 @@
                 kernel_ctx, pd()->jbn_, pd()->jit_off_);
 
         std::vector<const char *> kernel_names
-<<<<<<< HEAD
-                = {"ref_bnorm_bwd_kernel", nullptr, nullptr};
+                = {"ref_bnorm_bwd", nullptr, nullptr};
         if (pd()->jbn_.ic_block == 16) {
-=======
-                = {"ref_bnorm_bwd", nullptr, nullptr};
-
-        if (pd()->jbn_.use_16mb_unroll) {
->>>>>>> ed1cf723
             kernel_names[1] = "calculate_stats";
             kernel_names[2] = "reduce_stats";
         }
