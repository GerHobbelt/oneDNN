/*******************************************************************************
* Copyright 2019 Intel Corporation
*
* Licensed under the Apache License, Version 2.0 (the "License");
* you may not use this file except in compliance with the License.
* You may obtain a copy of the License at
*
*     http://www.apache.org/licenses/LICENSE-2.0
*
* Unless required by applicable law or agreed to in writing, software
* distributed under the License is distributed on an "AS IS" BASIS,
* WITHOUT WARRANTIES OR CONDITIONS OF ANY KIND, either express or implied.
* See the License for the specific language governing permissions and
* limitations under the License.
*******************************************************************************/

#include <CL/cl.h>

#include "common/type_helpers.hpp"
#include "common/utils.hpp"
#include "ocl/gemm_inner_product.hpp"
#include "ocl/gemm_x8s8s32x_inner_product.hpp"
<<<<<<< HEAD
#include "ocl/jit_gen12lp_gemm.hpp"
#include "ocl/jit_gen12lp_ow_block_u8s8s32x_convolution.hpp"
#include "ocl/jit_gen12lp_u8s8s32u8_1x1_convolution.hpp"
#include "ocl/jit_gen12lp_u8s8s32x_convolution.hpp"
=======
>>>>>>> 175859df
#include "ocl/jit_gen9_common_convolution.hpp"
#include "ocl/jit_gen9_gemm.hpp"
#include "ocl/jit_gen9_gemm_x8x8s32.hpp"
#include "ocl/ocl_kernel_list.hpp"
#include "ocl/ocl_memory_storage.hpp"
#include "ocl/ocl_stream.hpp"
#include "ocl/ocl_utils.hpp"
#include "ocl/ref_batch_normalization.hpp"
#include "ocl/ref_convolution.hpp"
#include "ocl/ref_deconvolution.hpp"
#include "ocl/ref_eltwise.hpp"
#include "ocl/ref_inner_product.hpp"
#include "ocl/ref_layer_normalization.hpp"
#include "ocl/ref_lrn.hpp"
#include "ocl/ref_pooling.hpp"
#include "ocl/ref_shuffle.hpp"
#include "ocl/ref_softmax.hpp"
#include "ocl/rnn/ref_rnn.hpp"

#include "ocl/ocl_engine.hpp"

namespace dnnl {
namespace impl {
namespace ocl {

status_t ocl_gpu_engine_t::init() {
    CHECK(compute_engine_t::init());

    cl_int err = CL_SUCCESS;
    if (is_user_context_) {
        err = clRetainContext(context_);
        if (err != CL_SUCCESS) context_ = nullptr;
    } else {
        context_
                = clCreateContext(nullptr, 1, &device_, nullptr, nullptr, &err);
    }

    OCL_CHECK(err);

    status_t status
            = ocl_utils::check_device(engine_kind::gpu, device_, context_);
    if (status != status::success) return status;

    stream_t *service_stream_ptr;
    status = create_stream(&service_stream_ptr, stream_flags::default_flags);
    if (status != status::success) return status;
    service_stream_.reset(service_stream_ptr);
    return status::success;
}

status_t ocl_gpu_engine_t::create_memory_storage(
        memory_storage_t **storage, unsigned flags, size_t size, void *handle) {
    return safe_ptr_assign<memory_storage_t>(
            *storage, new ocl_memory_storage_t(this, flags, size, handle));
}

status_t ocl_gpu_engine_t::create_stream(stream_t **stream, unsigned flags) {
    return ocl_stream_t::create_stream(stream, this, flags);
}

status_t ocl_gpu_engine_t::create_stream(
        stream_t **stream, cl_command_queue queue) {
    return ocl_stream_t::create_stream(stream, this, queue);
}

cl_uint count_lines(const char *code[]) {
    cl_uint i = 0;
    const char *code_line = code[i];
    while (strcmp("END_OF_KERNEL", code_line)) {
        ++i;
        code_line = code[i];
    }
    return i;
}

status_t ocl_gpu_engine_t::create_kernels(
        std::vector<compute::kernel_t> *kernels,
        const std::vector<const char *> &kernel_names,
        const compute::kernel_ctx_t &kernel_ctx) const {
    const std::string &options = kernel_ctx.options();

    std::vector<const char **> code_strings;
    code_strings.reserve(kernel_names.size());
    for (auto *kernel_name : kernel_names) {
        const char **code = get_ocl_kernel_source(kernel_name);
        code_strings.push_back(code);
    }

    *kernels = std::vector<compute::kernel_t>(kernel_names.size());
    for (size_t i = 0; i < kernel_names.size(); ++i) {
        if (!kernel_names[i] || (*kernels)[i]) continue;

        const char **code = code_strings[i];

        cl_uint count = count_lines(code);
        cl_int err;
        cl_program program = clCreateProgramWithSource(
                context(), count, code, nullptr, &err);
        OCL_CHECK(err);

        cl_device_id dev = device();
        err = clBuildProgram(
                program, 1, &dev, options.c_str(), nullptr, nullptr);
#ifndef NDEBUG
        if (err != CL_SUCCESS) {
            size_t log_length = 0;
            err = clGetProgramBuildInfo(program, dev, CL_PROGRAM_BUILD_LOG, 0,
                    nullptr, &log_length);
            assert(err == CL_SUCCESS);

            std::vector<char> log_buf(log_length);
            err = clGetProgramBuildInfo(program, dev, CL_PROGRAM_BUILD_LOG,
                    log_length, log_buf.data(), 0);
            assert(err == CL_SUCCESS);
            printf("Error during the build of OpenCL program.\nBuild "
                   "log:\n%s\n",
                    log_buf.data());
            OCL_CHECK(err);
        }
#endif
        for (size_t j = i; j < kernel_names.size(); ++j) {
            if (code_strings[j] == code_strings[i]) {
                cl_kernel ocl_kernel
                        = clCreateKernel(program, kernel_names[j], &err);
                OCL_CHECK(err);
                (*kernels)[j]
                        = compute::kernel_t(new ocl_gpu_kernel_t(ocl_kernel));
            }
        }

        OCL_CHECK(clReleaseProgram(program));
    }
    return status::success;
    ;
}

using pd_create_f = dnnl::impl::engine_t::primitive_desc_create_f;

namespace {
using namespace dnnl::impl::data_type;

#define INSTANCE(...) &primitive_desc_t::create<__VA_ARGS__::pd_t>
static const pd_create_f ocl_impl_list[] = {
        /*eltwise*/
        INSTANCE(ref_eltwise_fwd_t),
        INSTANCE(ref_eltwise_bwd_t),
        /*deconv*/
        INSTANCE(ref_deconvolution_fwd_t),
        INSTANCE(ref_deconvolution_bwd_data_t),
        INSTANCE(ref_deconvolution_bwd_weights_t),
        /*conv*/
        INSTANCE(jit_gen12lp_u8s8s32u8_1x1_convolution_fwd_t<u8>),
        INSTANCE(jit_gen12lp_u8s8s32x_convolution_fwd_t<u8>),
        INSTANCE(jit_gen12lp_u8s8s32x_convolution_fwd_t<s8>),
        INSTANCE(jit_gen12lp_ow_block_u8s8s32x_convolution_fwd_t<u8>),
        INSTANCE(jit_gen12lp_ow_block_u8s8s32x_convolution_fwd_t<s8>),
        INSTANCE(jit_gen12lp_u8s8s32x_convolution_bwd_data_t<u8>),
        INSTANCE(jit_gen12lp_u8s8s32x_convolution_bwd_data_t<s8>),
        INSTANCE(jit_gen9_common_convolution_fwd_t),
        INSTANCE(jit_gen9_common_convolution_bwd_data_t),
        INSTANCE(jit_gen9_common_convolution_bwd_weights_t),
        INSTANCE(ref_convolution_fwd_t),
        INSTANCE(ref_convolution_bwd_data_t),
        INSTANCE(ref_convolution_bwd_weights_t),
        /*bnorm*/
        INSTANCE(ref_batch_normalization_fwd_t),
        INSTANCE(ref_batch_normalization_bwd_t),
        /*pool*/
        INSTANCE(ref_pooling_fwd_t),
        INSTANCE(ref_pooling_bwd_t),
        /* lrn */
        INSTANCE(ref_lrn_fwd_t),
        INSTANCE(ref_lrn_bwd_t),
        /*inner_product*/
        INSTANCE(gemm_x8s8s32x_inner_product_fwd_t),
        INSTANCE(gemm_inner_product_fwd_t),
        INSTANCE(gemm_inner_product_bwd_data_t),
        INSTANCE(gemm_inner_product_bwd_weights_t),
        INSTANCE(ref_inner_product_fwd_t),
        INSTANCE(ref_inner_product_bwd_data_t),
        INSTANCE(ref_inner_product_bwd_weights_t),
        /*softmax*/
        INSTANCE(ref_softmax_fwd_t),
        INSTANCE(ref_softmax_bwd_t),
        /* gemm */
<<<<<<< HEAD
        INSTANCE(jit_gen12lp_gemm_t<s8, s8, s32>),
        INSTANCE(jit_gen12lp_gemm_t<s8, u8, s32>),
        INSTANCE(jit_gen12lp_gemm_t<u8, s8, s32>),
        INSTANCE(jit_gen12lp_gemm_t<u8, u8, s32>),
=======
        INSTANCE(jit_gen9_gemm_x8x8s32_t<s8, s8, s32>),
        INSTANCE(jit_gen9_gemm_x8x8s32_t<s8, u8, s32>),
        INSTANCE(jit_gen9_gemm_x8x8s32_t<u8, s8, s32>),
        INSTANCE(jit_gen9_gemm_x8x8s32_t<u8, u8, s32>),
>>>>>>> 175859df
        INSTANCE(jit_gen9_gemm_t<f16>),
        INSTANCE(jit_gen9_gemm_t<f32>),
        /*rnn*/
        INSTANCE(ref_rnn_fwd_u8s8_t),
        INSTANCE(ref_rnn_fwd_f16_t),
        INSTANCE(ref_rnn_fwd_f32_t),
        INSTANCE(ref_rnn_bwd_f32_t),
        /* shuffle */
        INSTANCE(ref_shuffle_t),
        /*layer normalization */
        INSTANCE(ref_layer_normalization_fwd_t),
        INSTANCE(ref_layer_normalization_bwd_t),
        nullptr,
};

#undef INSTANCE
} // namespace

const pd_create_f *ocl_gpu_engine_impl_list_t::get_implementation_list() {
    return ocl_impl_list;
}

} // namespace ocl
} // namespace impl
} // namespace dnnl<|MERGE_RESOLUTION|>--- conflicted
+++ resolved
@@ -20,13 +20,10 @@
 #include "common/utils.hpp"
 #include "ocl/gemm_inner_product.hpp"
 #include "ocl/gemm_x8s8s32x_inner_product.hpp"
-<<<<<<< HEAD
 #include "ocl/jit_gen12lp_gemm.hpp"
 #include "ocl/jit_gen12lp_ow_block_u8s8s32x_convolution.hpp"
 #include "ocl/jit_gen12lp_u8s8s32u8_1x1_convolution.hpp"
 #include "ocl/jit_gen12lp_u8s8s32x_convolution.hpp"
-=======
->>>>>>> 175859df
 #include "ocl/jit_gen9_common_convolution.hpp"
 #include "ocl/jit_gen9_gemm.hpp"
 #include "ocl/jit_gen9_gemm_x8x8s32.hpp"
@@ -212,17 +209,14 @@
         INSTANCE(ref_softmax_fwd_t),
         INSTANCE(ref_softmax_bwd_t),
         /* gemm */
-<<<<<<< HEAD
         INSTANCE(jit_gen12lp_gemm_t<s8, s8, s32>),
         INSTANCE(jit_gen12lp_gemm_t<s8, u8, s32>),
         INSTANCE(jit_gen12lp_gemm_t<u8, s8, s32>),
         INSTANCE(jit_gen12lp_gemm_t<u8, u8, s32>),
-=======
         INSTANCE(jit_gen9_gemm_x8x8s32_t<s8, s8, s32>),
         INSTANCE(jit_gen9_gemm_x8x8s32_t<s8, u8, s32>),
         INSTANCE(jit_gen9_gemm_x8x8s32_t<u8, s8, s32>),
         INSTANCE(jit_gen9_gemm_x8x8s32_t<u8, u8, s32>),
->>>>>>> 175859df
         INSTANCE(jit_gen9_gemm_t<f16>),
         INSTANCE(jit_gen9_gemm_t<f32>),
         /*rnn*/
