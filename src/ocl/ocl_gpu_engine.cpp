/*******************************************************************************
* Copyright 2019 Intel Corporation
*
* Licensed under the Apache License, Version 2.0 (the "License");
* you may not use this file except in compliance with the License.
* You may obtain a copy of the License at
*
*     http://www.apache.org/licenses/LICENSE-2.0
*
* Unless required by applicable law or agreed to in writing, software
* distributed under the License is distributed on an "AS IS" BASIS,
* WITHOUT WARRANTIES OR CONDITIONS OF ANY KIND, either express or implied.
* See the License for the specific language governing permissions and
* limitations under the License.
*******************************************************************************/

#include <CL/cl.h>

#include "common/type_helpers.hpp"
#include "common/utils.hpp"
#include "ocl/gemm_inner_product.hpp"
#include "ocl/gemm_x8s8s32x_inner_product.hpp"
#include "ocl/jit_gen12hp_1x1_convolution.hpp"
#include "ocl/jit_gen12hp_bf16_convolution.hpp"
#include "ocl/jit_gen12hp_u8s8s32x_convolution.hpp"
#include "ocl/jit_gen12hp_x16_convolution.hpp"
#include "ocl/jit_gen12lp_gemm.hpp"
#include "ocl/jit_gen12lp_u8s8s32u8_1x1_convolution.hpp"
#include "ocl/jit_gen12lp_x8s8s32x_convolution.hpp"
#include "ocl/jit_gen9_common_convolution.hpp"
#include "ocl/jit_gen9_gemm.hpp"
#include "ocl/jit_gen9_gemm_x8x8s32.hpp"
#include "ocl/ngen_binary_format.hpp"
#include "ocl/ocl_kernel_list.hpp"
#include "ocl/ocl_memory_storage.hpp"
#include "ocl/ocl_stream.hpp"
#include "ocl/ocl_utils.hpp"
#include "ocl/ref_batch_normalization.hpp"
#include "ocl/ref_binary.hpp"
#include "ocl/ref_convolution.hpp"
#include "ocl/ref_deconvolution.hpp"
#include "ocl/ref_eltwise.hpp"
#include "ocl/ref_inner_product.hpp"
#include "ocl/ref_layer_normalization.hpp"
#include "ocl/ref_lrn.hpp"
#include "ocl/ref_matmul.hpp"
#include "ocl/ref_pooling.hpp"
#include "ocl/ref_shuffle.hpp"
#include "ocl/ref_softmax.hpp"
#include "ocl/rnn/ref_rnn.hpp"

#include "ocl/ocl_engine.hpp"

namespace dnnl {
namespace impl {
namespace ocl {

status_t ocl_gpu_engine_t::init() {
    CHECK(compute_engine_t::init());

    cl_int err = CL_SUCCESS;
    if (is_user_context_) {
        err = clRetainContext(context_);
        if (err != CL_SUCCESS) context_ = nullptr;
    } else {
        context_
                = clCreateContext(nullptr, 1, &device_, nullptr, nullptr, &err);
    }

    OCL_CHECK(err);

    status_t status
            = ocl_utils::check_device(engine_kind::gpu, device_, context_);
    if (status != status::success) return status;

    stream_t *service_stream_ptr;
    status = create_stream(&service_stream_ptr, stream_flags::default_flags);
    if (status != status::success) return status;
    service_stream_.reset(service_stream_ptr);

    status = gpu_supports_binary_format(&enable_ngen_kernels_, this);
    if (status != status::success) return status;

    if (get_verbose())
        printf("dnnl_verbose,info,gpu,binary_kernels:%s\n",
                enable_ngen_kernels_ ? "enabled" : "disabled");

    return status::success;
}

status_t ocl_gpu_engine_t::create_memory_storage(
        memory_storage_t **storage, unsigned flags, size_t size, void *handle) {
    auto _storage = new ocl_memory_storage_t(this);
    if (_storage == nullptr) return status::out_of_memory;
    status_t status = _storage->init(flags, size, handle);
    if (status != status::success) {
        delete _storage;
        return status;
    }
    *storage = _storage;
    return status::success;
}

status_t ocl_gpu_engine_t::create_stream(stream_t **stream, unsigned flags) {
    return ocl_stream_t::create_stream(stream, this, flags);
}

status_t ocl_gpu_engine_t::create_stream(
        stream_t **stream, cl_command_queue queue) {
    return ocl_stream_t::create_stream(stream, this, queue);
}

cl_uint count_lines(const char *code[]) {
    cl_uint i = 0;
    const char *code_line = code[i];
    while (strcmp("END_OF_KERNEL", code_line)) {
        ++i;
        code_line = code[i];
    }
    return i;
}

status_t ocl_gpu_engine_t::create_kernels(
        std::vector<compute::kernel_t> *kernels,
        const std::vector<const char *> &kernel_names,
        const compute::kernel_ctx_t &kernel_ctx) const {
    std::string options = kernel_ctx.options();

    // XXX: Update options by adding macros for OpenCL extensions that are not
    // handled properly by the OpenCL runtime
    auto *dev_info
            = utils::downcast<const ocl_gpu_device_info_t *>(device_info());
    options += " " + dev_info->get_cl_ext_options();

    std::vector<const char **> code_strings;
    code_strings.reserve(kernel_names.size());
    for (auto *kernel_name : kernel_names) {
        const char **code = get_ocl_kernel_source(kernel_name);
        code_strings.push_back(code);
    }

    *kernels = std::vector<compute::kernel_t>(kernel_names.size());
    for (size_t i = 0; i < kernel_names.size(); ++i) {
        if (!kernel_names[i] || (*kernels)[i]) continue;

        const char **code = code_strings[i];

        cl_uint count = count_lines(code);
        cl_int err;
        cl_program program = clCreateProgramWithSource(
                context(), count, code, nullptr, &err);
        OCL_CHECK(err);

        cl_device_id dev = device();
        err = clBuildProgram(
                program, 1, &dev, options.c_str(), nullptr, nullptr);
#ifndef NDEBUG
        if (err != CL_SUCCESS) {
            size_t log_length = 0;
            err = clGetProgramBuildInfo(program, dev, CL_PROGRAM_BUILD_LOG, 0,
                    nullptr, &log_length);
            assert(err == CL_SUCCESS);

            std::vector<char> log_buf(log_length);
            err = clGetProgramBuildInfo(program, dev, CL_PROGRAM_BUILD_LOG,
                    log_length, log_buf.data(), 0);
            assert(err == CL_SUCCESS);
            printf("Error during the build of OpenCL program.\nBuild "
                   "log:\n%s\n",
                    log_buf.data());
            OCL_CHECK(err);
        }
#endif
        for (size_t j = i; j < kernel_names.size(); ++j) {
            if (code_strings[j] == code_strings[i]) {
                cl_kernel ocl_kernel
                        = clCreateKernel(program, kernel_names[j], &err);
                OCL_CHECK(err);
                (*kernels)[j]
                        = compute::kernel_t(new ocl_gpu_kernel_t(ocl_kernel));
            }
        }

        OCL_CHECK(clReleaseProgram(program));
    }
    return status::success;
    ;
}

using pd_create_f = dnnl::impl::engine_t::primitive_desc_create_f;

namespace {
using namespace dnnl::impl::data_type;

#define INSTANCE(...) &primitive_desc_t::create<__VA_ARGS__::pd_t>
static const pd_create_f ocl_impl_list[] = {
        /*eltwise*/
        INSTANCE(ref_eltwise_fwd_t),
        INSTANCE(ref_eltwise_bwd_t),
        /*deconv*/
        INSTANCE(ref_deconvolution_fwd_t),
        INSTANCE(ref_deconvolution_bwd_data_t),
        INSTANCE(ref_deconvolution_bwd_weights_t),
        /*conv*/
        INSTANCE(jit_gen12hp_1x1_convolution_fwd_t),
        INSTANCE(jit_gen12hp_x16_convolution_fwd_t),
        INSTANCE(jit_gen12hp_bf16_convolution_bwd_weights_t),
        INSTANCE(jit_gen12hp_1x1_convolution_fwd_t),
        INSTANCE(jit_gen12hp_u8s8s32x_convolution_fwd_t),
        INSTANCE(jit_gen12hp_u8s8s32x_convolution_bwd_data_t),
        INSTANCE(jit_gen12lp_u8s8s32u8_1x1_convolution_fwd_t),
<<<<<<< HEAD
        // TODO: turn it ON once permuted formats support implemented
        // INSTANCE(jit_gen12lp_x8s8s32x_convolution_fwd_t),
=======
        INSTANCE(jit_gen12lp_x8s8s32x_convolution_fwd_t),
>>>>>>> f90cd09c
        INSTANCE(jit_gen12lp_x8s8s32x_convolution_bwd_data_t),
        INSTANCE(jit_gen9_common_convolution_fwd_t),
        INSTANCE(jit_gen9_common_convolution_bwd_data_t),
        INSTANCE(jit_gen9_common_convolution_bwd_weights_t),
        INSTANCE(ref_convolution_fwd_t),
        INSTANCE(ref_convolution_bwd_data_t),
        INSTANCE(ref_convolution_bwd_weights_t),
        /*bnorm*/
        INSTANCE(ref_batch_normalization_fwd_t),
        INSTANCE(ref_batch_normalization_bwd_t),
        /*pool*/
        INSTANCE(ref_pooling_fwd_t),
        INSTANCE(ref_pooling_bwd_t),
        /* lrn */
        INSTANCE(ref_lrn_fwd_t),
        INSTANCE(ref_lrn_bwd_t),
        /*inner_product*/
        INSTANCE(gemm_x8s8s32x_inner_product_fwd_t),
        INSTANCE(gemm_inner_product_fwd_t),
        INSTANCE(gemm_inner_product_bwd_data_t),
        INSTANCE(gemm_inner_product_bwd_weights_t),
        INSTANCE(ref_inner_product_fwd_t),
        INSTANCE(ref_inner_product_bwd_data_t),
        INSTANCE(ref_inner_product_bwd_weights_t),
        /*softmax*/
        INSTANCE(ref_softmax_fwd_t),
        INSTANCE(ref_softmax_bwd_t),
        /* gemm */
        INSTANCE(jit_gen12lp_gemm_t),
        INSTANCE(jit_gen9_gemm_x8x8s32_t),
        INSTANCE(jit_gen9_gemm_t),
        /*rnn*/
        INSTANCE(ref_rnn_fwd_u8s8_t),
        INSTANCE(ref_rnn_fwd_f16_t),
        INSTANCE(ref_rnn_fwd_f32_t),
        INSTANCE(ref_rnn_bwd_f32_t),
        INSTANCE(ref_rnn_fwd_bf16_t),
        INSTANCE(ref_rnn_bwd_bf16_t),
        /* shuffle */
        INSTANCE(ref_shuffle_t),
        /*layer normalization */
        INSTANCE(ref_layer_normalization_fwd_t),
        INSTANCE(ref_layer_normalization_bwd_t),
        /* binary */
        INSTANCE(ref_binary_t),
        /* matmul */
        INSTANCE(ref_matmul_t),
        nullptr,
};

#undef INSTANCE
} // namespace

const pd_create_f *ocl_gpu_engine_impl_list_t::get_implementation_list() {
    return ocl_impl_list;
}

} // namespace ocl
} // namespace impl
} // namespace dnnl<|MERGE_RESOLUTION|>--- conflicted
+++ resolved
@@ -209,12 +209,8 @@
         INSTANCE(jit_gen12hp_u8s8s32x_convolution_fwd_t),
         INSTANCE(jit_gen12hp_u8s8s32x_convolution_bwd_data_t),
         INSTANCE(jit_gen12lp_u8s8s32u8_1x1_convolution_fwd_t),
-<<<<<<< HEAD
         // TODO: turn it ON once permuted formats support implemented
         // INSTANCE(jit_gen12lp_x8s8s32x_convolution_fwd_t),
-=======
-        INSTANCE(jit_gen12lp_x8s8s32x_convolution_fwd_t),
->>>>>>> f90cd09c
         INSTANCE(jit_gen12lp_x8s8s32x_convolution_bwd_data_t),
         INSTANCE(jit_gen9_common_convolution_fwd_t),
         INSTANCE(jit_gen9_common_convolution_bwd_data_t),
