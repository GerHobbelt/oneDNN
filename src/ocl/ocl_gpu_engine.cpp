--- conflicted
+++ resolved
@@ -163,36 +163,21 @@
     INSTANCE(ref_deconvolution_bwd_data_t),
     INSTANCE(ref_deconvolution_bwd_weights_t),
     /*conv*/
-<<<<<<< HEAD
-    INSTANCE(jit_gen9_common_convolution_fwd_t<f16>),
-    INSTANCE(jit_gen9_common_convolution_fwd_t<f32>),
-    INSTANCE(jit_gen9_common_convolution_bwd_data_t<f16, f16, f16, f16>),
-    INSTANCE(jit_gen9_common_convolution_bwd_data_t<f32, f32, f32, f32>),
-    INSTANCE(jit_gen9_common_convolution_bwd_weights_t<f32, f32, f32, f32>),
+    INSTANCE(jit_gen9_common_convolution_fwd_t),
+    INSTANCE(jit_gen9_common_convolution_bwd_data_t),
+    INSTANCE(jit_gen9_common_convolution_bwd_weights_t),
     /* conv (int) */
     INSTANCE(jit_gen12lp_u8s8s32u8_1x1_convolution_fwd_t<u8>),
     INSTANCE(jit_gen12lp_u8s8s32x_convolution_fwd_t<u8>),
     INSTANCE(jit_gen12lp_u8s8s32x_convolution_fwd_t<s8>),
-=======
-    INSTANCE(jit_gen9_common_convolution_fwd_t),
-    INSTANCE(jit_gen9_common_convolution_bwd_data_t),
-    INSTANCE(jit_gen9_common_convolution_bwd_weights_t),
->>>>>>> 85b2dd0f
     INSTANCE(ref_convolution_fwd_t),
     INSTANCE(ref_convolution_bwd_data_t),
     INSTANCE(jit_gen12lp_u8s8s32x_convolution_bwd_data_t<u8>),
     INSTANCE(jit_gen12lp_u8s8s32x_convolution_bwd_data_t<s8>),
     INSTANCE(ref_convolution_bwd_weights_t),
     /*bnorm*/
-<<<<<<< HEAD
-    INSTANCE(ref_batch_normalization_fwd_t<s8>),
-    INSTANCE(ref_batch_normalization_fwd_t<f16>),
-    INSTANCE(ref_batch_normalization_fwd_t<f32>),
-    INSTANCE(ref_batch_normalization_bwd_t<f32>),
-=======
     INSTANCE(ref_batch_normalization_fwd_t),
     INSTANCE(ref_batch_normalization_bwd_t),
->>>>>>> 85b2dd0f
     /*pool*/
     INSTANCE(ref_pooling_fwd_t),
     INSTANCE(ref_pooling_bwd_t),
@@ -203,7 +188,6 @@
     INSTANCE(gemm_inner_product_fwd_t),
     INSTANCE(gemm_inner_product_bwd_data_t),
     INSTANCE(gemm_inner_product_bwd_weights_t),
-
     INSTANCE(ref_inner_product_fwd_t),
     INSTANCE(ref_inner_product_bwd_data_t),
     INSTANCE(ref_inner_product_bwd_weights_t),
