--- conflicted
+++ resolved
@@ -71,51 +71,6 @@
 #endif
 
 #if IN_OIHW4O8I8O4I
-<<<<<<< HEAD
-#    undef IN_OFF
-#    if WITH_GROUP
-#        define IN_OFF(x0, x1, x2, x3, x4, x5)                             \
-            (((x0) % SRC_B0) * SRC_SB0 + ((x0) / SRC_B0) * SRC_S0          \
-                    + 4 * (p[x1 % 32] % 8) + ((p[x1 % 32]) / 8) * 256      \
-                    + ((x1) / SRC_B1) * SRC_S1 + (x2 % 4)                  \
-                    + ((x2 % 32) / 4) * 32 + ((x2) / SRC_B2) * SRC_S2      \
-                    + ((x3) % SRC_B3) * SRC_SB3 + ((x3) / SRC_B3) * SRC_S3 \
-                    + ((x4) % SRC_B4) * SRC_SB4 + ((x4) / SRC_B4) * SRC_S4 \
-                    + ((x5) % SRC_B5) * SRC_SB5 + ((x5) / SRC_B5) * SRC_S5)
-#    else
-#        define IN_OFF(x0, x1, x2, x3, x4, x5)                               \
-                     (4 * (p[x0 % 32] % 8) + ((p[x0 % 32]) / 8) * 256      \
-                    + ((x0) / SRC_B0) * SRC_S0 + (x1 % 4)                  \
-                    + ((x1 % 32) / 4) * 32 + ((x1) / SRC_B1) * SRC_S1      \
-                    + ((x2) % SRC_B2) * SRC_SB2 + ((x2) / SRC_B2) * SRC_S2 \
-                    + ((x3) % SRC_B3) * SRC_SB3 + ((x3) / SRC_B3) * SRC_S3 \
-                    + ((x4) % SRC_B4) * SRC_SB4 + ((x4) / SRC_B4) * SRC_S4 \
-                    + ((x5) % SRC_B5) * SRC_SB5 + ((x5) / SRC_B5) * SRC_S5)
-#    endif
-#endif
-
-#if IN_IOHW4I8O8I4O
-#    undef IN_OFF
-#    if WITH_GROUP
-#        define IN_OFF(x0, x1, x2, x3, x4, x5)                             \
-            (((x0) % SRC_B0) * SRC_SB0 + ((x0) / SRC_B0) * SRC_S0          \
-                    + 4 * (p[x2 % 32] % 8) + ((p[x2 % 32]) / 8) * 256      \
-                    + ((x2) / SRC_B2) * SRC_S2 + (x1 % 4)                  \
-                    + ((x1 % 32) / 4) * 32 + ((x1) / SRC_B1) * SRC_S1      \
-                    + ((x3) % SRC_B3) * SRC_SB3 + ((x3) / SRC_B3) * SRC_S3 \
-                    + ((x4) % SRC_B4) * SRC_SB4 + ((x4) / SRC_B4) * SRC_S4 \
-                    + ((x5) % SRC_B5) * SRC_SB5 + ((x5) / SRC_B5) * SRC_S5)
-#    else
-#        define IN_OFF(x0, x1, x2, x3, x4, x5)                               \
-                     (4 * (p[x1 % 32] % 8) + ((p[x1 % 32]) / 8) * 256      \
-                    + ((x1) / SRC_B1) * SRC_S1 + (x0 % 4)                  \
-                    + ((x0 % 32) / 4) * 32 + ((x0) / SRC_B0) * SRC_S0      \
-                    + ((x2) % SRC_B2) * SRC_SB2 + ((x2) / SRC_B2) * SRC_S2 \
-                    + ((x3) % SRC_B3) * SRC_SB3 + ((x3) / SRC_B3) * SRC_S3 \
-                    + ((x4) % SRC_B4) * SRC_SB4 + ((x4) / SRC_B4) * SRC_S4 \
-                    + ((x5) % SRC_B5) * SRC_SB5 + ((x5) / SRC_B5) * SRC_S5)
-#    endif
-=======
 #undef IN_OFF
 #if WITH_GROUP
 #define IN_OFF(x0, x1, x2, x3, x4, x5)                                   \
@@ -128,14 +83,35 @@
             + ((x5) / SRC_B5) * SRC_S5)
 #else
 #define IN_OFF(x0, x1, x2, x3, x4, x5)                                   \
-    (4 * (x0 % 8) + ((x0 % 32) / 8) * 256 + ((x0) / SRC_B0) * SRC_S0     \
+    (4 * (p[x0 % 32] % 8) + ((p[x0 % 32] % 32) / 8) * 256 + ((x0) / SRC_B0) * SRC_S0     \
             + (x1 % 4) + ((x1 % 32) / 4) * 32 + ((x1) / SRC_B1) * SRC_S1 \
             + ((x2) % SRC_B2) * SRC_SB2 + ((x2) / SRC_B2) * SRC_S2       \
             + ((x3) % SRC_B3) * SRC_SB3 + ((x3) / SRC_B3) * SRC_S3       \
             + ((x4) % SRC_B4) * SRC_SB4 + ((x4) / SRC_B4) * SRC_S4       \
             + ((x5) % SRC_B5) * SRC_SB5 + ((x5) / SRC_B5) * SRC_S5)
 #endif
->>>>>>> b58643c0
+#endif
+
+#if IN_IOHW4I8O8I4O
+#undef IN_OFF
+#if WITH_GROUP
+#define IN_OFF(x0, x1, x2, x3, x4, x5)                                   \
+    (((x0) % SRC_B0) * SRC_SB0 + ((x0) / SRC_B0) * SRC_S0                \
+            + 4 * (p[x2 % 32] % 8) + ((p[x2 % 32]) / 8) * 256            \
+            + ((x2) / SRC_B1) * SRC_S1 + (x1 % 4) + ((x1 % 32) / 4) * 32 \
+            + ((x1) / SRC_B2) * SRC_S2 + ((x3) % SRC_B3) * SRC_SB3       \
+            + ((x3) / SRC_B3) * SRC_S3 + ((x4) % SRC_B4) * SRC_SB4       \
+            + ((x4) / SRC_B4) * SRC_S4 + ((x5) % SRC_B5) * SRC_SB5       \
+            + ((x5) / SRC_B5) * SRC_S5)
+#else
+#define IN_OFF(x0, x1, x2, x3, x4, x5)                                   \
+    (4 * (x1 % 8) + ((x1 % 32) / 8) * 256 + ((x1) / SRC_B0) * SRC_S0     \
+            + (x0 % 4) + ((x0 % 32) / 4) * 32 + ((x0) / SRC_B1) * SRC_S1 \
+            + ((x2) % SRC_B2) * SRC_SB2 + ((x2) / SRC_B2) * SRC_S2       \
+            + ((x3) % SRC_B3) * SRC_SB3 + ((x3) / SRC_B3) * SRC_S3       \
+            + ((x4) % SRC_B4) * SRC_SB4 + ((x4) / SRC_B4) * SRC_S4       \
+            + ((x5) % SRC_B5) * SRC_SB5 + ((x5) / SRC_B5) * SRC_S5)
+#endif
 #endif
 
 #if IN_OIHW2O8I8O2I
@@ -212,51 +188,6 @@
 #endif
 
 #if OUT_OIHW4O8I8O4I
-<<<<<<< HEAD
-#    undef OUT_OFF
-#    if WITH_GROUP
-#        define OUT_OFF(x0, x1, x2, x3, x4, x5)                            \
-            (((x0) % DST_B0) * DST_SB0 + ((x0) / DST_B0) * DST_S0          \
-                    + 4 * (p[x1 % 32] % 8) + ((p[x1 % 32]) / 8) * 256      \
-                    + ((x1) / DST_B1) * DST_S1 + (x2 % 4)                  \
-                    + ((x2 % 32) / 4) * 32 + ((x2) / DST_B2) * DST_S2      \
-                    + ((x3) % DST_B3) * DST_SB3 + ((x3) / DST_B3) * DST_S3 \
-                    + ((x4) % DST_B4) * DST_SB4 + ((x4) / DST_B4) * DST_S4 \
-                    + ((x5) % DST_B5) * DST_SB5 + ((x5) / DST_B5) * DST_S5)
-#    else
-#        define OUT_OFF(x0, x1, x2, x3, x4, x5)                              \
-                     (4 * (p[x0 % 32] % 8) + ((p[x0 % 32]) / 8) * 256      \
-                    + ((x0) / DST_B0) * DST_S0 + (x1 % 4)                  \
-                    + ((x1 % 32) / 4) * 32 + ((x1) / DST_B1) * DST_S1      \
-                    + ((x2) % DST_B2) * DST_SB2 + ((x2) / DST_B2) * DST_S2 \
-                    + ((x3) % DST_B3) * DST_SB3 + ((x3) / DST_B3) * DST_S3 \
-                    + ((x4) % DST_B4) * DST_SB4 + ((x4) / DST_B4) * DST_S4 \
-                    + ((x5) % DST_B5) * DST_SB5 + ((x5) / DST_B5) * DST_S5)
-#    endif
-#endif
-
-#if OUT_IOHW4I8O8I4O
-#    undef OUT_OFF
-#    if WITH_GROUP
-#        define OUT_OFF(x0, x1, x2, x3, x4, x5)                            \
-            (((x0) % DST_B0) * DST_SB0 + ((x0) / DST_B0) * DST_S0          \
-                    + 4 * (p[x2 % 32] % 8) + ((p[x2 % 32]) / 8) * 256      \
-                    + ((x2) / DST_B2) * DST_S2 + (x1 % 4)                  \
-                    + ((x1 % 32) / 4) * 32 + ((x1) / DST_B1) * DST_S1      \
-                    + ((x3) % DST_B3) * DST_SB3 + ((x3) / DST_B3) * DST_S3 \
-                    + ((x4) % DST_B4) * DST_SB4 + ((x4) / DST_B4) * DST_S4 \
-                    + ((x5) % DST_B5) * DST_SB5 + ((x5) / DST_B5) * DST_S5)
-#    else
-#        define OUT_OFF(x0, x1, x2, x3, x4, x5)                              \
-                     (4 * (p[x1 % 32] % 8) + ((p[x1 % 32]) / 8) * 256      \
-                    + ((x1) / DST_B1) * DST_S1 + (x0 % 4)                  \
-                    + ((x0 % 32) / 4) * 32 + ((x0) / DST_B0) * DST_S0      \
-                    + ((x2) % DST_B2) * DST_SB2 + ((x2) / DST_B2) * DST_S2 \
-                    + ((x3) % DST_B3) * DST_SB3 + ((x3) / DST_B3) * DST_S3 \
-                    + ((x4) % DST_B4) * DST_SB4 + ((x4) / DST_B4) * DST_S4 \
-                    + ((x5) % DST_B5) * DST_SB5 + ((x5) / DST_B5) * DST_S5)
-#    endif
-=======
 #undef OUT_OFF
 #if WITH_GROUP
 #define OUT_OFF(x0, x1, x2, x3, x4, x5)                                  \
@@ -269,14 +200,35 @@
             + ((x5) / DST_B5) * DST_S5)
 #else
 #define OUT_OFF(x0, x1, x2, x3, x4, x5)                                  \
-    (4 * (x0 % 8) + ((x0 % 32) / 8) * 256 + ((x0) / DST_B0) * DST_S0     \
+    (4 * (p[x0 % 32] % 8) + ((p[x0 % 32] % 32) / 8) * 256 + ((x0) / DST_B0) * DST_S0     \
             + (x1 % 4) + ((x1 % 32) / 4) * 32 + ((x1) / DST_B1) * DST_S1 \
             + ((x2) % DST_B2) * DST_SB2 + ((x2) / DST_B2) * DST_S2       \
             + ((x3) % DST_B3) * DST_SB3 + ((x3) / DST_B3) * DST_S3       \
             + ((x4) % DST_B4) * DST_SB4 + ((x4) / DST_B4) * DST_S4       \
             + ((x5) % DST_B5) * DST_SB5 + ((x5) / DST_B5) * DST_S5)
 #endif
->>>>>>> b58643c0
+#endif
+
+#if OUT_IOHW4I8O8I4O
+#undef OUT_OFF
+#if WITH_GROUP
+#define OUT_OFF(x0, x1, x2, x3, x4, x5)                                  \
+    (((x0) % DST_B0) * DST_SB0 + ((x0) / DST_B0) * DST_S0                \
+            + 4 * (p[x2 % 32] % 8) + ((p[x2 % 32]) / 8) * 256            \
+            + ((x2) / DST_B1) * DST_S1 + (x1 % 4) + ((x1 % 32) / 4) * 32 \
+            + ((x1) / DST_B2) * DST_S2 + ((x3) % DST_B3) * DST_SB3       \
+            + ((x3) / DST_B3) * DST_S3 + ((x4) % DST_B4) * DST_SB4       \
+            + ((x4) / DST_B4) * DST_S4 + ((x5) % DST_B5) * DST_SB5       \
+            + ((x5) / DST_B5) * DST_S5)
+#else
+#define OUT_OFF(x0, x1, x2, x3, x4, x5)                                  \
+    (4 * (x1 % 8) + ((x1 % 32) / 8) * 256 + ((x1) / DST_B0) * DST_S0     \
+            + (x0 % 4) + ((x0 % 32) / 4) * 32 + ((x0) / DST_B1) * DST_S1 \
+            + ((x2) % DST_B2) * DST_SB2 + ((x2) / DST_B2) * DST_S2       \
+            + ((x3) % DST_B3) * DST_SB3 + ((x3) / DST_B3) * DST_S3       \
+            + ((x4) % DST_B4) * DST_SB4 + ((x4) / DST_B4) * DST_S4       \
+            + ((x5) % DST_B5) * DST_SB5 + ((x5) / DST_B5) * DST_S5)
+#endif
 #endif
 
 #if OUT_OIHW2O8I8O2I
