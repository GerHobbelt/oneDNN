--- conflicted
+++ resolved
@@ -83,11 +83,7 @@
             + ((x5) / SRC_B5) * SRC_S5)
 #else
 #define IN_OFF(x0, x1, x2, x3, x4, x5)                                   \
-<<<<<<< HEAD
-    (4 * (p[x0 % 32] % 8) + ((p[x0 % 32] % 32) / 8) * 256 + ((x0) / SRC_B0) * SRC_S0     \
-=======
     (4 * (p[x0 % 32] % 8) + (p[x0 % 32] / 8) * 256 + ((x0) / SRC_B0) * SRC_S0     \
->>>>>>> 85b2dd0f
             + (x1 % 4) + ((x1 % 32) / 4) * 32 + ((x1) / SRC_B1) * SRC_S1 \
             + ((x2) % SRC_B2) * SRC_SB2 + ((x2) / SRC_B2) * SRC_S2       \
             + ((x3) % SRC_B3) * SRC_SB3 + ((x3) / SRC_B3) * SRC_S3       \
@@ -204,11 +200,7 @@
             + ((x5) / DST_B5) * DST_S5)
 #else
 #define OUT_OFF(x0, x1, x2, x3, x4, x5)                                  \
-<<<<<<< HEAD
-    (4 * (p[x0 % 32] % 8) + ((p[x0 % 32] % 32) / 8) * 256 + ((x0) / DST_B0) * DST_S0     \
-=======
     (4 * (p[x0 % 32] % 8) + (p[x0  % 32] / 8) * 256 + ((x0) / DST_B0) * DST_S0     \
->>>>>>> 85b2dd0f
             + (x1 % 4) + ((x1 % 32) / 4) * 32 + ((x1) / DST_B1) * DST_S1 \
             + ((x2) % DST_B2) * DST_SB2 + ((x2) / DST_B2) * DST_S2       \
             + ((x3) % DST_B3) * DST_SB3 + ((x3) / DST_B3) * DST_S3       \
