--- conflicted
+++ resolved
@@ -27,11 +27,6 @@
 #include "ocl/ocl_sum_pd.hpp"
 #include "ocl/ocl_utils.hpp"
 
-<<<<<<< HEAD
-extern const char *simple_sum_kernel[];
-
-=======
->>>>>>> ed1cf723
 namespace dnnl {
 namespace impl {
 namespace ocl {
