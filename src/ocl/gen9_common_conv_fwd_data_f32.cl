/*******************************************************************************
* Copyright 2019 Intel Corporation
*
* Licensed under the Apache License, Version 2.0 (the "License");
* you may not use this file except in compliance with the License.
* You may obtain a copy of the License at
*
*     http://www.apache.org/licenses/LICENSE-2.0
*
* Unless required by applicable law or agreed to in writing, software
* distributed under the License is distributed on an "AS IS" BASIS,
* WITHOUT WARRANTIES OR CONDITIONS OF ANY KIND, either express or implied.
* See the License for the specific language governing permissions and
* limitations under the License.
*******************************************************************************/
#include "ocl/ocl_types.h"
#if WITH_ELTWISE
#include "ocl/ocl_post_ops.h"
#endif

#include "ocl/ocl_types.h"
#if WITH_ELTWISE
#include "ocl/ocl_post_ops.h"
#endif

//if USE_IMAGE == 1 then hwigo is required
//#define USE_IMAGE 1

#if ID > 1
#    define CASE_3D 1
#else
#    define CASE_3D 0
#endif

#define ODHW_SIZE (OD * OH * OW)
#define IDHW_SIZE (ID * IH * IW)
#define KDHW_SIZE (KD * KH * KW)

#define HAS_PAD_D (PD != 0 || PD_R != 0)
#define HAS_PAD_H (PH != 0 || PH_R != 0)
#define HAS_PAD_W (PW != 0 || PW_R != 0)

#define SRC_OFF(n, ic, ih, iw) \
    (((((n * G) * IC + (ic)) * IH + (ih)) * IW + (iw)))
#define DST_OFF(n, oc, oh, ow) ((((n * G) * OC + (oc)) * OH + (oh)) * OW + (ow))

#define DO_ELTWISE(blockC, nelems, alpha, beta) do { \
    for (uint i = 0; i < nelems; i++) \
        blockC[i] = fwd_eltwise(blockC[i], alpha, beta); \
} while (0)

<<<<<<< HEAD
__attribute__((reqd_work_group_size(LWS_0, LWS_1, LWS_2)))
=======
__attribute__((reqd_work_group_size(LWS_0, LWS_1, LWS_2))) // attr:no-format
>>>>>>> 4a253978
#if SUB_GROUP_SIZE != 1
__attribute__((intel_reqd_sub_group_size(SUB_GROUP_SIZE))) // attr:no-format
#endif
__kernel void gen9_common_conv_fwd_f32_kernel(const __global float *src,
#if USE_IMAGE == 1
        __read_only image2d_t wei,
#else
        const __global float *wei,
#endif
        const __global float *bias, __global float *dst,
        float eltwise_alpha, float eltwise_beta, float sum_scale) {

#ifdef VER_16MB16C
    const int oc = get_group_id(0);
    const int sp = get_group_id(1);
    const int local_id = get_local_id(0);
    int mb = get_group_id(2) * MB_BLOCK;

    const int g = oc / (OC / OC_BLOCK);
    const int goc = oc % (OC / OC_BLOCK);

#    if CASE_3D
    const int od = sp / (OW * OH);
    const int ohw = sp % (OW * OH);
    const int id = od * SD - PD;
#    else
    const int od = 0;
    const int id = 0;
    const int ohw = sp;
#    endif
    const int oh = ohw / OW;
    const int ow = ohw % OW;

    int ih = oh * SH - PH;
    int iw = ow * SW - PW;

    __global float *dst_write0 = dst + mb * OC * G * ODHW_SIZE
            + goc * ODHW_SIZE * OC_BLOCK * MB_BLOCK
            + g * OC * ODHW_SIZE * MB_BLOCK + oh * OW * OC_BLOCK * MB_BLOCK
            + ow * OC_BLOCK * MB_BLOCK + od * OH * OW * OC_BLOCK * MB_BLOCK;

    src += mb * IC * G * IDHW_SIZE + iw * IC_BLOCK * MB_BLOCK
            + ih * IW * IC_BLOCK * MB_BLOCK + g * IDHW_SIZE * IC * MB_BLOCK
            + id * IH * IW * IC_BLOCK * MB_BLOCK;

#    if USE_IMAGE == 1
    int2 coordB0 = (int2)((oc * OC_BLOCK) * sizeof(uint), 0);
    int2 coordB1 = (int2)((oc * OC_BLOCK) * sizeof(uint), 8);
#    else
    wei += g * IC * OC * KDHW_SIZE + goc * KDHW_SIZE * OC_BLOCK * IC_BLOCK;
#    endif

#    if WITH_BIAS
    float8 blockC00 = bias[oc * OC_BLOCK + local_id];
    float8 blockC01 = bias[oc * OC_BLOCK + local_id];
#    else
    float8 blockC00 = 0.0f;
    float8 blockC01 = 0.0f;
#    endif

#    if ((HAS_PAD_D && KD == 1) || (HAS_PAD_H && KH == 1) || (HAS_PAD_W && KW == 1))
    if (!(id < 0 || id >= ID || ih < 0 || ih >= IH || iw < 0 || iw >= IW)) {
#    endif
#    if KH != 1 || KW != 1 || KD != 1
        for (int kd = 0; kd < KD; ++kd)
            for (int kh = 0; kh < KH; ++kh)
                for (int kw = 0; kw < KW; ++kw) {
                    if (ih + kh * (1 + DH) < 0 || ih + kh * (1 + DH) >= IH
                    || iw + kw * (1 + DW) < 0 || iw + kw * (1 + DW) >= IW
#        if CASE_3D
                    || id + kd * (1 + DD) < 0 || id + kd * (1 + DD) >= ID) {
#        else
                    ) {
#        endif
#        if USE_IMAGE == 1
                        coordB0.y += IC;
                        coordB1.y += IC;
#        endif
                        continue;
                    }

                    const __global float *src1 = src
                            + kd * (1 + DD) * IH * IW * IC_BLOCK * MB_BLOCK
                            + kh * (1 + DH) * IW * IC_BLOCK * MB_BLOCK
                            + kw * (1 + DW) * IC_BLOCK * MB_BLOCK;
                    const __global float *wei1 = wei
                            + kd * KH * KW * OC_BLOCK * IC_BLOCK
                            + kh * KW * OC_BLOCK * IC_BLOCK
                            + kw * OC_BLOCK * IC_BLOCK;
#    else
    const __global float *src1 = src;
    const __global float *wei1 = wei;
#    endif
                    int icb = 0;
                    do {
#    define TRANSPOSE_8(_block, _col) \
        (float8)(intel_sub_group_shuffle(_block, _col))

#    define FMA8(a, b, c) fma((float8)(a), (float8)b, (float8)c)

#    define MULTIPLY_BLOCKS_8x8(_result, _blockA, _blockB, _blockB1)        \
        {                                                                   \
            _result = FMA8(_blockB.s0, TRANSPOSE_8(_blockA, 0), _result);   \
            _result = FMA8(_blockB.s1, TRANSPOSE_8(_blockA, 1), _result);   \
            _result = FMA8(_blockB.s2, TRANSPOSE_8(_blockA, 2), _result);   \
            _result = FMA8(_blockB.s3, TRANSPOSE_8(_blockA, 3), _result);   \
            _result = FMA8(_blockB.s4, TRANSPOSE_8(_blockA, 4), _result);   \
            _result = FMA8(_blockB.s5, TRANSPOSE_8(_blockA, 5), _result);   \
            _result = FMA8(_blockB.s6, TRANSPOSE_8(_blockA, 6), _result);   \
            _result = FMA8(_blockB.s7, TRANSPOSE_8(_blockA, 7), _result);   \
            _result = FMA8(_blockB1.s0, TRANSPOSE_8(_blockA, 8), _result);  \
            _result = FMA8(_blockB1.s1, TRANSPOSE_8(_blockA, 9), _result);  \
            _result = FMA8(_blockB1.s2, TRANSPOSE_8(_blockA, 10), _result); \
            _result = FMA8(_blockB1.s3, TRANSPOSE_8(_blockA, 11), _result); \
            _result = FMA8(_blockB1.s4, TRANSPOSE_8(_blockA, 12), _result); \
            _result = FMA8(_blockB1.s5, TRANSPOSE_8(_blockA, 13), _result); \
            _result = FMA8(_blockB1.s6, TRANSPOSE_8(_blockA, 14), _result); \
            _result = FMA8(_blockB1.s7, TRANSPOSE_8(_blockA, 15), _result); \
        }

#    if USE_IMAGE == 1
                        float8 blockB00 = as_float8(
                                intel_sub_group_block_read8(wei, coordB0));
                        float8 blockB01 = as_float8(
                                intel_sub_group_block_read8(wei, coordB1));
#    else
        float8 blockB00 = as_float8(
                intel_sub_group_block_read8((const __global uint *)wei1));
        float8 blockB01 = as_float8(intel_sub_group_block_read8(
                (const __global uint *)(wei1 + 8 * IC_BLOCK)));
#    endif
                        float8 blockA;

                        blockA = as_float8(intel_sub_group_block_read8(
                                (const __global uint *)(src1)));

                        MULTIPLY_BLOCKS_8x8(
                                blockC00, blockA, blockB00, blockB01);

                        blockA = as_float8(intel_sub_group_block_read8(
                                (const __global uint *)(src1 + 8 * IC_BLOCK)));

                        MULTIPLY_BLOCKS_8x8(
                                blockC01, blockA, blockB00, blockB01);

#    undef TRANSPOSE_BLOCK_8
#    undef MULTIPLY_BLOCKS_8x8
                        src1 += IC_BLOCK * IDHW_SIZE * MB_BLOCK;
#    if USE_IMAGE == 1
                        coordB0.y += IC_BLOCK;
                        coordB1.y += IC_BLOCK;
#    else
        wei1 += OC * KDHW_SIZE * IC_BLOCK;
#    endif
                        icb += IC_BLOCK;
                    } while (icb < IC);
#    if KH != 1 || KW != 1 || KD != 1
                }
#    endif
#    if ((HAS_PAD_D && KD == 1) || (HAS_PAD_H && KH == 1) || (HAS_PAD_W && KW == 1))
    }
#    endif

#    if WITH_SUM == 1
    float8 blockS00 = as_float8(
            intel_sub_group_block_read8((const __global uint *)dst_write0));
    float8 blockS01 = as_float8(intel_sub_group_block_read8(
            (const __global uint *)(dst_write0 + 8 * OC_BLOCK)));

#        if SUM_SCALE == 1
    blockC00 += blockS00;
    blockC01 += blockS01;
#        else
    blockC00 = fma(blockS00, (float8)sum_scale, blockC00);
    blockC01 = fma(blockS01, (float8)sum_scale, blockC01);
#        endif
#    endif // with_sum
#    if WITH_ELTWISE == 1
    DO_ELTWISE(blockC00, 8, eltwise_alpha, eltwise_beta);
    DO_ELTWISE(blockC01, 8, eltwise_alpha, eltwise_beta);
#    endif

    intel_sub_group_block_write8(
            (__global unsigned int *)(&dst_write0[0]), as_uint8(blockC00));
    intel_sub_group_block_write8(
            (__global unsigned int *)(&dst_write0[8 * OC_BLOCK]),
            as_uint8(blockC01));
#endif

#ifdef VER_8OW16C
#    if IC == 3
    const int sp = get_group_id(1);
    const int local_id = get_local_id(0);
    const int ocb_mb = get_group_id(2);
    const int ocb = ocb_mb / (MB);
    const int mb = ocb_mb % (MB);
    const int oc = (ocb * OCB) / OC_BLOCK + get_group_id(0);

#        if CASE_3D
    const int od = sp / (OWB * OHB);
    const int ohw = sp % (OWB * OHB);
    const int id = od * SD - PD;
#        else
    const int od = 0;
    const int id = 0;
    const int ohw = sp;
#        endif
    const int oh = (ohw / OWB) * OH_BLOCK;
    const int ow = (ohw % OWB) * OW_BLOCK;

#        if WITH_BIAS
    float8 blockC00 = bias[oc * OC_BLOCK + local_id];
#if OCB == 32
    float8 blockC01 = bias[oc * OC_BLOCK + local_id + 16];
#endif
#        else
#            if OW_BLOCK != 8
    float blockC00[OW_BLOCK] = { 0.0f };
#if OCB == 32
    float blockC01[OW_BLOCK] = { 0.0f };
#endif
#            else
    float8 blockC00 = 0.0f;
#if OCB == 32
    float8 blockC01 = 0.0f;
#endif
#            endif
#        endif

    int ih = oh * SH - PH;
    int iw = ow * SW - PW;
#        if NHWC == 1
    src += mb * IC * IDHW_SIZE + iw * IC + ih * IW * IC + id * IH * IW * IC;
#        else
    src += mb * IC * IDHW_SIZE + iw + ih * IW + id * IH * IW;
#        endif

    wei += oc * OC_BLOCK * IC * KDHW_SIZE;

    for (int kd = 0; kd < KD; ++kd)
        for (int kh = 0; kh < KH; ++kh) {

            if (ih + kh * (1 + DH) < 0 || ih + kh * (1 + DH) >= IH
#        if CASE_3D
            || id + kd * (1 + DD) < 0 || id + kd * (1 + DD) >= ID) {
#        else
            ) {
#        endif
                continue;
            }
#        if NHWC == 1
            const __global float *src1
                    = src + kd * (1 + DD) * IH * IW * IC
                    + kh * (1 + DH) * IW * IC + local_id;
#            define SP_OFF IC
#        else
            const __global float *src1
                    = src + kd * (1 + DD) * IH * IW
                    + kh * (1 + DH) * IW + local_id * IDHW_SIZE;
#            define SP_OFF 1
#        endif

            float tempA[SW * OW_BLOCK + KW * (1 + DW)];
            int k = iw;
            if (local_id < 3) {
#        if OW % OW_BLOCK != 0 || HAS_PAD_W
                if (k < 0 || k + SW * OW_BLOCK + KW * (1 + DW) >= IW) {
                    __attribute__((opencl_unroll_hint(SW * OW_BLOCK + KW * (1 + DW)))) // attr:no-format
                    for (int i = 0; i < SW * OW_BLOCK + KW * (1 + DW); i++) {
                        if (k >= 0 && k < IW)
                            tempA[i] = src1[i * SP_OFF];
                        else
                            tempA[i] = 0.0f;
                        k++;
                    }
                } else {
#        endif
                    __attribute__((opencl_unroll_hint(SW * OW_BLOCK + KW * (1 + DW)))) // attr:no-format
                    for (int i = 0; i < SW * OW_BLOCK + KW * (1 + DW); i++) {
                        tempA[i] = src1[i * SP_OFF];
                    }
#        if OW % OW_BLOCK != 0 || HAS_PAD_W
                }
#        endif
            }
            __attribute__((opencl_unroll_hint(KW))) // attr:no-format
            for (int kw = 0; kw < KW; ++kw) {

                const __global float *wei1 = wei + kd * KH * KW * OC_BLOCK * IC
                        + kh * KW * OC_BLOCK * IC + kw * OC_BLOCK * IC;

#        define TRANSPOSE_1(_block, _col) \
            (float)(intel_sub_group_shuffle(_block, _col))

#        define FMA8(a, b, c) fma((float)(a), (float)b, (float)c)

#        define MULTIPLY_BLOCKS_8x8(                                        \
                _result, _blockA, _blockB0, _blockB1, _blockB2)             \
            {                                                               \
                _result = FMA8(_blockB0, TRANSPOSE_1(_blockA, 0), _result); \
                _result = FMA8(_blockB1, TRANSPOSE_1(_blockA, 1), _result); \
                _result = FMA8(_blockB2, TRANSPOSE_1(_blockA, 2), _result); \
            }

                float blockB00 = as_float(intel_sub_group_block_read(
                        (const __global uint *)wei1));
                float blockB01 = as_float(intel_sub_group_block_read(
                        (const __global uint *)(wei1 + OC_BLOCK)));
                float blockB02 = as_float(intel_sub_group_block_read(
                        (const __global uint *)(wei1 + 2 * OC_BLOCK)));

                float blockA[OW_BLOCK] = { 0.0f };
                if (local_id < 3) {
                    __attribute__((opencl_unroll_hint(OW_BLOCK))) // attr:no-format
                    for (int i = 0; i < OW_BLOCK; i++) {
                        blockA[i] = tempA[kw * (1 + DW) + i * SW];
                    }
                }
                __attribute__((opencl_unroll_hint(OW_BLOCK))) // attr:no-format
                for (int i = 0; i < OW_BLOCK; i++) {
                    MULTIPLY_BLOCKS_8x8(blockC00[i], blockA[i], blockB00,
                            blockB01, blockB02);
                }
#                if OCB == 32
                wei1 += KD * KH * KW * IC * OC_BLOCK;
                blockB00 = as_float(intel_sub_group_block_read(
                        (const __global uint *)wei1));
                blockB01 = as_float(intel_sub_group_block_read(
                        (const __global uint *)(wei1 + OC_BLOCK)));
                blockB02 = as_float(intel_sub_group_block_read(
                        (const __global uint *)(wei1 + 2 * OC_BLOCK)));

                __attribute__((opencl_unroll_hint(OW_BLOCK))) // attr:no-format
                for (int i = 0; i < OW_BLOCK; i++) {
                    MULTIPLY_BLOCKS_8x8(blockC01[i], blockA[i], blockB00,
                            blockB01, blockB02);
                }
#                endif

#        undef TRANSPOSE_BLOCK_1
#        undef MULTIPLY_BLOCKS_8x8
            }
        }
    __global float *dst_write0 = dst
            + (mb / MB_BLOCK) * OC * ODHW_SIZE * MB_BLOCK
            + oc * OC_BLOCK * MB_BLOCK * ODHW_SIZE
            + od * OH * OW * OC_BLOCK * MB_BLOCK + oh * OW * OC_BLOCK * MB_BLOCK
            + ow * OC_BLOCK * MB_BLOCK + (mb % MB_BLOCK) * OC_BLOCK;
#if OCB == 32
    __global float *dst_write1 = dst_write0 + OC_BLOCK * MB_BLOCK * ODHW_SIZE;
#endif
#    if WITH_SUM == 1
    float8 blockS00, blockS01;
    if (ow == OW_LAST) {
        for (int i = 0; i < OW - OW_LAST; i++) {
            blockS00[i] = as_float(intel_sub_group_block_read((const __global
                            uint *)&dst_write0[i * OC_BLOCK * MB_BLOCK]));
#if OCB == 32
            blockS01[i] = as_float(intel_sub_group_block_read((const __global
                            uint *)&dst_write1[i * OC_BLOCK * MB_BLOCK]));
#endif
        }
    } else {
        for (int i = 0; i < OW_BLOCK; i++) {
            blockS00[i] = as_float(intel_sub_group_block_read((const __global
                            uint *)&dst_write0[i * OC_BLOCK * MB_BLOCK]));
#if OCB == 32
            blockS01[i] = as_float(intel_sub_group_block_read((const __global
                            uint *)&dst_write1[i * OC_BLOCK * MB_BLOCK]));
#endif
        }
    }
    for (int i = 0; i < OW_BLOCK; i++) {
#        if SUM_SCALE == 1
    blockC00[i] += blockS00[i];
#if OCB == 32
    blockC01[i] += blockS01[i];
#endif
#        else
    blockC00[i] = fma(blockS00[i], (float)sum_scale, blockC00[i]);
#if OCB == 32
    blockC01[i] = fma(blockS01[i], (float)sum_scale, blockC01[i]);
#endif
#        endif
    }
#    endif
#    if WITH_ELTWISE == 1
    DO_ELTWISE(blockC00, OW_BLOCK, eltwise_alpha, eltwise_beta);
#       if OCB == 32
    DO_ELTWISE(blockC01, OW_BLOCK, eltwise_alpha, eltwise_beta);
#       endif
#    endif

#        if OW % OW_BLOCK != 0
    if (ow + OW_BLOCK > OW) {
        for (int i = 0; i < OW - OW_LAST; i++) {
            intel_sub_group_block_write((__global unsigned int *)(&dst_write0[i
                                                * OC_BLOCK * MB_BLOCK]),
                    as_uint(blockC00[i]));
#if OCB == 32
            intel_sub_group_block_write((__global unsigned int *)(&dst_write0[i
                * OC_BLOCK * MB_BLOCK + OC_BLOCK * MB_BLOCK * ODHW_SIZE]),
                    as_uint(blockC01[i]));
#endif
        }
    } else {
#        endif
#        if OW_BLOCK != 8 || MB_BLOCK != 1
        __attribute__((opencl_unroll_hint(OW_BLOCK))) // attr:no-format
        for (int i = 0; i < OW_BLOCK; i++) {
            intel_sub_group_block_write((__global unsigned int *)(&dst_write0[i
                * OC_BLOCK * MB_BLOCK]),
                as_uint(blockC00[i]));
#if OCB == 32
            intel_sub_group_block_write((__global unsigned int *)(&dst_write0[i
                * OC_BLOCK * MB_BLOCK + OC_BLOCK * MB_BLOCK * ODHW_SIZE]),
                as_uint(blockC01[i]));
#endif
        }
#        else
    intel_sub_group_block_write8(
            (__global unsigned int *)(&dst_write0[0]), as_uint8(blockC00));
#if OCB == 32
    intel_sub_group_block_write8(
            (__global unsigned int *)(&dst_write0[
                OC_BLOCK * MB_BLOCK * ODHW_SIZE]), as_uint8(blockC01));
#endif
#        endif
#        if OW % OW_BLOCK != 0
    }
#        endif

#    else
    const int sp = get_group_id(1);
    const int local_id = get_local_id(0);
    const int ocb_mb = get_group_id(2);
    const int ocb = ocb_mb / (MB);
    const int mb = ocb_mb % (MB);
    const int oc = (ocb * OCB) / OC_BLOCK + get_group_id(0);

    const int g = oc / (OC / OC_BLOCK);
    const int goc = oc % (OC / OC_BLOCK);

#        if CASE_3D
    const int od = sp / (OWB * OHB);
    const int ohw = sp % (OWB * OHB);
    const int id = od * SD - PD;
#        else
    const int od = 0;
    const int id = 0;
    const int ohw = sp;
#        endif
    const int oh = (ohw / OWB) * OH_BLOCK;
    const int ow = (ohw % OWB) * OW_BLOCK;

#        if WITH_BIAS
#            if OW_BLOCK != 8 && OW_BLOCK != 16
    float blockC00[OW_BLOCK];
    for (int i = 0; i < OW_BLOCK; i++)
        blockC00[i] = bias[oc * OC_BLOCK + local_id];
#            else
    float8 blockC00 = bias[oc * OC_BLOCK + local_id];
#                if OW_BLOCK == 16
    float8 blockC01 = blockC00;
#                endif
#            endif
#        else
#            if OW_BLOCK != 8 && OW_BLOCK != 16
    float blockC00[OW_BLOCK] = { 0.0f };
#            else
    float8 blockC00 = 0.0f;
#                if OW_BLOCK == 16
    float8 blockC01 = 0.0f;
#                endif
#            endif
#        endif

    int ih = oh * SH - PH;
    int iw = ow * SW - PW;
    src += mb * IC * G * IDHW_SIZE + iw * IC_BLOCK + ih * IW * IC_BLOCK
            + id * IH * IW * IC_BLOCK + g * IDHW_SIZE * IC;

    wei += goc * KDHW_SIZE * OC_BLOCK * IC + g * IC * OC * KDHW_SIZE;

    const bool do_if = iw < 0 || iw + SW * OW_BLOCK + KW * (1 + DW) >= IW;

#        if ((HAS_PAD_D && KD == 1) || (HAS_PAD_H && KH == 1))
    if (!(id < 0 || id >= ID || ih < 0 || ih >= IH)) {
#        endif
        int icb = 0;
        do {
#        if KH != 1 || KW != 1 || KD != 1
            __attribute__((opencl_unroll_hint(1))) // attr:no-format
            for (int kd = 0; kd < KD; ++kd)
                __attribute__((opencl_unroll_hint(1))) // attr:no-format
            for (int kh = 0; kh < KH; ++kh) {

                if (ih + kh * (1 + DH) < 0 || ih + kh * (1 + DH) >= IH
#            if CASE_3D
                || id + kd * (1 + DD) < 0 || id + kd * (1 + DD) >= ID) {
#            else
                ) {
#            endif
                    continue;
                }
                const __global float *src1
                        = src + kd * (1 + DD) * IH * IW * IC_BLOCK
                        + kh * (1 + DH) * IW * IC_BLOCK;

                float tempA[SW * OW_BLOCK + KW * (1 + DW)];
                int k = iw;
                if (do_if) {
                    __attribute__((opencl_unroll_hint(SW * OW_BLOCK + KW * (1 + DW)))) // attr:no-format
                    for (int i = 0; i < SW * OW_BLOCK + KW * (1 + DW); i++) {
                        if (k >= 0 && k < IW)
                            tempA[i] = as_float(intel_sub_group_block_read(
                                    (const __global uint
                                                    *)(&src1[i * IC_BLOCK])));
                        else
                            tempA[i] = 0.0f;
                        k++;
                    }
                } else {
                    __attribute__((opencl_unroll_hint(SW * OW_BLOCK + KW * (1 + DW)))) // attr:no-format
                    for (int i = 0; i < SW * OW_BLOCK + KW * (1 + DW); i++) {
                        tempA[i] = as_float(intel_sub_group_block_read(
                                (const __global uint *)(&src1[i * IC_BLOCK])));
                    }
                }
                __attribute__((opencl_unroll_hint(KW))) // attr:no-format
                for (int kw = 0; kw < KW; ++kw) {

                    const __global float *wei1 = wei
                            + kd * KH * KW * OC_BLOCK * IC_BLOCK
                            + kh * KW * OC_BLOCK * IC_BLOCK
                            + kw * OC_BLOCK * IC_BLOCK;

#        else
        const __global float *src1 = src;
        const __global float *wei1 = wei;
#        endif
#        define TRANSPOSE_1(_block, _col) \
            (float)(intel_sub_group_shuffle(_block, _col))

#        define FMA8(a, b, c) fma((float)(a), (float)b, (float)c)

#        define MULTIPLY_BLOCKS_8x8(_result, _blockA, _blockB, _blockB1)       \
            {                                                                  \
                _result = FMA8(_blockB.s0, TRANSPOSE_1(_blockA, 0), _result);  \
                _result = FMA8(_blockB.s1, TRANSPOSE_1(_blockA, 1), _result);  \
                _result = FMA8(_blockB.s2, TRANSPOSE_1(_blockA, 2), _result);  \
                _result = FMA8(_blockB.s3, TRANSPOSE_1(_blockA, 3), _result);  \
                _result = FMA8(_blockB.s4, TRANSPOSE_1(_blockA, 4), _result);  \
                _result = FMA8(_blockB.s5, TRANSPOSE_1(_blockA, 5), _result);  \
                _result = FMA8(_blockB.s6, TRANSPOSE_1(_blockA, 6), _result);  \
                _result = FMA8(_blockB.s7, TRANSPOSE_1(_blockA, 7), _result);  \
                _result = FMA8(_blockB1.s0, TRANSPOSE_1(_blockA, 8), _result); \
                _result = FMA8(_blockB1.s1, TRANSPOSE_1(_blockA, 9), _result); \
                _result = FMA8(                                                \
                        _blockB1.s2, TRANSPOSE_1(_blockA, 10), _result);       \
                _result = FMA8(                                                \
                        _blockB1.s3, TRANSPOSE_1(_blockA, 11), _result);       \
                _result = FMA8(                                                \
                        _blockB1.s4, TRANSPOSE_1(_blockA, 12), _result);       \
                _result = FMA8(                                                \
                        _blockB1.s5, TRANSPOSE_1(_blockA, 13), _result);       \
                _result = FMA8(                                                \
                        _blockB1.s6, TRANSPOSE_1(_blockA, 14), _result);       \
                _result = FMA8(                                                \
                        _blockB1.s7, TRANSPOSE_1(_blockA, 15), _result);       \
            }

                    float8 blockB00 = as_float8(intel_sub_group_block_read8(
                            (const __global uint *)wei1));
                    float8 blockB01 = as_float8(intel_sub_group_block_read8(
                            (const __global uint *)(wei1 + 8 * IC_BLOCK)));

#        if KH != 1 || KW != 1 || KD != 1
                    float blockA[OW_BLOCK];
                    __attribute__((opencl_unroll_hint(OW_BLOCK))) // attr:no-format
                    for (int i = 0; i < OW_BLOCK; i++) {
                        blockA[i] = tempA[kw * (1 + DW) + SW * i];
                    }
#        else
#            if OW_BLOCK != 8 || HAS_PAD_W
        float blockA[OW_BLOCK];
#            else
        float8 blockA;
#            endif
#            if OW % OW_BLOCK != 0 || HAS_PAD_W
        if (ow == OW_LAST) {
            for (int i = 0; i < OW - OW_LAST; i++) {
#                if HAS_PAD_W
                if (iw + i * SW < 0 || iw + i * SW >= IW) {
                    blockA[i] = 0.0f;
                } else {
#                endif
                    blockA[i] = as_float(intel_sub_group_block_read(
                            (const __global uint *)(&src1[i * IC_BLOCK * SW])));
#                if HAS_PAD_W
                }
#                endif
            }
            for (int i = OW - OW_LAST; i < OW_BLOCK; i++)
                blockA[i] = 0.0f;
        } else {
#            endif
#            if SW != 1 || OW_BLOCK != 8 || HAS_PAD_W
            __attribute__((opencl_unroll_hint(OW_BLOCK))) // attr:no-format
            for (int i = 0; i < OW_BLOCK; i++) {
#                if HAS_PAD_W
                if (iw + i * SW < 0 || iw + i * SW >= IW) {
                    blockA[i] = 0.0f;
                } else {
#                endif
                    blockA[i] = as_float(intel_sub_group_block_read(
                            (const __global uint *)(&src1[i * IC_BLOCK * SW])));
#                if HAS_PAD_W
                }
#                endif
            }
#            else
        blockA = as_float8(
                intel_sub_group_block_read8((const __global uint *)(&src1[0])));
#            endif
#            if OW % OW_BLOCK != 0 || HAS_PAD_W
        }
#            endif
#        endif
#        if OW_BLOCK != 16
                    __attribute__((opencl_unroll_hint(OW_BLOCK))) // attr:no-format
                    for (int i = 0; i < OW_BLOCK; i++) {
                        MULTIPLY_BLOCKS_8x8(
                                blockC00[i], blockA[i], blockB00, blockB01);
                    }
#        else
        __attribute__((opencl_unroll_hint(8))) // attr:no-format
        for (int i = 0; i < 8; i++) {
            MULTIPLY_BLOCKS_8x8(blockC00[i], blockA[i], blockB00, blockB01);
            MULTIPLY_BLOCKS_8x8(blockC01[i], blockA[i + 8], blockB00, blockB01);
        }
#        endif

#        undef TRANSPOSE_BLOCK_1
#        undef MULTIPLY_BLOCKS_8x8
#        if KH != 1 || KW != 1 || KD != 1
                }
            }
#        endif
            src += IC_BLOCK * IDHW_SIZE;
            wei += OC_BLOCK * KDHW_SIZE * IC_BLOCK;
            icb += IC_BLOCK;
        } while (icb < IC);
#        if ((HAS_PAD_D && KD == 1) || (HAS_PAD_H && KH == 1))
    }
#        endif
    __global float *dst_write0 = dst + mb * OC * G * ODHW_SIZE
            + goc * ODHW_SIZE * OC_BLOCK + g * OC * ODHW_SIZE
            + od * OH * OW * OC_BLOCK + oh * OW * OC_BLOCK + ow * OC_BLOCK;

#    if WITH_SUM == 1
#            if OW_BLOCK != 8 && OW_BLOCK != 16
    float blockS00[OW_BLOCK];
#            else
    float8 blockS00;
#                if OW_BLOCK == 16
    float8 blockS01;
#                endif
#            endif
#            if OW % OW_BLOCK != 0
    if (ow == OW_LAST) {
        for (int i = 0; i < OW - OW_LAST; i++) {
            blockS00[i] = as_float(intel_sub_group_block_read(
                    (const __global uint *)&dst_write0[i * OC_BLOCK]));
        }
    } else {
#            endif
#            if OW_BLOCK != 8 && OW_BLOCK != 16
        for (int i = 0; i < OW_BLOCK; i++) {
            blockS00[i] = as_float(intel_sub_group_block_read(
                    (const __global uint *)&dst_write0[i * OC_BLOCK]));
        }
#            else
    blockS00 = as_float8(
            intel_sub_group_block_read8((const __global uint *)dst_write0));
#                if OW_BLOCK == 16
    blockS01 = as_float8(intel_sub_group_block_read8(
            (const __global uint *)&dst_write0[8 * OC_BLOCK]));
#                endif
#            endif
#            if OW % OW_BLOCK != 0
    }
#            endif

#            if OW_BLOCK != 16
    for (int i = 0; i < OW_BLOCK; i++) {
#                if SUM_SCALE == 1
        blockC00[i] += blockS00[i];
#                else
        blockC00[i] = fma(blockS00[i], (float)sum_scale, blockC00[i]);
#                endif
    }
#            else
#                if SUM_SCALE == 1
    blockC00 += blockS00;
    blockC01 += blockS01;
#                else
    blockC00 = fma(blockS00, (float8)sum_scale, blockC00);
    blockC01 = fma(blockS01, (float8)sum_scale, blockC01);
#                endif
#            endif
#    endif // with_sum
#   if WITH_ELTWISE == 1
#       if OW_BLOCK != 16
    DO_ELTWISE(blockC00, OW_BLOCK, eltwise_alpha, eltwise_beta);
#       else
    DO_ELTWISE(blockC00, 8, eltwise_alpha, eltwise_beta);
    DO_ELTWISE(blockC01, 8, eltwise_alpha, eltwise_beta);
#       endif
#    endif

#        if OW % OW_BLOCK != 0
    if (ow + OW_BLOCK > OW) {
        for (int i = 0; i < OW - OW_LAST; i++) {
            intel_sub_group_block_write(
                    (__global unsigned int *)(&dst_write0[i * OC_BLOCK]),
                    as_uint(blockC00[i]));
        }
    } else {
#        endif
#        if OW_BLOCK != 8 && OW_BLOCK != 16
        __attribute__((opencl_unroll_hint(OW_BLOCK))) // attr:no-format
        for (int i = 0; i < OW_BLOCK; i++) {
            intel_sub_group_block_write(
                    (__global unsigned int *)(&dst_write0[i * OC_BLOCK]),
                    as_uint(blockC00[i]));
        }
#        else
    intel_sub_group_block_write8(
            (__global unsigned int *)(&dst_write0[0]), as_uint8(blockC00));
#            if OW_BLOCK == 16
    intel_sub_group_block_write8(
            (__global unsigned int *)(&dst_write0[8 * OC_BLOCK]),
            as_uint8(blockC01));
#            endif
#        endif
#        if OW % OW_BLOCK != 0
    }
#        endif

#    endif
#endif
    return;
}<|MERGE_RESOLUTION|>--- conflicted
+++ resolved
@@ -49,11 +49,7 @@
         blockC[i] = fwd_eltwise(blockC[i], alpha, beta); \
 } while (0)
 
-<<<<<<< HEAD
-__attribute__((reqd_work_group_size(LWS_0, LWS_1, LWS_2)))
-=======
 __attribute__((reqd_work_group_size(LWS_0, LWS_1, LWS_2))) // attr:no-format
->>>>>>> 4a253978
 #if SUB_GROUP_SIZE != 1
 __attribute__((intel_reqd_sub_group_size(SUB_GROUP_SIZE))) // attr:no-format
 #endif
