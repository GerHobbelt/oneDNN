--- conflicted
+++ resolved
@@ -25,16 +25,15 @@
 #include "ocl/ocl_stream.hpp"
 #include "ocl/ocl_utils.hpp"
 
-<<<<<<< HEAD
 // "Simulation" IDs for OpenCL memory objects
 //
 // Assign a number to every OpenCL memory object according to the first time
 // when the memory object was set as a kernel argument using clSetKernelArg.
 static std::unordered_map<cl_mem, int> sim_mem_ids;
 
-extern "C" int MKLDNN_API mkldnn_memory_get_sim_id(
-        const mkldnn::impl::memory_t *mem) {
-    using namespace mkldnn::impl;
+extern "C" int DNNL_API dnnl_memory_get_sim_id(
+        const dnnl::impl::memory_t *mem) {
+    using namespace dnnl::impl;
 
     auto *ocl_mem_storage = utils::downcast<ocl::ocl_memory_storage_t *>(
             mem->memory_storage());
@@ -44,8 +43,7 @@
 
 static void sim_register_ocl_mem_object(cl_mem ocl_mem) {
     // Do not track simulation IDs unless running GPU simulation
-    static bool is_gpu_sim
-            = (bool)mkldnn::impl::getenv_int("MKLDNN_GPU_SIM", 0);
+    static bool is_gpu_sim = (bool)dnnl::impl::getenv_int("DNNL_GPU_SIM", 0);
     if (!is_gpu_sim) return;
 
     if (sim_mem_ids.count(ocl_mem) != 0) return;
@@ -54,10 +52,7 @@
     sim_mem_ids[ocl_mem] = sim_mem_counter++;
 }
 
-namespace mkldnn {
-=======
 namespace dnnl {
->>>>>>> 98b0de90
 namespace impl {
 namespace ocl {
 
