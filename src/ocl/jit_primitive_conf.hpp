/*******************************************************************************
* Copyright 2019 Intel Corporation
*
* Licensed under the Apache License, Version 2.0 (the "License");
* you may not use this file except in compliance with the License.
* You may obtain a copy of the License at
*
*     http://www.apache.org/licenses/LICENSE-2.0
*
* Unless required by applicable law or agreed to in writing, software
* distributed under the License is distributed on an "AS IS" BASIS,
* WITHOUT WARRANTIES OR CONDITIONS OF ANY KIND, either express or implied.
* See the License for the specific language governing permissions and
* limitations under the License.
*******************************************************************************/

#ifndef JIT_PRIMITIVE_CONF_HPP
#define JIT_PRIMITIVE_CONF_HPP

#include <stdint.h>

#include "common/c_types_map.hpp"
#include "common/memory_desc_wrapper.hpp"
#include "common/primitive_attr.hpp"
#include "common/utils.hpp"
#include "compute/compute.hpp"
#include "ocl/ocl_utils.hpp"

namespace dnnl {
namespace impl {
namespace ocl {

#define MAX_NDIMS 6

struct jit_memory_desc_info_t {
    // Max levels of blocking
    static const int max_nlevels = 3;

    int ndims;
    data_type_t data_type;

    int offset0;
    int dims[MAX_NDIMS];
    int padded_dims[MAX_NDIMS];

    int nlevels;
    int blocks[MAX_NDIMS][max_nlevels + 1];
    int strides[MAX_NDIMS][max_nlevels + 1];

    static jit_memory_desc_info_t create(const memory_desc_wrapper &mdw) {
        using namespace format_tag;

        auto jit_md_info = jit_memory_desc_info_t();

        jit_md_info.nlevels = 2;

        // XXX: use 3 levels when required
        if (mdw.matches_one_of_tag(OIdhw2o2o8i8o2i, OIhw2o2o8i8o2i,
                    OIw2o2o8i8o2i, gOIdhw2o2o8i8o2i, gOIhw2o2o8i8o2i,
                    gOIw2o2o8i8o2i)) {
            jit_md_info.nlevels = 3;
        }

        jit_md_info.ndims = mdw.ndims();
        jit_md_info.data_type = mdw.data_type();
        jit_md_info.offset0 = mdw.offset0();

        auto &blk = mdw.blocking_desc();
        dim_t blk_stride
                = utils::array_product(blk.inner_blks, blk.inner_nblks);

        for (int d = 0; d < mdw.ndims(); ++d) {
            utils::array_set(jit_md_info.blocks[d], 1, jit_md_info.nlevels + 1);
            utils::array_set(
                    jit_md_info.strides[d], 0, jit_md_info.nlevels + 1);
        }

        for (int d = 0; d < mdw.ndims(); ++d) {
            jit_md_info.dims[d] = mdw.dims()[d];
            jit_md_info.padded_dims[d] = mdw.padded_dims()[d];
            jit_md_info.strides[d][0] = blk.strides[d];
        }

        int levels[MAX_NDIMS] = {0};
        for (int iblk = 0; iblk < blk.inner_nblks; ++iblk) {
            int d = blk.inner_idxs[iblk];
            ++levels[d];

            jit_md_info.blocks[d][levels[d]] = blk.inner_blks[iblk];
            blk_stride /= blk.inner_blks[iblk];
            jit_md_info.strides[d][levels[d]] = blk_stride;
        }

        // Permute inner blocks for O dimension in OIhw4o8i8o4i and
        // gOIhw4o8i8o4i formats.
        //
        // This is specific for GPU and required for the
        // implementations relying on the subgroup extension.
<<<<<<< HEAD
        if (mdw.matches_one_of_tag(OIdhw4o8i8o4i, OIhw4o8i8o4i, OIw4o8i8o4i,
                    OIw8o16i2o, OIhw8o16i2o, OIdhw8o16i2o, gOIdhw4o8i8o4i,
                    gOIhw4o8i8o4i, gOIw4o8i8o4i, gOIw8o16i2o, gOIhw8o16i2o,
                    gOIdhw8o16i2o, OIhw2o8i8o2i, gOIhw2o8i8o2i, OIdhw2o2o8i8o2i,
                    OIhw2o2o8i8o2i, OIw2o2o8i8o2i, gOIdhw2o2o8i8o2i,
                    gOIhw2o2o8i8o2i, gOIw2o2o8i8o2i)) {
            int d = (levels[0] == jit_md_info.nlevels) ? 0 : 1;
            nstl::swap(jit_md_info.blocks[d][jit_md_info.nlevels],
                    jit_md_info.blocks[d][jit_md_info.nlevels - 1]);
            nstl::swap(jit_md_info.strides[d][jit_md_info.nlevels],
                    jit_md_info.strides[d][jit_md_info.nlevels - 1]);
        } else if (mdw.matches_one_of_tag(IOw4i8o8i4o, IOhw4i8o8i4o,
                           IOdhw4i8o8i4o, gIOw4i8o8i4o, gIOhw4i8o8i4o,
                           gIOdhw4i8o8i4o)) {
            int d = (levels[0] == jit_md_info.nlevels) ? 1 : 2;
            nstl::swap(jit_md_info.blocks[d][jit_md_info.nlevels],
                    jit_md_info.blocks[d][jit_md_info.nlevels - 1]);
            nstl::swap(jit_md_info.strides[d][jit_md_info.nlevels],
                    jit_md_info.strides[d][jit_md_info.nlevels - 1]);
=======
        if (mdw.matches_one_of_tag(OIw8o16i2o, OIhw8o16i2o, OIdhw8o16i2o,
                    gOIw8o16i2o, gOIhw8o16i2o, gOIdhw8o16i2o, OIhw2o8i8o2i,
                    gOIhw2o8i8o2i)) {
            int d = (levels[0] == 2) ? 0 : 1;
            nstl::swap(jit_md_info.blocks[d][2], jit_md_info.blocks[d][1]);
            nstl::swap(jit_md_info.strides[d][2], jit_md_info.strides[d][1]);
>>>>>>> 89af7c54
        }
        return jit_md_info;
    }
};

struct jit_offsets {
    int src_off[4][MAX_NDIMS];
    int wht_off[4][MAX_NDIMS];
    int dst_off[4][MAX_NDIMS];
    int bias_off[4][MAX_NDIMS];
};

struct jit_rnn_offsets {
    int src_layer_off[4][MAX_NDIMS];
    int src_iter_off[4][MAX_NDIMS];
    int src_iter_c_off[4][MAX_NDIMS];
    int weights_layer_off[4][MAX_NDIMS];
    int weights_iter_off[4][MAX_NDIMS];
    int bias_off[4][MAX_NDIMS];
    int dst_layer_off[4][MAX_NDIMS];
    int dst_iter_off[4][MAX_NDIMS];
    int dst_iter_c_off[4][MAX_NDIMS];
    int diff_src_layer_off[4][MAX_NDIMS];
    int diff_src_iter_off[4][MAX_NDIMS];
    int diff_src_iter_c_off[4][MAX_NDIMS];
    int diff_weights_layer_off[4][MAX_NDIMS];
    int diff_weights_iter_off[4][MAX_NDIMS];
    int diff_bias_off[4][MAX_NDIMS];
    int diff_dst_layer_off[4][MAX_NDIMS];
    int diff_dst_iter_off[4][MAX_NDIMS];
    int diff_dst_iter_c_off[4][MAX_NDIMS];
    int ws_off[4][MAX_NDIMS];
};

/* convolution */
enum conv_version_t {
    ver_unused,
    ver_1stconv,
    ver_16mb16c,
    ver_8ow16c,
    ver_mb_block,
    ver_ow_block
};

struct jit_conv_conf_t {
    prop_kind_t prop_kind;

    int ndims;
    int mb;
    int ngroups, ic, oc, oc_without_padding, ic_without_padding;
    int id, ih, iw, od, oh, ow;
    int f_pad, l_pad, t_pad;
    int back_pad, r_pad, b_pad;
    int kd, kh, kw;
    int stride_d, stride_h, stride_w;
    int dilate_d, dilate_h, dilate_w;

    int od_block, oh_block, ow_block;
    int id_block, ih_block, iw_block;
    int oc_block, ic_block, nchunk;
    size_t wei_block;
    int ocb;
    int oh_chunk, mb_chunk, mb_block, slm_ic;
    int mb_blk_unroll;
    int oc_blk_unroll, ic_blk_unroll;
    int k_unroll, k_blocks;
    size_t wht_slm_size, src_slm_size, dst_slm_size;
    int sub_group_size;
    size_t gws_d[3], lws_d[3];

    bool with_bias, with_sum, with_groups;

    bool with_eltwise;
    bool with_post_sum_eltwise;
    bool eltwise_alg_relu;
    post_ops_t::entry_t::eltwise_t eltwise;
    alg_kind_t alg;

    bool is_depthwise;
    float relu_negative_slope;
    float sum_scale;
    int scale_idx_mult, rmode;
    int ver;
    format_tag_t src_tag, dst_tag, wei_tag;
    bool is_nchw;
    bool is_nhwc;
    data_type_t src_data_type;
    data_type_t weights_data_type;
    data_type_t bias_data_type;
    data_type_t dst_data_type;
    data_type_t acc_data_type;
};

/* pooling */
struct jit_pool_conf_t {
    int ndims;
    int mb, c;
    int id, ih, iw, od, oh, ow;
    int stride_d, stride_h, stride_w;
    int kd, kh, kw;
    int f_pad, t_pad, l_pad;
    data_type_t src_dt;
    alg_kind_t alg;
    bool is_training, is_backward;
    bool use_16mb_unroll, use_16c_unroll;
    size_t gws_d[3], lws_d[3];
    int sub_group_size;
};

/* inner_product */
struct jit_inner_product_conf_t {
    int ndims;
    int mb, oc, ic, ic_total;
    int id, ih, iw, od, oh, ow;
    int kd, kh, kw;
    bool with_bias, has_spatial;
    bool is_forward, is_backward_data, is_backward_weights;

    data_type_t src_dt;
    data_type_t wei_dt;
    data_type_t bia_dt;
    data_type_t dst_dt;
    data_type_t acc_dt;
};

/* rnn */
struct jit_rnn_conf_t {
    int cell_kind;
    int activation_kind;
    int direction_kind;
    bool with_bias;
    bool with_src_iter;
    bool with_src_iter_c;
    bool with_dst_iter;
    bool with_dst_iter_c;
    bool is_lbr;
    bool is_fwd;
    bool copy_bias;
    bool is_int8;
    bool is_testmode;
    data_type_t src_dt;
    data_type_t wei_dt;
    data_type_t bia_dt;
    data_type_t dst_dt;
    data_type_t acc_dt;
    data_type_t precise_dt;
    data_type_t input_dt;
    data_type_t output_dt;

    int n_layer;
    int n_dir;
    int n_iter;
    int n_gates;
    int n_bias;
    int n_states;
    int n_weights_input;
    int n_weights_state;
    int batch;
    int slc;
    int sic;
    int dic;
    int dlc;
    int wic;
    int n_parts_weights_iter, n_parts_weights_layer;
    int src_layer_ndims;
    int src_iter_ndims;
    int src_iter_c_ndims;
    int weights_layer_ndims;
    int weights_iter_ndims;
    int dst_layer_ndims;
    int dst_iter_ndims;
    int dst_iter_c_ndims;
    int bias_ndims;
    int diff_src_layer_ndims;
    int diff_src_iter_ndims;
    int diff_src_iter_c_ndims;
    int diff_weights_layer_ndims;
    int diff_weights_iter_ndims;
    int diff_dst_layer_ndims;
    int diff_dst_iter_ndims;
    int diff_dst_iter_c_ndims;
    int diff_bias_ndims;
    int states_ws_ld, gates_ws_ld;

    int wei_qparam_mask;

    size_t ws_gates_offset;
    size_t ws_states_offset;
    size_t ws_diff_states_offset;
    size_t ws_grid_comp_offset;
    size_t ws_cell_comp_offset;
    size_t ws_h_state_offset;
    size_t ws_c_state_offset;
    size_t ws_bias_offset;
    size_t scratchpad_size;
    size_t workspace_size;
};
struct jit_rnn_reorder_conf_t {
    bool do_reorder, with_group, has_padding;
    bool with_sum_ab, with_sum_a;
    bool use_ref_impl;
    int ndims;
    size_t nelems;
    size_t gws_d[3], lws_d[3];
    int block[3];
    int sub_group_size;
    int mask;
    size_t scales_count;
};

/* bnorm */
struct jit_bnorm_conf_t {
    data_type_t data_type;

    int ndims;
    int mb, ic, mb_chunk, sp_chunk, mb_block, ic_block;
    int id, ih, iw;
    bool with_relu;
    bool is_forward, is_backward;
    bool use_scaleshift, save_stats, is_training;
    bool fuse_norm_relu, calculate_stats, calculate_diff_stats;
    bool diff_scaleshift;
    float relu_negative_slope, eps;
    size_t gws_d[3], lws_d[3];
};

/* lnorm */
struct jit_lnorm_conf_t {
    data_type_t data_type;

    int ndims;
    int norm_axis;

    jit_memory_desc_info_t src_md_info;
    jit_memory_desc_info_t dst_md_info;
    jit_memory_desc_info_t stat_md_info;

    bool use_scaleshift;
    bool calculate_stats;
    bool save_stats;
    float eps;

    size_t gws_d[3];
};

/* simple sum */
struct jit_simple_sum_conf_t {
    int ndims;
};

/* binary */
struct jit_binary_conf_t {
    int ndims;
    data_type_t data_type;
    bool is_mul;
    bool is_add;
    bool is_tensor_op;
    size_t gws_d[3];
    int dim0[MAX_NDIMS];
    int bcast_dims[MAX_NDIMS];
    jit_memory_desc_info_t src0_md_info;
    jit_memory_desc_info_t src1_md_info;
    jit_memory_desc_info_t dst_md_info;
};

/* simple reorder */
struct jit_reorder_conf_t {
    bool do_reorder, with_group, has_padding;
    bool scale_quant, with_sum_ab, with_sum_a;
    bool use_ref_impl;
    int ndims;
    size_t nelems;
    size_t gws_d[3], lws_d[3];
    int block[3];
    int dim_block[6];
    int sub_group_size;
    int scale_mask;
    size_t scales_num;

    jit_memory_desc_info_t src_md_info;
    jit_memory_desc_info_t dst_md_info;
};

/* eltwise */
struct jit_eltwise_conf_t {
    int ndims;
    data_type_t data_type;
    alg_kind_t alg;
    bool is_forward;
    size_t gws_d[3];
};

/* shuffle */
struct jit_shuffle_conf_t {
    data_type_t data_type;
    int axis;
    int axis_size;
    int group_size;
    int transpose_row;
    int transpose_col;
    size_t outer_size;
    size_t inner_size;
    size_t dim;
    int ndims;
    size_t gws_d[3];
};

inline void set_default_conf(jit_conv_conf_t &jcp, const convolution_desc_t &cd,
        const memory_desc_t &src_md, const memory_desc_t &weights_md,
        const memory_desc_t &dst_md, const primitive_attr_t &attr) {

    const memory_desc_wrapper src_mdw(&src_md);
    const memory_desc_wrapper weights_mdw(&weights_md);
    const memory_desc_wrapper dst_mdw(&dst_md);

    const bool with_groups = weights_mdw.ndims() == src_mdw.ndims() + 1;
    int ndims = src_mdw.ndims();

    jcp = utils::zero<decltype(jcp)>();
    jcp.with_groups = with_groups;
    jcp.ndims = ndims;
    jcp.prop_kind = cd.prop_kind;
    jcp.ngroups = with_groups ? weights_mdw.dims()[0] : 1;
    jcp.mb = src_mdw.dims()[0];
    jcp.oc_without_padding = dst_mdw.dims()[1] / jcp.ngroups;
    jcp.ic_without_padding = src_mdw.dims()[1] / jcp.ngroups;
    jcp.id = (ndims == 5) ? src_mdw.dims()[2] : 1;
    jcp.ih = (ndims == 3) ? 1 : src_mdw.dims()[ndims - 2];
    jcp.iw = src_mdw.dims()[ndims - 1];
    jcp.od = (ndims == 5) ? dst_mdw.dims()[2] : 1;
    jcp.oh = (ndims == 3) ? 1 : dst_mdw.dims()[ndims - 2];
    jcp.ow = dst_mdw.dims()[ndims - 1];
    jcp.kd = (ndims == 5) ? weights_mdw.dims()[with_groups + 2] : 1;
    jcp.kh = (ndims == 3) ? 1 : weights_mdw.dims()[with_groups + ndims - 2];
    jcp.kw = weights_mdw.dims()[with_groups + ndims - 1];

    jcp.is_depthwise = jcp.with_groups && jcp.oc_without_padding == 1
            && jcp.ic_without_padding == 1;
    jcp.oc = dst_mdw.dims()[1] / jcp.ngroups;
    jcp.ic = src_mdw.dims()[1] / jcp.ngroups;

    jcp.f_pad = (ndims == 5) ? cd.padding[0][0] : 0;
    jcp.back_pad = (ndims == 5) ? cd.padding[1][0] : 0;
    jcp.t_pad = (ndims == 3) ? 0 : cd.padding[0][ndims - 4];
    jcp.b_pad = (ndims == 3) ? 0 : cd.padding[1][ndims - 4];
    jcp.l_pad = cd.padding[0][ndims - 3];
    jcp.r_pad = cd.padding[1][ndims - 3];
    jcp.stride_d = (ndims == 5) ? cd.strides[0] : 1;
    jcp.stride_h = (ndims == 3) ? 1 : cd.strides[ndims - 4];
    jcp.stride_w = cd.strides[ndims - 3];
    jcp.dilate_d = (ndims == 5) ? cd.dilates[0] : 0;
    jcp.dilate_h = (ndims == 3) ? 0 : cd.dilates[ndims - 4];
    jcp.dilate_w = cd.dilates[ndims - 3];

    jcp.src_data_type = src_mdw.data_type();
    jcp.weights_data_type = weights_mdw.data_type();
    jcp.dst_data_type = dst_mdw.data_type();

    const auto &p = attr.post_ops_;
    jcp.with_sum = p.find(primitive_kind::sum) != -1;
    const int sum_idx = p.find(primitive_kind::sum);
    jcp.sum_scale = (sum_idx != -1) ? p.entry_[sum_idx].sum.scale : 1.0;

    const int eltwise_ind = p.find(primitive_kind::eltwise);
    jcp.with_eltwise = eltwise_ind == 0;
    jcp.with_post_sum_eltwise = eltwise_ind == 1;
    if (jcp.with_eltwise || jcp.with_post_sum_eltwise)
        jcp.eltwise = p.entry_[eltwise_ind].eltwise;

    jcp.eltwise_alg_relu
            = (eltwise_ind != -1 && jcp.eltwise.alg == alg_kind::eltwise_relu);
    if (jcp.eltwise_alg_relu) jcp.relu_negative_slope = jcp.eltwise.alpha;

    jcp.scale_idx_mult = attr.output_scales_.mask_ == (1 << 1);
}

inline void set_offsets(compute::kernel_ctx_t &kernel_ctx,
        const memory_desc_wrapper &md, const char *str) {
    char tempstr[32];

    dim_t block_dims[DNNL_MAX_NDIMS];
    dim_t strides_compat[2][DNNL_MAX_NDIMS];

    md.compute_blocks(block_dims);
    md.compute_strides_compat(strides_compat);

    for (int d = 0; d < md.ndims(); ++d) {
        const int block = block_dims[d];

        snprintf(tempstr, 32, "%s_B%d", str, d);
        kernel_ctx.define_int(tempstr, block);

        snprintf(tempstr, 32, "%s_S%d", str, d);
        kernel_ctx.define_int(tempstr, strides_compat[0][d]);

        snprintf(tempstr, 32, "%s_SB%d", str, d);
        kernel_ctx.define_int(tempstr, strides_compat[1][d]);
    }
    for (int d = md.ndims(); d < 6; ++d) {

        snprintf(tempstr, 32, "%s_B%d", str, d);
        kernel_ctx.define_int(tempstr, 1);

        snprintf(tempstr, 32, "%s_S%d", str, d);
        kernel_ctx.define_int(tempstr, 0);

        snprintf(tempstr, 32, "%s_SB%d", str, d);
        kernel_ctx.define_int(tempstr, 0);
    }

    snprintf(tempstr, 32, "%s_OFFSET_PAD", str);
    kernel_ctx.define_int(tempstr, md.md_->offset0);
}

inline void set_offsets(const memory_desc_wrapper &md, int offs[4][MAX_NDIMS]) {
    dim_t block_dims[DNNL_MAX_NDIMS];
    dim_t strides_compat[2][DNNL_MAX_NDIMS];

    md.compute_blocks(block_dims);
    md.compute_strides_compat(strides_compat);
    const dims_t &dims = md.dims();

    for (int d = 0; d < md.ndims(); ++d) {
        const int block = block_dims[d];

        offs[0][d] = block;
        offs[1][d] = strides_compat[0][d];
        offs[2][d] = strides_compat[1][d];
        offs[3][d] = dims[d];
    }
}

inline void def_offsets(const int offs[4][MAX_NDIMS],
        compute::kernel_ctx_t &kernel_ctx, const char *str, const int ndims) {

    for (int d = 0; d < ndims; d++) {
        char tempstr[32];
        snprintf(tempstr, 32, "%s_B%d", str, d);
        kernel_ctx.define_int(tempstr, offs[0][d]);

        snprintf(tempstr, 32, "%s_S%d", str, d);
        kernel_ctx.define_int(tempstr, offs[1][d]);

        snprintf(tempstr, 32, "%s_SB%d", str, d);
        kernel_ctx.define_int(tempstr, offs[2][d]);

        snprintf(tempstr, 32, "%s_D%d", str, d);
        kernel_ctx.define_int(tempstr, offs[3][d]);
    }
    for (int d = ndims; d < 6; ++d) {
        char tempstr[32];
        snprintf(tempstr, 32, "%s_B%d", str, d);
        kernel_ctx.define_int(tempstr, 1);

        snprintf(tempstr, 32, "%s_S%d", str, d);
        kernel_ctx.define_int(tempstr, 0);

        snprintf(tempstr, 32, "%s_SB%d", str, d);
        kernel_ctx.define_int(tempstr, 0);

        snprintf(tempstr, 32, "%s_D%d", str, d);
        kernel_ctx.define_int(tempstr, 0);
    }
}

inline void def_postops(compute::kernel_ctx_t &kernel_ctx, alg_kind_t alg) {
    kernel_ctx.define_int("RELU", alg_kind::eltwise_relu);
    kernel_ctx.define_int("LINEAR", alg_kind::eltwise_linear);
    kernel_ctx.define_int("BOUNDED_RELU", alg_kind::eltwise_bounded_relu);
    kernel_ctx.define_int("SOFT_RELU", alg_kind::eltwise_soft_relu);
    kernel_ctx.define_int("LOGISTIC", alg_kind::eltwise_logistic);
    kernel_ctx.define_int("TANH", alg_kind::eltwise_tanh);
    kernel_ctx.define_int("ELU", alg_kind::eltwise_elu);
    kernel_ctx.define_int("SQUARE", alg_kind::eltwise_square);
    kernel_ctx.define_int("SQRT", alg_kind::eltwise_sqrt);
    kernel_ctx.define_int("ABS", alg_kind::eltwise_abs);
    kernel_ctx.define_int("EXP", alg_kind::eltwise_exp);
    kernel_ctx.define_int("GELU", alg_kind::eltwise_gelu);
    kernel_ctx.define_int("SWISH", alg_kind::eltwise_swish);
    kernel_ctx.define_int("LOG", alg_kind::eltwise_log);
    kernel_ctx.define_int("ALG_KIND", alg);
}

inline void def_data_type(
        compute::kernel_ctx_t &kernel_ctx, data_type_t dt, const char *str) {
    char tempstr[64];
    switch (dt) {
        case data_type::bf16:
            snprintf(tempstr, sizeof(tempstr),
                    "-D%s_DATA_T=ushort -D%s_DT_BF16", str, str);
            kernel_ctx.add_option(tempstr);
            break;
        case data_type::f16:
            snprintf(tempstr, sizeof(tempstr), "-D%s_DATA_T=half -D%s_DT_F16",
                    str, str);
            kernel_ctx.add_option(tempstr);
            break;
        case data_type::f32:
            snprintf(tempstr, sizeof(tempstr), "-D%s_DATA_T=float -D%s_DT_F32",
                    str, str);
            kernel_ctx.add_option(tempstr);
            break;
        case data_type::s8:
            snprintf(tempstr, sizeof(tempstr), "-D%s_DATA_T=char -D%s_DT_S8",
                    str, str);
            kernel_ctx.add_option(tempstr);
            break;
        case data_type::u8:
            snprintf(tempstr, sizeof(tempstr), "-D%s_DATA_T=uchar -D%s_DT_U8",
                    str, str);
            kernel_ctx.add_option(tempstr);
            break;
        case data_type::s32:
            snprintf(tempstr, sizeof(tempstr), "-D%s_DATA_T=int -D%s_DT_S32",
                    str, str);
            kernel_ctx.add_option(tempstr);
            break;
        default: assert(!"unsupported data type"); break;
    }
}

inline void def_memory_desc_info(compute::kernel_ctx_t &kernel_ctx,
        const jit_memory_desc_info_t &jit_md_info, const char *prefix) {
    char temp[32];

    def_data_type(kernel_ctx, jit_md_info.data_type, prefix);

    snprintf(temp, sizeof(temp), "%s_OFFSET0", prefix);
    kernel_ctx.define_int(temp, jit_md_info.offset0);

    snprintf(temp, sizeof(temp), "%s_NDIMS", prefix);
    kernel_ctx.define_int(temp, jit_md_info.ndims);

    snprintf(temp, sizeof(temp), "%s_NLEVELS", prefix);
    kernel_ctx.define_int(temp, jit_md_info.nlevels);

    for (int d = 0; d < 6; ++d) {
        int dim = (d < jit_md_info.ndims) ? jit_md_info.dims[d] : 0;
        int padded_dim
                = (d < jit_md_info.ndims) ? jit_md_info.padded_dims[d] : 0;

        snprintf(temp, sizeof(temp), "%s_D%d", prefix, d);
        kernel_ctx.define_int(temp, dim);

        snprintf(temp, sizeof(temp), "%s_PD%d", prefix, d);
        kernel_ctx.define_int(temp, padded_dim);

        for (int l = 0; l < jit_md_info.nlevels + 1; ++l) {
            int block = (d < jit_md_info.ndims) ? jit_md_info.blocks[d][l] : 1;
            int stride
                    = (d < jit_md_info.ndims) ? jit_md_info.strides[d][l] : 0;

            snprintf(temp, sizeof(temp), "%s_B%d_%d", prefix, d, l);
            kernel_ctx.define_int(temp, block);

            snprintf(temp, sizeof(temp), "%s_S%d_%d", prefix, d, l);
            kernel_ctx.define_int(temp, stride);
        }
    }
}

} // namespace ocl
} // namespace impl
} // namespace dnnl

#endif<|MERGE_RESOLUTION|>--- conflicted
+++ resolved
@@ -96,7 +96,6 @@
         //
         // This is specific for GPU and required for the
         // implementations relying on the subgroup extension.
-<<<<<<< HEAD
         if (mdw.matches_one_of_tag(OIdhw4o8i8o4i, OIhw4o8i8o4i, OIw4o8i8o4i,
                     OIw8o16i2o, OIhw8o16i2o, OIdhw8o16i2o, gOIdhw4o8i8o4i,
                     gOIhw4o8i8o4i, gOIw4o8i8o4i, gOIw8o16i2o, gOIhw8o16i2o,
@@ -116,14 +115,6 @@
                     jit_md_info.blocks[d][jit_md_info.nlevels - 1]);
             nstl::swap(jit_md_info.strides[d][jit_md_info.nlevels],
                     jit_md_info.strides[d][jit_md_info.nlevels - 1]);
-=======
-        if (mdw.matches_one_of_tag(OIw8o16i2o, OIhw8o16i2o, OIdhw8o16i2o,
-                    gOIw8o16i2o, gOIhw8o16i2o, gOIdhw8o16i2o, OIhw2o8i8o2i,
-                    gOIhw2o8i8o2i)) {
-            int d = (levels[0] == 2) ? 0 : 1;
-            nstl::swap(jit_md_info.blocks[d][2], jit_md_info.blocks[d][1]);
-            nstl::swap(jit_md_info.strides[d][2], jit_md_info.strides[d][1]);
->>>>>>> 89af7c54
         }
         return jit_md_info;
     }
