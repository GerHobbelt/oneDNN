--- conflicted
+++ resolved
@@ -304,12 +304,8 @@
     data_type_t data_type;
 
     int ndims;
-<<<<<<< HEAD
-    int mb, ic, mb_chunk, sp_chunk, mb_block, ic_block;
-=======
-    int mb, ic, mb_block;
+    int mb, ic, mb_block, ic_block;
     int reduce_stat_nblocks;
->>>>>>> ed1cf723
     int id, ih, iw;
     bool with_relu;
     bool is_forward, is_backward;
