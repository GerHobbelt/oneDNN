--- conflicted
+++ resolved
@@ -26,11 +26,6 @@
 #include "ocl/ocl_deconvolution_pd.hpp"
 #include "ocl/ocl_stream.hpp"
 
-<<<<<<< HEAD
-extern const char *ref_deconv_backward_bias_kernel[];
-
-=======
->>>>>>> ed1cf723
 namespace dnnl {
 namespace impl {
 namespace ocl {
