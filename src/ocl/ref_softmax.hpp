--- conflicted
+++ resolved
@@ -25,11 +25,6 @@
 #include "ocl/ocl_stream.hpp"
 #include "ocl/ocl_utils.hpp"
 
-<<<<<<< HEAD
-extern const char *ref_softmax_kernel[];
-
-=======
->>>>>>> ed1cf723
 namespace dnnl {
 namespace impl {
 namespace ocl {
