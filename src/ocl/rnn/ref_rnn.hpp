/*******************************************************************************
* Copyright 2019 Intel Corporation
*
* Licensed under the Apache License, Version 2.0 (the "License");
* you may not use this file except in compliance with the License.
* You may obtain a copy of the License at
*
*     http://www.apache.org/licenses/LICENSE-2.0
*
* Unless required by applicable law or agreed to in writing, software
* distributed under the License is distributed on an "AS IS" BASIS,
* WITHOUT WARRANTIES OR CONDITIONS OF ANY KIND, either express or implied.
* See the License for the specific language governing permissions and
* limitations under the License.
*******************************************************************************/

#ifndef OCL_REF_RNN_HPP
#define OCL_REF_RNN_HPP

#include <assert.h>
#include <stdio.h>

#include "common/c_types_map.hpp"
#include "common/primitive_iterator.hpp"
#include "common/type_helpers.hpp"
#include "common/utils.hpp"
#include "compute/compute.hpp"

#include "ocl/rnn/ocl_rnn_pd.hpp"
#include "ocl/ocl_stream.hpp"
#include "ocl/ocl_memory_storage.hpp"
#include "ocl/ocl_utils.hpp"
#include "ocl/rnn/rnn_utils.hpp"
#include "ocl/rnn/jit_ref_rnn_kernel.hpp"
#include "ocl/jit_gen9_gemm.hpp"

// not implemented
#define USE_MKL_PACKED_GEMM 0

// TODO just to debug
#define EMULATED_SCRATCHPAD 1
#define WS_NAN_FILLING 0

extern const char *ref_rnn_kernel;

namespace mkldnn {
namespace impl {
namespace ocl {

enum gemm_kind_t {
    gemm_iter,
    gemm_layer,
    gemm_diff_wei_iter,
    gemm_diff_wei_layer
};

template <prop_kind_t aprop, impl::data_type_t src_type,
        impl::data_type_t weights_type>
struct _ref_rnn_common_t : public primitive_t {
    typedef typename prec_traits<src_type>::type src_data_t;
    typedef typename prec_traits<weights_type>::type weights_data_t;

    using class_name = _ref_rnn_common_t<aprop, src_type, weights_type>;

    typedef elemwise_sig((class_name::*elemwise_f));
    typedef cell_execution_sig((class_name::*cell_execution_f));
    typedef grid_execution_sig((class_name::*grid_execution_f));

    typedef gemm_sig((class_name::*gemm_t));
    typedef packing_sig((class_name::*packing_t));
    typedef free_packed_sig((class_name::*free_packed_t));

    using base_pd_t =
            typename utils::conditional<false || aprop == prop_kind::forward,
                    ocl_rnn_fwd_pd_t, ocl_rnn_bwd_pd_t>::type;

    struct pd_t : public base_pd_t {

        using base_pd_t::base_pd_t;

        pd_t(const pd_t &other) : base_pd_t(other) { copy_from(other); }

        pd_t &operator=(const pd_t &other) {
            MKLDNN_SHORT_CIRCUIT_SELF_ASSIGN(other);
            clear();
            copy_from(other);
            return *this;
        }

        ~pd_t() { clear(); }

        DECLARE_COMMON_PD_T("ref:any", class_name);

        status_t init() {
            using namespace prop_kind;
            using namespace utils;
            using namespace format_tag;

            assert(this->engine()->kind() == engine_kind::gpu);
            auto *compute_engine
<<<<<<< HEAD
                    = utils::downcast<const compute::compute_engine_t *>(
                            this->engine());
=======
                    = utils::downcast<const compute::compute_engine_t *>(this->engine());
>>>>>>> fe208e24

            const alg_kind_t cell_kind = this->desc()->cell_kind;

            data_type_t src_layer_dt = this->desc()->src_layer_desc.data_type;
            data_type_t weights_iter_dt
                    = this->desc()->weights_iter_desc.data_type;
            data_type_t weights_layer_dt
                    = this->desc()->weights_layer_desc.data_type;

            bool ok = true
                    && one_of(cell_kind, alg_kind::vanilla_rnn,
                            alg_kind::vanilla_lstm)
                    && IMPLICATION(aprop == prop_kind::forward,
                            one_of(this->desc()->prop_kind, forward_training,
                                    forward_inference))
                    && IMPLICATION(aprop == backward,
                            one_of(this->desc()->prop_kind, backward))
                    && src_layer_dt == src_type
                    && everyone_is(
                            weights_type, weights_iter_dt, weights_layer_dt)
                    && this->set_default_params() == status::success
                    && IMPLICATION(src_type == data_type::f16,
<<<<<<< HEAD
                            this->desc()->prop_kind == forward_inference)
                    && compute_engine->mayiuse(
                            compute::device_ext_t::intel_subgroups)
                    && IMPLICATION(src_type == data_type::f16,
                            true
                                    && compute_engine->mayiuse(
                                            compute::device_ext_t::khr_fp16)
                                    && compute_engine->mayiuse(
                                            compute::device_ext_t::
                                                    intel_subgroups_short));
=======
                               this->desc()->prop_kind == forward_inference)
                    && compute_engine->mayiuse(
                               compute::device_ext_t::intel_subgroups)
                    && IMPLICATION(src_type == data_type::f16,
                               true
                                       && compute_engine->mayiuse(
                                                  compute::device_ext_t::
                                                          khr_fp16)
                                       && compute_engine->mayiuse(
                                                  compute::device_ext_t::
                                                          intel_subgroups_short));
>>>>>>> fe208e24
            if (!ok) {
                return status::unimplemented;
            }

            init_rnn_conf(rnn_conf_, *this->desc(), this->src_md(0), this->src_md(1),
                this->weights_md(0), this->weights_md(1), this->dst_md(0));

            ok = ok && utils::one_of(cell_kind, alg_kind::vanilla_rnn,
                               alg_kind::vanilla_lstm, alg_kind::vanilla_gru,
                               alg_kind::lbr_gru);

            ok = ok && this->with_bias();
            switch (aprop) {
            case (prop_kind::forward):
                ok = ok && utils::one_of(this->desc()->prop_kind,
                                   forward_training, forward_inference);
                ok = ok
                    && memory_desc_matches_one_of_tag(
                            this->weights_layer_md_, ldigo)
                    && memory_desc_matches_one_of_tag(
                            this->weights_iter_md_, ldigo);
                break;
            case (prop_kind::backward):
                ok = ok && utils::one_of(this->desc()->prop_kind, backward);
                ok = ok
                    && memory_desc_matches_one_of_tag(
                            this->weights_layer_md_, ldgoi)
                    && memory_desc_matches_one_of_tag(
                            this->weights_iter_md_, ldgoi);
                break;
            default: ok = false;
            }
            if (!ok) {
                return status::unimplemented;
            }

            // Set weights descriptors to desired format
            memory_desc_t new_weights_layer_md = *this->weights_md(0);
            CHECK(set_expected_desc(rnn_conf_, new_weights_layer_md, false));
            if (this->weights_layer_md_.format_kind == format_kind::any) {
                this->weights_layer_md_ = new_weights_layer_md;
            } else if (this->weights_layer_md_.format_kind
                    == format_kind::rnn_packed) {
                if (mkldnn::impl::operator!=(this->weights_layer_md_,
                                             new_weights_layer_md))
                    return status::unimplemented;
            }
            memory_desc_t new_weights_iter_md = *this->weights_md(1);
            CHECK(set_expected_desc(rnn_conf_, new_weights_iter_md, true));
            if (this->weights_iter_md_.format_kind == format_kind::any) {
                this->weights_iter_md_ = new_weights_iter_md;
            } else if (this->weights_iter_md_.format_kind
                    == format_kind::rnn_packed) {
                if (mkldnn::impl::operator!=(this->weights_iter_md_,
                                             new_weights_iter_md))
                    return status::unimplemented;
            }

            // Check dimensions consistency
            int ls_multiplier
                    = (this->direction() == mkldnn_bidirectional_concat) ? 2 :
                                                                           1;

            ok = ok && (ls_multiplier * this->DIC() == this->DLC())
                    && ((ls_multiplier * this->SLC()) == this->DLC()
                               || (this->L() == 1))
                    && (this->SIC() == this->DIC() || (this->T() == 1));
            if (!ok) {
                return status::unimplemented;
            }

            set_rnn_conf(rnn_conf_, *this->desc(), this->weights_md(0),
                    this->weights_md(1), this->diff_weights_md(0),
                    this->diff_weights_md(1));

            size_t scratchpad_sz{0}, ws_sz{0};
            get_scratchpad_and_workspace_sizes(rnn_conf_, scratchpad_sz, ws_sz);

            // initialize the workspace_pd if needed
            if (rnn_conf_.use_workspace){
                dims_t ws_dims = { (dim_t)ws_sz };
                mkldnn_memory_desc_init_by_tag(&this->ws_md_, 1, ws_dims,
                        src_type, x);
            }

#if !EMULATED_SCRATCHPAD
            init_scratchpad(scratchpad_sz);
#endif

            status_t status = init_jit<aprop>(jrnn_, rnn_conf_, this,
                this->jit_off_);
            if (status != status::success) {
                return status;
            }

            auto create_gemm_pd = [&](primitive_desc_t **gemm_pd, int m, int n,
                    int k, int lda, int ldb, int ldc, data_type_t a_dt,
                    data_type_t b_dt, data_type_t c_dt, bool is_B_trans,
                    float beta) -> status_t
            {
                gemm_desc_t gemm_desc;
                gemm_desc.primitive_kind = primitive_kind::gemm;
                gemm_desc.transa = transpose::notrans;
                gemm_desc.transb = is_B_trans
                    ? transpose::trans : transpose::notrans;
                gemm_desc.m = m;
                gemm_desc.n = n;
                gemm_desc.k = k;
                gemm_desc.lda = lda;
                gemm_desc.ldb = ldb;
                gemm_desc.ldc = ldc;
                gemm_desc.alpha = 1.0;
                gemm_desc.beta = beta;
                gemm_desc.a_type = a_dt;
                gemm_desc.b_type = b_dt;
                gemm_desc.c_type = c_dt;

                op_desc_t op_desc(gemm_desc);

                primitive_attr_t dummy_attr;

                return mkldnn_primitive_desc_create(gemm_pd, &op_desc,
                        &dummy_attr, this->engine(), nullptr);
            };

            int batch = rnn_conf_.mb;
            int n_gates = rnn_conf_.n_gates;
            int slc = rnn_conf_.slc;
            int sic = rnn_conf_.sic;
            int dic = rnn_conf_.dic;

            bool gemm_ok = true;

            switch(aprop) {
            case prop_kind::forward:
                gemm_ok = true
                    && utils::everyone_is(status::success,
                create_gemm_pd(&gemm_layer_pd_, n_gates * dic, batch, slc,
                    rnn_conf_.weights_layer_ld, rnn_conf_.states_ws_ld,
                    rnn_conf_.gates_ws_ld, weights_type, src_type, src_type,
                    false, 0.0),
                create_gemm_pd(&gemm_iter_pd_, n_gates * dic, batch, sic,
                    rnn_conf_.weights_iter_ld, rnn_conf_.states_ws_ld,
                    rnn_conf_.gates_ws_ld, weights_type, src_type, src_type,
                    false, 1.0));
                break;
            case prop_kind::backward:
                gemm_ok = true
                        && utils::everyone_is(status::success,
                                create_gemm_pd(&gemm_iter_pd_, sic, batch,
                                        n_gates * dic,
                                        rnn_conf_.weights_iter_ld,
                                        rnn_conf_.gates_ws_ld,
                                        rnn_conf_.states_ws_ld, weights_type,
                                        src_type, src_type, false, 0.0f),
                                create_gemm_pd(&gemm_layer_pd_, slc, batch,
                                        n_gates * dic,
                                        rnn_conf_.weights_layer_ld,
                                        rnn_conf_.gates_ws_ld,
                                        rnn_conf_.states_ws_ld, weights_type,
                                        src_type, src_type, false, 0.0f),
                                create_gemm_pd(&gemm_diff_wei_layer_pd_,
                                        n_gates * dic, slc, batch,
                                        rnn_conf_.gates_ws_ld,
                                        rnn_conf_.states_ws_ld,
                                        rnn_conf_.diff_weights_layer_ld,
                                        src_type, src_type, weights_type, true,
                                        1.0f),
                                create_gemm_pd(&gemm_diff_wei_iter_pd_,
                                        n_gates * dic, sic, batch,
                                        rnn_conf_.gates_ws_ld,
                                        rnn_conf_.states_ws_ld,
                                        rnn_conf_.diff_weights_iter_ld,
                                        src_type, src_type, weights_type, true,
                                        1.0f));
                break;
            default:
                assert(!"unknown prop_kind");
                return status::invalid_arguments;
            }

            if (!gemm_ok) {
                return status::unimplemented;
            }

            return status::success;
        }

        jit_rnn_conf_t jrnn_;
        jit_rnn_offsets jit_off_;
        rnn_utils::rnn_conf_t rnn_conf_;

        primitive_desc_t *gemm_iter_pd_ = nullptr;
        primitive_desc_t *gemm_layer_pd_ = nullptr;
        primitive_desc_t *gemm_diff_wei_layer_pd_ = nullptr;
        primitive_desc_t *gemm_diff_wei_iter_pd_ = nullptr;

    private:
        void init_scratchpad(size_t scratchpad_sz) {
            using namespace memory_tracking::names;
            auto scratchpad = this->scratchpad_registry().registrar();
            scratchpad.book(key_rnn_space, sizeof(float) * scratchpad_sz, 4096);
        }

        void copy_from(const pd_t &other) {
            jrnn_ = other.jrnn_;
            jit_off_ = other.jit_off_;
            rnn_conf_ = other.rnn_conf_;
            gemm_layer_pd_ = other.gemm_layer_pd_
                ? other.gemm_layer_pd_->clone() : nullptr;
            gemm_iter_pd_ = other.gemm_iter_pd_
                ? other.gemm_iter_pd_->clone() : nullptr;
            gemm_diff_wei_layer_pd_ = other.gemm_diff_wei_layer_pd_
                ? other.gemm_diff_wei_layer_pd_->clone() : nullptr;
            gemm_diff_wei_iter_pd_ = other.gemm_diff_wei_iter_pd_
                ? other.gemm_diff_wei_iter_pd_->clone() : nullptr;
        }

        void clear() {
            delete gemm_layer_pd_;
            delete gemm_iter_pd_;
            delete gemm_diff_wei_layer_pd_;
            delete gemm_diff_wei_iter_pd_;
        }

    };  // struct pd_t : public base_pd_t

    status_t init() override {
        auto *compute_engine
                = utils::downcast<compute::compute_engine_t *>(engine());
        compute::kernel_ctx_t kernel_ctx;

        jit_ref_rnn_kernel::init_const_def(
                kernel_ctx, pd()->jrnn_, pd()->jit_off_);

        std::vector<const char *> kernel_names = {
            "ref_rnn_copy_init_layer_kernel",
            "ref_rnn_copy_init_iter_kernel",
            "ref_rnn_copy_res_layer_kernel",
            "ref_rnn_copy_res_iter_kernel",
            "ref_rnn_ws_set_kernel",
            "ref_rnn_elemwise_fwd_kernel",
            "ref_rnn_elemwise_bwd_kernel",
            "ref_rnn_gates_reduction_kernel"
        };

        std::vector<compute::kernel_t> kernels;
        auto status = compute_engine->create_kernels(
                &kernels, kernel_names, kernel_ctx);
        CHECK(status);

        copy_init_layer_kernel_ = kernels[0];
        copy_init_iter_kernel_ = kernels[1];
        copy_res_layer_kernel_ = kernels[2];
        copy_res_iter_kernel_ = kernels[3];
        ws_set_kernel_ = kernels[4];
        elemwise_fwd_kernel_ = kernels[5];
        elemwise_bwd_kernel_ = kernels[6];
        gates_reduction_kernel_ = kernels[7];

#if DEBUGPRINT
        ws_print_kernel_ = jit.get_kernel("ref_rnn_ws_print_kernel");
        if (!ws_print_kernel_) return status::runtime_error;
#endif
        bool gemm_ok = true;

        switch(aprop) {
        case prop_kind::forward:
            gemm_ok = true
                && utils::everyone_is(status::success,
                        pd()->gemm_layer_pd_->create_primitive(&gemm_layer_),
                        pd()->gemm_iter_pd_->create_primitive(&gemm_iter_));
            break;
        case prop_kind::backward:
            gemm_ok = true
                && utils::everyone_is(status::success,
                        pd()->gemm_iter_pd_->create_primitive(&gemm_iter_),
                        pd()->gemm_layer_pd_->create_primitive(&gemm_layer_),
                        pd()->gemm_diff_wei_layer_pd_->create_primitive(&gemm_diff_wei_layer_),
                        pd()->gemm_diff_wei_iter_pd_->create_primitive(&gemm_diff_wei_iter_)
                    );
            break;
        default:
            assert(!"unknown prop_kind");
            return status::invalid_arguments;
        }

        if (!gemm_ok)
            return status::runtime_error;

#if EMULATED_SCRATCHPAD
        if (!pd()->rnn_conf_.use_workspace) {
            size_t scratchpad_sz{0}, ws_sz{0};
            get_scratchpad_and_workspace_sizes(pd()->rnn_conf_, scratchpad_sz, ws_sz);
            engine()->create_memory_storage(&scratchpad_,
                    scratchpad_sz * sizeof(src_data_t));
        }
#endif
        return status::success;
    } // status_t init() override

    _ref_rnn_common_t(const pd_t *apd)
        : primitive_t(apd) {

        using namespace rnn_utils;
        /// @todo set max_feature_size assuming that we limit the number of
        /// iterations and layer to one if slc != dic and sic != dic
        /// respectively
        ///
        ker_ = new jit_ref_rnn_kernel(pd()->jrnn_);

        auto set_pack_funcs = [](bool packed_gemm, gemm_t &g, bool pack_w,
                packing_t &p, free_packed_t &f) {
            g = packed_gemm ? &class_name::packed_gemm
                : &class_name::gemm_primitive;
            p = pack_w ? &class_name::pack_weights :
                             &class_name::no_pack_weights;
            f = pack_w ? &class_name::free_packed_weights :
                             &class_name::free_no_packed_weights;
        };

        set_pack_funcs(false, gemm_iter_func, false, weights_state_pack_func,
                weights_state_free_packed_func);

        set_pack_funcs(false, gemm_layer_func, false, weights_input_pack_func,
                weights_input_free_packed_func);

        switch (pd()->cell_kind()) {
        case alg_kind::vanilla_lstm:
            cell_func = &class_name::cell_execution;
            elemwise_func = &class_name::lstm_elemwise;
            break;
        case alg_kind::vanilla_rnn: // @todo switch on cell kind
            cell_func = &class_name::cell_execution;
            elemwise_func = &class_name::rnn_elemwise;
            break;
        case alg_kind::vanilla_gru:
            cell_func = &class_name::cell_execution_gru;
            break;
        case alg_kind::lbr_gru:
            cell_func = &class_name::cell_execution_gru_lbr;
            elemwise_func = &class_name::gru_lbr_elemwise;
            break;
        default: break;
        }

        /// @todo put a heuristic to choose between linear execution and
        /// wavefront
        grid_computation = &class_name::linear_execution;

        size_t scratchpad_size, workspace_size;
        rnn_utils::set_offsets(pd()->rnn_conf_, ws_gates_offset_, ws_states_offset_,
                ws_c_states_offset_, ws_diff_states_offset_,
                ws_grid_comp_offset_, ws_cell_comp_offset_,
                ws_bias_offset_, scratchpad_size, workspace_size);

        int max_nparts = (pd()->cell_kind() == alg_kind::vanilla_gru) ? 2 : 1;
        int offset_wei_sz = pd()->L() * pd()->D() * max_nparts;

        offset_wei_input_ = (size_t *)malloc(sizeof(size_t) * offset_wei_sz, 64);
        offset_wei_state_ = (size_t *)malloc(sizeof(size_t) * offset_wei_sz, 64);
    }

    ~_ref_rnn_common_t() {
        delete ker_;
#if EMULATED_SCRATCHPAD
        if (!pd()->rnn_conf_.use_workspace) {
            delete scratchpad_;
        }
#endif
        free(offset_wei_input_);
        free(offset_wei_state_);

        if (gemm_iter_)
            gemm_iter_->release();

        if (gemm_layer_)
            gemm_layer_->release();

        if (gemm_diff_wei_layer_)
            gemm_diff_wei_layer_->release();

        if (gemm_diff_wei_iter_)
            gemm_diff_wei_iter_->release();
    }

    virtual status_t execute(const exec_ctx_t &ctx) const override {
        return execute_(ctx);
    }

private:
    status_t execute_(const exec_ctx_t &ctx) const;
    const pd_t *pd() const { return (const pd_t *)primitive_t::pd(); }

    grid_execution_sig(linear_execution);
    // grid_execution_sig(wavefront_execution);
    cell_execution_sig(cell_execution);
    cell_execution_sig(cell_execution_gru);
    cell_execution_sig(cell_execution_gru_lbr);
    elemwise_sig(rnn_elemwise);
    elemwise_sig(lstm_elemwise);
    elemwise_sig(gru_lbr_elemwise);
    gemm_sig(gemm_primitive);
    gemm_sig(packed_gemm);
    packing_sig(pack_weights);
    packing_sig(no_pack_weights);
    free_packed_sig(free_packed_weights);
    free_packed_sig(free_no_packed_weights);

    float (*activation_func)(float dd, float s, float alpha, float cliping);
    void copy_init_layer(compute::compute_stream_t *compute_stream, bool lr,
            bool rl, int n_iter, int batch, int slc, const memory_storage_t &ws,
            const memory_storage_t &input,
            const memory_storage_t &diff_dst_layer) const;
    void copy_init_iter(compute::compute_stream_t *compute_stream, int n_layer,
            int n_dir, int batch, int sic, int dic, const memory_storage_t &ws,
            const memory_storage_t &firstit_states,
            const memory_storage_t &firstit_c_states,
            const memory_storage_t &diff_dst_iter,
            const memory_storage_t &diff_dst_iter_c) const;
    void copy_res_layer(compute::compute_stream_t *compute_stream, bool lr,
            bool rl, int n_iter, int batch, int slc, int dlc,
            const memory_storage_t &dst_last_layer,
            const memory_storage_t &diff_src_layer,
            const memory_storage_t &ws) const;
    void copy_res_iter(compute::compute_stream_t *compute_stream, int n_layer,
            int n_dir, int batch, int sic, int dic,
            const memory_storage_t &dst_last_iter,
            const memory_storage_t &dst_last_iter_c,
            const memory_storage_t &diff_src_iter,
            const memory_storage_t &diff_src_iter_c,
            const memory_storage_t &ws) const;
    void gates_reduction(const exec_ctx_t &ctx, int dir, int lay, int iter,
            int n_gates, int dic, int batch, const memory_storage_t &gates,
            const memory_storage_t &diff_bias) const;
    void ws_set(compute::compute_stream_t *compute_stream,
            const memory_storage_t &workspace, const cl_ulong ws_offset,
            const float val, const size_t size) const;
#if DEBUGPRINT
    void ws_print(compute::compute_stream_t *s,
            const memory_storage_t &workspace) const;
    ocl_kernel_t ws_print_kernel_;
#endif

    jit_ref_rnn_kernel *ker_;
    compute::kernel_t copy_init_layer_kernel_;
    compute::kernel_t copy_init_iter_kernel_;
    compute::kernel_t copy_res_layer_kernel_;
    compute::kernel_t copy_res_iter_kernel_;

    compute::kernel_t ws_set_kernel_;
    compute::kernel_t elemwise_fwd_kernel_;
    compute::kernel_t elemwise_bwd_kernel_;
    compute::kernel_t gates_reduction_kernel_;

    /* GEMM primitives */
    primitive_t *gemm_layer_ = nullptr;
    primitive_t *gemm_iter_ = nullptr;
    primitive_t *gemm_diff_wei_layer_ = nullptr;
    primitive_t *gemm_diff_wei_iter_ = nullptr;

    memory_storage_t *scratchpad_;

    cl_ulong ws_gates_offset_;
    cl_ulong ws_states_offset_;
    cl_ulong ws_c_states_offset_;
    cl_ulong ws_diff_states_offset_;
    cl_ulong ws_grid_comp_offset_;
    cl_ulong ws_cell_comp_offset_;
    cl_ulong ws_bias_offset_;

    size_t *offset_wei_input_;
    size_t *offset_wei_state_;

    grid_execution_f grid_computation;
    cell_execution_f cell_func;

    packing_t weights_input_pack_func;
    packing_t weights_state_pack_func;

    gemm_t gemm_iter_func;
    gemm_t gemm_layer_func;
    elemwise_f elemwise_func;

    free_packed_t weights_input_free_packed_func;
    free_packed_t weights_state_free_packed_func;
};
using ref_rnn_fwd_f16_t
    = _ref_rnn_common_t<prop_kind::forward, data_type::f16, data_type::f16>;
using ref_rnn_fwd_f32_t
    = _ref_rnn_common_t<prop_kind::forward, data_type::f32, data_type::f32>;
using ref_rnn_bwd_f32_t
    = _ref_rnn_common_t<prop_kind::backward, data_type::f32, data_type::f32>;
}
}
}
#endif

// vim: et ts=4 sw=4 cindent cino^=l0,\:0,N-s<|MERGE_RESOLUTION|>--- conflicted
+++ resolved
@@ -98,12 +98,7 @@
 
             assert(this->engine()->kind() == engine_kind::gpu);
             auto *compute_engine
-<<<<<<< HEAD
-                    = utils::downcast<const compute::compute_engine_t *>(
-                            this->engine());
-=======
                     = utils::downcast<const compute::compute_engine_t *>(this->engine());
->>>>>>> fe208e24
 
             const alg_kind_t cell_kind = this->desc()->cell_kind;
 
@@ -126,18 +121,6 @@
                             weights_type, weights_iter_dt, weights_layer_dt)
                     && this->set_default_params() == status::success
                     && IMPLICATION(src_type == data_type::f16,
-<<<<<<< HEAD
-                            this->desc()->prop_kind == forward_inference)
-                    && compute_engine->mayiuse(
-                            compute::device_ext_t::intel_subgroups)
-                    && IMPLICATION(src_type == data_type::f16,
-                            true
-                                    && compute_engine->mayiuse(
-                                            compute::device_ext_t::khr_fp16)
-                                    && compute_engine->mayiuse(
-                                            compute::device_ext_t::
-                                                    intel_subgroups_short));
-=======
                                this->desc()->prop_kind == forward_inference)
                     && compute_engine->mayiuse(
                                compute::device_ext_t::intel_subgroups)
@@ -149,7 +132,6 @@
                                        && compute_engine->mayiuse(
                                                   compute::device_ext_t::
                                                           intel_subgroups_short));
->>>>>>> fe208e24
             if (!ok) {
                 return status::unimplemented;
             }
