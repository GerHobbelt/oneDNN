/*******************************************************************************
* Copyright 2019 Intel Corporation
*
* Licensed under the Apache License, Version 2.0 (the "License");
* you may not use this file except in compliance with the License.
* You may obtain a copy of the License at
*
*     http://www.apache.org/licenses/LICENSE-2.0
*
* Unless required by applicable law or agreed to in writing, software
* distributed under the License is distributed on an "AS IS" BASIS,
* WITHOUT WARRANTIES OR CONDITIONS OF ANY KIND, either express or implied.
* See the License for the specific language governing permissions and
* limitations under the License.
*******************************************************************************/

#ifndef OCL_REF_RNN_HPP
#define OCL_REF_RNN_HPP

#include <assert.h>
#include <stdio.h>

#include "common/c_types_map.hpp"
#include "common/primitive_iterator.hpp"
#include "common/type_helpers.hpp"
#include "common/utils.hpp"
#include "compute/compute.hpp"

#include "ocl/jit_gen9_gemm.hpp"
<<<<<<< HEAD
#include "ocl/ocl_engine.hpp"
=======
>>>>>>> c53a700b
#include "ocl/ocl_memory_storage.hpp"
#include "ocl/ocl_stream.hpp"
#include "ocl/ocl_utils.hpp"
#include "ocl/rnn/jit_ref_rnn_kernel.hpp"
#include "ocl/rnn/ocl_rnn_pd.hpp"
#include "ocl/rnn/rnn_utils.hpp"

// not implemented
#define USE_MKL_PACKED_GEMM 0

// TODO just to debug
#define EMULATED_SCRATCHPAD 1
#define WS_NAN_FILLING 0

extern const char *ref_rnn_kernel[];

namespace mkldnn {
namespace impl {
namespace ocl {

enum gemm_kind_t {
    gemm_iter,
    gemm_layer,
    gemm_diff_wei_iter,
    gemm_diff_wei_layer
};

template <prop_kind_t aprop, impl::data_type_t src_type,
        impl::data_type_t weights_type>
struct _ref_rnn_common_t : public primitive_t {
    typedef typename prec_traits<src_type>::type src_data_t;
    typedef typename prec_traits<weights_type>::type weights_data_t;

    using class_name = _ref_rnn_common_t<aprop, src_type, weights_type>;

    typedef elemwise_sig((class_name::*elemwise_f));
    typedef cell_execution_sig((class_name::*cell_execution_f));
    typedef grid_execution_sig((class_name::*grid_execution_f));

    typedef gemm_sig((class_name::*gemm_t));
    typedef packing_sig((class_name::*packing_t));
    typedef free_packed_sig((class_name::*free_packed_t));

    using base_pd_t =
            typename utils::conditional<false || aprop == prop_kind::forward,
                    ocl_rnn_fwd_pd_t, ocl_rnn_bwd_pd_t>::type;

    struct pd_t : public base_pd_t {

        using base_pd_t::base_pd_t;

        pd_t(const pd_t &other) : base_pd_t(other) { copy_from(other); }

        pd_t &operator=(const pd_t &other) {
            MKLDNN_SHORT_CIRCUIT_SELF_ASSIGN(other);
            clear();
            copy_from(other);
            return *this;
        }

        ~pd_t() { clear(); }

        DECLARE_COMMON_PD_T("ref:any", class_name);

        status_t init() {
            using namespace prop_kind;
            using namespace utils;
            using namespace format_tag;

            assert(this->engine()->kind() == engine_kind::gpu);
            auto *compute_engine
                    = utils::downcast<const compute::compute_engine_t *>(
                            this->engine());

            const alg_kind_t cell_kind = this->desc()->cell_kind;

            data_type_t src_layer_dt = this->desc()->src_layer_desc.data_type;
            data_type_t weights_iter_dt
                    = this->desc()->weights_iter_desc.data_type;
            data_type_t weights_layer_dt
                    = this->desc()->weights_layer_desc.data_type;

            bool ok = true
                    && one_of(cell_kind, alg_kind::vanilla_rnn,
                            alg_kind::vanilla_lstm)
                    && IMPLICATION(aprop == prop_kind::forward,
                            one_of(this->desc()->prop_kind, forward_training,
                                    forward_inference))
                    && IMPLICATION(aprop == backward,
                            one_of(this->desc()->prop_kind, backward))
                    && src_layer_dt == src_type
                    && everyone_is(
                            weights_type, weights_iter_dt, weights_layer_dt)
                    && this->set_default_params() == status::success
                    && IMPLICATION(src_type == data_type::f16,
                            this->desc()->prop_kind == forward_inference)
<<<<<<< HEAD
                    && ocl_engine->mayiuse(
                            compute::device_ext_t::intel_subgroups)
                    && IMPLICATION(src_type == data_type::f16,
                            true
                                    && ocl_engine->mayiuse(
                                            compute::device_ext_t::khr_fp16)
                                    && ocl_engine->mayiuse(
=======
                    && compute_engine->mayiuse(
                            compute::device_ext_t::intel_subgroups)
                    && IMPLICATION(src_type == data_type::f16,
                            true
                                    && compute_engine->mayiuse(
                                            compute::device_ext_t::khr_fp16)
                                    && compute_engine->mayiuse(
>>>>>>> c53a700b
                                            compute::device_ext_t::
                                                    intel_subgroups_short));
            if (!ok) { return status::unimplemented; }

            init_rnn_conf(rnn_conf_, *this->desc(), this->src_md(0),
                    this->src_md(1), this->weights_md(0), this->weights_md(1),
                    this->dst_md(0));

            ok = ok
                    && utils::one_of(cell_kind, alg_kind::vanilla_rnn,
                            alg_kind::vanilla_lstm, alg_kind::vanilla_gru,
                            alg_kind::lbr_gru);

            ok = ok && this->with_bias();
            switch (aprop) {
                case (prop_kind::forward):
                    ok = ok
                            && utils::one_of(this->desc()->prop_kind,
                                    forward_training, forward_inference);
                    ok = ok
                            && memory_desc_matches_one_of_tag(
                                    this->weights_layer_md_, ldigo)
                            && memory_desc_matches_one_of_tag(
                                    this->weights_iter_md_, ldigo);
                    break;
                case (prop_kind::backward):
                    ok = ok && utils::one_of(this->desc()->prop_kind, backward);
                    ok = ok
                            && memory_desc_matches_one_of_tag(
                                    this->weights_layer_md_, ldgoi)
                            && memory_desc_matches_one_of_tag(
                                    this->weights_iter_md_, ldgoi);
                    break;
                default: ok = false;
            }
            if (!ok) { return status::unimplemented; }

            // Set weights descriptors to desired format
            memory_desc_t new_weights_layer_md = *this->weights_md(0);
            CHECK(set_expected_desc(rnn_conf_, new_weights_layer_md, false));
            if (this->weights_layer_md_.format_kind == format_kind::any) {
                this->weights_layer_md_ = new_weights_layer_md;
            } else if (this->weights_layer_md_.format_kind
                    == format_kind::rnn_packed) {
                if (mkldnn::impl::operator!=(
                            this->weights_layer_md_, new_weights_layer_md))
                    return status::unimplemented;
            }
            memory_desc_t new_weights_iter_md = *this->weights_md(1);
            CHECK(set_expected_desc(rnn_conf_, new_weights_iter_md, true));
            if (this->weights_iter_md_.format_kind == format_kind::any) {
                this->weights_iter_md_ = new_weights_iter_md;
            } else if (this->weights_iter_md_.format_kind
                    == format_kind::rnn_packed) {
                if (mkldnn::impl::operator!=(
                            this->weights_iter_md_, new_weights_iter_md))
                    return status::unimplemented;
            }

            // Check dimensions consistency
            int ls_multiplier
                    = (this->direction() == mkldnn_bidirectional_concat) ? 2
                                                                         : 1;

            ok = ok && (ls_multiplier * this->DIC() == this->DLC())
                    && ((ls_multiplier * this->SLC()) == this->DLC()
                            || (this->L() == 1))
                    && (this->SIC() == this->DIC() || (this->T() == 1));
            if (!ok) { return status::unimplemented; }

            set_rnn_conf(rnn_conf_, *this->desc(), this->weights_md(0),
                    this->weights_md(1), this->diff_weights_md(0),
                    this->diff_weights_md(1));

            size_t scratchpad_sz {0}, ws_sz {0};
            get_scratchpad_and_workspace_sizes(rnn_conf_, scratchpad_sz, ws_sz);

            // initialize the workspace_pd if needed
            if (rnn_conf_.use_workspace) {
                dims_t ws_dims = {(dim_t)ws_sz};
                mkldnn_memory_desc_init_by_tag(
                        &this->ws_md_, 1, ws_dims, src_type, x);
            }

#if !EMULATED_SCRATCHPAD
            init_scratchpad(scratchpad_sz);
#endif

            status_t status
                    = init_jit<aprop>(jrnn_, rnn_conf_, this, this->jit_off_);
            if (status != status::success) { return status; }

            auto create_gemm_pd
                    = [&](primitive_desc_t **gemm_pd, int m, int n, int k,
                              int lda, int ldb, int ldc, data_type_t a_dt,
                              data_type_t b_dt, data_type_t c_dt,
                              bool is_B_trans, float beta) -> status_t {
                gemm_desc_t gemm_desc;
                gemm_desc.primitive_kind = primitive_kind::gemm;
                gemm_desc.transa = transpose::notrans;
                gemm_desc.transb
                        = is_B_trans ? transpose::trans : transpose::notrans;
                gemm_desc.m = m;
                gemm_desc.n = n;
                gemm_desc.k = k;
                gemm_desc.lda = lda;
                gemm_desc.ldb = ldb;
                gemm_desc.ldc = ldc;
                gemm_desc.alpha = 1.0;
                gemm_desc.beta = beta;
                gemm_desc.a_type = a_dt;
                gemm_desc.b_type = b_dt;
                gemm_desc.c_type = c_dt;

                op_desc_t op_desc(gemm_desc);

                primitive_attr_t dummy_attr;

                return mkldnn_primitive_desc_create(gemm_pd, &op_desc,
                        &dummy_attr, this->engine(), nullptr);
            };

            int batch = rnn_conf_.mb;
            int n_gates = rnn_conf_.n_gates;
            int slc = rnn_conf_.slc;
            int sic = rnn_conf_.sic;
            int dic = rnn_conf_.dic;

            bool gemm_ok = true;

            switch (aprop) {
                case prop_kind::forward:
                    gemm_ok = true
                            && utils::everyone_is(status::success,
                                    create_gemm_pd(&gemm_layer_pd_,
                                            n_gates * dic, batch, slc,
                                            rnn_conf_.weights_layer_ld,
                                            rnn_conf_.states_ws_ld,
                                            rnn_conf_.gates_ws_ld, weights_type,
                                            src_type, src_type, false, 0.0),
                                    create_gemm_pd(&gemm_iter_pd_,
                                            n_gates * dic, batch, sic,
                                            rnn_conf_.weights_iter_ld,
                                            rnn_conf_.states_ws_ld,
                                            rnn_conf_.gates_ws_ld, weights_type,
                                            src_type, src_type, false, 1.0));
                    break;
                case prop_kind::backward:
                    gemm_ok = true
                            && utils::everyone_is(status::success,
                                    create_gemm_pd(&gemm_iter_pd_, sic, batch,
                                            n_gates * dic,
                                            rnn_conf_.weights_iter_ld,
                                            rnn_conf_.gates_ws_ld,
                                            rnn_conf_.states_ws_ld,
                                            weights_type, src_type, src_type,
                                            false, 0.0f),
<<<<<<< HEAD
                                    create_gemm_pd(&gemm_layer_pd_, sic, batch,
=======
                                    create_gemm_pd(&gemm_layer_pd_, slc, batch,
>>>>>>> c53a700b
                                            n_gates * dic,
                                            rnn_conf_.weights_layer_ld,
                                            rnn_conf_.gates_ws_ld,
                                            rnn_conf_.states_ws_ld,
                                            weights_type, src_type, src_type,
                                            false, 0.0f),
                                    create_gemm_pd(&gemm_diff_wei_layer_pd_,
                                            n_gates * dic, slc, batch,
                                            rnn_conf_.gates_ws_ld,
                                            rnn_conf_.states_ws_ld,
                                            rnn_conf_.diff_weights_layer_ld,
                                            src_type, src_type, weights_type,
                                            true, 1.0f),
                                    create_gemm_pd(&gemm_diff_wei_iter_pd_,
                                            n_gates * dic, sic, batch,
                                            rnn_conf_.gates_ws_ld,
                                            rnn_conf_.states_ws_ld,
                                            rnn_conf_.diff_weights_iter_ld,
                                            src_type, src_type, weights_type,
                                            true, 1.0f));
                    break;
                default:
                    assert(!"unknown prop_kind");
                    return status::invalid_arguments;
            }

            if (!gemm_ok) { return status::unimplemented; }

            return status::success;
        }

        jit_rnn_conf_t jrnn_;
        jit_rnn_offsets jit_off_;
        rnn_utils::rnn_conf_t rnn_conf_;

        primitive_desc_t *gemm_iter_pd_ = nullptr;
        primitive_desc_t *gemm_layer_pd_ = nullptr;
        primitive_desc_t *gemm_diff_wei_layer_pd_ = nullptr;
        primitive_desc_t *gemm_diff_wei_iter_pd_ = nullptr;

    private:
        void init_scratchpad(size_t scratchpad_sz) {
            using namespace memory_tracking::names;
            auto scratchpad = this->scratchpad_registry().registrar();
            scratchpad.book(key_rnn_space, sizeof(float) * scratchpad_sz, 4096);
        }

        void copy_from(const pd_t &other) {
            jrnn_ = other.jrnn_;
            jit_off_ = other.jit_off_;
            rnn_conf_ = other.rnn_conf_;
            gemm_layer_pd_ = other.gemm_layer_pd_
                    ? other.gemm_layer_pd_->clone()
                    : nullptr;
            gemm_iter_pd_ = other.gemm_iter_pd_ ? other.gemm_iter_pd_->clone()
                                                : nullptr;
            gemm_diff_wei_layer_pd_ = other.gemm_diff_wei_layer_pd_
                    ? other.gemm_diff_wei_layer_pd_->clone()
                    : nullptr;
            gemm_diff_wei_iter_pd_ = other.gemm_diff_wei_iter_pd_
                    ? other.gemm_diff_wei_iter_pd_->clone()
                    : nullptr;
        }

        void clear() {
            delete gemm_layer_pd_;
            delete gemm_iter_pd_;
            delete gemm_diff_wei_layer_pd_;
            delete gemm_diff_wei_iter_pd_;
        }

    }; // struct pd_t : public base_pd_t

    status_t init() override {
        auto *compute_engine
                = utils::downcast<compute::compute_engine_t *>(engine());
        compute::kernel_ctx_t kernel_ctx;

        jit_ref_rnn_kernel::init_const_def(
                kernel_ctx, pd()->jrnn_, pd()->jit_off_);

        std::vector<const char *> kernel_names = {
                "ref_rnn_copy_init_layer_kernel",
                "ref_rnn_copy_init_iter_kernel",
                "ref_rnn_copy_res_layer_kernel", "ref_rnn_copy_res_iter_kernel",
                "ref_rnn_ws_set_kernel", "ref_rnn_elemwise_fwd_kernel",
                "ref_rnn_elemwise_bwd_kernel",
                "ref_rnn_gates_reduction_kernel"};

        std::vector<compute::kernel_t> kernels;
        auto status = compute_engine->create_kernels(
                &kernels, kernel_names, kernel_ctx);
        CHECK(status);

        copy_init_layer_kernel_ = kernels[0];
        copy_init_iter_kernel_ = kernels[1];
        copy_res_layer_kernel_ = kernels[2];
        copy_res_iter_kernel_ = kernels[3];
        ws_set_kernel_ = kernels[4];
        elemwise_fwd_kernel_ = kernels[5];
        elemwise_bwd_kernel_ = kernels[6];
        gates_reduction_kernel_ = kernels[7];

#if DEBUGPRINT
        ws_print_kernel_ = jit.get_kernel("ref_rnn_ws_print_kernel");
        if (!ws_print_kernel_) return status::runtime_error;
#endif
        bool gemm_ok = true;

        switch (aprop) {
            case prop_kind::forward:
                gemm_ok = true
                        && utils::everyone_is(status::success,
                                pd()->gemm_layer_pd_->create_primitive(
                                        &gemm_layer_),
                                pd()->gemm_iter_pd_->create_primitive(
                                        &gemm_iter_));
                break;
            case prop_kind::backward:
                gemm_ok = true
                        && utils::everyone_is(status::success,
                                pd()->gemm_iter_pd_->create_primitive(
                                        &gemm_iter_),
                                pd()->gemm_layer_pd_->create_primitive(
                                        &gemm_layer_),
                                pd()->gemm_diff_wei_layer_pd_->create_primitive(
                                        &gemm_diff_wei_layer_),
                                pd()->gemm_diff_wei_iter_pd_->create_primitive(
                                        &gemm_diff_wei_iter_));
                break;
            default:
                assert(!"unknown prop_kind");
                return status::invalid_arguments;
        }

        if (!gemm_ok) return status::runtime_error;

#if EMULATED_SCRATCHPAD
        if (!pd()->rnn_conf_.use_workspace) {
            size_t scratchpad_sz {0}, ws_sz {0};
            get_scratchpad_and_workspace_sizes(
                    pd()->rnn_conf_, scratchpad_sz, ws_sz);
            engine()->create_memory_storage(
                    &scratchpad_, scratchpad_sz * sizeof(src_data_t));
        }
#endif
        return status::success;
    } // status_t init() override

    _ref_rnn_common_t(const pd_t *apd) : primitive_t(apd) {

        using namespace rnn_utils;
        /// @todo set max_feature_size assuming that we limit the number of
        /// iterations and layer to one if slc != dic and sic != dic
        /// respectively
        ///
        ker_ = new jit_ref_rnn_kernel(pd()->jrnn_);

        auto set_pack_funcs = [](bool packed_gemm, gemm_t &g, bool pack_w,
                                      packing_t &p, free_packed_t &f) {
            g = packed_gemm ? &class_name::packed_gemm
                            : &class_name::gemm_primitive;
            p = pack_w ? &class_name::pack_weights
                       : &class_name::no_pack_weights;
            f = pack_w ? &class_name::free_packed_weights
                       : &class_name::free_no_packed_weights;
        };

        set_pack_funcs(false, gemm_iter_func, false, weights_state_pack_func,
                weights_state_free_packed_func);

        set_pack_funcs(false, gemm_layer_func, false, weights_input_pack_func,
                weights_input_free_packed_func);

        switch (pd()->cell_kind()) {
            case alg_kind::vanilla_lstm:
                cell_func = &class_name::cell_execution;
                elemwise_func = &class_name::lstm_elemwise;
                break;
            case alg_kind::vanilla_rnn: // @todo switch on cell kind
                cell_func = &class_name::cell_execution;
                elemwise_func = &class_name::rnn_elemwise;
                break;
            case alg_kind::vanilla_gru:
                cell_func = &class_name::cell_execution_gru;
                break;
            case alg_kind::lbr_gru:
                cell_func = &class_name::cell_execution_gru_lbr;
                elemwise_func = &class_name::gru_lbr_elemwise;
                break;
            default: break;
        }

        /// @todo put a heuristic to choose between linear execution and
        /// wavefront
        grid_computation = &class_name::linear_execution;

        size_t scratchpad_size, workspace_size;
        rnn_utils::set_offsets(pd()->rnn_conf_, ws_gates_offset_,
                ws_states_offset_, ws_c_states_offset_, ws_diff_states_offset_,
                ws_grid_comp_offset_, ws_cell_comp_offset_, ws_bias_offset_,
                scratchpad_size, workspace_size);

        int max_nparts = (pd()->cell_kind() == alg_kind::vanilla_gru) ? 2 : 1;
        int offset_wei_sz = pd()->L() * pd()->D() * max_nparts;

        offset_wei_input_
                = (size_t *)malloc(sizeof(size_t) * offset_wei_sz, 64);
        offset_wei_state_
                = (size_t *)malloc(sizeof(size_t) * offset_wei_sz, 64);
    }

    ~_ref_rnn_common_t() {
        delete ker_;
#if EMULATED_SCRATCHPAD
        if (!pd()->rnn_conf_.use_workspace) { delete scratchpad_; }
#endif
        free(offset_wei_input_);
        free(offset_wei_state_);

        delete gemm_iter_;
        delete gemm_layer_;
        delete gemm_diff_wei_layer_;
        delete gemm_diff_wei_iter_;
    }

    virtual status_t execute(const exec_ctx_t &ctx) const override {
        return execute_(ctx);
    }

private:
    status_t execute_(const exec_ctx_t &ctx) const;
    const pd_t *pd() const { return (const pd_t *)primitive_t::pd(); }

    grid_execution_sig(linear_execution);
    // grid_execution_sig(wavefront_execution);
    cell_execution_sig(cell_execution);
    cell_execution_sig(cell_execution_gru);
    cell_execution_sig(cell_execution_gru_lbr);
    elemwise_sig(rnn_elemwise);
    elemwise_sig(lstm_elemwise);
    elemwise_sig(gru_lbr_elemwise);
    gemm_sig(gemm_primitive);
    gemm_sig(packed_gemm);
    packing_sig(pack_weights);
    packing_sig(no_pack_weights);
    free_packed_sig(free_packed_weights);
    free_packed_sig(free_no_packed_weights);

    float (*activation_func)(float dd, float s, float alpha, float cliping);
    void copy_init_layer(compute::compute_stream_t *compute_stream, bool lr,
            bool rl, int n_iter, int batch, int slc, const memory_storage_t &ws,
            const memory_storage_t &input,
            const memory_storage_t &diff_dst_layer) const;
    void copy_init_iter(compute::compute_stream_t *compute_stream, int n_layer,
            int n_dir, int batch, int sic, int dic, const memory_storage_t &ws,
            const memory_storage_t &firstit_states,
            const memory_storage_t &firstit_c_states,
            const memory_storage_t &diff_dst_iter,
            const memory_storage_t &diff_dst_iter_c) const;
    void copy_res_layer(compute::compute_stream_t *compute_stream, bool lr,
            bool rl, int n_iter, int batch, int slc, int dlc,
            const memory_storage_t &dst_last_layer,
            const memory_storage_t &diff_src_layer,
            const memory_storage_t &ws) const;
    void copy_res_iter(compute::compute_stream_t *compute_stream, int n_layer,
            int n_dir, int batch, int sic, int dic,
            const memory_storage_t &dst_last_iter,
            const memory_storage_t &dst_last_iter_c,
            const memory_storage_t &diff_src_iter,
            const memory_storage_t &diff_src_iter_c,
            const memory_storage_t &ws) const;
    void gates_reduction(const exec_ctx_t &ctx, int dir, int lay, int iter,
            int n_gates, int dic, int batch, const memory_storage_t &gates,
            const memory_storage_t &diff_bias) const;
    void ws_set(compute::compute_stream_t *compute_stream,
            const memory_storage_t &workspace, const cl_ulong ws_offset,
            const float val, const size_t size) const;
#if DEBUGPRINT
    void ws_print(compute::compute_stream_t *s,
            const memory_storage_t &workspace) const;
    ocl_kernel_t ws_print_kernel_;
#endif

    jit_ref_rnn_kernel *ker_;
    compute::kernel_t copy_init_layer_kernel_;
    compute::kernel_t copy_init_iter_kernel_;
    compute::kernel_t copy_res_layer_kernel_;
    compute::kernel_t copy_res_iter_kernel_;

    compute::kernel_t ws_set_kernel_;
    compute::kernel_t elemwise_fwd_kernel_;
    compute::kernel_t elemwise_bwd_kernel_;
    compute::kernel_t gates_reduction_kernel_;

    /* GEMM primitives */
    primitive_t *gemm_layer_ = nullptr;
    primitive_t *gemm_iter_ = nullptr;
    primitive_t *gemm_diff_wei_layer_ = nullptr;
    primitive_t *gemm_diff_wei_iter_ = nullptr;

    memory_storage_t *scratchpad_;

    cl_ulong ws_gates_offset_;
    cl_ulong ws_states_offset_;
    cl_ulong ws_c_states_offset_;
    cl_ulong ws_diff_states_offset_;
    cl_ulong ws_grid_comp_offset_;
    cl_ulong ws_cell_comp_offset_;
    cl_ulong ws_bias_offset_;

    size_t *offset_wei_input_;
    size_t *offset_wei_state_;

    grid_execution_f grid_computation;
    cell_execution_f cell_func;

    packing_t weights_input_pack_func;
    packing_t weights_state_pack_func;

    gemm_t gemm_iter_func;
    gemm_t gemm_layer_func;
    elemwise_f elemwise_func;

    free_packed_t weights_input_free_packed_func;
    free_packed_t weights_state_free_packed_func;
};
using ref_rnn_fwd_f16_t
        = _ref_rnn_common_t<prop_kind::forward, data_type::f16, data_type::f16>;
using ref_rnn_fwd_f32_t
        = _ref_rnn_common_t<prop_kind::forward, data_type::f32, data_type::f32>;
using ref_rnn_bwd_f32_t = _ref_rnn_common_t<prop_kind::backward, data_type::f32,
        data_type::f32>;
} // namespace ocl
} // namespace impl
} // namespace mkldnn
#endif

// vim: et ts=4 sw=4 cindent cino+=l0,\:4,N-s<|MERGE_RESOLUTION|>--- conflicted
+++ resolved
@@ -27,10 +27,6 @@
 #include "compute/compute.hpp"
 
 #include "ocl/jit_gen9_gemm.hpp"
-<<<<<<< HEAD
-#include "ocl/ocl_engine.hpp"
-=======
->>>>>>> c53a700b
 #include "ocl/ocl_memory_storage.hpp"
 #include "ocl/ocl_stream.hpp"
 #include "ocl/ocl_utils.hpp"
@@ -127,15 +123,6 @@
                     && this->set_default_params() == status::success
                     && IMPLICATION(src_type == data_type::f16,
                             this->desc()->prop_kind == forward_inference)
-<<<<<<< HEAD
-                    && ocl_engine->mayiuse(
-                            compute::device_ext_t::intel_subgroups)
-                    && IMPLICATION(src_type == data_type::f16,
-                            true
-                                    && ocl_engine->mayiuse(
-                                            compute::device_ext_t::khr_fp16)
-                                    && ocl_engine->mayiuse(
-=======
                     && compute_engine->mayiuse(
                             compute::device_ext_t::intel_subgroups)
                     && IMPLICATION(src_type == data_type::f16,
@@ -143,7 +130,6 @@
                                     && compute_engine->mayiuse(
                                             compute::device_ext_t::khr_fp16)
                                     && compute_engine->mayiuse(
->>>>>>> c53a700b
                                             compute::device_ext_t::
                                                     intel_subgroups_short));
             if (!ok) { return status::unimplemented; }
@@ -301,11 +287,7 @@
                                             rnn_conf_.states_ws_ld,
                                             weights_type, src_type, src_type,
                                             false, 0.0f),
-<<<<<<< HEAD
-                                    create_gemm_pd(&gemm_layer_pd_, sic, batch,
-=======
                                     create_gemm_pd(&gemm_layer_pd_, slc, batch,
->>>>>>> c53a700b
                                             n_gates * dic,
                                             rnn_conf_.weights_layer_ld,
                                             rnn_conf_.gates_ws_ld,
