/*******************************************************************************
* Copyright 2019 Intel Corporation
*
* Licensed under the Apache License, Version 2.0 (the "License");
* you may not use this file except in compliance with the License.
* You may obtain a copy of the License at
*
*     http://www.apache.org/licenses/LICENSE-2.0
*
* Unless required by applicable law or agreed to in writing, software
* distributed under the License is distributed on an "AS IS" BASIS,
* WITHOUT WARRANTIES OR CONDITIONS OF ANY KIND, either express or implied.
* See the License for the specific language governing permissions and
* limitations under the License.
*******************************************************************************/

#ifndef JIT_GEN9_GEMM_HPP
#define JIT_GEN9_GEMM_HPP

#include <assert.h>
#include <memory>

#include "common/c_types_map.hpp"
#include "common/gemm_utils.hpp"
#include "compute/compute.hpp"
#include "ocl/jit_gen9_gemm_kernel.hpp"
#include "ocl/ocl_gemm_pd.hpp"
#include "ocl/ocl_stream.hpp"
#include "ocl/ocl_utils.hpp"

namespace dnnl {
namespace impl {
namespace ocl {

struct jit_gen9_gemm_t : public primitive_impl_t {

    enum class type {
        copy_based,
        no_copy,
        no_copy_if_even_off,
        no_copy_superkernel
    };

    struct pd_t : public ocl_gemm_pd_t {
        using hint_class = void;

        pd_t(engine_t *engine, const gemm_desc_t *adesc,
                const primitive_attr_t *attr, const hint_class *)
            : ocl_gemm_pd_t(engine, adesc, attr) {}

        DECLARE_COMMON_PD_T("ocl:gemm:any", jit_gen9_gemm_t);

        status_t init() {
            using namespace prop_kind;
            using namespace data_type;
            using namespace primitive_kind;

            assert(this->engine()->kind() == engine_kind::gpu);
            auto *compute_engine
                    = utils::downcast<compute::compute_engine_t *>(engine());

            const auto attr_skip_mask = primitive_attr_t::skip_mask_t::post_ops;

            bool ok = true
                    && utils::one_of(desc()->a_type, data_type::f32,
                            data_type::bf16, data_type::f16)
                    && utils::one_of(desc()->b_type, data_type::f32,
                            data_type::bf16, data_type::f16)
                    && utils::one_of(desc()->c_type, data_type::f32,
                            data_type::bf16, data_type::f16)
                    && utils::one_of(
                            desc()->acc_type, data_type::f32, data_type::f16)
                    && compute_engine->mayiuse(
                            compute::device_ext_t::intel_subgroups)
                    && IMPLICATION(desc()->c_type == data_type::f16,
                            true
                                    && compute_engine->mayiuse(
                                            compute::device_ext_t::khr_fp16)
                                    && compute_engine->mayiuse(
                                            compute::device_ext_t::
                                                    intel_subgroups_short))
                    && attr()->has_default_values(attr_skip_mask)
                    && attr()->post_ops_.len_ <= 1
                    && IMPLICATION(attr()->post_ops_.len_ == 1,
                            attr()->post_ops_.find(eltwise) != -1);
            if (!ok) return status::unimplemented;
            return status::success;
        }

        bool with_eltwise() const {
            return attr()->post_ops_.find(primitive_kind::eltwise) != -1;
        }

        float eltwise_alpha() const {
            const int eltwise_idx
                    = attr()->post_ops_.find(primitive_kind::eltwise);
            return with_eltwise()
                    ? attr()->post_ops_.entry_[eltwise_idx].eltwise.alpha
                    : 1.0f;
        }

        float eltwise_beta() const {
            const int eltwise_idx
                    = attr()->post_ops_.find(primitive_kind::eltwise);
            return with_eltwise()
                    ? attr()->post_ops_.entry_[eltwise_idx].eltwise.beta
                    : 0.0f;
        }

        alg_kind_t eltwise_alg_kind() const {
            const int eltwise_idx
                    = attr()->post_ops_.find(primitive_kind::eltwise);
            return with_eltwise()
                    ? attr()->post_ops_.entry_[eltwise_idx].eltwise.alg
                    : dnnl_alg_kind_undef;
        }

        size_t dyn_offset_a = 0;
        size_t dyn_offset_b = 0;
        size_t dyn_offset_c = 0;
    };

    status_t init() override {
        auto *compute_engine
                = utils::downcast<compute::compute_engine_t *>(engine());
        auto *dev_info = utils::downcast<const ocl_gpu_device_info_t *>(
                compute_engine->device_info());

        eu_count_ = dev_info->eu_count();
        hw_threads_ = dev_info->hw_threads();

        gemm_type_ = get_gemm_type();
        switch (gemm_type_) {
            case type::copy_based: return init_copy_based();
            case type::no_copy: return init_nocopy();
            case type::no_copy_if_even_off: {
                status_t result = init_copy_based();
                if (result != status::success) return result;
                return init_nocopy();
            }
            case type::no_copy_superkernel: return init_nocopy_superkernel();
        }

        return status::invalid_arguments;
    }

    status_t init_copy_based() {
        auto *compute_engine
                = utils::downcast<compute::compute_engine_t *>(engine());

        memory_storage_t *temp_buf_ptr;
        this->engine()->create_memory_storage(&temp_buf_ptr, 128 << 20);
        temp_buf_.reset(temp_buf_ptr);

        for (bool beta0 : {false, true}) {
            if (beta0 && pd()->desc()->beta != 0) continue;

            compute::kernel_ctx_t kernel_ctx;
            auto status = jit_gen9_gemm_compute_kernel::init_const_def(
                    kernel_ctx, beta0, pd()->with_eltwise(),
                    pd()->eltwise_alg_kind(), pd()->desc()->acc_type,
                    pd()->desc()->c_type);
            if (status != status::success) return status;

            compute_engine->create_kernel(
                    &compute_kernel_[beta0], "gen9_gemm_compute", kernel_ctx);
            if (!compute_kernel_[beta0]) return status::runtime_error;
        }

        for (bool outer : {false, true}) {
            compute::kernel_ctx_t kernel_ctx;
            auto trans = !outer ? !pd()->desc()->transa : pd()->desc()->transb;
            auto status = !outer
                    ? jit_gen9_gemm_copy_kernel::init_const_def(kernel_ctx,
                            false, trans, pd()->desc()->a_type,
                            pd()->desc()->acc_type)
                    : jit_gen9_gemm_copy_kernel::init_const_def(kernel_ctx,
                            true, trans, pd()->desc()->b_type,
                            pd()->desc()->acc_type);
            if (status != status::success) return status;

            compute_engine->create_kernel(
                    &copy_kernel_[outer][trans], "gen9_gemm_copy", kernel_ctx);
            if (!copy_kernel_[outer][trans]) return status::runtime_error;
        }

        compute::kernel_ctx_t kernel_ctx;
        auto status = jit_gen9_gemm_beta_kernel::init_const_def(
                kernel_ctx, pd()->desc()->c_type, pd()->desc()->acc_type);
        if (status != status::success) return status;

        compute_engine->create_kernel(
                &beta_kernel_, "gen9_gemm_beta", kernel_ctx);
        if (!beta_kernel_) return status::runtime_error;

        return status::success;
    }

    status_t init_nocopy() {
        const char *kernel_name = nullptr;

        switch (pd()->desc()->c_type) {
<<<<<<< HEAD
            case data_type::f32:
                kernel_name = "gen9_gemm_nocopy_f32_kernel";
                break;
            case data_type::f16:
                kernel_name = "gen9_gemm_nocopy_f16_kernel";
                break;
=======
            case data_type::f32: kernel_name = "gen9_gemm_nocopy_f32"; break;
            case data_type::f16: kernel_name = "gen9_gemm_nocopy_f16"; break;
>>>>>>> b6d5990a
            default: return status::unimplemented;
        }

        auto *compute_engine
                = utils::downcast<compute::compute_engine_t *>(engine());
        compute::kernel_ctx_t kernel_ctx;
        auto status = jit_gen9_gemm_nocopy_kernel::init_const_def(kernel_ctx,
                pd()->desc()->transa, pd()->desc()->transb,
                pd()->with_eltwise(), pd()->eltwise_alg_kind(),
                pd()->desc()->c_type);
        if (status != status::success) return status;

        status = jit_gen9_gemm_nocopy_kernel::init_const_def(kernel_ctx,
                pd()->desc()->transa, pd()->desc()->transb,
                pd()->with_eltwise(), pd()->eltwise_alg_kind(),
                pd()->desc()->c_type);
        if (status != status::success) return status;

        compute_engine->create_kernel(&nocopy_kernel_, kernel_name, kernel_ctx);
        if (!nocopy_kernel_) return status::runtime_error;

        return status::success;
    }

    status_t init_nocopy_superkernel() {
        if (pd()->desc()->c_type != data_type::f32 || pd()->desc()->transa)
            return status::unimplemented;

        memory_storage_t *temp_buf_ptr;
        this->engine()->create_memory_storage(&temp_buf_ptr, max_plan_size());
        temp_buf_.reset(temp_buf_ptr);

        auto *compute_engine
                = utils::downcast<compute::compute_engine_t *>(engine());
        compute::kernel_ctx_t kernel_ctx;

        auto status = jit_gen9_gemm_nocopy_superkernel::init_const_def(
                kernel_ctx, pd()->desc()->transa, pd()->desc()->transb,
                pd()->with_eltwise(), pd()->eltwise_alg_kind(),
                pd()->desc()->c_type);
        if (status != status::success) return status;

        compute_engine->create_kernel(&nocopy_superkernel_,
                "gen9_gemm_nocopy_superkernel_f32", kernel_ctx);
        if (!nocopy_superkernel_) return status::runtime_error;

        return init_superkernel_plan();
    }

    jit_gen9_gemm_t(const pd_t *apd) : primitive_impl_t(apd) {}

    virtual status_t execute(const exec_ctx_t &ctx) const override;

protected:
#ifdef _WIN32
    bool disable_superkernel = true;
#else
    bool disable_superkernel = false;
#endif

private:
    status_t launch_beta(compute::compute_stream_t *s, int64_t m, int64_t n,
            float alpha, const memory_storage_t &a, int64_t offseta,
            int64_t lda) const;

    status_t launch_copy(compute::compute_stream_t *s, int64_t m, int64_t n,
            const memory_storage_t &a, int64_t offseta, int64_t lda,
            float alpha, const memory_storage_t &b, int64_t offsetb, bool outer,
            bool trans) const;

    status_t launch_compute(compute::compute_stream_t *s, int64_t m, int64_t n,
            int64_t k, const memory_storage_t &base, int32_t offset_a,
            int32_t offset_b, const memory_storage_t &c, int64_t offset_c,
            int64_t ldc, int last_k_block, float eltwise_alpha,
            float eltwise_beta, bool beta0) const;

    status_t launch_nocopy(compute::compute_stream_t *s,
            const memory_storage_t &a, const memory_storage_t &b,
            const memory_storage_t &c, int64_t offset_a, int64_t offset_b,
            int64_t offset_c, int32_t lda, int32_t ldb, int32_t ldc, int32_t m,
            int32_t n, int32_t k, float alpha, float beta, int last_k_block,
            float eltwise_alpha, float eltwise_beta) const;

    status_t launch_nocopy_superkernel(compute::compute_stream_t *s,
            const memory_storage_t &plan, int32_t threads,
            const memory_storage_t &a, const memory_storage_t &b,
            const memory_storage_t &c, int64_t offset_a, int64_t offset_b,
            int64_t offset_c, int32_t lda, int32_t ldb, int32_t ldc, int32_t m,
            int32_t n, int32_t k, float alpha, float beta, int last_k_block,
            float eltwise_alpha, float eltwise_beta) const;

    size_t max_plan_size() const;
    status_t init_superkernel_plan();

    virtual status_t execute_standard(const exec_ctx_t &ctx) const;
    virtual status_t execute_superkernel(const exec_ctx_t &ctx) const;

    compute::kernel_t compute_kernel_[2];
    compute::kernel_t copy_kernel_[2][2];
    compute::kernel_t beta_kernel_;
    compute::kernel_t nocopy_kernel_;
    compute::kernel_t nocopy_superkernel_;

    std::unique_ptr<memory_storage_t> temp_buf_;

    type gemm_type_ = type::copy_based;
    int hw_threads_ = 0;
    int eu_count_ = 0;
    int threads_ = 0;

    const pd_t *pd() const { return (const pd_t *)primitive_impl_t::pd(); }

    bool use_nocopy() const {
        bool transa = (pd()->desc()->transa == dnnl_trans);
        bool transb = (pd()->desc()->transb == dnnl_trans);

        auto m = pd()->desc()->m;
        auto n = pd()->desc()->n;
        auto k = pd()->desc()->k;
        auto lda = pd()->desc()->lda;
        auto ldb = pd()->desc()->ldb;

        if (!utils::one_of(
                    pd()->desc()->c_type, data_type::f32, data_type::f16))
<<<<<<< HEAD

=======
>>>>>>> b6d5990a
            return false;
        if (pd()->desc()->a_type != pd()->desc()->c_type
                || pd()->desc()->b_type != pd()->desc()->c_type)
            return false;
        if (pd()->desc()->acc_type != pd()->desc()->c_type) return false;

        // f16 no-copy kernels require even lda, ldb, offset_a, and offset_b.
        if (pd()->desc()->c_type == data_type::f16)
            if ((lda & 1) || (ldb & 1)) return false;

        if (transa && !transb) return (m < 1024 || n < 1024);

        if (pd()->desc()->c_type == data_type::f16) {
            if (!(lda & 0x3FF) && (n >= 256)) return false;
            if (!transa && transb && (k <= 64)) return false;
        }

        return true;
    }

    bool use_superkernel() const {
        if (disable_superkernel) return false;

        if (pd()->desc()->c_type != data_type::f32) return false;
        if (pd()->desc()->a_type != pd()->desc()->c_type
                || pd()->desc()->b_type != pd()->desc()->c_type)
            return false;

        // Older OpenCL runtimes spill registers very badly with superkernels
        //  (~2% resulting efficiency). Avoid using superkernels for these
        //  versions.
        auto *compute_engine
                = utils::downcast<compute::compute_engine_t *>(engine());
        auto *dev_info = utils::downcast<const ocl_gpu_device_info_t *>(
                compute_engine->device_info());
        compute::runtime_version_t min_version = {19, 11, 12599};

        if (dev_info->runtime_version() < min_version) return false;

        bool transa = (pd()->desc()->transa == dnnl_trans);
        auto k = pd()->desc()->k;

        return !transa && (hw_threads_ > 0) && (k >= 384);
    }

    type get_gemm_type() const {
        return !use_nocopy()
                ? type::copy_based
                : use_superkernel() ? type::no_copy_superkernel
                                    : (pd()->desc()->c_type == data_type::f16)
                                ? type::no_copy_if_even_off
                                : type::no_copy;
    }
};

} // namespace ocl
} // namespace impl
} // namespace dnnl
#endif

// vim: et ts=4 sw=4 cindent cino+=l0,\:4,N-s<|MERGE_RESOLUTION|>--- conflicted
+++ resolved
@@ -200,17 +200,8 @@
         const char *kernel_name = nullptr;
 
         switch (pd()->desc()->c_type) {
-<<<<<<< HEAD
-            case data_type::f32:
-                kernel_name = "gen9_gemm_nocopy_f32_kernel";
-                break;
-            case data_type::f16:
-                kernel_name = "gen9_gemm_nocopy_f16_kernel";
-                break;
-=======
             case data_type::f32: kernel_name = "gen9_gemm_nocopy_f32"; break;
             case data_type::f16: kernel_name = "gen9_gemm_nocopy_f16"; break;
->>>>>>> b6d5990a
             default: return status::unimplemented;
         }
 
@@ -335,10 +326,6 @@
 
         if (!utils::one_of(
                     pd()->desc()->c_type, data_type::f32, data_type::f16))
-<<<<<<< HEAD
-
-=======
->>>>>>> b6d5990a
             return false;
         if (pd()->desc()->a_type != pd()->desc()->c_type
                 || pd()->desc()->b_type != pd()->desc()->c_type)
