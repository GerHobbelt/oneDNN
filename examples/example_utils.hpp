--- conflicted
+++ resolved
@@ -30,7 +30,26 @@
 #include "dnnl.hpp"
 #include "dnnl_debug.h"
 
-<<<<<<< HEAD
+#if DNNL_CPU_THREADING_RUNTIME == DNNL_RUNTIME_OMP
+
+#ifdef _MSC_VER
+#define PRAGMA_MACRo(x) __pragma(x)
+#define PRAGMA_MACRO(x) PRAGMA_MACRo(x)
+#else
+#define PRAGMA_MACRo(x) _Pragma(#x)
+#define PRAGMA_MACRO(x) PRAGMA_MACRo(x)
+#endif
+
+// MSVC doesn't support collapse clause in omp parallel
+#if defined(_MSC_VER) && !defined(__clang__) && !defined(__INTEL_COMPILER)
+#define collapse(x)
+#endif
+
+#define PRAGMA_OMP_PARALLEL_FOR_COLLAPSE(n) PRAGMA_MACRO(omp parallel for collapse(n))
+#else // DNNL_CPU_THREADING_RUNTIME == DNNL_RUNTIME_OMP
+#define PRAGMA_OMP_PARALLEL_FOR_COLLAPSE(n)
+#endif
+
 dnnl::engine::kind validate_engine_kind(dnnl::engine::kind akind) {
     // Checking if a GPU exists on the machine
     if (akind == dnnl::engine::kind::gpu) {
@@ -42,27 +61,6 @@
     }
     return akind;
 }
-=======
-#if DNNL_CPU_THREADING_RUNTIME == DNNL_RUNTIME_OMP
-
-#ifdef _MSC_VER
-#define PRAGMA_MACRo(x) __pragma(x)
-#define PRAGMA_MACRO(x) PRAGMA_MACRo(x)
-#else
-#define PRAGMA_MACRo(x) _Pragma(#x)
-#define PRAGMA_MACRO(x) PRAGMA_MACRo(x)
-#endif
-
-// MSVC doesn't support collapse clause in omp parallel
-#if defined(_MSC_VER) && !defined(__clang__) && !defined(__INTEL_COMPILER)
-#define collapse(x)
-#endif
-
-#define PRAGMA_OMP_PARALLEL_FOR_COLLAPSE(n) PRAGMA_MACRO(omp parallel for collapse(n))
-#else // DNNL_CPU_THREADING_RUNTIME == DNNL_RUNTIME_OMP
-#define PRAGMA_OMP_PARALLEL_FOR_COLLAPSE(n)
-#endif
->>>>>>> 5b9e7ee1
 
 // Exception class to indicate that the example uses a feature that is not
 // available on the current systems. It is not treated as an error then, but
