--- conflicted
+++ resolved
@@ -18,11 +18,7 @@
 #define EXAMPLE_UTILS_HPP
 
 #include <algorithm>
-<<<<<<< HEAD
-#include <assert.h>
-=======
 #include <cassert>
->>>>>>> ed1cf723
 #include <functional>
 #include <iostream>
 #include <stdexcept>
@@ -170,12 +166,8 @@
         cl_int ret = clEnqueueReadBuffer(
                 q, m, CL_TRUE, 0, size, handle, 0, NULL, NULL);
         if (ret != CL_SUCCESS)
-<<<<<<< HEAD
-            throw std::runtime_error("clEnqueueReadBuffer failed");
-        return;
-=======
             throw std::runtime_error("clEnqueueReadBuffer failed.");
->>>>>>> ed1cf723
+        return;
     }
 #endif
 
@@ -223,12 +215,8 @@
         cl_int ret = clEnqueueWriteBuffer(
                 q, m, CL_TRUE, 0, size, handle, 0, NULL, NULL);
         if (ret != CL_SUCCESS)
-<<<<<<< HEAD
-            throw std::runtime_error("clEnqueueWriteBuffer failed");
-        return;
-=======
             throw std::runtime_error("clEnqueueWriteBuffer failed.");
->>>>>>> ed1cf723
+        return;
     }
 #endif
 
