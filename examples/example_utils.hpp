--- conflicted
+++ resolved
@@ -191,11 +191,7 @@
             } else {
                 auto sycl_queue
                         = dnnl::sycl_interop::get_queue(dnnl::stream(eng));
-<<<<<<< HEAD
-                sycl_queue.memcpy(handle, src_ptr, size).wait();
-=======
                 sycl_queue.memcpy(src_ptr, handle, size).wait();
->>>>>>> 1d031601
             }
         }
         return;
