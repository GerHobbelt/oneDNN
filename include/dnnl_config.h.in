/*******************************************************************************
* Copyright 2019 Intel Corporation
*
* Licensed under the Apache License, Version 2.0 (the "License");
* you may not use this file except in compliance with the License.
* You may obtain a copy of the License at
*
*     http://www.apache.org/licenses/LICENSE-2.0
*
* Unless required by applicable law or agreed to in writing, software
* distributed under the License is distributed on an "AS IS" BASIS,
* WITHOUT WARRANTIES OR CONDITIONS OF ANY KIND, either express or implied.
* See the License for the specific language governing permissions and
* limitations under the License.
*******************************************************************************/

#ifndef DNNL_CONFIG_H
#define DNNL_CONFIG_H

#include "dnnl_types.h"

/// @cond DO_NOT_DOCUMENT_THIS

// All symbols shall be internal unless marked as DNNL_API
#if defined _WIN32 || defined __CYGWIN__
#define DNNL_HELPER_DLL_IMPORT __declspec(dllimport)
#define DNNL_HELPER_DLL_EXPORT __declspec(dllexport)
#else
#if __GNUC__ >= 4
#define DNNL_HELPER_DLL_IMPORT __attribute__((visibility("default")))
#define DNNL_HELPER_DLL_EXPORT __attribute__((visibility("default")))
#else
#define DNNL_HELPER_DLL_IMPORT
#define DNNL_HELPER_DLL_EXPORT
#endif
#endif

#ifdef DNNL_DLL
#ifdef DNNL_DLL_EXPORTS
#define DNNL_API DNNL_HELPER_DLL_EXPORT
#else
#define DNNL_API DNNL_HELPER_DLL_IMPORT
#endif
#else
#define DNNL_API
#endif

#if defined(__GNUC__)
#define DNNL_DEPRECATED __attribute__((deprecated))
#elif defined(_MSC_VER)
#define DNNL_DEPRECATED __declspec(deprecated)
#else
#define DNNL_DEPRECATED
#endif

/// @endcond

<<<<<<< HEAD
// No runtime (disabled)
#define DNNL_RUNTIME_NONE 0u
// Sequential runtime (CPU only)
#define DNNL_RUNTIME_SEQ 1u
// OpenMP runtime (CPU only)
#define DNNL_RUNTIME_OMP 2u
// TBB runtime (CPU only)
#define DNNL_RUNTIME_TBB 4u
// OpenCL runtime
#define DNNL_RUNTIME_OCL 256u
// SYCL runtime
#define DNNL_RUNTIME_SYCL 512u
// DPC++ runtime
#define DNNL_RUNTIME_DPCPP DNNL_RUNTIME_SYCL

=======
>>>>>>> ed1cf723
// clang-format off

// DNNL CPU threading runtime
#cmakedefine DNNL_CPU_THREADING_RUNTIME DNNL_RUNTIME_${DNNL_CPU_THREADING_RUNTIME}

// DNNL CPU engine runtime
#cmakedefine DNNL_CPU_RUNTIME DNNL_RUNTIME_${DNNL_CPU_RUNTIME}

// DNNL GPU engine runtime
#cmakedefine DNNL_GPU_RUNTIME DNNL_RUNTIME_${DNNL_GPU_RUNTIME}

// clang-format on

#if defined(DNNL_CPU_RUNTIME) && defined(DNNL_GPU_RUNTIME)
#if (DNNL_CPU_RUNTIME == DNNL_RUNTIME_NONE) \
        || (DNNL_CPU_RUNTIME == DNNL_RUNTIME_OCL)
#error "Unexpected DNNL_CPU_RUNTIME"
#endif
#if (DNNL_GPU_RUNTIME != DNNL_RUNTIME_NONE) \
        && (DNNL_GPU_RUNTIME != DNNL_RUNTIME_OCL) \
        && (DNNL_GPU_RUNTIME != DNNL_RUNTIME_SYCL)
#error "Unexpected DNNL_GPU_RUNTIME"
#endif
#else
#error "BOTH DNNL_CPU_RUNTIME and DNNL_GPU_RUNTIME must be defined"
#endif

#if (DNNL_CPU_RUNTIME == DNNL_RUNTIME_SYCL) \
        || (DNNL_GPU_RUNTIME == DNNL_RUNTIME_SYCL)
#    define DNNL_WITH_SYCL 1
#else
#    define DNNL_WITH_SYCL 0
#endif

// For SYCL CPU, a primitive may be created and executed in different threads
// hence the global scratchpad does not work. This enables concurrent execution
// when CPU runtime is SYCL to avoid the issue.
#if DNNL_CPU_RUNTIME == DNNL_RUNTIME_SYCL
#    ifndef DNNL_ENABLE_CONCURRENT_EXEC
#        define DNNL_ENABLE_CONCURRENT_EXEC
#    endif
#endif

// When defined, oneAPI DPC++ Compiler is used.
#cmakedefine DNNL_SYCL_DPCPP

// When defined, ComputeCpp SYCL is used.
#cmakedefine DNNL_SYCL_COMPUTECPP

// Use SYCL buffers by default
#if !defined(DNNL_USE_DPCPP_USM)
#define DNNL_USE_SYCL_BUFFERS
#endif

#endif<|MERGE_RESOLUTION|>--- conflicted
+++ resolved
@@ -55,24 +55,6 @@
 
 /// @endcond
 
-<<<<<<< HEAD
-// No runtime (disabled)
-#define DNNL_RUNTIME_NONE 0u
-// Sequential runtime (CPU only)
-#define DNNL_RUNTIME_SEQ 1u
-// OpenMP runtime (CPU only)
-#define DNNL_RUNTIME_OMP 2u
-// TBB runtime (CPU only)
-#define DNNL_RUNTIME_TBB 4u
-// OpenCL runtime
-#define DNNL_RUNTIME_OCL 256u
-// SYCL runtime
-#define DNNL_RUNTIME_SYCL 512u
-// DPC++ runtime
-#define DNNL_RUNTIME_DPCPP DNNL_RUNTIME_SYCL
-
-=======
->>>>>>> ed1cf723
 // clang-format off
 
 // DNNL CPU threading runtime
