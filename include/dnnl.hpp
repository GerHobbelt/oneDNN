/*******************************************************************************
* Copyright 2020 Intel Corporation
*
* Licensed under the Apache License, Version 2.0 (the "License");
* you may not use this file except in compliance with the License.
* You may obtain a copy of the License at
*
*     http://www.apache.org/licenses/LICENSE-2.0
*
* Unless required by applicable law or agreed to in writing, software
* distributed under the License is distributed on an "AS IS" BASIS,
* WITHOUT WARRANTIES OR CONDITIONS OF ANY KIND, either express or implied.
* See the License for the specific language governing permissions and
* limitations under the License.
*******************************************************************************/

#ifndef DNNL_HPP
#define DNNL_HPP

<<<<<<< HEAD
#include "dnnl_config.h"

/// @cond DO_NOT_DOCUMENT_THIS
#include <algorithm>
#include <cstdlib>
#include <iterator>
#include <memory>
#include <string>
#include <vector>
#include <unordered_map>

#include "dnnl.h"

#if DNNL_CPU_THREADING_RUNTIME == DNNL_RUNTIME_THREADPOOL
#include "dnnl_threadpool_iface.hpp"
#endif

#if DNNL_GPU_RUNTIME == DNNL_RUNTIME_OCL
#include <CL/cl.h>
#endif

#if DNNL_WITH_SYCL
#include <CL/sycl.hpp>
#endif

/// @endcond

// __cpp_exceptions is referred from
// https://gcc.gnu.org/onlinedocs/libstdc++/manual/using_exceptions.html
// gcc < 5 does not define __cpp_exceptions but __EXCEPTIONS,
// Microsoft C++ Compiler does not provide an option to disable exceptions
#ifndef DNNL_ENABLE_EXCEPTIONS
#if __cpp_exceptions || __EXCEPTIONS \
        || (defined(_MSC_VER) && !defined(__clang__))
#define DNNL_ENABLE_EXCEPTIONS 1
#else
#define DNNL_ENABLE_EXCEPTIONS 0
#endif
#endif

#if defined(__GNUC__) || defined(__clang__)
#define DNNL_TRAP() __builtin_trap()
#elif defined(__INTEL_COMPILER) || defined(_MSC_VER)
#define DNNL_TRAP() __debugbreak()
#else
#error "unknown compiler"
#endif

#if DNNL_ENABLE_EXCEPTIONS
#define DNNL_THROW_ERROR(status, msg) throw error(status, msg)
#else
#include <cstdio>
#define DNNL_THROW_ERROR(status, msg) \
    do { \
        fputs(msg, stderr); \
        DNNL_TRAP(); \
    } while (0)
#endif

/// @addtogroup dnnl_api oneDNN API
/// @{

/// oneDNN namespace
namespace dnnl {

/// @addtogroup dnnl_api_utils Utilities
/// Utility types and definitions.
/// @{

/// oneDNN exception class.
///
/// This class captures the status returned by a failed C API function and
/// the error message from the call site.
struct error : public std::exception {
    dnnl_status_t status;
    const char *message;

    /// Constructs an instance of an exception class.
    ///
    /// @param status The error status returned by a C API function.
    /// @param message The error message.
    error(dnnl_status_t status, const char *message)
        : status(status), message(message) {}

    /// Returns the explanatory string.
    const char *what() const noexcept override { return message; }

    /// A convenience function for wrapping calls to C API functions. Checks
    /// the return status and throws an dnnl::error in case of failure.
    ///
    /// @param status The error status returned by a C API function.
    /// @param message The error message.
    static void wrap_c_api(dnnl_status_t status, const char *message) {
        if (status != dnnl_success) DNNL_THROW_ERROR(status, message);
    }
};

/// @cond DO_NOT_DOCUMENT_THIS
template <typename T>
void validate_container_size(const T &v, const char *error_message,
        int min_size = 1, int max_size = -1) {
    const int size = (int)v.size();
    if (size < min_size || (max_size >= 0 && size > max_size))
        DNNL_THROW_ERROR(dnnl_invalid_arguments, error_message);
}
/// @endcond

/// A class that provides the destructor for a oneDNN C API handle.
template <typename T>
struct handle_traits {};

/// oneDNN C API handle wrapper class.
///
/// This class is used as the base class for primitive (dnnl::primitive),
/// engine (dnnl::engine), and stream (dnnl::stream) classes, as well as
/// others. An object of the dnnl::handle class can be passed by value.
///
/// A handle can be weak, in which case it follows std::weak_ptr semantics.
/// Otherwise, it follows `std::shared_ptr` semantics.
///
/// @note
///     The implementation stores oneDNN C API handles in a `std::shared_ptr`
///     with deleter set to a dummy function in the weak mode.
///
template <typename T, typename traits = handle_traits<T>>
struct handle {
private:
    static dnnl_status_t dummy_destructor(T) { return dnnl_success; }
    std::shared_ptr<typename std::remove_pointer<T>::type> data_ {0};

protected:
    bool operator==(const T other) const { return other == data_.get(); }
    bool operator!=(const T other) const { return !(*this == other); }

public:
    /// Constructs an empty handle object.
    ///
    /// @warning
    ///     Uninitialized object cannot be used in most library calls and is
    ///     equivalent to a null pointer. Any attempt to use its methods, or
    ///     passing it to the other library function, will cause an exception
    ///     to be thrown.
    handle() = default;

    /// Copy constructor.
    handle(const handle<T, traits> &) = default;
    /// Assignment operator.
    handle<T, traits> &operator=(const handle<T, traits> &) = default;
    /// Move constructor.
    handle(handle<T, traits> &&) = default;
    /// Move assignment operator.
    handle<T, traits> &operator=(handle<T, traits> &&) = default;

    /// Constructs a handle wrapper object from a C API handle.
    ///
    /// @param t The C API handle to wrap.
    /// @param weak A flag specifying whether to construct a weak wrapper;
    ///     defaults to @c false.
    explicit handle(T t, bool weak = false) { reset(t, weak); }

    /// Resets the handle wrapper objects to wrap a new C API handle.
    ///
    /// @param t The new value of the C API handle.
    /// @param weak A flag specifying whether the wrapper should be weak;
    ///     defaults to @c false.
    void reset(T t, bool weak = false) {
        data_.reset(t, weak ? &dummy_destructor : traits::destructor);
    }

    /// Returns the underlying C API handle.
    ///
    /// @param allow_empty A flag signifying whether the method is allowed to
    ///     return an empty (null) object without throwing an exception.
    /// @returns The underlying C API handle.
    T get(bool allow_empty = false) const {
        T result = data_.get();
        if (allow_empty == false && result == nullptr)
            DNNL_THROW_ERROR(
                    dnnl_invalid_arguments, "object is not initialized");
        return result;
    }

    /// Converts a handle to the underlying C API handle type. Does not throw
    /// and returns `nullptr` if the object is empty.
    ///
    /// @returns The underlying C API handle.
    explicit operator T() const { return get(true); }

    /// Checks whether the object is not empty.
    ///
    /// @returns Whether the object is not empty.
    explicit operator bool() const { return get(true) != nullptr; }

    /// Equality operator.
    ///
    /// @param other Another handle wrapper.
    /// @returns @c true if this and the other handle wrapper manage the same
    ///     underlying C API handle, and @c false otherwise. Empty handle
    ///     objects are considered to be equal.
    bool operator==(const handle<T, traits> &other) const {
        return other.data_.get() == data_.get();
    }

    /// Inequality operator.
    ///
    /// @param other Another handle wrapper.
    /// @returns @c true if this and the other handle wrapper manage different
    ///     underlying C API handles, and @c false otherwise. Empty handle
    ///     objects are considered to be equal.
    bool operator!=(const handle &other) const { return !(*this == other); }
};

/// @cond DO_NOT_DOCUMENT_THIS
template <>
struct handle_traits<dnnl_memory_t> {
    static dnnl_status_t destructor(dnnl_memory_t p) {
        return dnnl_memory_destroy(p);
    }
};

template <>
struct handle_traits<dnnl_primitive_desc_t> {
    static dnnl_status_t destructor(dnnl_primitive_desc_t p) {
        return dnnl_primitive_desc_destroy(p);
    }
};

template <>
struct handle_traits<dnnl_primitive_t> {
    static dnnl_status_t destructor(dnnl_primitive_t p) {
        return dnnl_primitive_destroy(p);
    }
};

template <>
struct handle_traits<dnnl_primitive_desc_iterator_t> {
    static dnnl_status_t destructor(dnnl_primitive_desc_iterator_t p) {
        return dnnl_primitive_desc_iterator_destroy(p);
    }
};
/// @endcond

/// @} dnnl_api_utils

struct stream;
struct memory;
struct primitive_desc;

/// @addtogroup dnnl_api_primitives Primitives
/// Compute primitives
/// @sa @ref dev_guide_basic_concepts
/// @{

/// @addtogroup dnnl_api_primitives_common Common
/// Common operations to create, destroy and inspect primitives
/// @{

/// Base class for all computational primitives.
struct primitive : public handle<dnnl_primitive_t> {
    /// Kinds of primitives supported by the library.
    enum class kind {
        /// Undefined primitive
        undef = dnnl_undefined_primitive,
        /// A reorder primitive.
        reorder = dnnl_reorder,
        /// A shuffle primitive.
        shuffle = dnnl_shuffle,
        /// A (out-of-place) tensor concatenation primitive.
        concat = dnnl_concat,
        /// A summation primitive.
        sum = dnnl_sum,
        /// A convolution primitive.
        convolution = dnnl_convolution,
        /// A deconvolution primitive.
        deconvolution = dnnl_deconvolution,
        /// An element-wise primitive.
        eltwise = dnnl_eltwise,
        /// A softmax primitive.
        softmax = dnnl_softmax,
        /// A pooling primitive.
        pooling = dnnl_pooling,
        /// An LRN primitive.
        lrn = dnnl_lrn,
        /// A batch normalization primitive.
        batch_normalization = dnnl_batch_normalization,
        /// A layer normalization primitive.
        layer_normalization = dnnl_layer_normalization,
        /// An inner product primitive.
        inner_product = dnnl_inner_product,
        /// An RNN primitive.
        rnn = dnnl_rnn,
        /// A binary primitive.
        binary = dnnl_binary,
        /// A logsoftmax primitive.
        logsoftmax = dnnl_logsoftmax,
        /// A matmul (matrix multiplication) primitive.
        matmul = dnnl_matmul,
        /// A resampling primitive.
        resampling = dnnl_resampling,
        /// A pooling version 2 primitive.
        pooling_v2 = dnnl_pooling_v2,
    };

    using handle::handle;

    /// Default constructor. Constructs an empty object.
    primitive() = default;

    /// Constructs a primitive from a C API primitive descriptor.
    ///
    /// @param c_pd C API primitive descriptor.
    primitive(const_dnnl_primitive_desc_t c_pd);

    /// Constructs a primitive from a primitive descriptor.
    ///
    /// @param pd Primitive descriptor.
    primitive(const primitive_desc &pd);

    /// Returns the C API primitive descriptor of the underlying C API
    /// primitive.
    ///
    /// @returns The underlying C API primitive descriptor.
    inline const_dnnl_primitive_desc_t get_primitive_desc() const;

    /// Returns the kind of the primitive.
    ///
    /// @returns The primitive kind.
    inline kind get_kind() const;

    /// Executes computations specified by the primitive in a specified stream.
    ///
    /// Arguments are passed via an arguments map containing <index,
    /// memory object> pairs. The index must be one of the `DNNL_ARG_*` values
    /// such as `DNNL_ARG_SRC`, and the memory must have a memory descriptor
    /// matching the one returned by
    /// primitive_desc::query_md(#query::exec_arg_md, index) unless using
    /// dynamic shapes (see #DNNL_RUNTIME_DIM_VAL).
    ///
    /// @param astream Stream object. The stream must belong to the same engine
    ///     as the primitive.
    /// @param args Arguments map.
    void execute(const stream &astream,
            const std::unordered_map<int, memory> &args) const;

#ifdef DNNL_SYCL_DPCPP
    /// Executes computations specified by the primitive in a specified stream.
    ///
    /// Arguments are passed via an arguments map containing <index, memory
    /// object> pairs. The index must be one of the `DNNL_ARG_*` values such
    /// as `DNNL_ARG_SRC`, and the memory must have a memory descriptor
    /// matching the one returned by
    /// #dnnl::primitive_desc::query_md(#query::exec_arg_md, index) unless
    /// using dynamic shapes (see #DNNL_RUNTIME_DIM_VAL).
    ///
    /// @param astream Stream object. The stream must belong to the same engine
    ///     as the primitive.
    /// @param args Arguments map.
    /// @param deps Optional vector with `cl::sycl::event` dependencies.
    ///
    cl::sycl::event DNNL_API execute_sycl(const stream &astream,
            const std::unordered_map<int, memory> &args,
            const std::vector<cl::sycl::event> &deps = {}) const;
#endif
};

/// Converts primitive kind enum value from C++ API to C API type.
///
/// @param akind C++ API primitive kind enum value.
/// @returns Corresponding C API primitive kind enum value.
inline dnnl_primitive_kind_t convert_to_c(primitive::kind akind) {
    return static_cast<dnnl_primitive_kind_t>(akind);
}

const_dnnl_primitive_desc_t primitive::get_primitive_desc() const {
    const_dnnl_primitive_desc_t pd;
    error::wrap_c_api(dnnl_primitive_get_primitive_desc(get(), &pd),
            "could not get a primitive descriptor from a primitive");
    return pd;
}

dnnl::primitive::kind primitive::get_kind() const {
    const_dnnl_primitive_desc_t pd = get_primitive_desc();
    // TODO (Roma): the code below is only needed because get_primitive_desc
    // returns a C type.
    dnnl_primitive_kind_t kind;
    error::wrap_c_api(dnnl_primitive_desc_query(
                              pd, dnnl_query_primitive_kind, 0, (void *)&kind),
            "could not get a primitive kind from a primitive descriptor");
    return static_cast<dnnl::primitive::kind>(kind);
}

/// @} dnnl_api_primitives_common

/// @addtogroup dnnl_api_attributes
///
/// A container for parameters that extend primitives behavior.
///
/// Attributes can also contain Post-ops, which are computations executed
/// after the primitive.
///
/// @sa @ref dev_guide_attributes
/// @sa @ref dev_guide_attributes_post_ops
///
/// @{

/// Scratchpad mode
enum class scratchpad_mode {
    /// The library manages the scratchpad allocation according to the policy
    /// specified by the `DNNL_ENABLE_CONCURRENT_EXEC`
    /// [build option](@ref dev_guide_build_options) (default).
    ///
    /// When `DNNL_ENABLE_CONCURRENT_EXEC=OFF` (default), the library
    /// scratchpad is common to all primitives to reduce the memory footprint.
    /// This configuration comes with limited thread-safety properties, namely
    /// primitives can be created and executed in parallel but cannot migrate
    /// between threads (in other words, each primitive should be executed in
    /// the same thread it was created in).
    ///
    /// When `DNNL_ENABLE_CONCURRENT_EXEC=ON`, the library scratchpad is
    /// private to each primitive. The memory footprint is larger than when
    /// using `DNNL_ENABLE_CONCURRENT_EXEC=OFF` but different primitives can be
    /// created and run concurrently (the same primitive cannot be run
    /// concurrently from two different threads though).
    library = dnnl_scratchpad_mode_library,
    /// The user manages the scratchpad allocation by querying and providing
    /// the scratchpad memory to primitives. This mode is thread-safe as long
    /// as the scratchpad buffers are not used concurrently by two primitive
    /// executions.
    user = dnnl_scratchpad_mode_user,
};

/// Converts a scratchpad mode enum value from C++ API to C API type.
///
/// @param mode C++ API scratchpad mode enum value.
/// @returns Corresponding C API scratchpad mode enum value.
inline dnnl_scratchpad_mode_t convert_to_c(scratchpad_mode mode) {
    return static_cast<dnnl_scratchpad_mode_t>(mode);
}

/// Propagation kind.
enum class prop_kind {
    /// Undefined propagation kind.
    undef = dnnl_prop_kind_undef,
    /// Forward data propagation (training mode). In this mode, primitives
    /// perform computations necessary for subsequent backward propagation.
    forward_training = dnnl_forward_training,
    /// Forward data propagation (inference mode). In this mode, primitives
    /// perform only computations that are necessary for inference and omit
    /// computations that are necessary only for backward propagation.
    forward_inference = dnnl_forward_inference,
    /// Forward data propagation,
    /// alias for #dnnl::prop_kind::forward_inference.
    forward_scoring = dnnl_forward_scoring,
    /// Forward data propagation,
    /// alias for #dnnl::prop_kind::forward_training.
    forward = dnnl_forward,
    /// Backward propagation (with respect to all parameters).
    backward = dnnl_backward,
    /// Backward data propagation.
    backward_data = dnnl_backward_data,
    /// Backward weights propagation.
    backward_weights = dnnl_backward_weights,
    /// Backward bias propagation.
    backward_bias = dnnl_backward_bias
};

/// Converts propagation kind enum value from C++ API to C API type.
///
/// @param akind C++ API propagation kind enum value.
/// @returns Corresponding C API propagation kind enum value.
inline dnnl_prop_kind_t convert_to_c(prop_kind akind) {
    return static_cast<dnnl_prop_kind_t>(akind);
}

/// Kinds of algorithms.
enum class algorithm {
    /// Undefined algorithm
    undef = dnnl_alg_kind_undef,
    /// Convolution algorithm that is chosen to be either direct or Winograd
    /// automatically
    convolution_auto = dnnl_convolution_auto,
    /// Direct convolution
    convolution_direct = dnnl_convolution_direct,
    /// Winograd convolution
    convolution_winograd = dnnl_convolution_winograd,
    /// Direct deconvolution
    deconvolution_direct = dnnl_deconvolution_direct,
    /// Winograd deconvolution
    deconvolution_winograd = dnnl_deconvolution_winograd,
    /// Elementwise: rectified linear unit (ReLU)
    eltwise_relu = dnnl_eltwise_relu,
    /// Elementwise: hyperbolic tangent non-linearity (tanh)
    eltwise_tanh = dnnl_eltwise_tanh,
    /// Elementwise: exponential linear unit (ELU)
    eltwise_elu = dnnl_eltwise_elu,
    /// Elementwise: square
    eltwise_square = dnnl_eltwise_square,
    /// Elementwise: abs
    eltwise_abs = dnnl_eltwise_abs,
    /// Elementwise: square root
    eltwise_sqrt = dnnl_eltwise_sqrt,
    /// Elementwise: swish (\f$x \cdot sigmoid(a \cdot x)\f$)
    eltwise_swish = dnnl_eltwise_swish,
    /// Elementwise: linear
    eltwise_linear = dnnl_eltwise_linear,
    /// Elementwise: bounded_relu
    eltwise_bounded_relu = dnnl_eltwise_bounded_relu,
    /// Elementwise: soft_relu
    eltwise_soft_relu = dnnl_eltwise_soft_relu,
    /// Elementwise: logistic
    eltwise_logistic = dnnl_eltwise_logistic,
    /// Elementwise: exponent
    eltwise_exp = dnnl_eltwise_exp,
    /// Elementwise: gelu
    /// alias for #dnnl::algorithm::eltwise_gelu_tanh
    eltwise_gelu = dnnl_eltwise_gelu,
    /// Elementwise: tanh-based gelu
    eltwise_gelu_tanh = dnnl_eltwise_gelu_tanh,
    /// Elementwise: erf-based gelu
    eltwise_gelu_erf = dnnl_eltwise_gelu_erf,
    /// Elementwise: natural logarithm
    eltwise_log = dnnl_eltwise_log,
    /// Elementwise: clip
    eltwise_clip = dnnl_eltwise_clip,
    /// Elementwise: pow
    eltwise_pow = dnnl_eltwise_pow,
    /// Elementwise: round
    eltwise_round = dnnl_eltwise_round,
    /// Elementwise: rectified linar unit (ReLU) (dst for backward)
    eltwise_relu_use_dst_for_bwd = dnnl_eltwise_relu_use_dst_for_bwd,
    /// Elementwise: hyperbolic tangent non-linearity (tanh) (dst for backward)
    eltwise_tanh_use_dst_for_bwd = dnnl_eltwise_tanh_use_dst_for_bwd,
    /// Elementwise: exponential linear unit (ELU) (dst for backward)
    eltwise_elu_use_dst_for_bwd = dnnl_eltwise_elu_use_dst_for_bwd,
    /// Elementwise: square root (dst for backward)
    eltwise_sqrt_use_dst_for_bwd = dnnl_eltwise_sqrt_use_dst_for_bwd,
    /// Elementwise: logistic (dst for backward)
    eltwise_logistic_use_dst_for_bwd = dnnl_eltwise_logistic_use_dst_for_bwd,
    /// Elementwise: exponent (dst for backward)
    eltwise_exp_use_dst_for_bwd = dnnl_eltwise_exp_use_dst_for_bwd,
    /// Local response normalization (LRN) across multiple channels
    lrn_across_channels = dnnl_lrn_across_channels,
    /// LRN within a single channel
    lrn_within_channel = dnnl_lrn_within_channel,
    /// Max pooling
    pooling_max = dnnl_pooling_max,
    /// Average pooling exclude padding,
    /// alias for #dnnl::algorithm::pooling_avg_include_padding
    pooling_avg = dnnl_pooling_avg,
    /// Average pooling include padding
    pooling_avg_include_padding = dnnl_pooling_avg_include_padding,
    /// Average pooling exclude padding
    pooling_avg_exclude_padding = dnnl_pooling_avg_exclude_padding,
    /// RNN cell
    vanilla_rnn = dnnl_vanilla_rnn,
    /// LSTM cell
    vanilla_lstm = dnnl_vanilla_lstm,
    /// GRU cell
    vanilla_gru = dnnl_vanilla_gru,
    /// GRU cell with linear before reset. Differs from the vanilla GRU
    /// in how the new memory gate is calculated:
    /// \f$c_t = tanh(W_c*x_t + b_{c_x} + r_t*(U_c*h_{t-1}+b_{c_h})) \f$
    /// LRB GRU expects 4 bias tensors on input:
    /// \f$[b_{u}, b_{r}, b_{c_x}, b_{c_h}]\f$
    lbr_gru = dnnl_lbr_gru,
    /// Binary add
    binary_add = dnnl_binary_add,
    /// Binary mul
    binary_mul = dnnl_binary_mul,
    /// Binary max
    binary_max = dnnl_binary_max,
    /// Binary min
    binary_min = dnnl_binary_min,
    /// Nearest Neighbor resampling method
    resampling_nearest = dnnl_resampling_nearest,
    /// Linear (Bilinear, Trilinear) resampling method
    resampling_linear = dnnl_resampling_linear,
};

/// Converts algorithm kind enum value from C++ API to C API type.
/// @param aalgorithm C++ API algorithm kind enum value.
/// @returns Corresponding C API algorithm kind enum value.
inline dnnl_alg_kind_t convert_to_c(algorithm aalgorithm) {
    return static_cast<dnnl_alg_kind_t>(aalgorithm);
}

/// @} dnnl_api_attributes

/// @addtogroup dnnl_api_primitives_common
/// @{

/// Flags for normalization primitives.
enum class normalization_flags : unsigned {
    /// Use no normalization flags. If specified, the library computes mean and
    /// variance on forward propagation for training and inference, outputs them
    /// on forward propagation for training, and computes the respective
    /// derivatives on backward propagation.
    none = dnnl_normalization_flags_none,

    /// Use global statistics. If specified, the library uses mean and
    /// variance provided by the user as an input on forward propagation and
    /// does not compute their derivatives on backward propagation. Otherwise,
    /// the library computes mean and variance on forward propagation for
    /// training and inference, outputs them on forward propagation for
    /// training, and computes the respective derivatives on backward
    /// propagation.
    use_global_stats = dnnl_use_global_stats,

    /// Use scale and shift parameters. If specified, the user is expected to
    /// pass scale and shift as inputs on forward propagation. On backward
    /// propagation of type #dnnl::prop_kind::backward, the library computes
    /// their derivatives. If not specified, the scale and shift parameters
    /// are not used by the library in any way.
    use_scale_shift = dnnl_use_scaleshift,

    /// Fuse normalization with ReLU. On training, normalization will require
    /// the workspace to implement backward propagation. On inference, the
    /// workspace is not required and behavior is the same as when normalization
    /// is fused with ReLU using the post-ops API.
    fuse_norm_relu = dnnl_fuse_norm_relu
};

/// Converts normalization flags enum value from C++ API to C API type.
/// @param flags C++ API normalization flags enum value.
/// @returns Corresponding C API normalization flags enum value.
inline dnnl_normalization_flags_t convert_to_c(normalization_flags flags) {
    return static_cast<dnnl_normalization_flags_t>(flags);
}

/// @} dnnl_api_primitives_common

/// @addtogroup dnnl_api_rnn
/// @{

/// RNN cell flags.
enum class rnn_flags : unsigned {
    /// Undefined RNN flags
    undef = dnnl_rnn_flags_undef
};

/// Converts RNN cell flags enum value from C++ API to C API type.
/// @param flags C++ API RNN cell flags enum value.
/// @returns Corresponding C API RNN cell flags enum value.
inline dnnl_rnn_flags_t convert_to_c(rnn_flags flags) {
    return static_cast<dnnl_rnn_flags_t>(flags);
}

#define DNNL_DEFINE_BITMASK_OPS(enum_name) \
    inline enum_name operator|(enum_name lhs, enum_name rhs) { \
        return static_cast<enum_name>( \
                static_cast<unsigned>(lhs) | static_cast<unsigned>(rhs)); \
    } \
\
    inline enum_name operator&(enum_name lhs, enum_name rhs) { \
        return static_cast<enum_name>( \
                static_cast<unsigned>(lhs) & static_cast<unsigned>(rhs)); \
    } \
\
    inline enum_name operator^(enum_name lhs, enum_name rhs) { \
        return static_cast<enum_name>( \
                static_cast<unsigned>(lhs) ^ static_cast<unsigned>(rhs)); \
    } \
\
    inline enum_name &operator|=(enum_name &lhs, enum_name rhs) { \
        lhs = static_cast<enum_name>( \
                static_cast<unsigned>(lhs) | static_cast<unsigned>(rhs)); \
        return lhs; \
    } \
\
    inline enum_name &operator&=(enum_name &lhs, enum_name rhs) { \
        lhs = static_cast<enum_name>( \
                static_cast<unsigned>(lhs) & static_cast<unsigned>(rhs)); \
        return lhs; \
    } \
\
    inline enum_name &operator^=(enum_name &lhs, enum_name rhs) { \
        lhs = static_cast<enum_name>( \
                static_cast<unsigned>(lhs) ^ static_cast<unsigned>(rhs)); \
        return lhs; \
    } \
\
    inline enum_name operator~(enum_name rhs) { \
        return static_cast<enum_name>(~static_cast<unsigned>(rhs)); \
    }

DNNL_DEFINE_BITMASK_OPS(normalization_flags)
DNNL_DEFINE_BITMASK_OPS(rnn_flags)

/// A direction of RNN primitive execution
enum class rnn_direction {
    /// Unidirectional execution of RNN primitive from left to right.
    unidirectional_left2right = dnnl_unidirectional_left2right,
    /// Unidirectional execution of RNN primitive from right to left.
    unidirectional_right2left = dnnl_unidirectional_right2left,
    /// Bidirectional execution of RNN primitive with concatenation of the
    /// results.
    bidirectional_concat = dnnl_bidirectional_concat,
    /// Bidirectional execution of RNN primitive with summation of the
    /// results.
    bidirectional_sum = dnnl_bidirectional_sum,
    /// Alias for #dnnl::rnn_direction::unidirectional_left2right
    unidirectional = dnnl_unidirectional,
};

/// Converts RNN direction enum value from C++ API to C API type.
/// @param dir C++ API RNN direction enum value.
/// @returns Corresponding C API RNN direction enum value.
inline dnnl_rnn_direction_t convert_to_c(rnn_direction dir) {
    return static_cast<dnnl_rnn_direction_t>(dir);
}

/// @} dnnl_api_rnn

/// @addtogroup dnnl_api_primitives_common
/// @{

/// Primitive descriptor query specification.
///
/// In general, queries are not used with the C++ API because most queries are
/// implemented as class members.
///
/// See @ref dnnl_query_t for more information.
enum class query {
    /// no query
    undef = dnnl_query_undef,

    /// execution engine
    engine = dnnl_query_engine,
    /// primitive kind
    primitive_kind = dnnl_query_primitive_kind,

    /// number of inputs expected
    num_of_inputs_s32 = dnnl_query_num_of_inputs_s32,
    /// number of outputs expected
    num_of_outputs_s32 = dnnl_query_num_of_outputs_s32,

    /// runtime estimation (seconds), unimplemented
    time_estimate_f64 = dnnl_query_time_estimate_f64,
    /// memory required for scratchpad (bytes)
    ///
    /// @sa @ref dev_guide_attributes_scratchpad
    memory_consumption_s64 = dnnl_query_memory_consumption_s64,

    /// scratchpad engine
    ///
    /// engine to be used for creating scratchpad memory
    scratchpad_engine = dnnl_query_scratchpad_engine,

    /// reorder source engine
    reorder_src_engine = dnnl_query_reorder_src_engine,
    /// reorder destination engine
    reorder_dst_engine = dnnl_query_reorder_dst_engine,

    /// implementation name
    impl_info_str = dnnl_query_impl_info_str,

    /// propagation kind
    prop_kind = dnnl_query_prop_kind,

    /// operation descriptor
    op_d = dnnl_query_op_d,
    /// convolution descriptor
    convolution_d = dnnl_query_convolution_d,
    /// deconvolution descriptor
    deconvolution_d = dnnl_query_deconvolution_d,
    /// shuffle descriptor
    shuffle_d = dnnl_query_shuffle_d,
    /// eltwise descriptor
    eltwise_d = dnnl_query_eltwise_d,
    /// softmax descriptor
    softmax_d = dnnl_query_softmax_d,
    /// pooling descriptor
    pooling_d = dnnl_query_pooling_d,
    /// lrn descriptor
    lrn_d = dnnl_query_lrn_d,
    /// batch normalization descriptor
    batch_normalization_d = dnnl_query_batch_normalization_d,
    /// layer normalization descriptor
    layer_normalization_d = dnnl_query_layer_normalization_d,
    /// inner product descriptor
    inner_product_d = dnnl_query_inner_product_d,
    /// rnn descriptor
    rnn_d = dnnl_query_rnn_d,
    /// binary descriptor
    binary_d = dnnl_query_binary_d,
    /// logsoftmax descriptor
    logsoftmax_d = dnnl_query_logsoftmax_d,
    /// matmul descriptor
    matmul_d = dnnl_query_matmul_d,
    /// resampling descriptor
    resampling_d = dnnl_query_resampling_d,

    /// source memory desc
    src_md = dnnl_query_src_md,
    /// source gradient (diff) memory desc
    diff_src_md = dnnl_query_diff_src_md,
    /// weights memory descriptor desc
    weights_md = dnnl_query_weights_md,
    /// weights gradient (diff) memory desc
    diff_weights_md = dnnl_query_diff_weights_md,
    /// destination memory desc
    dst_md = dnnl_query_dst_md,
    /// destination gradient (diff) memory desc
    diff_dst_md = dnnl_query_diff_dst_md,
    /// workspace memory desc
    workspace_md = dnnl_query_workspace_md,
    /// scratchpad memory desc
    scratchpad_md = dnnl_query_scratchpad_md,
    /// memory desc of an execute argument
    exec_arg_md = dnnl_query_exec_arg_md,
};

/// Converts query enum value from C++ API to C API type.
/// @param aquery C++ API query enum value.
/// @returns Corresponding C API query enum value.
inline dnnl_query_t convert_to_c(query aquery) {
    return static_cast<dnnl_query_t>(aquery);
}

/// @} dnnl_api_primitives_common

/// @} dnnl_api_primitives

/// @addtogroup dnnl_api_engine Engine
///
/// An abstraction of a computational device: a CPU, a specific GPU
/// card in the system, etc. Most primitives are created to execute
/// computations on one specific engine. The only exceptions are reorder
/// primitives that transfer data between two different engines.
///
/// @sa @ref dev_guide_basic_concepts
///
/// @{

/// @cond DO_NOT_DOCUMENT_THIS
template <>
struct handle_traits<dnnl_engine_t> {
    static dnnl_status_t destructor(dnnl_engine_t p) {
        return dnnl_engine_destroy(p);
    }
};
/// @endcond

/// An execution engine.
struct engine : public handle<dnnl_engine_t> {
    friend struct primitive;
    friend struct reorder;

    /// Kinds of engines.
    enum class kind {
        /// An unspecified engine
        any = dnnl_any_engine,
        /// CPU engine
        cpu = dnnl_cpu,
        /// GPU engine
        gpu = dnnl_gpu,
    };

    using handle::handle;

    /// Constructs an empty engine. An empty engine cannot be used in any
    /// operations.
    engine() = default;

    /// Returns the number of engines of a certain kind.
    ///
    /// @param akind The kind of engines to count.
    /// @returns The number of engines of the specified kind.
    static size_t get_count(kind akind) {
        return dnnl_engine_get_count(convert_to_c(akind));
    }

    /// Constructs an engine.
    ///
    /// @param akind The kind of engine to construct.
    /// @param index The index of the engine. Must be less than the value
    ///     returned by #get_count() for this particular kind of engine.
    engine(kind akind, size_t index) {
        dnnl_engine_t engine;
        error::wrap_c_api(
                dnnl_engine_create(&engine, convert_to_c(akind), index),
                "could not create an engine");
        reset(engine);
    }

#if DNNL_GPU_RUNTIME == DNNL_RUNTIME_OCL
    /// Constructs an engine from OpenCL device and context objects.
    ///
    /// @param akind The kind of engine to construct.
    /// @param device The OpenCL device that this engine will encapsulate.
    /// @param context The OpenCL context (containing the device) that this
    ///     engine will use for all operations.
    engine(kind akind, cl_device_id device, cl_context context) {
        dnnl_engine_t c_engine;
        error::wrap_c_api(dnnl_engine_create_ocl(&c_engine, convert_to_c(akind),
                                  device, context),
                "could not create an engine");
        reset(c_engine);
    }
#endif

#if DNNL_WITH_SYCL
    /// Constructs an engine from SYCL device and context objects.
    ///
    /// @param akind The kind of engine to construct.
    /// @param dev SYCL device.
    /// @param ctx SYCL context.
    DNNL_API engine(kind akind, const cl::sycl::device &dev,
            const cl::sycl::context &ctx);
#endif

    /// Constructs an engine based on a primitive from the primitive
    /// descriptor @p pd by querying its engine.
    ///
    /// @param pd The primitive descriptor to query.
    engine(const handle<dnnl_primitive_desc_t> &pd) {
        dnnl_engine_t c_engine;
        error::wrap_c_api(
                dnnl_primitive_desc_query(pd.get(),
                        dnnl::convert_to_c(dnnl::query::engine), 0, &c_engine),
                "could not get an engine from a primitive_desc");
        reset(c_engine, true);
    }

    /// Returns the kind of the engine.
    /// @returns The kind of the engine.
    kind get_kind() const {
        dnnl_engine_kind_t kind;
        error::wrap_c_api(dnnl_engine_get_kind(get(), &kind),
                "could not get kind of an engine");
        return static_cast<engine::kind>(kind);
    }

#if DNNL_GPU_RUNTIME == DNNL_RUNTIME_OCL
    /// Returns the OpenCL context associated with the engine.
    /// @returns OpenCL context.
    cl_context get_ocl_context() const {
        cl_context context = nullptr;
        error::wrap_c_api(dnnl_engine_get_ocl_context(get(), &context),
                "could not get an OpenCL context from an engine");
        return context;
    }

    /// Returns the OpenCL device associated with the engine.
    /// @returns OpenCL device.
    cl_device_id get_ocl_device() const {
        cl_device_id device = nullptr;
        error::wrap_c_api(dnnl_engine_get_ocl_device(get(), &device),
                "could not get an OpenCL device from an engine");
        return device;
    }
#endif

#if DNNL_WITH_SYCL
    /// Returns the underlying SYCL context object.
    cl::sycl::context DNNL_API get_sycl_context() const;

    /// Returns the underlying SYCL device object.
    cl::sycl::device DNNL_API get_sycl_device() const;
#endif

    /// Returns the engine of a primitive descriptor.
    ///
    /// @param pd The primitive descriptor to query.
    /// @returns A weak handle to the engine that the primitive descriptor was
    ///     created with.
    template <typename primitive_desc>
    static engine query(const primitive_desc &pd) {
        return query(pd, dnnl::query::engine);
    }

private:
    static dnnl_engine_kind_t convert_to_c(kind akind) {
        return static_cast<dnnl_engine_kind_t>(akind);
    }

    template <typename primitive_desc>
    static engine query(const primitive_desc &pd, dnnl::query what) {
        dnnl_engine_t c_engine;
        error::wrap_c_api(dnnl_primitive_desc_query(pd.get(),
                                  dnnl::convert_to_c(what), 0, &c_engine),
                "could not get an engine from a primitive_desc");
        return engine(c_engine, true);
    }
};

/// Converts engine kind enum value from C++ API to C API type.
///
/// @param akind C++ API engine kind enum value.
/// @returns Corresponding C API engine kind enum value.
inline dnnl_engine_kind_t convert_to_c(engine::kind akind) {
    return static_cast<dnnl_engine_kind_t>(akind);
}

/// @} dnnl_api_engine

/// @addtogroup dnnl_api_stream Stream
///
/// An encapsulation of execution context tied to a particular engine.
///
/// @sa @ref dev_guide_basic_concepts
///
/// @{

/// @cond DO_NOT_DOCUMENT_THIS
template <>
struct handle_traits<dnnl_stream_t> {
    static dnnl_status_t destructor(dnnl_stream_t p) {
        return dnnl_stream_destroy(p);
    }
};
template <>
struct handle_traits<dnnl_stream_attr_t> {
    static dnnl_status_t destructor(dnnl_stream_attr_t p) {
        return dnnl_stream_attr_destroy(p);
    }
};
/// @endcond

/// A container for stream attributes.
struct stream_attr : public handle<dnnl_stream_attr_t> {
    using handle::handle;

    /// Constructs default (empty) stream attributes.
    stream_attr() = default;

    /// Constructs stream attributes for a stream that runs on an engine of a
    /// particular kind.
    ///
    /// @param akind Target engine kind.
    stream_attr(engine::kind akind) {
        dnnl_stream_attr_t attr;
        error::wrap_c_api(dnnl_stream_attr_create(&attr, convert_to_c(akind)),
                "could not create stream attributes");
        reset(attr);
    }

#if DNNL_CPU_THREADING_RUNTIME == DNNL_RUNTIME_THREADPOOL
    /// Sets the threadpool attribute. Always throws unless oneDNN is built with
    /// threadpool runtime.
    ///
    /// @sa @ref dev_guide_threadpool
    ///
    /// @param threadpool A pointer to an instance of a class that implements
    ///     the dnnl::threadpool_iface interface.
    void set_threadpool(threadpool_iface *threadpool) {
        error::wrap_c_api(dnnl_stream_attr_set_threadpool(get(), threadpool),
                "could not set stream threadpool attribute");
    }

    /// Returns the threadpool attribute. Always throws unless oneDNN is built
    /// with threadpool runtime.
    ///
    /// @sa @ref dev_guide_threadpool
    ///
    threadpool_iface *get_threadpool() {
        threadpool_iface *tp;
        error::wrap_c_api(dnnl_stream_attr_get_threadpool(get(), (void **)&tp),
                "could not set stream threadpool attribute");
        return tp;
    }
#endif
};

/// An execution stream.
struct stream : public handle<dnnl_stream_t> {
    using handle::handle;

    /// Stream flags. Can be combined using the bitwise OR operator.
    enum class flags : unsigned {
        /// Default order execution. Either in-order or out-of-order depending
        /// on the engine runtime.
        default_order = dnnl_stream_default_order,
        /// In-order execution.
        in_order = dnnl_stream_default_order,
        /// Out-of-order execution.
        out_of_order = dnnl_stream_out_of_order,
        /// Default stream configuration.
        default_flags = dnnl_stream_default_flags,
    };

    /// Constructs an empty stream. An empty stream cannot be used in any
    /// operations.
    stream() = default;

    /// Constructs a stream for the specified engine and with behavior
    /// controlled by the specified flags.
    ///
    /// @param aengine Engine to create the stream on.
    /// @param aflags Flags controlling stream behavior.
    /// @param attr Stream attributes.
    stream(const engine &aengine, flags aflags = flags::default_flags,
            const stream_attr &attr = stream_attr()) {
        dnnl_stream_t stream;
        error::wrap_c_api(dnnl_stream_create_v2(&stream, aengine.get(),
                                  static_cast<dnnl_stream_flags_t>(aflags),
                                  attr.get(true)),
                "could not create a stream");
        reset(stream);
    }

#if DNNL_GPU_RUNTIME == DNNL_RUNTIME_OCL
    /// Constructs a stream for the specified engine and the OpenCL queue.
    ///
    /// @param aengine Engine to create the stream on.
    /// @param queue OpenCL queue to use for the stream.
    stream(const engine &aengine, cl_command_queue queue) {
        dnnl_stream_t stream;
        error::wrap_c_api(dnnl_stream_create_ocl(&stream, aengine.get(), queue),
                "could not create a stream");
        reset(stream);
    }
#endif

    /// Returns the associated engine.
    engine get_engine() const {
        dnnl_engine_t c_engine;
        error::wrap_c_api(dnnl_stream_get_engine(get(), &c_engine),
                "could not get an engine from a stream object");
        return engine(c_engine, true);
    }

#if DNNL_GPU_RUNTIME == DNNL_RUNTIME_OCL
    /// Returns the underlying OpenCL queue object.
    /// @returns OpenCL queue.
    cl_command_queue get_ocl_command_queue() const {
        cl_command_queue queue = nullptr;
        error::wrap_c_api(dnnl_stream_get_ocl_command_queue(get(), &queue),
                "could not get an OpenCL command queue from a stream");
        return queue;
    }
#endif

#if DNNL_WITH_SYCL
    /// Constructs a stream for the specified engine and the SYCL queue.
    ///
    /// @param aengine Engine object to use for the stream.
    /// @param queue SYCL queue to use for the stream.
    DNNL_API stream(const engine &aengine, cl::sycl::queue &queue);

    /// Returns the underlying SYCL queue object.
    /// @returns SYCL queue object.
    cl::sycl::queue DNNL_API get_sycl_queue() const;
#endif

    /// Waits for all primitives executing in the stream to finish.
    /// @returns The stream itself.
    stream &wait() {
        error::wrap_c_api(
                dnnl_stream_wait(get()), "could not wait on a stream");
        return *this;
    }
};

DNNL_DEFINE_BITMASK_OPS(stream::flags)

/// @} dnnl_api_stream

/// @addtogroup dnnl_api_memory Memory
///
/// A container that describes and stores data. Memory objects can contain
/// data of various types and formats. There are two levels of abstraction:
///
/// 1. **Memory descriptor** -- engine-agnostic logical description of data
///     (number of dimensions, dimension sizes, and data type), and,
///     optionally, the information about the physical format of data in
///     memory. If this information is not known yet, a memory descriptor can
///     be created with #dnnl::memory::format_tag::any. This allows
///     compute-intensive primitives to choose the best format for
///     computation. The user is responsible for reordering the data into the
///     chosen format when formats do not match.
///
///     A memory descriptor can be initialized either by specifying dimensions
///     and a memory format tag or strides for each of them, or by
///     manipulating the dnnl_memory_desc_t structure directly.
///
///     @warning
///         The latter approach requires understanding how the physical data
///         representation is mapped to the structure and is discouraged. This
///         topic is discussed in @ref dev_guide_understanding_memory_formats.
///
///     The user can query the amount of memory required by a memory
///     descriptor using the #dnnl::memory::desc::get_size() function. The
///     size of data in general cannot be computed as the product of
///     dimensions multiplied by the size of the data type. So users are
///     required to use this function for better code portability.
///
///     Two memory descriptors can be compared using the equality and
///     inequality operators.  The comparison is especially useful when
///     checking whether it is necessary to reorder data from the user's data
///     format to a primitive's format.
///
/// 2. **Memory object** -- an engine-specific object that handles the memory
///     buffer and its description (a memory descriptor). For the CPU engine or
///     with USM, the memory buffer handle is simply a pointer to @c void. The
///     memory buffer can be queried using #dnnl::memory::get_data_handle() and
///     set using #dnnl::memory::set_data_handle(). The underlying SYCL buffer,
///     when used, can be queried using #dnnl::memory::get_sycl_buffer and set
///     using #dnnl::memory::set_sycl_buffer. A memory object can also be
///     queried for the underlying memory descriptor and for its engine using
///     #dnnl::memory::get_desc() and dnnl::memory::get_engine().
///
/// Along with ordinary memory descriptors with all dimensions being positive,
/// the library supports *zero-volume*  memory descriptors with one or more
/// dimensions set to zero. This is used to support the NumPy\* convention.
/// If a zero-volume memory is passed to a primitive, the primitive typically
/// does not perform any computations with this memory. For example:
///
/// - A concatenation primitive would ignore all memory object with zeroes in
///   the concat dimension / axis.
///
/// - A forward convolution with a source memory object with zero in the
///   minibatch dimension would always produce a destination memory object
///   with a zero in the minibatch dimension and perform no computations.
///
/// - However, a forward convolution with a zero in one of the weights
///   dimensions is ill-defined and is considered to be an error by the
///   library because there is no clear definition of what the output values
///   should be.
///
/// Memory buffer of a zero-volume memory is never accessed.
///
/// @{

/// Memory object.
///
/// A memory object encapsulates a handle to a memory buffer allocated on a
/// specific engine, tensor dimensions, data type, and memory format, which is
/// the way tensor indices map to offsets in linear memory space. Memory
/// objects are passed to primitives during execution.
struct memory : public handle<dnnl_memory_t> {
    /// Integer type for representing dimension sizes and indices.
    typedef dnnl_dim_t dim;
    /// Vector of dimensions. Implementations are free to force a limit on the
    /// vector's length.
    typedef std::vector<dim> dims;

    /// Helper function that validates that an `std::vector` of dimensions can
    /// be safely converted to the C API array ::dnnl_dims_t. Throws if
    /// validation fails.
    ///
    /// @param v Vector of dimensions.
    /// @param min_size Minimum expected size of the vector.
    template <typename T>
    static void validate_dims(const std::vector<T> &v, int min_size = 0) {
        validate_container_size(
                v, "dimensions are invalid", min_size, DNNL_MAX_NDIMS);
    }

    /// Data type specification.
    enum class data_type {
        /// Undefined data type (used for empty memory descriptors).
        undef = dnnl_data_type_undef,
        /// [16-bit/half-precision floating point](https://en.wikipedia.org/wiki/Half-precision_floating-point_format).
        f16 = dnnl_f16,
        /// non-standard
        /// [16-bit floating point with 7-bit mantissa](https://en.wikipedia.org/wiki/Bfloat16_floating-point_format).
        bf16 = dnnl_bf16,
        /// [32-bit/single-precision floating point](https://en.wikipedia.org/wiki/Single-precision_floating-point_format).
        f32 = dnnl_f32,
        /// 32-bit signed integer.
        s32 = dnnl_s32,
        /// 8-bit signed integer.
        s8 = dnnl_s8,
        /// 8-bit unsigned integer.
        u8 = dnnl_u8,
    };

    /// Memory format kind
    enum class format_kind {
        /// Undefined memory format kind, used for empty memory descriptors.
        undef = dnnl_format_kind_undef,
        /// Unspecified format kind.
        /// The primitive selects a format automatically.
        any = dnnl_format_kind_any,
        /// A tensor in a generic format described by the stride and blocking
        /// values in each dimension. See @ref dnnl_blocking_desc_t for more
        /// information.
        blocked = dnnl_blocked,
        /// Weights format used in 8-bit Winograd convolution.
        wino = dnnl_format_kind_wino,
        /// Packed weights format used in RNN.
        packed = dnnl_format_kind_rnn_packed,
    };

    /// Memory format tag specification.
    ///
    /// Memory format tags can be further divided into two categories:
    ///
    ///  - Domain-agnostic names, i.e. names that do not depend on the tensor
    ///    usage in the specific primitive. These names use letters from `a`
    ///    to `f` to denote logical dimensions and form the order in which the
    ///    dimensions are laid in memory. For example,
    ///    #dnnl::memory::format_tag::ab is used to denote a 2D tensor where the
    ///    second logical dimension (denoted as `b`) is the innermost, i.e.
    ///    has stride = 1, and the first logical dimension (`a`) is laid out in
    ///    memory with stride equal to the size of the second dimension. On the
    ///    other hand, #dnnl::memory::format_tag::ba is the transposed version
    ///    of the same tensor: the outermost dimension (`a`) becomes the
    ///    innermost one.
    ///
    ///  - Domain-specific names, i.e. names that make sense only in the
    ///    context of a certain domain, such as CNN. These names are
    ///    aliases to the corresponding domain-agnostic tags and used mostly
    ///    for convenience. For example, #dnnl::memory::format_tag::nc
    ///    is used to denote 2D CNN activations tensor memory format, where
    ///    the channels dimension is the innermost one and the batch dimension
    ///    is the outermost one. Moreover, #dnnl::memory::format_tag::nc is
    ///    an alias for #dnnl::memory::format_tag::ab, because for
    ///    CNN primitives the logical dimensions of activations tensors come
    ///    in order: batch, channels, spatial.  In other words, batch
    ///    corresponds to the first logical dimension (`a`), and channels
    ///    correspond to the second one (`b`).
    ///
    /// The following domain-specific notation applies to memory format tags:
    ///  - @c 'n' denotes the mini-batch dimension
    ///  - @c 'c' denotes a channels dimension
    ///  - When there are multiple channel dimensions (for example,
    ///    in convolution weights tensor), @c 'i' and @c 'o' denote dimensions
    ///    of input and output channels
    ///  - @c 'g' denotes a groups dimension for convolution weights
    ///  - @c 'd', @c 'h', and @c 'w' denote spatial depth, height, and width
    ///    respectively
    ///
    /// See @ref dnnl_format_tag_t for a detailed description.
    enum class format_tag {
        /// Undefined memory format tag
        undef = dnnl_format_tag_undef,
        /// Placeholder memory format tag. Used to instruct the primitive to
        /// select a format automatically.
        any = dnnl_format_tag_any,

        /// plain 1D tensor
        a = dnnl_a,

        /// plain 2D tensor
        ab = dnnl_ab,
        /// permuted 2D tensor
        ba = dnnl_ba,

        /// plain 3D tensor
        abc = dnnl_abc,
        /// permuted 3D tensor
        acb = dnnl_acb,
        /// permuted 3D tensor
        bac = dnnl_bac,
        /// permuted 3D tensor
        bca = dnnl_bca,
        /// permuted 3D tensor
        cba = dnnl_cba,

        /// plain 4D tensor
        abcd = dnnl_abcd,
        /// permuted 4D tensor
        abdc = dnnl_abdc,
        /// permuted 4D tensor
        acdb = dnnl_acdb,
        /// permuted 4D tensor
        bacd = dnnl_bacd,
        /// permuted 4D tensor
        bcda = dnnl_bcda,
        /// permuted 4D tensor
        cdba = dnnl_cdba,
        /// permuted 4D tensor
        dcab = dnnl_dcab,

        /// plain 5D tensor
        abcde = dnnl_abcde,
        /// permuted 5D tensor
        abdec = dnnl_abdec,
        /// permuted 5D tensor
        acbde = dnnl_acbde,
        /// permuted 5D tensor
        acdeb = dnnl_acdeb,
        /// permuted 5D tensor
        bacde = dnnl_bacde,
        /// permuted 5D tensor
        bcdea = dnnl_bcdea,
        /// permuted 5D tensor
        cdeba = dnnl_cdeba,
        /// permuted 5D tensor
        decab = dnnl_decab,
        /// plain 6D tensor
        abcdef = dnnl_abcdef,
        /// plain 6D tensor
        abdfce = dnnl_abdfce,
        /// plain 6D tensor
        acbdef = dnnl_acbdef,
        /// plain 6D tensor
        defcab = dnnl_defcab,

        /// 1D tensor; an alias for #dnnl::memory::format_tag::a
        x = a,
        /// 2D CNN activations tensor; an alias for #dnnl::memory::format_tag::ab
        nc = ab,
        /// 2D CNN activations tensor; an alias for #dnnl::memory::format_tag::ba
        cn = ba,
        /// 2D RNN statistics tensor; an alias for #dnnl::memory::format_tag::ab
        tn = ab,
        /// 2D RNN statistics tensor; an alias for #dnnl::memory::format_tag::ba
        nt = ba,
        /// 3D CNN activations tensor; an alias for #dnnl::memory::format_tag::abc
        ncw = abc,
        /// 3D CNN activations tensor; an alias for #dnnl::memory::format_tag::acb
        nwc = acb,
        /// 4D CNN activations tensor; an alias for #dnnl::memory::format_tag::abcd
        nchw = abcd,
        /// 4D CNN activations tensor; an alias for #dnnl::memory::format_tag::acdb
        nhwc = acdb,
        /// 4D CNN activations tensor; an alias for #dnnl::memory::format_tag::bcda
        chwn = bcda,
        /// 5D CNN activations tensor; an alias for #dnnl::memory::format_tag::abcde
        ncdhw = abcde,
        /// 5D CNN activations tensor; an alias for #dnnl::memory::format_tag::acdeb
        ndhwc = acdeb,

        /// 2D CNN weights tensor; an alias for #dnnl::memory::format_tag::ab
        oi = ab,
        /// 2D CNN weights tensor; an alias for #dnnl::memory::format_tag::ba
        io = ba,
        /// 3D CNN weights tensor; an alias for #dnnl::memory::format_tag::abc
        oiw = abc,
        /// 3D CNN weights tensor; an alias for #dnnl::memory::format_tag::acb
        owi = acb,
        /// 3D CNN weights tensor; an alias for #dnnl::memory::format_tag::cba
        wio = cba,
        /// 3D CNN weights tensor; an alias for #dnnl::memory::format_tag::bca
        iwo = bca,
        /// 4D CNN weights tensor; an alias for #dnnl::memory::format_tag::abcd
        oihw = abcd,
        /// 4D CNN weights tensor; an alias for #dnnl::memory::format_tag::cdba
        hwio = cdba,
        /// 4D CNN weights tensor; an alias for #dnnl::memory::format_tag::acdb
        ohwi = acdb,
        /// 4D CNN weights tensor; an alias for #dnnl::memory::format_tag::bcda
        ihwo = bcda,
        /// 4D CNN weights tensor; an alias for #dnnl::memory::format_tag::bacd
        iohw = bacd,
        /// 5D CNN weights tensor; an alias for #dnnl::memory::format_tag::abcde
        oidhw = abcde,
        /// 5D CNN weights tensor; an alias for #dnnl::memory::format_tag::cdeba
        dhwio = cdeba,
        /// 5D CNN weights tensor; an alias for #dnnl::memory::format_tag::acdeb
        odhwi = acdeb,
        /// 5D CNN weights tensor; an alias for #dnnl::memory::format_tag::bacde
        iodhw = bacde,
        /// 5D CNN weights tensor; an alias for #dnnl::memory::format_tag::bcdea
        idhwo = bcdea,

        /// 4D CNN weights tensor with groups; an alias for #dnnl::memory::format_tag::abcd
        goiw = abcd,
        /// 4D CNN weights tensor with groups; an alias for #dnnl::memory::format_tag::dcab
        wigo = dcab,
        /// 5D CNN weights tensor with groups; an alias for #dnnl::memory::format_tag::abcde
        goihw = abcde,
        /// 5D CNN weights tensor with groups; an alias for #dnnl::memory::format_tag::decab
        hwigo = decab,
        /// 5D CNN weights tensor with groups; an alias for #dnnl::memory::format_tag::acbde
        giohw = acbde,
        /// 6D CNN weights tensor with groups; an alias for #dnnl::memory::format_tag::abcdef
        goidhw = abcdef,
        /// 6D CNN weights tensor with groups; an alias for #dnnl::memory::format_tag::abcdef
        giodhw = acbdef,
        /// 6D CNN weights tensor with groups; an alias for #dnnl::memory::format_tag::defcab
        dhwigo = defcab,

        /// 3D RNN data tensor in the format (seq_length, batch, input channels).
        tnc = abc,
        /// 3D RNN data tensor in the format (batch, seq_length, input channels).
        ntc = bac,
        /// 4D RNN states tensor in the format (num_layers, num_directions,
        /// batch, state channels).
        ldnc = abcd,
        /// 5D RNN weights tensor in the format (num_layers, num_directions,
        ///  input_channels, num_gates, output_channels).
        ///
        ///  - For LSTM cells, the gates order is input, forget, candidate
        ///    and output gate.
        ///  - For GRU cells, the gates order is update, reset and output gate.
        ldigo = abcde,
        /// 5D RNN weights tensor in the format (num_layers, num_directions,
        /// num_gates, output_channels, input_channels).
        ///
        ///  - For LSTM cells, the gates order is input, forget, candidate
        ///    and output gate.
        ///  - For GRU cells, the gates order is update, reset and output gate.
        ldgoi = abdec,
        /// 4D LSTM projection tensor in the format (num_layers, num_directions,
        /// num_channels_in_hidden_state, num_channels_in_recurrent_projection).
        ldio = abcd,
        /// 4D LSTM projection tensor in the format (num_layers, num_directions,
        /// num_channels_in_recurrent_projection, num_channels_in_hidden_state).
        ldoi = abdc,
        /// 4D RNN bias tensor in the format (num_layers, num_directions,
        /// num_gates, output_channels).
        ///
        ///  - For LSTM cells, the gates order is input, forget, candidate
        ///    and output gate.
        ///  - For GRU cells, the gates order is update, reset and output gate.
        ldgo = abcd,

        // Opaque blocked formats

        Abc16a = dnnl_Abc16a,
        ABc16a16b = dnnl_ABc16a16b,
        ABc4a2b = dnnl_ABc4a2b,
        ABc4a4b = dnnl_ABc4a4b,
        aBc16b = dnnl_aBc16b,
        aBc32b = dnnl_aBc32b,
        ABc16b16a = dnnl_ABc16b16a,
        Abc4a = dnnl_Abc4a,
        aBc4b = dnnl_aBc4b,
        ABc4b16a4b = dnnl_ABc4b16a4b,
        ABc2b8a4b = dnnl_ABc2b8a4b,
        ABc16b16a4b = dnnl_ABc16b16a4b,
        ABc16b16a2b = dnnl_ABc16b16a2b,
        ABc4b4a = dnnl_ABc4b4a,
        ABc8a16b2a = dnnl_ABc8a16b2a,
        ABc8a8b = dnnl_ABc8a8b,
        ABc8a2b = dnnl_ABc8a2b,
        ABc8a4b = dnnl_ABc8a4b,
        aBc8b = dnnl_aBc8b,
        ABc8b16a2b = dnnl_ABc8b16a2b,
        ABc8b8a = dnnl_ABc8b8a,
        Abcd8a = dnnl_Abcd8a,
        Abcd16a = dnnl_Abcd16a,
        Abcd32a = dnnl_Abcd32a,
        ABcd16a16b = dnnl_ABcd16a16b,
        aBcd16b = dnnl_aBcd16b,
        aBcd32b = dnnl_aBcd32b,
        ABcd16b16a = dnnl_ABcd16b16a,
        aBCd16b16c = dnnl_aBCd16b16c,
        aBCd16c16b = dnnl_aBCd16c16b,
        Abcd4a = dnnl_Abcd4a,
        aBcd4b = dnnl_aBcd4b,
        ABcd4b16a4b = dnnl_ABcd4b16a4b,
        ABcd2b8a4b = dnnl_ABcd2b8a4b,
        ABcd4b4a = dnnl_ABcd4b4a,
        ABcd4a2b = dnnl_ABcd4a2b,
        ABcd4a4b = dnnl_ABcd4a4b,
        aBCd4c16b4c = dnnl_aBCd4c16b4c,
        aBCd2c8b4c = dnnl_aBCd2c8b4c,
        ABcd16b16a4b = dnnl_ABcd16b16a4b,
        ABcd16b16a2b = dnnl_ABcd16b16a2b,
        aBCd16c16b4c = dnnl_aBCd16c16b4c,
        aBCd16c16b2c = dnnl_aBCd16c16b2c,
        aBCd4c4b = dnnl_aBCd4c4b,
        aBCd4b4c = dnnl_aBCd4b4c,
        ABcd8a16b2a = dnnl_ABcd8a16b2a,
        ABcd8a8b = dnnl_ABcd8a8b,
        ABcd8a2b = dnnl_ABcd8a2b,
        ABcd8a4b = dnnl_ABcd8a4b,
        /// 4D tensor blocked by 2nd dimension with block size 8
        aBcd8b = dnnl_aBcd8b,
        ABcd8b16a2b = dnnl_ABcd8b16a2b,
        aBCd8b16c2b = dnnl_aBCd8b16c2b,
        /// 4D tensor blocked by 1st and 2nd dimension with block size 8
        ABcd8b8a = dnnl_ABcd8b8a,
        aBCd8b8c = dnnl_aBCd8b8c,
        aBCd8b4c = dnnl_aBCd8b4c,
        aBCd8c16b2c = dnnl_aBCd8c16b2c,
        aBCd8c8b = dnnl_aBCd8c8b,
        Abcde16a = dnnl_Abcde16a,
        Abcde32a = dnnl_Abcde32a,
        ABcde16a16b = dnnl_ABcde16a16b,
        aBcde16b = dnnl_aBcde16b,
        aBcde32b = dnnl_aBcde32b,
        ABcde16b16a = dnnl_ABcde16b16a,
        aBCde16b16c = dnnl_aBCde16b16c,
        aBCde16c16b = dnnl_aBCde16c16b,
        aBCde2c8b4c = dnnl_aBCde2c8b4c,
        Abcde4a = dnnl_Abcde4a,
        aBcde4b = dnnl_aBcde4b,
        ABcde4b4a = dnnl_ABcde4b4a,
        ABcde4a2b = dnnl_ABcde4a2b,
        ABcde4a4b = dnnl_ABcde4a4b,
        aBCde4b4c = dnnl_aBCde4b4c,
        aBCde4c16b4c = dnnl_aBCde4c16b4c,
        aBCde16c16b4c = dnnl_aBCde16c16b4c,
        aBCde16c16b2c = dnnl_aBCde16c16b2c,
        aBCde4c4b = dnnl_aBCde4c4b,
        Abcde8a = dnnl_Abcde8a,
        ABcde8a8b = dnnl_ABcde8a8b,
        ABcde8a2b = dnnl_ABcde8a2b,
        ABcde8a4b = dnnl_ABcde8a4b,
        aBcde8b = dnnl_aBcde8b,
        ABcde8b16a2b = dnnl_ABcde8b16a2b,
        ABcde4b16a4b = dnnl_ABcde4b16a4b,
        ABcde2b8a4b = dnnl_ABcde2b8a4b,
        aBCde8b16c2b = dnnl_aBCde8b16c2b,
        ABcde8b8a = dnnl_ABcde8b8a,
        aBCde8b8c = dnnl_aBCde8b8c,
        aBCde8b4c = dnnl_aBCde8b4c,
        ABcd4a8b8a4b = dnnl_ABcd4a8b8a4b,
        ABcd2a8b8a2b = dnnl_ABcd2a8b8a2b,
        ABcd4a8b8a2b = dnnl_ABcd4a8b8a2b,
        aBCde4b8c8b4c = dnnl_aBCde4b8c8b4c,
        aBCde2b8c8b2c = dnnl_aBCde2b8c8b2c,
        aBCde8c16b2c = dnnl_aBCde8c16b2c,
        aBCde8c8b = dnnl_aBCde8c8b,
        aBcdef16b = dnnl_aBcdef16b,
        aBCdef16b16c = dnnl_aBCdef16b16c,
        aBCdef16c16b = dnnl_aBCdef16c16b,
        aBcdef4b = dnnl_aBcdef4b,
        aBCdef2c8b4c = dnnl_aBCdef2c8b4c,
        aBCdef4c4b = dnnl_aBCdef4c4b,
        aBCdef4b4c = dnnl_aBCdef4b4c,
        aBCdef8b8c = dnnl_aBCdef8b8c,
        aBCdef8b4c = dnnl_aBCdef8b4c,
        aBCdef8c16b2c = dnnl_aBCdef8c16b2c,
        aBCdef4c16b4c = dnnl_aBCdef4c16b4c,
        aBCdef8c8b = dnnl_aBCdef8c8b,
        aBdc16b = dnnl_aBdc16b,
        aBdc4b = dnnl_aBdc4b,
        aBdc8b = dnnl_aBdc8b,
        aBdec16b = dnnl_aBdec16b,
        aBdec4b = dnnl_aBdec4b,
        aBdec8b = dnnl_aBdec8b,
        aBdefc16b = dnnl_aBdefc16b,
        aCBdef16c16b = dnnl_aCBdef16c16b,
        aCBdef16b16c = dnnl_aCBdef16b16c,
        aBdefc4b = dnnl_aBdefc4b,
        aBdefc8b = dnnl_aBdefc8b,
        Acb16a = dnnl_Acb16a,
        Acb4a = dnnl_Acb4a,
        Acb8a = dnnl_Acb8a,
        aCBd16b16c = dnnl_aCBd16b16c,
        aCBd16c16b = dnnl_aCBd16c16b,
        aCBde16b16c = dnnl_aCBde16b16c,
        aCBde16c16b = dnnl_aCBde16c16b,
        Acdb16a = dnnl_Acdb16a,
        Acdb4a = dnnl_Acdb4a,
        Acdb8a = dnnl_Acdb8a,
        Acdeb16a = dnnl_Acdeb16a,
        Acdeb4a = dnnl_Acdeb4a,
        Acdeb8a = dnnl_Acdeb8a,
        BAc16a16b = dnnl_BAc16a16b,
        BAc16b16a = dnnl_BAc16b16a,
        BAcd16a16b = dnnl_BAcd16a16b,
        BAcd16b16a = dnnl_BAcd16b16a,
        ABcd32a32b = dnnl_ABcd32a32b,
        BAcde16b16a = dnnl_BAcde16b16a,
        BAcde16a16b = dnnl_BAcde16a16b,
        aBdec32b = dnnl_aBdec32b,
        Abcdef16a = dnnl_Abcdef16a,
        Abcdef32a = dnnl_Abcdef32a,
        Acdb32a = dnnl_Acdb32a,
        aBCd2b4c2b = dnnl_aBCd2b4c2b,
        aBCde2b4c2b = dnnl_aBCde2b4c2b,
        aBCdef2b4c2b = dnnl_aBCdef2b4c2b,
        aBCd2c4b2c = dnnl_aBCd2c4b2c,
        aBCde2c4b2c = dnnl_aBCde2c4b2c,
        aBCdef2c4b2c = dnnl_aBCdef2c4b2c,
        aBCd4b8c2b = dnnl_aBCd4b8c2b,
        aBCde4b8c2b = dnnl_aBCde4b8c2b,
        aBCdef4b8c2b = dnnl_aBCdef4b8c2b,
        aBCd4c8b2c = dnnl_aBCd4c8b2c,
        aBCde4c8b2c = dnnl_aBCde4c8b2c,
        aBCdef4c8b2c = dnnl_aBCdef4c8b2c,

        format_tag_last = dnnl_format_tag_last,

        nCdhw16c = dnnl_nCdhw16c,
        nCdhw4c = dnnl_nCdhw4c,
        nCdhw8c = dnnl_nCdhw8c,
        nChw16c = dnnl_nChw16c,
        nChw4c = dnnl_nChw4c,
        nChw8c = dnnl_nChw8c,
        nCw16c = dnnl_nCw16c,
        nCw4c = dnnl_nCw4c,
        nCw8c = dnnl_nCw8c,
        NCw16n16c = dnnl_NCw16n16c,
        NChw16n16c = dnnl_NChw16n16c,
        NCdhw16n16c = dnnl_NCdhw16n16c,
        NCdhw32n32c = dnnl_NCdhw32n32c,
        NChw32n32c = dnnl_NChw32n32c,
        NCdhw40n32c = dnnl_NCdhw40n32c,
        NChw40n32c = dnnl_NChw40n32c,
        NCw40n32c = dnnl_NCw40n32c,
        IOhw16i16o = dnnl_IOhw16i16o,
        Ohwi32o = dnnl_Ohwi32o,
        IOdhw16i16o = dnnl_IOdhw16i16o,
        gIOhw16i16o = dnnl_gIOhw16i16o,
        gOhwi32o = dnnl_gOhwi32o,
        Goidhw16g = dnnl_Goidhw16g,
        IOw16o16i = dnnl_IOw16o16i,
        OIw16i16o = dnnl_OIw16i16o,
        IOw16i16o = dnnl_IOw16i16o,
        gIOw16i16o = dnnl_gIOw16i16o,
        OIw16o16i = dnnl_OIw16o16i,
        Oiw16o = dnnl_Oiw16o,
        OIw4i16o4i = dnnl_OIw4i16o4i,
        OIw2i8o4i = dnnl_OIw2i8o4i,
        OIw4i4o = dnnl_OIw4i4o,
        OIw4o4i = dnnl_OIw4o4i,
        Oiw4o = dnnl_Oiw4o,
        OIw8i16o2i = dnnl_OIw8i16o2i,
        OIw8i8o = dnnl_OIw8i8o,
        OIw8o16i2o = dnnl_OIw8o16i2o,
        OIw8o8i = dnnl_OIw8o8i,
        OIw8o4i = dnnl_OIw8o4i,
        Owi16o = dnnl_Owi16o,
        OwI16o2i = dnnl_OwI16o2i,
        Owi4o = dnnl_Owi4o,
        Owi8o = dnnl_Owi8o,
        IOhw16o16i = dnnl_IOhw16o16i,
        Ohwi16o = dnnl_Ohwi16o,
        OhwI16o2i = dnnl_OhwI16o2i,
        Ohwi4o = dnnl_Ohwi4o,
        Ohwi8o = dnnl_Ohwi8o,
        OIhw16i16o = dnnl_OIhw16i16o,
        OIhw16o16i = dnnl_OIhw16o16i,
        Oihw16o = dnnl_Oihw16o,
        OIhw4i16o4i = dnnl_OIhw4i16o4i,
        OIhw4i4o = dnnl_OIhw4i4o,
        OIhw4o4i = dnnl_OIhw4o4i,
        Oihw4o = dnnl_Oihw4o,
        OIhw8i16o2i = dnnl_OIhw8i16o2i,
        OIhw8i8o = dnnl_OIhw8i8o,
        OIhw8o16i2o = dnnl_OIhw8o16i2o,
        OIhw8o8i = dnnl_OIhw8o8i,
        OIhw8o4i = dnnl_OIhw8o4i,
        OIhw2i8o4i = dnnl_OIhw2i8o4i,
        IOdhw16o16i = dnnl_IOdhw16o16i,
        Odhwi16o = dnnl_Odhwi16o,
        OdhwI16o2i = dnnl_OdhwI16o2i,
        Odhwi4o = dnnl_Odhwi4o,
        Odhwi8o = dnnl_Odhwi8o,
        OIdhw16i16o = dnnl_OIdhw16i16o,
        OIdhw16o16i = dnnl_OIdhw16o16i,
        Oidhw16o = dnnl_Oidhw16o,
        OIdhw4i4o = dnnl_OIdhw4i4o,
        OIdhw4o4i = dnnl_OIdhw4o4i,
        Oidhw4o = dnnl_Oidhw4o,
        OIdhw8i16o2i = dnnl_OIdhw8i16o2i,
        OIdhw4i16o4i = dnnl_OIdhw4i16o4i,
        OIdhw2i8o4i = dnnl_OIdhw2i8o4i,
        OIdhw8i8o = dnnl_OIdhw8i8o,
        OIdhw8o8i = dnnl_OIdhw8o8i,
        OIdhw8o4i = dnnl_OIdhw8o4i,
        gIOw16o16i = dnnl_gIOw16o16i,
        gOIw16i16o = dnnl_gOIw16i16o,
        gOIw16o16i = dnnl_gOIw16o16i,
        gOiw16o = dnnl_gOiw16o,
        gOIw4i16o4i = dnnl_gOIw4i16o4i,
        gOIw2i8o4i = dnnl_gOIw2i8o4i,
        gOIw4i4o = dnnl_gOIw4i4o,
        gOIw4o4i = dnnl_gOIw4o4i,
        gOiw4o = dnnl_gOiw4o,
        gOIw8i16o2i = dnnl_gOIw8i16o2i,
        gOIw8i8o = dnnl_gOIw8i8o,
        gOIw8o16i2o = dnnl_gOIw8o16i2o,
        gOIw8o8i = dnnl_gOIw8o8i,
        gOIw8o4i = dnnl_gOIw8o4i,
        gOwi16o = dnnl_gOwi16o,
        gOwI16o2i = dnnl_gOwI16o2i,
        gOwi4o = dnnl_gOwi4o,
        gOwi8o = dnnl_gOwi8o,
        Goiw8g = dnnl_Goiw8g,
        Goiw16g = dnnl_Goiw16g,
        gIOhw16o16i = dnnl_gIOhw16o16i,
        gOhwi16o = dnnl_gOhwi16o,
        gOhwI16o2i = dnnl_gOhwI16o2i,
        gOhwi4o = dnnl_gOhwi4o,
        gOhwi8o = dnnl_gOhwi8o,
        Goihw16g = dnnl_Goihw16g,
        gOIhw16i16o = dnnl_gOIhw16i16o,
        gOIhw16o16i = dnnl_gOIhw16o16i,
        gOihw16o = dnnl_gOihw16o,
        gOIhw4i16o4i = dnnl_gOIhw4i16o4i,
        gOIhw2i8o4i = dnnl_gOIhw2i8o4i,
        gOIhw4i4o = dnnl_gOIhw4i4o,
        gOIhw4o4i = dnnl_gOIhw4o4i,
        gOihw4o = dnnl_gOihw4o,
        Goihw8g = dnnl_Goihw8g,
        gOIhw8i16o2i = dnnl_gOIhw8i16o2i,
        gOIhw8i8o = dnnl_gOIhw8i8o,
        gOIhw8o16i2o = dnnl_gOIhw8o16i2o,
        OIw4o8i8o4i = dnnl_OIw4o8i8o4i,
        OIdhw4o8i8o4i = dnnl_OIdhw4o8i8o4i,
        OIhw4o8i8o4i = dnnl_OIhw4o8i8o4i,
        OIhw2o8i8o2i = dnnl_OIhw2o8i8o2i,
        gOIw4o8i8o4i = dnnl_gOIw4o8i8o4i,
        gOIdhw4o8i8o4i = dnnl_gOIdhw4o8i8o4i,
        gOIhw4o8i8o4i = dnnl_gOIhw4o8i8o4i,
        gOIhw2o8i8o2i = dnnl_gOIhw2o8i8o2i,

        OIdhw4o8i8o2i = dnnl_OIdhw4o8i8o2i,
        OIhw4o8i8o2i = dnnl_OIhw4o8i8o2i,
        OIw4o8i8o2i = dnnl_OIw4o8i8o2i,
        gOIdhw4o8i8o2i = dnnl_gOIdhw4o8i8o2i,
        gOIhw4o8i8o2i = dnnl_gOIhw4o8i8o2i,
        gOIw4o8i8o2i = dnnl_gOIw4o8i8o2i,
        IOdhw4i8o8i2o = dnnl_IOdhw4i8o8i2o,
        IOhw4i8o8i2o = dnnl_IOhw4i8o8i2o,
        IOw4i8o8i2o = dnnl_IOw4i8o8i2o,
        gIOdhw4i8o8i2o = dnnl_gIOdhw4i8o8i2o,
        gIOhw4i8o8i2o = dnnl_gIOhw4i8o8i2o,
        gIOw4i8o8i2o = dnnl_gIOw4i8o8i2o,

        OIhw16i16o4i = dnnl_OIhw16i16o4i,
        OIhw16i16o2i = dnnl_OIhw16i16o2i,
        gOIhw16i16o4i = dnnl_gOIhw16i16o4i,
        gOIhw16i16o2i = dnnl_gOIhw16i16o2i,

        gOIhw8o8i = dnnl_gOIhw8o8i,
        gOIhw8o4i = dnnl_gOIhw8o4i,
        gIOdhw16i16o = dnnl_gIOdhw16i16o,
        gIOdhw16o16i = dnnl_gIOdhw16o16i,
        gOdhwi16o = dnnl_gOdhwi16o,
        gOdhwI16o2i = dnnl_gOdhwI16o2i,
        gOdhwi4o = dnnl_gOdhwi4o,
        gOdhwi8o = dnnl_gOdhwi8o,
        gOIdhw16i16o = dnnl_gOIdhw16i16o,
        gOIdhw16o16i = dnnl_gOIdhw16o16i,
        gOidhw16o = dnnl_gOidhw16o,
        gOIdhw4i4o = dnnl_gOIdhw4i4o,
        gOIdhw4o4i = dnnl_gOIdhw4o4i,
        gOidhw4o = dnnl_gOidhw4o,
        gOIdhw8i16o2i = dnnl_gOIdhw8i16o2i,
        gOIdhw4i16o4i = dnnl_gOIdhw4i16o4i,
        gOIdhw2i8o4i = dnnl_gOIdhw2i8o4i,
        gOIdhw8i8o = dnnl_gOIdhw8i8o,
        gOIdhw8o8i = dnnl_gOIdhw8o8i,
        gOIdhw8o4i = dnnl_gOIdhw8o4i,
        gOIw2i4o2i = dnnl_gOIw2i4o2i,
        gOIhw2i4o2i = dnnl_gOIhw2i4o2i,
        gOIdhw2i4o2i = dnnl_gOIdhw2i4o2i,
        gOIw2o4i2o = dnnl_gOIw2o4i2o,
        gOIhw2o4i2o = dnnl_gOIhw2o4i2o,
        gOIdhw2o4i2o = dnnl_gOIdhw2o4i2o,
        gOIw4i8o2i = dnnl_gOIw4i8o2i,
        gOIhw4i8o2i = dnnl_gOIhw4i8o2i,
        gOIdhw4i8o2i = dnnl_gOIdhw4i8o2i,
        gOIw4o8i2o = dnnl_gOIw4o8i2o,
        gOIhw4o8i2o = dnnl_gOIhw4o8i2o,
        gOIdhw4o8i2o = dnnl_gOIdhw4o8i2o,
    };

    /// A memory descriptor.
    struct desc {
        friend struct memory;
        /// The underlying C API data structure.
        dnnl_memory_desc_t data;

        /// Constructs a zero (empty) memory descriptor. Such a memory
        /// descriptor can be used to indicate absence of an argument.
        desc() : data() {}

        /// Constructs a memory descriptor.
        ///
        /// @note
        ///     The logical order of dimensions corresponds to the `abc...`
        ///     format tag, and the physical meaning of the dimensions depends
        ///     both on the primitive that would operate on this memory and
        ///     the operation context.
        ///
        /// @param adims Tensor dimensions.
        /// @param adata_type Data precision/type.
        /// @param aformat_tag Memory format tag.
        /// @param allow_empty A flag signifying whether construction is
        ///     allowed to fail without throwing an exception. In this case a
        ///     zero memory descriptor will be constructed. This flag is
        ///     optional and defaults to false.
        desc(const dims &adims, data_type adata_type, format_tag aformat_tag,
                bool allow_empty = false)
            : data() {
            validate_dims(adims);
            dnnl_status_t status = dnnl_memory_desc_init_by_tag(&data,
                    (int)adims.size(), adims.data(), convert_to_c(adata_type),
                    convert_to_c(aformat_tag));
            if (!allow_empty)
                error::wrap_c_api(status,
                        "could not construct a memory descriptor using a "
                        "format tag");
        }

        /// Constructs a memory descriptor by strides.
        ///
        /// @note
        ///     The logical order of dimensions corresponds to the `abc...`
        ///     format tag, and the physical meaning of the dimensions depends
        ///     both on the primitive that would operate on this memory and
        ///     the operation context.
        ///
        /// @param adims Tensor dimensions.
        /// @param adata_type Data precision/type.
        /// @param strides Strides for each dimension.
        /// @param allow_empty A flag signifying whether construction is
        ///     allowed to fail without throwing an exception. In this case a
        ///     zero memory descriptor will be constructed. This flag is
        ///     optional and defaults to false.
        desc(const dims &adims, data_type adata_type, const dims &strides,
                bool allow_empty = false)
            : data() {
            validate_dims(adims);
            if (!strides.empty()) validate_dims(strides, (int)adims.size());
            dnnl_status_t status = dnnl_memory_desc_init_by_strides(&data,
                    (int)adims.size(), adims.data(), convert_to_c(adata_type),
                    strides.empty() ? nullptr : &strides[0]);
            if (!allow_empty)
                error::wrap_c_api(status,
                        "could not construct a memory descriptor using "
                        "strides");
        }

        /// Constructs a memory descriptor from a C API data structure.
        ///
        /// @param data A C API ::dnnl_memory_desc_t structure.
        desc(const dnnl_memory_desc_t &data) : data(data) {}

        /// Constructs a memory descriptor for a region inside an area
        /// described by this memory descriptor.
        //
        /// @param adims Sizes of the region.
        /// @param offsets Offsets to the region from the encompassing
        ///     memory object in each dimension.
        /// @param allow_empty A flag signifying whether construction is
        ///     allowed to fail without throwing an exception. In this case a
        ///     zero memory descriptor will be returned. This flag is optional
        ///     and defaults to false.
        /// @returns A memory descriptor for the region.
        desc submemory_desc(const dims &adims, const dims &offsets,
                bool allow_empty = false) const {
            validate_dims(adims, data.ndims);
            validate_dims(offsets, data.ndims);
            dnnl_memory_desc_t sub_md = dnnl_memory_desc_t();
            dnnl_status_t status = dnnl_memory_desc_init_submemory(
                    &sub_md, &data, adims.data(), offsets.data());
            if (!allow_empty)
                error::wrap_c_api(status, "could not construct a sub-memory");
            return desc(sub_md);
        }

        /// Constructs a memory descriptor by reshaping an existing one. The
        /// new memory descriptor inherits the data type. This operation is
        /// valid only for memory descriptors that have format_kind set to
        /// #dnnl::memory::format_kind::blocked or
        /// #dnnl::memory::format_kind::any.
        ///
        /// The operation ensures that the transformation of the physical memory
        /// format corresponds to the transformation of the logical dimensions.
        /// If such transformation is impossible, the function either throws an
        /// exception (default) or returns a zero memory descriptor depending on
        /// the `allow_empty` flag.
        ///
        /// The reshape operation can be described as a combination of the
        /// following basic operations:
        /// 1. Add a dimension of size `1`. This is always possible.
        /// 2. Remove a dimension of size `1`. This is possible only if the
        ///    dimension has no padding (i.e.
        ///    `padded_dims[dim] == dims[dim] && dims[dim] == 1`).
        /// 3. Split a dimension into multiple ones. This is possible only if
        ///    the product of all tensor dimensions stays constant and the
        ///    dimension being split does not have padding (i.e.
        ///    `padded_dims[dim] = dims[dim]`).
        /// 4. Join multiple consecutive dimensions into a single one. As in
        ///    the cases above, this requires that the dimensions do not have
        ///    padding and that the memory format is such that in physical
        ///    memory these dimensions are dense and have the same order as
        ///    their logical counterparts. This also assumes that these
        ///    dimensions are not blocked.
        ///    - Here, 'dense' means:
        ///      `stride for dim[i] == (stride for dim[i + 1]) * dim[i + 1]`;
        ///    - And 'same order' means:
        ///      `i < j` if and only if `stride for dim[j] <= stride for dim[i]`.
        ///
        /// @warning
        ///     Some combinations of physical memory layout and/or offsets or
        ///     dimensions may result in a failure to make a reshape.
        ///
        /// @param adims New dimensions. The product of dimensions must
        ///     remain constant.
        /// @param allow_empty A flag signifying whether construction is
        ///     allowed to fail without throwing an exception. In this case a
        ///     zero memory descriptor will be returned. This flag is optional
        ///     and defaults to false.
        /// @returns A new memory descriptor with new dimensions.
        desc reshape(const dims &adims, bool allow_empty = false) const {
            if (data.ndims) validate_dims(adims, 1);
            dnnl_memory_desc_t out_md = dnnl_memory_desc_t();
            dnnl_status_t status = dnnl_memory_desc_reshape(
                    &out_md, &data, (int)adims.size(), adims.data());
            if (!allow_empty)
                error::wrap_c_api(
                        status, "could not reshape a memory descriptor");
            return desc(out_md);
        }

        /// Constructs a memory descriptor by permuting axes in an existing
        /// one.
        ///
        /// The physical memory layout representation is adjusted accordingly
        /// to maintain the consistency between the logical and physical parts
        /// of the memory descriptor. The new memory descriptor inherits the
        /// data type.
        ///
        /// The new memory descriptor inherits the data type. This operation is
        /// valid only for memory descriptors that have format_kind set to
        /// #dnnl::memory::format_kind::blocked or
        /// #dnnl::memory::format_kind::any.
        ///
        /// The logical axes will be permuted in the following manner:
        /// @code
        /// for (i = 0; i < ndims(); i++)
        ///     new_desc.dims()[permutation[i]] = dims()[i];
        /// @endcode
        ///
        /// Example:
        /// @code
        ///     std::vector<int> permutation = {1, 0}; // swap the first and
        ///                                            // the second axes
        ///     dnnl::memory::desc in_md(
        ///             {2, 3}, data_type, memory::format_tag::ab);
        ///     dnnl::memory::desc expect_out_md(
        ///             {3, 2}, data_type, memory::format_tag::ba);
        ///
        ///     assert(in_md.permute_axes(permutation) == expect_out_md);
        /// @endcode
        ///
        /// @param permutation Axes permutation.
        /// @param allow_empty A flag signifying whether construction is
        ///     allowed to fail without throwing an exception. In this case a
        ///     zero memory descriptor will be returned. This flag is optional
        ///     and defaults to false.
        /// @returns A new memory descriptor with new dimensions.
        desc permute_axes(const std::vector<int> &permutation,
                bool allow_empty = false) const {
            validate_dims(permutation, data.ndims);
            dnnl_memory_desc_t out_md = dnnl_memory_desc_t();
            dnnl_status_t status = dnnl_memory_desc_permute_axes(
                    &out_md, &data, permutation.data());
            if (!allow_empty)
                error::wrap_c_api(status,
                        "could not permute axes of a memory descriptor");
            return desc(out_md);
        }

        /// Returns dimensions of the memory descriptor.
        ///
        /// Potentially expensive due to the data copy involved.
        /// @returns A copy of the dimensions vector.
        memory::dims dims() const {
            return memory::dims(data.dims, data.dims + data.ndims);
        }

        /// Returns the data type of the memory descriptor.
        /// @returns The data type.
        memory::data_type data_type() const {
            return static_cast<memory::data_type>(data.data_type);
        }

        /// Returns size of the memory descriptor in bytes.
        /// @returns The number of bytes required to allocate a memory buffer
        ///     for the memory object described by this memory descriptor
        ///     including the padding area.
        size_t get_size() const { return dnnl_memory_desc_get_size(&data); }

        /// Checks whether the memory descriptor is zero (empty).
        /// @returns @c true if the memory descriptor describes an empty
        ///     memory and @c false otherwise.
        bool is_zero() const { return data.ndims == 0; }

        /// An equality operator.
        /// @param other Another memory descriptor.
        /// @returns Whether this and the other memory descriptors have
        ///     the same format tag, dimensions, strides, blocking, etc.
        bool operator==(const desc &other) const {
            return dnnl_memory_desc_equal(&data, &other.data) != 0;
        }

        /// An inequality operator.
        /// @param other Another memory descriptor.
        /// @returns Whether this and the other memory descriptors describe
        ///     different memory.
        bool operator!=(const desc &other) const { return !operator==(other); }

        /// Checks whether the object is not empty.
        ///
        /// @returns Whether the object is not empty.
        explicit operator bool() const { return data.ndims != 0; }
    };

    /// Default constructor.
    ///
    /// Constructs an empty memory object, which can be used to indicate
    /// absence of a parameter.
    memory() = default;

#if DNNL_WITH_SYCL
    /// Constructs a memory object.
    ///
    /// @param md Memory descriptor.
    /// @param aengine Engine to store the data on.
    /// @param handle Handle of the memory buffer to use.
    memory(const desc &md, const engine &aengine, void *handle)
#ifdef DNNL_USE_DPCPP_USM
        : memory(with_sycl_tag {}, md, aengine, handle, true) {
    }
#else
        : memory(with_sycl_tag {}, md, aengine, handle, false) {
    }
#endif
#else
    /// Constructs a memory object.
    ///
    /// Unless @p handle is equal to #DNNL_MEMORY_NONE, the constructed memory
    /// object will have the underlying buffer set. In this case, the buffer
    /// will be initialized as if #dnnl::memory::set_data_handle() had been
    /// called.
    ///
    /// @sa memory::set_data_handle()
    ///
    /// @param md Memory descriptor.
    /// @param aengine Engine to store the data on.
    /// @param handle Handle of the memory buffer to use.
    ///     - A pointer to the user-allocated buffer. In this case the library
    ///       doesn't own the buffer.
    ///     - The #DNNL_MEMORY_ALLOCATE special value. Instructs the library to
    ///       allocate the buffer for the memory object. In this case the
    ///       library owns the buffer.
    ///     - #DNNL_MEMORY_NONE to create dnnl::memory without an underlying
    ///       buffer.
    memory(const desc &md, const engine &aengine, void *handle) {
        dnnl_memory_t result;
        error::wrap_c_api(
                dnnl_memory_create(&result, &md.data, aengine.get(), handle),
                "could not create a memory object");
        reset(result);
    }
#endif

#if DNNL_WITH_SYCL && defined(DNNL_USE_SYCL_BUFFERS)
    /// Constructs a memory object from a SYCL buffer.
    ///
    /// @param md Memory descriptor.
    /// @param aengine Engine to store the data on.
    /// @param buf A SYCL buffer.
    template <typename T, int ndims = 1>
    memory(const desc &md, const engine &aengine,
            cl::sycl::buffer<T, ndims> &buf)
        : memory(md, aengine, DNNL_MEMORY_NONE) {
        set_sycl_buffer(buf);
    }
#endif

    /// Constructs a memory object.
    ///
    /// The underlying buffer for the memory will be allocated by the library.
    ///
    /// @param md Memory descriptor.
    /// @param aengine Engine to store the data on.
    memory(const desc &md, const engine &aengine)
        : memory(md, aengine, DNNL_MEMORY_ALLOCATE) {}

    /// Returns the associated memory descriptor.
    desc get_desc() const {
        const dnnl_memory_desc_t *cdesc;
        error::wrap_c_api(dnnl_memory_get_memory_desc(get(), &cdesc),
                "could not get a memory descriptor from a memory object");
        return desc(*cdesc);
    }

    /// Returns the associated engine.
    engine get_engine() const {
        dnnl_engine_t c_engine;
        error::wrap_c_api(dnnl_memory_get_engine(get(), &c_engine),
                "could not get an engine from a memory object");
        return engine(c_engine, true);
    }

    /// Returns the underlying memory buffer.
    ///
    /// On the CPU engine, or when using USM, this is a pointer to the
    /// allocated memory.
    void *get_data_handle() const {
        void *handle;
        error::wrap_c_api(dnnl_memory_get_data_handle(get(), &handle),
                "could not get a native handle from a memory object");
        return handle;
    }

    /// Sets the underlying memory buffer.
    ///
    /// This function may write zero values to the memory specified by the @p
    /// handle if the memory object has a zero padding area. This may be time
    /// consuming and happens each time this function is called. The
    /// operation is always blocking and the stream parameter is a hint.
    ///
    /// @note
    ///     The zero padding is required by memory objects created with
    ///     blocked memory format tags like #dnnl_aBcd8b when any of the
    ///     dimensions is not a multiple of the corresponding block size. For
    ///     "plain" formats like #dnnl::memory::format_tag::nchw or
    ///     #dnnl::memory::format_tag::nhwc zero padding area needs to be set
    ///     up explicitly when creating the corresponding memory descriptors.
    ///     See @ref dev_guide_understanding_memory_formats for more details.
    ///
    /// @note
    ///     Even when the memory object is used to hold values that stay
    ///     constant during the execution of the program (pre-packed weights
    ///     during inference, for example), the function will still write
    ///     zeroes to the padding area if it exists. Hence, the @p handle
    ///     parameter cannot and does not have a const qualifier.
    ///
    /// @param handle Memory buffer to use. On the CPU engine or when USM is
    ///     used, the memory buffer is a pointer to the actual data. For OpenCL
    ///     it is a cl_mem. It must have at least
    ///     #dnnl::memory::desc::get_size() bytes allocated.
    /// @param astream Stream to use to execute padding in.
    void set_data_handle(void *handle, const stream &astream) const {
        error::wrap_c_api(dnnl_memory_set_data_handle_v2(
                                  get(), handle, astream.get(true)),
                "could not set native handle of a memory object");
    }

    /// Sets the underlying memory buffer.
    ///
    /// See documentation for
    /// #dnnl::memory::set_data_handle(void *, const stream &) const
    /// for more information.
    ///
    /// @param handle Memory buffer to use. For the CPU engine, the memory
    ///     buffer is a pointer to the actual data. For OpenCL it is a cl_mem.
    ///     It must have at least #dnnl::memory::desc::get_size() bytes
    ///     allocated.
    void set_data_handle(void *handle) const {
        error::wrap_c_api(
                dnnl_memory_set_data_handle_v2(get(), handle, nullptr),
                "could not set native handle of a memory object");
    }

    /// Maps a memory object and returns a host-side pointer to a memory
    /// buffer with a copy of its contents.
    ///
    /// Mapping enables read/write directly from/to the memory contents for
    /// engines that do not support direct memory access.
    ///
    /// Mapping is an exclusive operation - a memory object cannot be used in
    /// other operations until it is unmapped via #dnnl::memory::unmap_data()
    /// call.
    ///
    /// @note
    ///     Any primitives working with the memory should be completed before
    ///     the memory is mapped. Use #dnnl::stream::wait() to synchronize the
    ///     corresponding execution stream.
    ///
    /// @note
    ///     The map_data and unmap_data functions are provided mainly for
    ///     debug and testing purposes and their performance may be suboptimal.
    ///
    /// @tparam T Data type to return a pointer to.
    /// @returns Pointer to the mapped memory.
    template <typename T = void>
    T *map_data() const {
        void *mapped_ptr;
        error::wrap_c_api(dnnl_memory_map_data(get(), &mapped_ptr),
                "could not map memory object data");
        return static_cast<T *>(mapped_ptr);
    }

    /// Unmaps a memory object and writes back any changes made to the
    /// previously mapped memory buffer.
    ///
    /// @note
    ///     The map_data and unmap_data functions are provided mainly for
    ///     debug and testing purposes and their performance may be
    ///     suboptimal.
    ///
    /// @param mapped_ptr A pointer previously returned by
    ///     #dnnl::memory::map_data().
    void unmap_data(void *mapped_ptr) const {
        error::wrap_c_api(dnnl_memory_unmap_data(get(), mapped_ptr),
                "could not unmap memory object data");
    }

#if DNNL_GPU_RUNTIME == DNNL_RUNTIME_OCL
    /// Returns the OpenCL memory object associated with the memory.
    cl_mem get_ocl_mem_object() const {
        cl_mem mem_object;
        error::wrap_c_api(dnnl_memory_get_ocl_mem_object(get(), &mem_object),
                "could not get OpenCL buffer object from a memory object");
        return mem_object;
    }

    /// Sets the OpenCL memory object @p mem_object associated with the memory.
    ///
    /// For behavioral details see memory::set_data_handle().
    ///
    /// @param mem_object OpenCL cl_mem object to use as the underlying
    ///     storage. It must have at least get_desc().get_size() bytes
    ///     allocated.
    void set_ocl_mem_object(cl_mem mem_object) {
        error::wrap_c_api(dnnl_memory_set_ocl_mem_object(get(), mem_object),
                "could not set OpenCL buffer object from a memory object");
    }
#endif

#if DNNL_WITH_SYCL && defined(DNNL_USE_SYCL_BUFFERS)
    /// Returns the underlying SYCL buffer object.
    ///
    /// @tparam T Type of the requested buffer.
    /// @tparam ndims Number of dimensions of the requested buffer.
    /// @param offset Offset within the returned buffer at which the memory
    ///               object's data starts. Only meaningful for 1D buffers.
    template <typename T, int ndims = 1>
    cl::sycl::buffer<T, ndims> get_sycl_buffer(size_t *offset = nullptr) const {
        static_assert(ndims == 1, "only 1D buffers supported");

        void *handle_ptr;
        error::wrap_c_api(dnnl_memory_get_data_handle(get(), &handle_ptr),
                "could not get SYCL buffer object");

        // XXX: workaround for ComputeCpp
        // ComputeCpp fails to construct zero-range buffer
        if (!handle_ptr)
            return cl::sycl::buffer<T, ndims>(cl::sycl::range<1>(1));

        auto &buf_u8 = *static_cast<cl::sycl::buffer<uint8_t, 1> *>(handle_ptr);
        if (offset) *offset = 0;
        auto range = cl::sycl::range<1>(buf_u8.get_size() / sizeof(T));
        return buf_u8.reinterpret<T, 1>(range);
    }

    /// Sets the underlying buffer to the given SYCL buffer.
    ///
    /// @tparam T Type of the buffer.
    /// @tparam ndims Number of dimensions of the buffer.
    /// @param buf SYCL buffer.
    template <typename T, int ndims>
    void set_sycl_buffer(cl::sycl::buffer<T, ndims> &buf) {
        auto range = cl::sycl::range<1>(buf.get_size());
        auto buf_u8 = buf.template reinterpret<uint8_t, 1>(range);
        error::wrap_c_api(dnnl_memory_set_data_handle(
                                  get(), static_cast<void *>(&buf_u8)),
                "could not set SYCL buffer object");
    }
#endif

    static dnnl_data_type_t convert_to_c(data_type adata_type) {
        return static_cast<dnnl_data_type_t>(adata_type);
    }
    static dnnl_format_tag_t convert_to_c(format_tag format) {
        return static_cast<dnnl_format_tag_t>(format);
    }

private:
#if DNNL_WITH_SYCL
    struct with_sycl_tag {};

    DNNL_API memory(with_sycl_tag, const desc &md, const engine &engine,
            void *ahandle, bool is_usm);
#endif
};

inline bool operator==(dnnl_data_type_t a, memory::data_type b) {
    return a == memory::convert_to_c(b);
}
inline bool operator!=(dnnl_data_type_t a, memory::data_type b) {
    return !(a == b);
}
inline bool operator==(memory::data_type a, dnnl_data_type_t b) {
    return b == a;
}
inline bool operator!=(memory::data_type a, dnnl_data_type_t b) {
    return !(a == b);
}

inline bool operator==(dnnl_format_tag_t a, memory::format_tag b) {
    return a == memory::convert_to_c(b);
}
inline bool operator!=(dnnl_format_tag_t a, memory::format_tag b) {
    return !(a == b);
}
inline bool operator==(memory::format_tag a, dnnl_format_tag_t b) {
    return b == a;
}
inline bool operator!=(memory::format_tag a, dnnl_format_tag_t b) {
    return !(a == b);
}

/// @} dnnl_api_memory

/// @addtogroup dnnl_api_primitives
/// @{
/// @addtogroup dnnl_api_attributes Attributes
///
/// A container for parameters that extend primitives behavior.
///
/// @{

/// @cond DO_NOT_DOCUMENT_THIS
template <>
struct handle_traits<dnnl_post_ops_t> {
    static dnnl_status_t destructor(dnnl_post_ops_t p) {
        return dnnl_post_ops_destroy(p);
    }
};
/// @endcond

/// Post-ops.
///
/// Post-ops are computations executed after the main primitive computations
/// and are attached to the primitive via primitive attributes.
///
/// @sa @ref dev_guide_attributes_post_ops
///
struct post_ops : public handle<dnnl_post_ops_t> {
    using handle<dnnl_post_ops_t>::handle;

    /// Constructs an empty sequence of post-ops.
    post_ops() {
        dnnl_post_ops_t result;
        error::wrap_c_api(
                dnnl_post_ops_create(&result), "could not create post-ops");
        reset(result);
    }

    /// Returns the number of post-ops entries.
    int len() const { return dnnl_post_ops_len(get()); }

    /// Returns the primitive kind of post-op at entry with a certain index.
    /// @param index Index of the post-op to return the kind for.
    /// @returns Primitive kind of the post-op at the specified index.
    primitive::kind kind(int index) const {
        error::wrap_c_api(index < len() ? dnnl_success : dnnl_invalid_arguments,
                "post-ops index is out of range");
        return static_cast<primitive::kind>(
                dnnl_post_ops_get_kind(get(), index));
    }

    /// Appends an accumulation (sum) post-op. Prior to accumulating the
    /// result, the previous value would be multiplied by a scaling factor
    /// @p scale.
    ///
    /// The kind of this post-op is #dnnl::primitive::kind::sum.
    ///
    /// This feature may improve performance for cases like residual learning
    /// blocks, where the result of convolution is accumulated to the
    /// previously computed activations. The parameter @p scale may be used
    /// for the integer-based computations when the result and previous
    /// activations have different logical scaling factors.
    ///
    /// In the simplest case when the accumulation is the only post-op,
    /// the computations would be `dst[:] := scale * dst[:] + op(...)`
    /// instead of `dst[:] := op(...)`.
    ///
    /// If @p data_type is specified, original dst tensor will be reinterpreted
    /// as a tensor with provided data type. Since it is reinterpretation,
    /// data_type and dst data type should have same size.
    /// As a result, computations would be:
    ///
    ///     dst[:] <- scale * as_data_type(dst[:]) + op(...)
    ///                                        // instead of dst[:] <- op(...)
    ///
    /// @note
    ///     This post-op executes in-place and does not change the
    ///     destination layout.
    ///
    /// @param scale Scaling factor.
    /// @param data_type Data type.
    void append_sum(float scale = 1.f,
            memory::data_type data_type = memory::data_type::undef) {
        if (data_type == memory::data_type::undef)
            error::wrap_c_api(dnnl_post_ops_append_sum(get(), scale),
                    "could not append a sum post-op");
        else
            error::wrap_c_api(dnnl_post_ops_append_sum_v2(get(), scale,
                                      memory::convert_to_c(data_type)),
                    "could not append a sum post-op");
    }

    /// Returns the parameters of an accumulation (sum) post-op.
    ///
    /// @param index Index of the sum post-op.
    /// @param scale Scaling factor of the sum post-op.
    void get_params_sum(int index, float &scale) const {
        error::wrap_c_api(dnnl_post_ops_get_params_sum(get(), index, &scale),
                "could not get parameters of a sum post-op");
    }

    /// Returns the parameters of an accumulation (sum) post-op.
    ///
    /// @param index Index of the sum post-op.
    /// @param scale Scaling factor of the sum post-op.
    /// @param data_type Data type of the sum post-op.
    void get_params_sum(
            int index, float &scale, memory::data_type &data_type) const {
        dnnl_data_type_t c_data_type;
        error::wrap_c_api(dnnl_post_ops_get_params_sum_v2(
                                  get(), index, &scale, &c_data_type),
                "could not get parameters of a sum post-op");
        data_type = static_cast<memory::data_type>(c_data_type);
    }

    /// Appends an elementwise post-op.
    ///
    /// The kind of this post-op is #dnnl::primitive::kind::eltwise.
    ///
    /// In the simplest case when the elementwise is the only post-op, the
    /// computations would be `dst[:] := scale * eltwise_op (op(...))` instead
    /// of `dst[:] <- op(...)`, where eltwise_op is configured with the given
    /// parameters.
    ///
    /// @param scale Scaling factor.
    /// @param aalgorithm Elementwise algorithm.
    /// @param alpha Alpha parameter for the elementwise algorithm.
    /// @param beta Beta parameter for the elementwise algorithm.
    void append_eltwise(
            float scale, algorithm aalgorithm, float alpha, float beta) {
        error::wrap_c_api(dnnl_post_ops_append_eltwise(get(), scale,
                                  convert_to_c(aalgorithm), alpha, beta),
                "could not append an elementwise post-op");
    }

    /// Returns parameters of an elementwise post-op.
    ///
    /// @param index Index of the post-op.
    /// @param scale Output scaling factor.
    /// @param aalgorithm Output elementwise algorithm kind.
    /// @param alpha Output alpha parameter for the elementwise algorithm.
    /// @param beta Output beta parameter for the elementwise algorithm.
    void get_params_eltwise(int index, float &scale, algorithm &aalgorithm,
            float &alpha, float &beta) const {
        dnnl_alg_kind_t c_alg;
        error::wrap_c_api(dnnl_post_ops_get_params_eltwise(
                                  get(), index, &scale, &c_alg, &alpha, &beta),
                "could not get parameters of an elementwise post-op");
        aalgorithm = static_cast<dnnl::algorithm>(c_alg);
    }

    /// Appends a depthwise post-op convolution with stride 1.
    ///
    /// This post-op can only be fused with a 2D 1x1 convolution (convolution
    /// with weights spatial dimension equal to 1 i.e., kh=kw=1).
    ///
    /// The kind of this post-op is #dnnl_convolution.
    ///
    /// The number of outputs for primitive remain same as before. The output
    /// size remain same as the original primitive due to stride=1.
    ///
    /// The Post-op can be defined as:
    ///
    ///      dst[:] <- scales * (conv_dw(conv_1x1))
    ///
    /// See @ref dev_guide_attributes_post_ops_depthwise and
    /// @ref dev_guide_attributes_post_ops_depthwise_fusion for more info.
    ///
    /// @param weights_data_type Weights data type of depthwise post-op
    /// @param bias_data_type Bias data type of depthwise post-op
    /// @param dst_data_type Output data type of depthwise post-op
    /// @param mask Output scaling factors correspondence mask that defines the
    ///     correspondence between the output tensor dimensions and the
    ///     @p scales array. The set i-th bit indicates that a dedicated output
    ///     scaling factor is used for each index along that dimension. The mask
    ///     value of 0 implies a common scaling factor for the whole output
    ///     tensor.
    /// @param scales Output pointer to a constant array of float scaling
    ///     factors.
    void append_dw_k3s1p1(memory::data_type weights_data_type,
            memory::data_type bias_data_type, memory::data_type dst_data_type,
            int mask, const std::vector<float> &scales) {

        error::wrap_c_api(dnnl_post_ops_append_dw_k3s1p1(get(),
                                  memory::convert_to_c(weights_data_type),
                                  memory::convert_to_c(bias_data_type),
                                  memory::convert_to_c(dst_data_type),
                                  scales.size(), mask, &scales[0]),
                "could not append depthwise post-op");
    }

    /// Returns the parameters of an depthwise post-op with stride 1.
    ///
    /// @param index Index of the elementwise post-op.
    /// @param weights_data_type Weights data type of depthwise post-op
    /// @param bias_data_type Bias data type of depthwise post-op
    /// @param dst_data_type Output data type of depthwise post-op
    /// @param mask Output scaling factors correspondence mask that defines the
    ///     correspondence between the output tensor dimensions and the
    ///     @p scales array. The set i-th bit indicates that a dedicated output
    ///     scaling factor is used for each index along that dimension. The mask
    ///     value of 0 implies a common scaling factor for the whole output
    ///     tensor.
    /// @param scales Output pointer to a constant array of float scaling
    ///     factors.
    void get_params_dw_k3s1p1(int index, memory::data_type &weights_data_type,
            memory::data_type &bias_data_type, memory::data_type &dst_data_type,
            int &mask, std::vector<float> &scales) const {

        dnnl_data_type_t c_weights_data_type;
        dnnl_data_type_t c_bias_data_type;
        dnnl_data_type_t c_dst_data_type;
        dnnl_dim_t count;
        int c_mask;
        const float *c_scales;
        error::wrap_c_api(dnnl_post_ops_get_params_dw_k3s1p1(get(), index,
                                  &c_weights_data_type, &c_bias_data_type,
                                  &c_dst_data_type, &count, &c_mask, &c_scales),
                "could not get parameters of depthwise post-op");

        weights_data_type = static_cast<memory::data_type>(c_weights_data_type);
        bias_data_type = static_cast<memory::data_type>(c_bias_data_type);
        dst_data_type = static_cast<memory::data_type>(c_dst_data_type);
        scales.resize(count);

        mask = c_mask;
        for (dnnl_dim_t c = 0; c < count; ++c)
            scales[c] = c_scales[c];
        return;
    }

    /// Appends a depthwise post-op convolution with stride 2.
    ///
    /// This post-op can only be fused with a 2D 1x1 convolution (convolution
    /// with weights spatial dimension equal to 1 i.e., kh=kw=1).
    ///
    /// The kind of this post-op is #dnnl_convolution.
    ///
    /// The number of outputs for primitive remain same as before. The output
    /// spatial size can be derived as below:
    ///
    /// output_height = ceil(output_height_1x1_convolution, stride)
    /// output_width = ceil(output_width_1x1_convolution, stride)
    ///
    /// The Post-op can be defined as:
    ///
    ///      dst[:] <- scales * (conv_dw(conv_1x1))
    ///
    /// See @ref dev_guide_attributes_post_ops_depthwise and
    /// @ref dev_guide_attributes_post_ops_depthwise_fusion for more info.
    ///
    /// @param weights_data_type Weights data type of depthwise post-op
    /// @param bias_data_type Bias data type of depthwise post-op
    /// @param dst_data_type Output data type of depthwise post-op
    /// @param mask Output scaling factors correspondence mask that defines the
    ///     correspondence between the output tensor dimensions and the
    ///     @p scales array. The set i-th bit indicates that a dedicated output
    ///     scaling factor is used for each index along that dimension. The mask
    ///     value of 0 implies a common scaling factor for the whole output
    ///     tensor.
    /// @param scales Output pointer to a constant array of float scaling
    ///     factors.
    /// @returns #dnnl_success on success and a status describing the error
    ///     otherwise
    void append_dw_k3s2p1(memory::data_type weights_data_type,
            memory::data_type bias_data_type, memory::data_type dst_data_type,
            int mask, const std::vector<float> &scales) {

        error::wrap_c_api(dnnl_post_ops_append_dw_k3s2p1(get(),
                                  memory::convert_to_c(weights_data_type),
                                  memory::convert_to_c(bias_data_type),
                                  memory::convert_to_c(dst_data_type),
                                  scales.size(), mask, &scales[0]),
                "could not append depthwise post-op");
    }

    /// Returns the parameters of an depthwise post-op with stride 2.
    ///
    /// @param index Index of the elementwise post-op.
    /// @param weights_data_type Weights data type of depthwise post-op
    /// @param bias_data_type Bias data type of depthwise post-op
    /// @param dst_data_type Output data type of depthwise post-op
    /// @param mask Output scaling factors correspondence mask that defines the
    ///     correspondence between the output tensor dimensions and the
    ///     @p scales array. The set i-th bit indicates that a dedicated output
    ///     scaling factor is used for each index along that dimension. The mask
    ///     value of 0 implies a common scaling factor for the whole output
    ///     tensor.
    /// @param scales Output pointer to a constant array of float scaling
    ///     factors.
    void get_params_dw_k3s2p1(int index, memory::data_type &weights_data_type,
            memory::data_type &bias_data_type, memory::data_type &dst_data_type,
            int &mask, std::vector<float> &scales) const {

        dnnl_data_type_t c_weights_data_type;
        dnnl_data_type_t c_bias_data_type;
        dnnl_data_type_t c_dst_data_type;
        dnnl_dim_t count;
        int c_mask;
        const float *c_scales;
        error::wrap_c_api(dnnl_post_ops_get_params_dw_k3s2p1(get(), index,
                                  &c_weights_data_type, &c_bias_data_type,
                                  &c_dst_data_type, &count, &c_mask, &c_scales),
                "could not get parameters of depthwise post-op");

        weights_data_type = static_cast<memory::data_type>(c_weights_data_type);
        bias_data_type = static_cast<memory::data_type>(c_bias_data_type);
        dst_data_type = static_cast<memory::data_type>(c_dst_data_type);
        scales.resize(count);

        mask = c_mask;
        for (dnnl_dim_t c = 0; c < count; ++c)
            scales[c] = c_scales[c];
        return;
    }

    /// Appends a binary post-op.
    ///
    /// The kind of this post operation is #dnnl_binary.
    ///
    /// In the simplest case when the binary is the only post operation, the
    /// computations would be:
    ///
    ///     dst[:] <- binary_op (dst[:], another_input[:])
    ///
    /// where binary_op is configured with the given parameters. binary_op
    /// supports broadcast semantics for a second operand.
    ///
    /// @param aalgorithm Binary algorithm for the post-op.
    /// @param src1_desc Memory descriptor of a second operand.
    void append_binary(algorithm aalgorithm, const memory::desc &src1_desc) {
        error::wrap_c_api(dnnl_post_ops_append_binary(get(),
                                  convert_to_c(aalgorithm), &src1_desc.data),
                "could not append a binary post-op");
    }

    /// Returns the parameters of a binary post-op.
    ///
    /// @param index Index of the binary post-op.
    /// @param aalgorithm Output binary algorithm kind.
    /// @param src1_desc Output memory descriptor of a second operand.
    void get_params_binary(
            int index, algorithm &aalgorithm, memory::desc &src1_desc) const {
        dnnl_alg_kind_t c_alg;
        const dnnl_memory_desc_t *data;
        error::wrap_c_api(
                dnnl_post_ops_get_params_binary(get(), index, &c_alg, &data),
                "could not get parameters of a binary post-op");
        aalgorithm = static_cast<dnnl::algorithm>(c_alg);
        src1_desc.data = *data;
    }
};

/// @cond DO_NOT_DOCUMENT_THIS
template <>
struct handle_traits<dnnl_primitive_attr_t> {
    static dnnl_status_t destructor(dnnl_primitive_attr_t p) {
        return dnnl_primitive_attr_destroy(p);
    }
};
/// @endcond

/// Primitive attributes.
///
/// @sa @ref dev_guide_attributes
struct primitive_attr : public handle<dnnl_primitive_attr_t> {
    using handle<dnnl_primitive_attr_t>::handle;

    /// Constructs default (empty) primitive attributes.
    primitive_attr() {
        dnnl_primitive_attr_t result;
        error::wrap_c_api(dnnl_primitive_attr_create(&result),
                "could not create primitive attribute");
        reset(result);
    }

    /// Creates primitive attributes from a C API ::dnnl_primitive_attr_t
    /// handle. The resulting handle is not weak and the C handle will be
    /// destroyed during the destruction of the C++ object.
    ///
    /// @param attr The C API primitive attributes.
    primitive_attr(dnnl_primitive_attr_t attr)
        : handle<dnnl_primitive_attr_t>(attr) {}

    /// Returns the scratchpad mode.
    scratchpad_mode get_scratchpad_mode() const {
        dnnl_scratchpad_mode_t result;
        error::wrap_c_api(
                dnnl_primitive_attr_get_scratchpad_mode(get(), &result),
                "could not get scratchpad mode primitive attribute");
        return scratchpad_mode(result);
    }

    /// Sets scratchpad mode.
    ///
    /// @param mode Specified scratchpad mode.
    void set_scratchpad_mode(scratchpad_mode mode) {
        error::wrap_c_api(dnnl_primitive_attr_set_scratchpad_mode(
                                  get(), dnnl::convert_to_c(mode)),
                "could not set scratchpad mode primitive attribute");
    }

    /// Returns output scaling factors correspondence mask and values.
    ///
    /// @param mask Scaling factors correspondence mask that defines the
    ///     correspondence between the output tensor dimensions and the @p
    ///     scales vector. The set i-th bit indicates that a dedicated output
    ///     scaling factor is used for each index along that dimension. The
    ///     mask value of 0 implies a common output scaling factor for the
    ///     whole output tensor.
    /// @param scales Vector of output scaling factors.
    void get_output_scales(int &mask, std::vector<float> &scales) const {
        dnnl_dim_t count;
        int c_mask;
        const float *c_scales;
        error::wrap_c_api(dnnl_primitive_attr_get_output_scales(
                                  get(), &count, &c_mask, &c_scales),
                "could not get output scales primitive attribute");
        scales.resize(count);

        mask = c_mask;
        for (dnnl_dim_t c = 0; c < count; ++c)
            scales[c] = c_scales[c];
    }

    /// Sets output scaling factors correspondence mask and values.
    ///
    /// Example usage:
    /// @code
    ///     int mb = 32, oc = 32,
    ///         oh = 14, ow = 14; // convolution output params
    ///     // unique output scales per output channel
    ///     vector<float> scales = { ... };
    ///     int oc_dim = 1; // mb_dim = 0, channel_dim = 1, height_dim = 2, ...
    ///
    ///     // construct a convolution descriptor
    ///     dnnl::convolution::desc conv_d;
    ///
    ///     dnnl::primitive_attr attr;
    ///     attr.set_output_scales(attr, oc, 1 << oc_dim, scales);
    ///
    ///     dnnl::primitive_desc conv_pd(conv_d, attr, engine);
    /// @endcode
    ///
    /// @note
    ///     The order of dimensions does not depend on how elements are laid
    ///     out in memory. For example:
    ///     - for a 2D CNN activations tensor the order is always (n, c)
    ///     - for a 4D CNN activations tensor the order is always (n, c, h, w)
    ///     - for a 5D CNN weights tensor the order is always
    ///        (g, oc, ic, kh, kw)
    ///
    /// @param mask Defines the correspondence between the output tensor
    ///     dimensions and the @p scales vector. The set i-th bit indicates
    ///     that a dedicated scaling factor is used for each index along that
    ///     dimension. Set the mask to 0 to use a common output scaling factor
    ///     for the whole output tensor.
    /// @param scales Constant vector of output scaling factors. If the
    ///     scaling factors are known at the time of this call, the following
    ///     equality must hold:
    ///     \f$scales.size() = \prod\limits_{d \in mask} output.dims[d].\f$
    ///     Violations can only be detected when the attributes
    ///     are used to create a primitive descriptor.
    ///     If the scaling factors are not known at the time of the call,
    ///     this vector must contain a single #DNNL_RUNTIME_F32_VAL value and
    ///     the output scaling factors must be passed at execution time as an
    ///     argument with index #DNNL_ARG_ATTR_OUTPUT_SCALES.
    void set_output_scales(int mask, const std::vector<float> &scales) {
        error::wrap_c_api(
                dnnl_primitive_attr_set_output_scales(
                        get(), (dnnl_dim_t)scales.size(), mask, scales.data()),
                "could not set output scales primitive attribute");
    }

    /// Returns scaling factors correspondence mask and values for a given
    /// memory argument.
    ///
    /// @param arg Parameter argument index as passed to the
    ///     primitive::execute() call.
    /// @param mask Scaling factors correspondence mask that defines the
    ///     correspondence between the output tensor dimensions and the @p
    ///     scales vector. The set i-th bit indicates that a dedicated scaling
    ///     factor is used for each index along that dimension. Set the mask to
    ///     0 to use a common scaling factor for the whole output tensor.
    /// @param scales Output vector of scaling factors.
    void get_scales(int arg, int &mask, std::vector<float> &scales) const {
        dnnl_dim_t count;
        int c_mask;
        const float *c_scales;
        error::wrap_c_api(dnnl_primitive_attr_get_scales(
                                  get(), arg, &count, &c_mask, &c_scales),
                "could not get scales primitive attributes");
        scales.resize(count);

        mask = c_mask;
        for (dnnl_dim_t c = 0; c < count; ++c)
            scales[c] = c_scales[c];
    }

    /// Sets scaling factors for primitive operations for a given memory
    /// argument.
    ///
    /// @sa dnnl_primitive_attr_set_scales
    /// @sa dnnl::primitive_attr::set_output_scales
    ///
    /// @param arg Parameter argument index as passed to the
    ///     primitive::execute() call.
    /// @param mask Scaling factors correspondence mask that defines the
    ///     correspondence between the tensor dimensions and the @p scales
    ///     vector. The set i-th bit indicates that a dedicated scaling factor
    ///     is used for each index along that dimension. Set the mask to 0 to
    ///     use a common scaling factor for the whole output tensor.
    /// @param scales Constant vector of scaling factors. The following equality
    ///     must hold:
    ///     \f$scales.size() = \prod\limits_{d \in mask} argument.dims[d].\f$
    void set_scales(int arg, int mask, const std::vector<float> &scales) {
        error::wrap_c_api(
                dnnl_primitive_attr_set_scales(get(), arg,
                        (dnnl_dim_t)scales.size(), mask, scales.data()),
                "could not set scales primitive attribute");
    }

    /// Returns zero points correspondence mask and values.
    ///
    /// @param arg Parameter argument index as passed to the
    ///     primitive::execute() call.
    /// @param mask Zero points correspondence mask that defines the
    ///     correspondence between the output tensor dimensions and the @p
    ///     zero_points vector. The set i-th bit indicates that a dedicated
    ///     zero point is used for each index along that dimension. Set the
    ///     mask to 0 to use a common zero point for the whole output tensor.
    /// @param zero_points Output vector of zero points.
    void get_zero_points(
            int arg, int &mask, std::vector<int32_t> &zero_points) const {
        dnnl_dim_t count;
        int c_mask;
        const int32_t *c_zero_points;
        error::wrap_c_api(dnnl_primitive_attr_get_zero_points(
                                  get(), arg, &count, &c_mask, &c_zero_points),
                "could not get zero points primitive attribute");
        zero_points.resize(count);

        mask = c_mask;
        for (dnnl_dim_t c = 0; c < count; ++c)
            zero_points[c] = c_zero_points[c];
    }

    /// Sets zero points for primitive operations for a given memory argument.
    ///
    /// @sa dnnl_primitive_attr_set_zero_points
    /// @sa dnnl::primitive_attr::set_output_scales
    ///
    /// @param arg Parameter argument index as passed to the
    ///     primitive::execute() call.
    /// @param mask Zero point correspondence mask that defines the
    ///     correspondence between the tensor dimensions and the @p
    ///     zero_points vector. The set i-th bit indicates that a dedicated
    ///     zero point is used for each index along that dimension. Set the
    ///     mask to 0 to use a common zero point for the whole output tensor.
    /// @param zero_points Constant vector of zero points. If the zero points
    ///     are known at the time of this call, the following equality must
    ///     hold: \f$zero\_points.size() = \prod\limits_{d \in mask}
    ///     argument.dims[d].\f$ If the zero points are not known at the time
    ///     of the call, this vector must contain a single
    ///     #DNNL_RUNTIME_F32_VAL value and the zero points must be passed at
    ///     execution time as an argument with index
    ///     #DNNL_ARG_ATTR_ZERO_POINTS.
    void set_zero_points(
            int arg, int mask, const std::vector<int32_t> &zero_points) {
        error::wrap_c_api(dnnl_primitive_attr_set_zero_points(get(), arg,
                                  (dnnl_dim_t)zero_points.size(), mask,
                                  zero_points.data()),
                "could not set zero points primitive attribute");
    }

    /// Returns post-ops previously set via set_post_ops().
    ///
    /// @returns Post-ops.
    const post_ops get_post_ops() const {
        post_ops result;
        const_dnnl_post_ops_t c_result;
        error::wrap_c_api(dnnl_primitive_attr_get_post_ops(get(), &c_result),
                "could not get post-ops primitive attribute");
        result.reset(const_cast<dnnl_post_ops_t>(c_result), true);
        return result;
    }

    /// Sets post-ops.
    ///
    /// @note
    ///     There is no way to check whether the post-ops would be supported
    ///     by the target primitive. Any error will be reported
    ///     by the respective primitive descriptor constructor.
    ///
    /// @param ops Post-ops object to copy post-ops from.
    void set_post_ops(const post_ops ops) {
        error::wrap_c_api(dnnl_primitive_attr_set_post_ops(get(), ops.get()),
                "could not set post-ops primitive attribute");
    }

    /// Sets quantization scale and shift parameters for RNN data tensors.
    ///
    /// For performance reasons, the low-precision configuration of the RNN
    /// primitives expect input activations to have the unsigned 8-bit integer
    /// data type. The scale and shift parameters are used to quantize
    /// floating-point data to unsigned integer and must be passed to the RNN
    /// primitive using attributes.
    ///
    /// The quantization formula is `scale * data + shift`.
    ///
    /// Example usage:
    /// @code
    ///     // RNN parameters
    ///     int l = 2, t = 2, mb = 32, sic = 32, slc = 32, dic = 32, dlc = 32;
    ///     // Activations quantization parameters
    ///     float scale = 63.f, shift = 64.f;
    ///
    ///     primitive_attr attr;
    ///
    ///     // Set scale and shift for int8 quantization of activation
    ///     attr.set_rnn_data_qparams(scale, shift);
    ///
    ///     // Create and configure rnn op_desc
    ///     vanilla_rnn_forward::desc rnn_d(/* arguments */);
    ///     vanilla_rnn_forward::primitive_desc rnn_d(rnn_d, attr, engine);
    /// @endcode
    ///
    /// @note
    ///     Quantization scale and shift are common for src_layer, src_iter,
    ///     dst_iter, and dst_layer.
    ///
    /// @param scale The value to scale the data by.
    /// @param shift The value to shift the data by.
    void set_rnn_data_qparams(float scale, float shift) {
        error::wrap_c_api(
                dnnl_primitive_attr_set_rnn_data_qparams(get(), scale, shift),
                "could not set RNN data quantization parameters primitive "
                "attribute");
    }

    /// Sets quantization scaling factors for RNN weights tensors. The
    /// low-precision configuration of the RNN primitives expect input weights
    /// to use the signed 8-bit integer data type. The scaling factors are
    /// used to quantize floating-point data to signed integer and must be
    /// passed to RNN primitives using attributes.
    ///
    /// @note
    ///     The dimension order is always native and does not depend on the
    ///     actual layout used. For example, five-dimensional weights always
    ///     have (l, d, i, g, o) logical dimension ordering.
    ///
    /// @note
    ///     Quantization scales are common for weights_layer and
    ///     weights_iteration
    ///
    /// @param mask Scaling factors correspondence mask that defines the
    ///     correspondence between the output tensor dimensions and the @p
    ///     scales vector. The set i-th bit indicates that a dedicated scaling
    ///     factor should be used each index along that dimension. Set the
    ///     mask to 0 to use a common scaling factor for the whole output
    ///     tensor.
    /// @param scales Constant vector of output scaling factors. The following
    ///     equality must hold:
    ///     \f$scales.size() = \prod\limits_{d \in mask} weights.dims[d].\f$
    ///     Violations can only be detected when the attributes are used to
    ///     create a primitive descriptor.
    void set_rnn_weights_qparams(int mask, const std::vector<float> &scales) {
        error::wrap_c_api(dnnl_primitive_attr_set_rnn_weights_qparams(get(),
                                  (int)scales.size(), mask, scales.data()),
                "could not set RNN weights quantization parameters primitive "
                "attribute");
    }
};

/// @} dnnl_api_attributes

/// @addtogroup dnnl_api_primitives_common
/// @{

/// Base class for all primitive descriptors.
struct primitive_desc_base : public handle<dnnl_primitive_desc_t> {
    using handle<dnnl_primitive_desc_t>::handle;

    /// Default constructor. Produces an empty object.
    primitive_desc_base() = default;

    /// Returns the engine of the primitive descriptor.
    /// @returns The engine of the primitive descriptor.
    engine get_engine() const { return engine::query(*this); }

    /// Returns implementation name.
    /// @returns The implementation name.
    const char *impl_info_str() const {
        const char *res;
        error::wrap_c_api(dnnl_primitive_desc_query(
                                  get(), dnnl_query_impl_info_str, 0, &res),
                "could not retrieve implementation info string from a "
                "primitive descriptor");
        return res;
    }

    /// Returns a memory::dim value (same as int64_t).
    /// @param what The value to query.
    /// @returns The result of the query.
    memory::dim query_s64(query what) const {
        memory::dim res;
        dnnl_status_t status = dnnl_primitive_desc_query(
                get(), dnnl::convert_to_c(what), 0, &res);
        return status == dnnl_success ? res : 0;
    }

    /// Returns a memory descriptor.
    ///
    /// @note
    ///     There are also convenience methods
    ///     #dnnl::primitive_desc_base::src_desc(),
    ///     #dnnl::primitive_desc_base::dst_desc(), and others.
    ///
    /// @param what The kind of parameter to query; can be
    ///     #dnnl::query::src_md, #dnnl::query::dst_md, etc.
    /// @param idx Index of the parameter. For example, convolution bias can
    ///     be queried with what = #dnnl::query::weights_md and idx = 1.
    /// @returns The requested memory descriptor.
    /// @returns A zero memory descriptor if the primitive does not have a
    ///     parameter of the specified kind or index.
    memory::desc query_md(query what, int idx = 0) const {
        std::vector<query> valid_q {query::src_md, query::diff_src_md,
                query::weights_md, query::diff_weights_md, query::dst_md,
                query::diff_dst_md, query::workspace_md, query::scratchpad_md,
                query::exec_arg_md};
        if (!std::any_of(valid_q.cbegin(), valid_q.cend(),
                    [=](query q) { return what == q; }))
            DNNL_THROW_ERROR(dnnl_invalid_arguments,
                    "memory descriptor query is invalid");

        const dnnl_memory_desc_t *cdesc = dnnl_primitive_desc_query_md(
                get(), dnnl::convert_to_c(what), idx);
        return cdesc ? memory::desc(*cdesc) : memory::desc();
    }

    /// Returns a source memory descriptor.
    /// @param idx Source index.
    /// @returns Source memory descriptor.
    /// @returns A zero memory descriptor if the primitive does not have a
    ///     source parameter with index @p idx.
    memory::desc src_desc(int idx) const {
        return query_md(query::src_md, idx);
    }

    /// Returns a destination memory descriptor.
    /// @param idx Destination index.
    /// @returns Destination memory descriptor.
    /// @returns A zero memory descriptor if the primitive does not have a
    ///     destination parameter with index @p idx.
    memory::desc dst_desc(int idx) const {
        return query_md(query::dst_md, idx);
    }

    /// Returns a weights memory descriptor.
    /// @param idx Weights index.
    /// @returns Weights memory descriptor.
    /// @returns A zero memory descriptor if the primitive does not have a
    ///     weights parameter with index @p idx.
    memory::desc weights_desc(int idx) const {
        return query_md(query::weights_md, idx);
    }

    /// Returns a diff source memory descriptor.
    /// @param idx Diff source index.
    /// @returns Diff source memory descriptor.
    /// @returns A zero memory descriptor if the primitive does not have a
    ///     diff source parameter with index @p idx.
    memory::desc diff_src_desc(int idx) const {
        return query_md(query::diff_src_md, idx);
    }

    /// Returns a diff destination memory descriptor.
    /// @param idx Diff destination index.
    /// @returns Diff destination memory descriptor.
    /// @returns A zero memory descriptor if the primitive does not have a
    ///     diff destination parameter with index @p idx.
    memory::desc diff_dst_desc(int idx) const {
        return query_md(query::diff_dst_md, idx);
    }

    /// Returns a diff weights memory descriptor.
    /// @param idx Diff weights index.
    /// @returns Diff weights memory descriptor.
    /// @returns A zero memory descriptor if the primitive does not have a
    ///     diff weights parameter with index @p idx.
    memory::desc diff_weights_desc(int idx) const {
        return query_md(query::diff_weights_md, idx);
    }

    // Separate versions without the index argument for documentation
    // purposes.

    /// Returns a source memory descriptor.
    /// @returns Source memory descriptor.
    /// @returns A zero memory descriptor if the primitive does not have a
    ///     source parameter.
    memory::desc src_desc() const { return src_desc(0); }

    /// Returns a destination memory descriptor.
    /// @returns Destination memory descriptor.
    /// @returns A zero memory descriptor if the primitive does not have a
    ///     destination parameter.
    memory::desc dst_desc() const { return dst_desc(0); }

    /// Returns a weights memory descriptor.
    /// @returns Weights memory descriptor.
    /// @returns A zero memory descriptor if the primitive does not have a
    ///     weights parameter.
    memory::desc weights_desc() const { return weights_desc(0); }

    /// Returns a diff source memory descriptor.
    /// @returns Diff source memory descriptor.
    /// @returns A zero memory descriptor if the primitive does not have a
    ///     diff source memory with.
    memory::desc diff_src_desc() const { return diff_src_desc(0); }

    /// Returns a diff destination memory descriptor.
    /// @returns Diff destination memory descriptor.
    /// @returns A zero memory descriptor if the primitive does not have a
    ///     diff destination parameter.
    memory::desc diff_dst_desc() const { return diff_dst_desc(0); }

    /// Returns a diff weights memory descriptor.
    /// @returns Diff weights memory descriptor.
    /// @returns A zero memory descriptor if the primitive does not have a
    ///     diff weights parameter.
    memory::desc diff_weights_desc() const { return diff_weights_desc(0); }

    /// Returns the workspace memory descriptor.
    /// @returns Workspace memory descriptor.
    /// @returns A zero memory descriptor if the primitive does not require
    ///     workspace parameter.
    memory::desc workspace_desc() const {
        return query_md(query::workspace_md, 0);
    }

    /// Returns the scratchpad memory descriptor.
    /// @returns scratchpad memory descriptor.
    /// @returns A zero memory descriptor if the primitive does not require
    ///     scratchpad parameter.
    /// @sa @ref dev_guide_attributes_scratchpad
    memory::desc scratchpad_desc() const {
        return query_md(query::scratchpad_md, 0);
    }

    /// Returns the engine on which the scratchpad memory is located.
    /// @returns The engine on which the scratchpad memory is located.
    engine scratchpad_engine() const {
        dnnl_engine_t c_engine;
        error::wrap_c_api(dnnl_primitive_desc_query(get(),
                                  dnnl::convert_to_c(query::scratchpad_engine),
                                  0, &c_engine),
                "could not retrieve scratchpad engine from a primitive "
                "descriptor");
        return engine(c_engine, true);
    }

    /// Returns the primitive attributes.
    /// @returns The primitive attributes.
    primitive_attr get_primitive_attr() const {
        const_dnnl_primitive_attr_t const_c_attr;
        error::wrap_c_api(dnnl_primitive_desc_get_attr(get(), &const_c_attr),
                "could not get attributes from a primitive descriptor");
        dnnl_primitive_attr_t c_attr;
        error::wrap_c_api(dnnl_primitive_attr_clone(&c_attr, const_c_attr),
                "could not clone primitive attributes");
        return primitive_attr(c_attr);
    }

    /// Returns the kind of the primitive descriptor.
    /// @returns The kind of the primitive descriptor.
    dnnl::primitive::kind get_kind() const {
        dnnl_primitive_kind_t kind;
        error::wrap_c_api(dnnl_primitive_desc_query(get(),
                                  dnnl_query_primitive_kind, 0, (void *)&kind),
                "could not get primitive kind from a primitive descriptor");
        return static_cast<dnnl::primitive::kind>(kind);
    }

protected:
    /// Resets the value of the handle to a clone of a C API primitive
    /// descriptor.
    /// @param pd A C API primitive descriptor to clone.
    void reset_with_clone(const_dnnl_primitive_desc_t pd) {
        dnnl_primitive_desc_t new_pd;
        error::wrap_c_api(dnnl_primitive_desc_clone(&new_pd, pd),
                "could not clone a primitive descriptor");
        reset(new_pd);
    }

    /// Constructs a primitive descriptor base object from a clone of a C API
    /// primitive descriptor after verifying that it is what the caller
    /// expects.
    ///
    /// @note
    ///     The @p prim_kind should map to a primitive that does not have
    ///     different values of propagation kind (e.g. #dnnl::binary).
    /// @note
    ///     Primitive descriptor base constructed this way does not support
    ///     next_impl() (will throw).
    ///
    /// @param pd C API primitive descriptor to clone.
    /// @param prim_kind Expected primitive kind.
    primitive_desc_base(
            dnnl_primitive_desc_t pd, dnnl::primitive::kind prim_kind)
        : primitive_desc_base(pd, prim_kind, dnnl::prop_kind::undef) {}

    /// Constructs a primitive descriptor base object from a clone of a C API
    /// primitive descriptor after verifying that it is what the caller
    /// expects.
    ///
    /// @note
    ///     Primitive descriptor base constructed this way does not support
    ///     next_impl() (will throw).
    ///
    /// @param pd C API primitive descriptor to clone.
    /// @param prim_kind Expected primitive kind.
    /// @param aprop_kind Expected propagation kind.
    primitive_desc_base(dnnl_primitive_desc_t pd,
            dnnl::primitive::kind prim_kind, dnnl::prop_kind aprop_kind)
        : primitive_desc_base(pd, prim_kind, aprop_kind, aprop_kind) {}

    /// Constructs a primitive descriptor base object from a clone of a C API
    /// primitive descriptor after verifying that it is what the caller
    /// expects.
    ///
    /// @note
    ///     Primitive descriptor base constructed this way does not support
    ///     next_impl() (will throw).
    ///
    /// @param pd C API primitive descriptor to clone.
    /// @param prim_kind Expected primitive kind.
    /// @param prop_kind1 Expected propagation kind (option 1).
    /// @param prop_kind2 Expected propagation kind (option 2). This value is
    ///     checked if the check with @p prop_kind1 fails.
    primitive_desc_base(dnnl_primitive_desc_t pd,
            dnnl::primitive::kind prim_kind, dnnl::prop_kind prop_kind1,
            dnnl::prop_kind prop_kind2) {
        // It is OK to pass an empty primitive descriptor
        if (pd == nullptr) return;

        dnnl_status_t rc;

        dnnl_primitive_kind_t c_prim_kind = convert_to_c(prim_kind);
        dnnl_prop_kind_t c_prop_kind1 = convert_to_c(prop_kind1);
        dnnl_prop_kind_t c_prop_kind2 = convert_to_c(prop_kind2);

        // Check that primitive kind matches
        dnnl_primitive_kind_t pd_kind;
        rc = dnnl_primitive_desc_query(
                pd, dnnl_query_primitive_kind, 0, (void *)&pd_kind);
        error::wrap_c_api(
                rc, "could not get primitive kind from a primitive descriptor");
        if (pd_kind != c_prim_kind)
            DNNL_THROW_ERROR(dnnl_invalid_arguments,
                    "primitive descriptor operation kind mismatch");

        // Check that propagation kind matches
        dnnl_prop_kind_t pd_prop_kind;
        rc = dnnl_primitive_desc_query(
                pd, dnnl_query_prop_kind, 0, (void *)&pd_prop_kind);

        // Something went wrong
        if (rc != dnnl_success && rc != dnnl_unimplemented)
            DNNL_THROW_ERROR(dnnl_invalid_arguments,
                    "could not get propagation kind from the primitive "
                    "descriptor");

        // Everything is fine
        if ((rc == dnnl_unimplemented && c_prop_kind1 == dnnl_prop_kind_undef)
                || (rc == dnnl_success
                        && (pd_prop_kind == c_prop_kind1
                                || pd_prop_kind == c_prop_kind2))) {
            reset_with_clone(pd);
            return;
        }

        // We could get the propagation kind but there is a mismatch
        DNNL_THROW_ERROR(dnnl_invalid_arguments,
                "primitive descriptor propagation kind mismatch");
    }

    using base = primitive_desc_base;
};

/// @} dnnl_api_primitives_common

/// @addtogroup dnnl_api_reorder Reorder
///
/// A primitive to copy data between two memory objects. This primitive is
/// typically used to change the way the data is laid out in memory.
///
/// @sa @ref dev_guide_reorder in developer guide
///
/// @{

/// Reorder primitive.
struct reorder : public primitive {
    /// Primitive descriptor for a reorder primitive.
    struct primitive_desc : public primitive_desc_base {
        using primitive_desc_base::primitive_desc_base;

        /// Default constructor. Produces an empty object.
        primitive_desc() = default;

        /// Constructs a primitive descriptor for reorder primitive.
        ///
        /// @note
        ///     If @p allow_empty is true, the constructor does not throw if a
        ///     primitive descriptor cannot be created.
        ///
        /// @param src_engine Engine on which the source memory object will be
        ///     located.
        /// @param src_md Source memory descriptor.
        /// @param dst_engine Engine on which the destination memory object
        ///     will be located.
        /// @param dst_md Destination memory descriptor.
        /// @param attr Primitive attributes to use (optional).
        /// @param allow_empty A flag signifying whether construction is allowed
        ///     to fail without throwing an exception. In this case an empty
        ///     object will be produced. This flag is optional and defaults to
        ///     false.
        primitive_desc(const engine &src_engine, const memory::desc &src_md,
                const engine &dst_engine, const memory::desc &dst_md,
                const primitive_attr &attr = primitive_attr(),
                bool allow_empty = false) {
            dnnl_primitive_desc_t result;
            dnnl_status_t status = dnnl_reorder_primitive_desc_create(&result,
                    &src_md.data, src_engine.get(), &dst_md.data,
                    dst_engine.get(), attr.get());
            if (!allow_empty)
                error::wrap_c_api(status,
                        "could not create a primitive descriptor for a reorder "
                        "primitive");
            reset(status == dnnl_success ? result : dnnl_primitive_desc_t());
        }

        /// Constructs a primitive descriptor for reorder primitive.
        ///
        /// @param src Source memory object. It is used to obtain the source
        ///     memory descriptor and engine.
        /// @param dst Destination memory object. It is used to obtain the
        ///     destination memory descriptor and engine.
        /// @param attr Primitive attributes to use (optional).
        /// @param allow_empty A flag signifying whether construction is allowed
        ///     to fail without throwing an exception. In this case an empty
        ///     object will be produced. This flag is optional and defaults to
        ///     false.
        primitive_desc(const memory &src, const memory &dst,
                const primitive_attr &attr = primitive_attr(),
                bool allow_empty = false) {
            dnnl_primitive_desc_t result;
            auto src_md = src.get_desc();
            auto dst_md = dst.get_desc();
            dnnl_status_t status = dnnl_reorder_primitive_desc_create(&result,
                    &src_md.data, src.get_engine().get(), &dst_md.data,
                    dst.get_engine().get(), attr.get());
            if (!allow_empty)
                error::wrap_c_api(status,
                        "could not create a primitive descriptor for a reorder "
                        "primitive");
            reset(status == dnnl_success ? result : dnnl_primitive_desc_t());
        }

        /// Constructs a primitive descriptor for reorder primitive from a C
        /// API primitive descriptor which must have a matching kind.
        ///
        /// @param pd C API primitive descriptor for reorder primitive.
        primitive_desc(dnnl_primitive_desc_t pd)
            : primitive_desc_base(pd, dnnl::primitive::kind::reorder) {}

        /// Returns the engine on which the source memory is allocated.
        /// @returns The engine on which the source memory is allocated.
        engine get_src_engine() const {
            return engine::query(*this, dnnl::query::reorder_src_engine);
        }

        /// Returns the engine on which the destination memory is allocated.
        /// @returns The engine on which the destination memory is allocated.
        engine get_dst_engine() const {
            return engine::query(*this, dnnl::query::reorder_dst_engine);
        }

        /// @copydoc dnnl::primitive_desc_base::src_desc()const
        memory::desc src_desc() const { return base::src_desc(0); }

        /// @copydoc dnnl::primitive_desc_base::dst_desc()const
        memory::desc dst_desc() const { return base::dst_desc(0); }
    };

    /// Default constructor. Produces an empty object.
    reorder() = default;

    /// Constructs a reorder primitive.
    /// @param pd Primitive descriptor for reorder primitive.
    reorder(const primitive_desc &pd) : primitive(pd.get()) {}

    /// Constructs a reorder primitive that would reorder data between memory
    /// objects having the same memory descriptors as memory objects @p src and
    /// @p dst.
    ///
    /// @param src Source memory object.
    /// @param dst Destination memory object.
    /// @param attr Primitive attributes to use (optional).
    reorder(const memory &src, const memory &dst,
            const primitive_attr &attr = primitive_attr())
        : primitive(primitive_desc(src, dst, attr).get()) {}

    using primitive::execute;

    /// Executes the reorder primitive.
    ///
    /// @param astream Stream object. The stream must belong to the same engine
    ///     as the primitive.
    /// @param src Source memory object.
    /// @param dst Destination memory object.
    void execute(const stream &astream, memory &src, memory &dst) const {
        primitive::execute(astream, {{DNNL_ARG_FROM, src}, {DNNL_ARG_TO, dst}});
    }

#ifdef DNNL_SYCL_DPCPP
    using primitive::execute_sycl;

    /// Executes the reorder primitive (SYCL-aware version)
    ///
    /// @param astream Stream object. The stream must belong to the same engine
    ///     as the primitive.
    /// @param src Source memory object.
    /// @param dst Destination memory object.
    /// @param deps Vector of SYCL events that the execution should depend on.
    ///
    /// @returns SYCL event that corresponds to the SYCL queue underlying the
    ///          @p stream.
    cl::sycl::event execute_sycl(const stream &astream, memory &src,
            memory &dst, const std::vector<cl::sycl::event> &deps = {}) const {
        return primitive::execute_sycl(astream,
                {{DNNL_ARG_FROM, src},
                        { DNNL_ARG_TO,
                            dst }},
                deps);
    }
#endif
};

/// @} dnnl_api_reorder

/// @addtogroup dnnl_api_concat Concat
///
/// A primitive to concatenate data by arbitrary dimension.
///
/// @sa @ref dev_guide_concat in developer guide
///
/// @{

/// @cond DO_NOT_DOCUMENT_THIS
inline std::vector<dnnl_memory_desc_t> convert_to_c(
        const std::vector<memory::desc> &mems) {
    std::vector<dnnl_memory_desc_t> c_mems;
    c_mems.reserve(mems.size());
    for (const auto &s : mems)
        c_mems.push_back(s.data);
    return c_mems;
}
/// @endcond

/// Tensor concatenation (concat) primitive.
struct concat : public primitive {
    /// Primitive descriptor for a concat primitive.
    struct primitive_desc : public primitive_desc_base {
        using primitive_desc_base::primitive_desc_base;

        /// Default constructor. Produces an empty object.
        primitive_desc() = default;

        /// Constructs a primitive descriptor for an out-of-place concatenation
        /// primitive.
        ///
        /// @param dst Destination memory descriptor.
        /// @param concat_dimension Source tensors will be concatenated over
        ///     dimension with this index. Note that order of dimensions does
        ///     not depend on memory format.
        /// @param srcs Vector of source memory descriptors.
        /// @param aengine Engine to perform the operation on.
        /// @param attr Primitive attributes to use (optional).
        primitive_desc(const memory::desc &dst, int concat_dimension,
                const std::vector<memory::desc> &srcs, const engine &aengine,
                const primitive_attr &attr = primitive_attr()) {
            auto c_srcs = convert_to_c(srcs);

            dnnl_primitive_desc_t result;
            error::wrap_c_api(
                    dnnl_concat_primitive_desc_create(&result, &dst.data,
                            (int)c_srcs.size(), concat_dimension, c_srcs.data(),
                            attr.get(), aengine.get()),
                    "could not create a primitive descriptor for a concat "
                    "primitive");
            reset(result);
        }

        /// Constructs a primitive descriptor for an out-of-place concatenation
        /// primitive.
        ///
        /// This version derives the destination memory descriptor
        /// automatically.
        ///
        /// @param concat_dimension Source tensors will be concatenated over
        ///     dimension with this index. Note that order of dimensions does
        ///     not depend on memory format.
        /// @param srcs Vector of source memory descriptors.
        /// @param aengine Engine to perform the operation on.
        /// @param attr Primitive attributes to use (optional).
        primitive_desc(int concat_dimension,
                const std::vector<memory::desc> &srcs, const engine &aengine,
                const primitive_attr &attr = primitive_attr()) {
            auto c_api_srcs = convert_to_c(srcs);

            dnnl_primitive_desc_t result;
            error::wrap_c_api(
                    dnnl_concat_primitive_desc_create(&result, nullptr,
                            (int)c_api_srcs.size(), concat_dimension,
                            c_api_srcs.data(), attr.get(), aengine.get()),
                    "could not create a primitive descriptor for a concat "
                    "primitive");
            reset(result);
        }

        /// Constructs a primitive descriptor for concat primitive from a C
        /// API primitive descriptor which must have a matching kind.
        ///
        /// @param pd C API primitive descriptor for concat primitive.
        primitive_desc(dnnl_primitive_desc_t pd)
            : primitive_desc_base(pd, dnnl::primitive::kind::concat) {}

        /// @copydoc dnnl::primitive_desc_base::src_desc(int)const
        memory::desc src_desc(int idx = 0) const { return base::src_desc(idx); }

        /// @copydoc dnnl::primitive_desc_base::dst_desc()const
        memory::desc dst_desc() const { return base::dst_desc(0); }
    };

    /// Default constructor. Produces an empty object.
    concat() = default;

    /// Constructs a concatenation primitive.
    /// @param pd Primitive descriptor for concatenation primitive.
    concat(const primitive_desc &pd) : primitive(pd.get()) {}
};

/// @} dnnl_api_concat

/// @addtogroup dnnl_api_sum Sum
///
/// A primitive to sum multiple tensors.
///
/// @sa @ref dev_guide_sum in developer guide
///
/// @{

/// Out-of-place summation (sum) primitive.
struct sum : public primitive {
    /// Primitive descriptor for a sum primitive.
    struct primitive_desc : public primitive_desc_base {
        using primitive_desc_base::primitive_desc_base;

        /// Default constructor. Produces an empty object.
        primitive_desc() = default;

        /// Constructs a primitive descriptor for a sum primitive.
        ///
        /// @param dst Destination memory descriptor.
        /// @param scales Vector of scales to multiply data in each source
        ///     memory by.
        /// @param srcs Vector of source memory descriptors.
        /// @param aengine Engine to perform the operation on.
        /// @param attr Primitive attributes to use (optional).
        primitive_desc(const memory::desc &dst,
                const std::vector<float> &scales,
                const std::vector<memory::desc> &srcs, const engine &aengine,
                const primitive_attr &attr = primitive_attr()) {
            validate_container_size(scales,
                    "counts of scales and sources are not equal",
                    (int)srcs.size(), (int)srcs.size());

            auto c_api_srcs = convert_to_c(srcs);

            dnnl_primitive_desc_t result;
            error::wrap_c_api(
                    dnnl_sum_primitive_desc_create(&result, &dst.data,
                            (int)c_api_srcs.size(), scales.data(),
                            c_api_srcs.data(), attr.get(), aengine.get()),
                    "could not create a primitive descriptor for a sum "
                    "primitive");
            reset(result);
        }

        /// Constructs a primitive descriptor for a sum primitive.
        ///
        /// This version derives the destination memory descriptor
        /// automatically.
        ///
        /// @param scales Vector of scales by which to multiply data in each
        ///     source memory object.
        /// @param srcs Vector of source memory descriptors.
        /// @param aengine Engine on which to perform the operation.
        /// @param attr Primitive attributes to use (optional).
        primitive_desc(const std::vector<float> &scales,
                const std::vector<memory::desc> &srcs, const engine &aengine,
                const primitive_attr &attr = primitive_attr()) {
            validate_container_size(scales,
                    "counts of scales and sources are not equal",
                    (int)srcs.size(), (int)srcs.size());

            auto c_api_srcs = convert_to_c(srcs);
            dnnl_primitive_desc_t result;
            error::wrap_c_api(
                    dnnl_sum_primitive_desc_create(&result, nullptr,
                            (int)c_api_srcs.size(), scales.data(),
                            c_api_srcs.data(), attr.get(), aengine.get()),
                    "could not create a primitive descriptor for a sum "
                    "primitive");
            reset(result);
        }

        /// Constructs a primitive descriptor for sum primitive from a C API
        /// primitive descriptor which must have a matching kind.
        ///
        /// @param pd C API primitive descriptor for reorder primitive.
        primitive_desc(dnnl_primitive_desc_t pd)
            : primitive_desc_base(pd, dnnl::primitive::kind::sum) {}

        /// @copydoc dnnl::primitive_desc_base::src_desc(int)const
        memory::desc src_desc(int idx = 0) const { return base::src_desc(idx); }

        /// @copydoc dnnl::primitive_desc_base::dst_desc()const
        memory::desc dst_desc() const { return base::dst_desc(0); }
    };

    /// Default constructor. Produces an empty object.
    sum() = default;

    /// Constructs a sum primitive.
    /// @param pd Primitive descriptor for sum primitive.
    sum(const primitive_desc &pd) : primitive(pd.get()) {}
};

/// @} dnnl_api_sum

/// @addtogroup dnnl_api_primitives_common
/// @{

/// A base class for descriptors of all primitives that have an operation
/// descriptor and that support iteration over multiple implementations.
struct primitive_desc : public primitive_desc_base {
    using primitive_desc_base::primitive_desc_base;

    primitive_desc() = default;

    /// Constructs a primitive descriptor.
    ///
    /// @note
    ///     If @p allow_empty is true, the constructor does not throw if a
    ///     primitive descriptor cannot be created. But calling next_impl() in
    ///     this case will throw.
    ///
    /// @note
    ///     This is a low-level implementation detail that is typically not
    ///     needed in application code.
    ///
    /// @param desc Constant C API operation descriptor.
    /// @param attr Pointer to primitive attributes. It is safe to pass
    ///     nullptr to indicate absence of attributes.
    /// @param aengine Engine to use.
    /// @param hint_fwd_pd C API primitive descriptor for a forward
    ///     propagation primitive. It is used as a hint for deciding which
    ///     memory format to use for backward propagation or weights gradient.
    /// @param allow_empty A flag signifying whether construction is allowed
    ///     to fail without throwing an exception. In this case an empty
    ///     object will be produced. This flag is optional and defaults to
    ///     false.
    primitive_desc(const_dnnl_op_desc_t desc, const primitive_attr *attr,
            const engine &aengine, const_dnnl_primitive_desc_t hint_fwd_pd,
            bool allow_empty = false)
        : allow_empty_(allow_empty) {
        dnnl_primitive_desc_iterator_t iterator = nullptr;
        dnnl_status_t status = dnnl_primitive_desc_iterator_create(&iterator,
                desc, attr ? attr->get() : nullptr, aengine.get(), hint_fwd_pd);
        if (!allow_empty)
            error::wrap_c_api(
                    status, "could not create a primitive descriptor iterator");
        pd_iterator.reset(iterator);
        fetch_impl();
    }

    /// Advances the primitive iterator to the next implementation.
    ///
    /// @returns @c true on success, and @c false if the last implementation
    ///     reached, and the primitive descriptor itself is kept unchanged
    bool next_impl() {
        dnnl_status_t status
                = dnnl_primitive_desc_iterator_next(pd_iterator.get());
        if (status == dnnl_iterator_ends) return false;
        error::wrap_c_api(
                status, "could not advance a primitive descriptor iterator");
        fetch_impl();
        return true;
    }

private:
    bool allow_empty_ = false;
    handle<dnnl_primitive_desc_iterator_t> pd_iterator;
    void fetch_impl() {
        dnnl_primitive_desc_t pd = dnnl_primitive_desc_iterator_fetch(
                pd_iterator.get(allow_empty_));
        error::wrap_c_api(pd != nullptr || allow_empty_ ? dnnl_success
                                                        : dnnl_out_of_memory,
                "could not fetch a primitive descriptor from a primitive "
                "descriptor iterator");
        reset(pd);
    }
};

/// @} dnnl_api_primitives_common

/// @addtogroup dnnl_api_convolution Convolution
///
/// A primitive to perform 1D, 2D or 3D convolution. Supported variants are
/// forward propagation, backward propagation, and weights gradient with or
/// without bias.
///
/// @sa @ref dev_guide_convolution in developer guide
///
/// @{

/// Convolution forward propagation primitive.
struct convolution_forward : public primitive {
    /// Descriptor for a convolution forward propagation primitive.
    struct desc {
        dnnl_convolution_desc_t data;

        /// Constructs a descriptor for a convolution forward propagation
        /// primitive with bias.
        ///
        /// @note
        ///     All the memory descriptors may be initialized with the
        ///     #dnnl::memory::format_tag::any value of @p format_tag.
        ///
        /// Arrays @p strides, @p padding_l, and @p padding_r contain values
        /// for spatial dimensions only and hence must have the same number of
        /// elements as there are spatial dimensions. The order of values is
        /// the same as in the tensor: depth (for 3D tensors), height (for 3D
        /// and 2D tensors), and width.
        ///
        /// @param aprop_kind Propagation kind. Possible values are
        ///     #dnnl::prop_kind::forward_training, and
        ///     #dnnl::prop_kind::forward_inference.
        /// @param aalgorithm Convolution algorithm. Possible values are
        ///     #dnnl::algorithm::convolution_direct,
        ///     #dnnl::algorithm::convolution_winograd, and
        ///     #dnnl::algorithm::convolution_auto.
        /// @param src_desc Source memory descriptor.
        /// @param weights_desc Weights memory descriptor.
        /// @param bias_desc Bias memory descriptor. Passing zero memory
        ///     descriptor disables the bias term.
        /// @param dst_desc Destination memory descriptor.
        /// @param strides Strides for each spatial dimension.
        /// @param padding_l Vector of padding values for low indices for each
        ///     spatial dimension `([[front,] top,] left)`.
        /// @param padding_r Vector of padding values for high indices for
        ///     each spatial dimension `([[back,] bottom,] right)`.
        desc(prop_kind aprop_kind, algorithm aalgorithm,
                const memory::desc &src_desc, const memory::desc &weights_desc,
                const memory::desc &bias_desc, const memory::desc &dst_desc,
                const memory::dims &strides, const memory::dims &padding_l,
                const memory::dims &padding_r) {
            memory::validate_dims(strides, src_desc.data.ndims - 2);
            memory::validate_dims(padding_l, src_desc.data.ndims - 2);
            memory::validate_dims(padding_r, src_desc.data.ndims - 2);
            error::wrap_c_api(
                    dnnl_convolution_forward_desc_init(&data,
                            dnnl::convert_to_c(aprop_kind),
                            convert_to_c(aalgorithm), &src_desc.data,
                            &weights_desc.data, &bias_desc.data, &dst_desc.data,
                            &strides[0], &padding_l[0], &padding_r[0]),
                    "could not create a descriptor for a convolution forward "
                    "propagation primitive");
        }

        /// Constructs a descriptor for a convolution forward propagation
        /// primitive without bias.
        ///
        /// @note
        ///     All the memory descriptors may be initialized with the
        ///     #dnnl::memory::format_tag::any value of @p format_tag.
        ///
        /// Arrays @p strides, @p padding_l, and @p padding_r contain values
        /// for spatial dimensions only and hence must have the same number of
        /// elements as there are spatial dimensions. The order of values is
        /// the same as in the tensor: depth (for 3D tensors), height (for 3D
        /// and 2D tensors), and width.
        ///
        /// @param aprop_kind Propagation kind. Possible values are
        ///     #dnnl::prop_kind::forward_training, and
        ///     #dnnl::prop_kind::forward_inference.
        /// @param aalgorithm Convolution algorithm. Possible values are
        ///     #dnnl::algorithm::convolution_direct,
        ///     #dnnl::algorithm::convolution_winograd, and
        ///     #dnnl::algorithm::convolution_auto.
        /// @param src_desc Source memory descriptor.
        /// @param weights_desc Weights memory descriptor.
        /// @param dst_desc Destination memory descriptor.
        /// @param strides Strides for each spatial dimension.
        /// @param padding_l Vector of padding values for low indices for each
        ///     spatial dimension `([[front,] top,] left)`.
        /// @param padding_r Vector of padding values for high indices for
        ///     each spatial dimension `([[back,] bottom,] right)`.
        desc(prop_kind aprop_kind, algorithm aalgorithm,
                const memory::desc &src_desc, const memory::desc &weights_desc,
                const memory::desc &dst_desc, const memory::dims &strides,
                const memory::dims &padding_l, const memory::dims &padding_r) {
            memory::validate_dims(strides, src_desc.data.ndims - 2);
            memory::validate_dims(padding_l, src_desc.data.ndims - 2);
            memory::validate_dims(padding_r, src_desc.data.ndims - 2);
            error::wrap_c_api(
                    dnnl_convolution_forward_desc_init(&data,
                            dnnl::convert_to_c(aprop_kind),
                            convert_to_c(aalgorithm), &src_desc.data,
                            &weights_desc.data, nullptr, &dst_desc.data,
                            &strides[0], &padding_l[0], &padding_r[0]),
                    "could not create a descriptor for a convolution forward "
                    "propagation primitive");
        }

        /// Constructs a descriptor for a dilated convolution forward
        /// propagation primitive with bias.
        ///
        /// @note
        ///     All the memory descriptors may be initialized with the
        ///     #dnnl::memory::format_tag::any value of @p format_tag.
        ///
        /// Arrays @p strides, @p dilates, @p padding_l, and @p padding_r
        /// contain values for spatial dimensions only and hence must have the
        /// same number of elements as there are spatial dimensions. The order
        /// of values is the same as in the tensor: depth (for 3D tensors),
        /// height (for 3D and 2D tensors), and width.
        ///
        /// @param aprop_kind Propagation kind. Possible values are
        ///     #dnnl::prop_kind::forward_training, and
        ///     #dnnl::prop_kind::forward_inference.
        /// @param aalgorithm Convolution algorithm. Possible values are
        ///     #dnnl::algorithm::convolution_direct,
        ///     #dnnl::algorithm::convolution_winograd, and
        ///     #dnnl::algorithm::convolution_auto.
        /// @param src_desc Source memory descriptor.
        /// @param weights_desc Weights memory descriptor.
        /// @param bias_desc Bias memory descriptor. Passing zero memory
        ///     descriptor disables the bias term.
        /// @param dst_desc Destination memory descriptor.
        /// @param strides Strides for each spatial dimension.
        /// @param dilates Dilations for each spatial dimension. A zero value
        ///     means no dilation in the corresponding dimension.
        /// @param padding_l Vector of padding values for low indices for each
        ///     spatial dimension `([[front,] top,] left)`.
        /// @param padding_r Vector of padding values for high indices for
        ///     each spatial dimension `([[back,] bottom,] right)`.
        desc(prop_kind aprop_kind, algorithm aalgorithm,
                const memory::desc &src_desc, const memory::desc &weights_desc,
                const memory::desc &bias_desc, const memory::desc &dst_desc,
                const memory::dims &strides, const memory::dims &dilates,
                const memory::dims &padding_l, const memory::dims &padding_r) {
            memory::validate_dims(strides, src_desc.data.ndims - 2);
            memory::validate_dims(dilates, src_desc.data.ndims - 2);
            memory::validate_dims(padding_l, src_desc.data.ndims - 2);
            memory::validate_dims(padding_r, src_desc.data.ndims - 2);
            error::wrap_c_api(dnnl_dilated_convolution_forward_desc_init(&data,
                                      dnnl::convert_to_c(aprop_kind),
                                      convert_to_c(aalgorithm), &src_desc.data,
                                      &weights_desc.data, &bias_desc.data,
                                      &dst_desc.data, &strides[0], &dilates[0],
                                      &padding_l[0], &padding_r[0]),
                    "could not create a descriptor for a dilated convolution "
                    "forward propagation primitive");
        }

        /// Constructs a descriptor for a dilated convolution forward
        /// propagation primitive without bias.
        ///
        /// @note
        ///     All the memory descriptors may be initialized with the
        ///     #dnnl::memory::format_tag::any value of @p format_tag.
        ///
        /// Arrays @p strides, @p dilates, @p padding_l, and @p padding_r
        /// contain values for spatial dimensions only and hence must have the
        /// same number of elements as there are spatial dimensions. The order
        /// of values is the same as in the tensor: depth (for 3D tensors),
        /// height (for 3D and 2D tensors), and width.
        ///
        /// @param aprop_kind Propagation kind. Possible values are
        ///     #dnnl::prop_kind::forward_training, and
        ///     #dnnl::prop_kind::forward_inference.
        /// @param aalgorithm Convolution algorithm. Possible values are
        ///     #dnnl::algorithm::convolution_direct,
        ///     #dnnl::algorithm::convolution_winograd, and
        ///     #dnnl::algorithm::convolution_auto.
        /// @param src_desc Source memory descriptor.
        /// @param weights_desc Weights memory descriptor.
        /// @param dst_desc Destination memory descriptor.
        /// @param strides Strides for each spatial dimension.
        /// @param dilates Dilations for each spatial dimension. A zero value
        ///     means no dilation in the corresponding dimension.
        /// @param padding_l Vector of padding values for low indices for each
        ///     spatial dimension `([[front,] top,] left)`.
        /// @param padding_r Vector of padding values for high indices for
        ///     each spatial dimension `([[back,] bottom,] right)`.
        desc(prop_kind aprop_kind, algorithm aalgorithm,
                const memory::desc &src_desc, const memory::desc &weights_desc,
                const memory::desc &dst_desc, const memory::dims &strides,
                const memory::dims &dilates, const memory::dims &padding_l,
                const memory::dims &padding_r) {
            memory::validate_dims(strides, src_desc.data.ndims - 2);
            memory::validate_dims(dilates, src_desc.data.ndims - 2);
            memory::validate_dims(padding_l, src_desc.data.ndims - 2);
            memory::validate_dims(padding_r, src_desc.data.ndims - 2);
            error::wrap_c_api(dnnl_dilated_convolution_forward_desc_init(&data,
                                      dnnl::convert_to_c(aprop_kind),
                                      convert_to_c(aalgorithm), &src_desc.data,
                                      &weights_desc.data, nullptr,
                                      &dst_desc.data, &strides[0], &dilates[0],
                                      &padding_l[0], &padding_r[0]),
                    "could not create a descriptor for a dilated convolution "
                    "forward propagation primitive");
        }
    };

    /// Primitive descriptor for a convolution forward propagation primitive.
    struct primitive_desc : public dnnl::primitive_desc {
        /// Default constructor. Produces an empty object.
        primitive_desc() = default;

        /// Constructs a primitive descriptor for a convolution forward
        /// propagation primitive.
        ///
        /// @param adesc Descriptor for a convolution forward propagation
        ///     primitive.
        /// @param aengine Engine to use.
        /// @param allow_empty A flag signifying whether construction is
        ///     allowed to fail without throwing an exception. In this case
        ///     an empty object will be produced. This flag is optional and
        ///     defaults to false.
        primitive_desc(const desc &adesc, const engine &aengine,
                bool allow_empty = false)
            : dnnl::primitive_desc(
                    &adesc.data, nullptr, aengine, nullptr, allow_empty) {}

        /// Constructs a primitive descriptor for a convolution forward
        /// propagation primitive.
        ///
        /// @param adesc Descriptor for a convolution forward propagation
        ///     primitive.
        /// @param aengine Engine to use.
        /// @param attr Primitive attributes to use.
        /// @param allow_empty A flag signifying whether construction is
        ///     allowed to fail without throwing an exception. In this case
        ///     an empty object will be produced. This flag is optional and
        ///     defaults to false.
        primitive_desc(const desc &adesc, const primitive_attr &attr,
                const engine &aengine, bool allow_empty = false)
            : dnnl::primitive_desc(
                    &adesc.data, &attr, aengine, nullptr, allow_empty) {}

        /// Constructs a primitive descriptor for a convolution forward
        /// propagation primitive from a C API primitive descriptor that must
        /// have a matching kind.
        ///
        /// @param pd C API primitive descriptor for a convolution forward
        ///     propagation primitive.
        primitive_desc(dnnl_primitive_desc_t pd)
            : dnnl::primitive_desc(pd, dnnl::primitive::kind::convolution,
                    dnnl::prop_kind::forward_training,
                    dnnl::prop_kind::forward_inference) {}

        /// @copydoc dnnl::primitive_desc_base::src_desc()const
        memory::desc src_desc() const { return base::src_desc(0); }

        /// @copydoc dnnl::primitive_desc_base::weights_desc()const
        memory::desc weights_desc() const { return base::weights_desc(0); }

        /// @copydoc dnnl::primitive_desc_base::dst_desc()const
        memory::desc dst_desc() const { return base::dst_desc(0); }

        /// Returns the bias memory descriptor.
        /// @returns The bias memory descriptor.
        /// @returns A zero memory descriptor of the primitive does not have a
        ///     bias parameter.
        memory::desc bias_desc() const { return base::weights_desc(1); }
    };

    /// Default constructor. Produces an empty object.
    convolution_forward() = default;

    /// Constructs a convolution forward propagation primitive.
    /// @param pd Primitive descriptor for a convolution forward propagation
    ///     primitive.
    convolution_forward(const primitive_desc &pd) : primitive(pd) {}
};

/// Convolution backward propagation primitive.
struct convolution_backward_data : public primitive {

    /// Descriptor for a convolution backward propagation primitive.
    struct desc {
        dnnl_convolution_desc_t data;

        /// Constructs a descriptor for a convolution backward propagation
        /// primitive.
        ///
        /// @note
        ///     All the memory descriptors may be initialized with the
        ///     #dnnl::memory::format_tag::any value of @p format_tag.
        ///
        /// Arrays @p strides, @p padding_l, and @p padding_r contain values
        /// for spatial dimensions only and hence must have the same number of
        /// elements as there are spatial dimensions. The order of values is
        /// the same as in the tensor: depth (for 3D tensors), height (for 3D
        /// and 2D tensors), and width.
        ///
        /// @param aalgorithm Convolution algorithm. Possible values are
        ///     #dnnl::algorithm::convolution_direct,
        ///     #dnnl::algorithm::convolution_winograd, and
        ///     #dnnl::algorithm::convolution_auto.
        /// @param diff_src_desc Diff source memory descriptor.
        /// @param weights_desc Weights memory descriptor.
        /// @param diff_dst_desc Diff destination memory descriptor.
        /// @param strides Strides for each spatial dimension.
        /// @param padding_l Vector of padding values for low indices for each
        ///     spatial dimension `([[front,] top,] left)`.
        /// @param padding_r Vector of padding values for high indices for
        ///     each spatial dimension `([[back,] bottom,] right)`.
        desc(algorithm aalgorithm, const memory::desc &diff_src_desc,
                const memory::desc &weights_desc,
                const memory::desc &diff_dst_desc, const memory::dims &strides,
                const memory::dims &padding_l, const memory::dims &padding_r) {
            memory::validate_dims(strides, diff_src_desc.data.ndims - 2);
            memory::validate_dims(padding_l, diff_src_desc.data.ndims - 2);
            memory::validate_dims(padding_r, diff_src_desc.data.ndims - 2);
            error::wrap_c_api(
                    dnnl_convolution_backward_data_desc_init(&data,
                            convert_to_c(aalgorithm), &diff_src_desc.data,
                            &weights_desc.data, &diff_dst_desc.data,
                            &strides[0], &padding_l[0], &padding_r[0]),
                    "could not create a descriptor for a convolution backward "
                    "propagation primitive");
        }

        /// Constructs a descriptor for dilated convolution backward
        /// propagation primitive.
        ///
        /// @note
        ///     All the memory descriptors may be initialized with the
        ///     #dnnl::memory::format_tag::any value of @p format_tag.
        ///
        /// Arrays @p strides, @p dilates, @p padding_l, and @p padding_r
        /// contain values for spatial dimensions only and hence must have the
        /// same number of elements as there are spatial dimensions. The order
        /// of values is the same as in the tensor: depth (for 3D tensors),
        /// height (for 3D and 2D tensors), and width.
        ///
        /// @param aalgorithm Convolution algorithm. Possible values are
        ///     #dnnl::algorithm::convolution_direct,
        ///     #dnnl::algorithm::convolution_winograd, and
        ///     #dnnl::algorithm::convolution_auto.
        /// @param diff_src_desc Diff source memory descriptor.
        /// @param weights_desc Weights memory descriptor.
        /// @param diff_dst_desc Diff destination memory descriptor.
        /// @param strides Strides for each spatial dimension.
        /// @param dilates Dilations for each spatial dimension. A zero value
        ///     means no dilation in the corresponding dimension.
        /// @param padding_l Vector of padding values for low indices for each
        ///     spatial dimension `([[front,] top,] left)`.
        /// @param padding_r Vector of padding values for high indices for
        ///     each spatial dimension `([[back,] bottom,] right)`.
        desc(algorithm aalgorithm, const memory::desc &diff_src_desc,
                const memory::desc &weights_desc,
                const memory::desc &diff_dst_desc, const memory::dims &strides,
                const memory::dims &dilates, const memory::dims &padding_l,
                const memory::dims &padding_r) {
            memory::validate_dims(strides, diff_src_desc.data.ndims - 2);
            memory::validate_dims(dilates, diff_src_desc.data.ndims - 2);
            memory::validate_dims(padding_l, diff_src_desc.data.ndims - 2);
            memory::validate_dims(padding_r, diff_src_desc.data.ndims - 2);
            error::wrap_c_api(
                    dnnl_dilated_convolution_backward_data_desc_init(&data,
                            convert_to_c(aalgorithm), &diff_src_desc.data,
                            &weights_desc.data, &diff_dst_desc.data,
                            &strides[0], &dilates[0], &padding_l[0],
                            &padding_r[0]),
                    "could not create a descriptor for a dilated convolution "
                    "backward propagation primitive");
        }
    };

    /// Primitive descriptor for a convolution backward propagation primitive.
    struct primitive_desc : public dnnl::primitive_desc {
        /// Default constructor. Produces an empty object.
        primitive_desc() = default;

        /// Constructs a primitive descriptor for a convolution backward
        /// propagation primitive.
        ///
        /// @param adesc Descriptor for a convolution backward propagation
        ///     primitive.
        /// @param aengine Engine to perform the operation on.
        /// @param hint_fwd_pd Primitive descriptor for a convolution forward
        ///     propagation primitive. It is used as a hint for deciding which
        ///     memory format to use.
        /// @param allow_empty A flag signifying whether construction is
        ///     allowed to fail without throwing an exception. In this case
        ///     an empty object will be produced. This flag is optional and
        ///     defaults to false.
        primitive_desc(const desc &adesc, const engine &aengine,
                const convolution_forward::primitive_desc &hint_fwd_pd,
                bool allow_empty = false)
            : dnnl::primitive_desc(&adesc.data, nullptr, aengine,
                    hint_fwd_pd.get(), allow_empty) {}

        /// Constructs a primitive descriptor for a convolution backward
        /// propagation primitive.
        ///
        /// @param adesc Descriptor for a convolution backward propagation
        ///     primitive.
        /// @param aengine Engine to perform the operation on.
        /// @param attr Primitive attributes to use.
        /// @param hint_fwd_pd Primitive descriptor for a convolution forward
        ///     propagation primitive. It is used as a hint for deciding which
        ///     memory format to use.
        /// @param allow_empty A flag signifying whether construction is
        ///     allowed to fail without throwing an exception. In this case
        ///     an empty object will be produced. This flag is optional and
        ///     defaults to false.
        primitive_desc(const desc &adesc, const primitive_attr &attr,
                const engine &aengine,
                const convolution_forward::primitive_desc &hint_fwd_pd,
                bool allow_empty = false)
            : dnnl::primitive_desc(&adesc.data, &attr, aengine,
                    hint_fwd_pd.get(), allow_empty) {}

        /// Constructs a primitive descriptor for a convolution backward
        /// propagation primitive from a C API primitive descriptor that must
        /// have a matching kind.
        ///
        /// @param pd C API primitive descriptor for a convolution backward
        ///     propagation primitive.
        primitive_desc(dnnl_primitive_desc_t pd)
            : dnnl::primitive_desc(pd, dnnl::primitive::kind::convolution,
                    dnnl::prop_kind::backward_data) {}

        /// @copydoc dnnl::primitive_desc_base::diff_src_desc()const
        memory::desc diff_src_desc() const { return base::diff_src_desc(0); }

        /// @copydoc dnnl::primitive_desc_base::weights_desc()const
        memory::desc weights_desc() const { return base::weights_desc(0); }

        /// @copydoc dnnl::primitive_desc_base::diff_dst_desc()const
        memory::desc diff_dst_desc() const { return base::diff_dst_desc(0); }
    };

    /// Default constructor. Produces an empty object.
    convolution_backward_data() = default;

    /// Constructs a convolution backward propagation primitive.
    /// @param pd Primitive descriptor for a convolution backward propagation
    ///     primitive.
    convolution_backward_data(const primitive_desc &pd) : primitive(pd) {}
};

/// Convolution weights gradient primitive.
struct convolution_backward_weights : public primitive {
    /// Descriptor for a convolution weights gradient primitive.
    struct desc {
        dnnl_convolution_desc_t data;

        /// Constructs a descriptor for a convolution weights gradient primitive
        /// with bias.
        ///
        /// @note
        ///     All the memory descriptors may be initialized with the
        ///     #dnnl::memory::format_tag::any value of @p format_tag.
        ///
        /// Arrays @p strides, @p padding_l, and @p padding_r contain values
        /// for spatial dimensions only and hence must have the same number of
        /// elements as there are spatial dimensions. The order of values is
        /// the same as in the tensor: depth (for 3D tensors), height (for 3D
        /// and 2D tensors), and width.
        ///
        /// @param aalgorithm Convolution algorithm. Possible values are
        ///     #dnnl::algorithm::convolution_direct,
        ///     #dnnl::algorithm::convolution_winograd, and
        ///     #dnnl::algorithm::convolution_auto.
        /// @param src_desc Source memory descriptor.
        /// @param diff_weights_desc Diff weights memory descriptor.
        /// @param diff_bias_desc Diff bias memory descriptor. Passing zero
        ///     memory descriptor disables the bias term.
        /// @param diff_dst_desc Diff destination memory descriptor.
        /// @param strides Strides for each spatial dimension.
        /// @param padding_l Vector of padding values for low indices for each
        ///     spatial dimension `([[front,] top,] left)`.
        /// @param padding_r Vector of padding values for high indices for
        ///     each spatial dimension `([[back,] bottom,] right)`.
        desc(algorithm aalgorithm, const memory::desc &src_desc,
                const memory::desc &diff_weights_desc,
                const memory::desc &diff_bias_desc,
                const memory::desc &diff_dst_desc, const memory::dims &strides,
                const memory::dims &padding_l, const memory::dims &padding_r) {
            memory::validate_dims(strides, src_desc.data.ndims - 2);
            memory::validate_dims(padding_l, src_desc.data.ndims - 2);
            memory::validate_dims(padding_r, src_desc.data.ndims - 2);
            error::wrap_c_api(
                    dnnl_convolution_backward_weights_desc_init(&data,
                            convert_to_c(aalgorithm), &src_desc.data,
                            &diff_weights_desc.data, &diff_bias_desc.data,
                            &diff_dst_desc.data, &strides[0], &padding_l[0],
                            &padding_r[0]),
                    "could not create a descriptor for a convolution weights "
                    "update primitive");
        }

        /// Constructs a descriptor for a convolution weights gradient primitive
        /// without bias.
        ///
        /// @note
        ///     All the memory descriptors may be initialized with the
        ///     #dnnl::memory::format_tag::any value of @p format_tag.
        ///
        /// Arrays @p strides, @p padding_l, and @p padding_r contain values
        /// for spatial dimensions only and hence must have the same number of
        /// elements as there are spatial dimensions. The order of values is
        /// the same as in the tensor: depth (for 3D tensors), height (for 3D
        /// and 2D tensors), and width.
        ///
        /// @param aalgorithm Convolution algorithm. Possible values are
        ///     #dnnl::algorithm::convolution_direct,
        ///     #dnnl::algorithm::convolution_winograd, and
        ///     #dnnl::algorithm::convolution_auto.
        /// @param src_desc Source memory descriptor.
        /// @param diff_weights_desc Diff weights memory descriptor.
        /// @param diff_dst_desc Diff destination memory descriptor.
        /// @param strides Strides for each spatial dimension.
        /// @param padding_l Vector of padding values for low indices for each
        ///     spatial dimension `([[front,] top,] left)`.
        /// @param padding_r Vector of padding values for high indices for
        ///     each spatial dimension `([[back,] bottom,] right)`.
        desc(algorithm aalgorithm, const memory::desc &src_desc,
                const memory::desc &diff_weights_desc,
                const memory::desc &diff_dst_desc, const memory::dims &strides,
                const memory::dims &padding_l, const memory::dims &padding_r) {
            memory::validate_dims(strides, src_desc.data.ndims - 2);
            memory::validate_dims(padding_l, src_desc.data.ndims - 2);
            memory::validate_dims(padding_r, src_desc.data.ndims - 2);
            error::wrap_c_api(dnnl_convolution_backward_weights_desc_init(&data,
                                      convert_to_c(aalgorithm), &src_desc.data,
                                      &diff_weights_desc.data, nullptr,
                                      &diff_dst_desc.data, &strides[0],
                                      &padding_l[0], &padding_r[0]),
                    "could not create a descriptor for a convolution weights "
                    "update primitive");
        }

        /// Constructs a descriptor for a dilated convolution weights gradient
        /// primitive with bias.
        ///
        /// @note
        ///     All the memory descriptors may be initialized with the
        ///     #dnnl::memory::format_tag::any value of @p format_tag.
        ///
        /// Arrays @p strides, @p dilates, @p padding_l, and @p padding_r
        /// contain values for spatial dimensions only and hence must have the
        /// same number of elements as there are spatial dimensions. The order
        /// of values is the same as in the tensor: depth (for 3D tensors),
        /// height (for 3D and 2D tensors), and width.
        ///
        /// @param aalgorithm Convolution algorithm. Possible values are
        ///     #dnnl::algorithm::convolution_direct,
        ///     #dnnl::algorithm::convolution_winograd, and
        ///     #dnnl::algorithm::convolution_auto.
        /// @param src_desc Source memory descriptor.
        /// @param diff_weights_desc Diff weights memory descriptor.
        /// @param diff_bias_desc Diff bias memory descriptor. Passing zero
        ///     memory descriptor disables the bias term.
        /// @param diff_dst_desc Diff destination memory descriptor.
        /// @param strides Strides for each spatial dimension.
        /// @param dilates Dilations for each spatial dimension. A zero value
        ///     means no dilation in the corresponding dimension.
        /// @param padding_l Vector of padding values for low indices for each
        ///     spatial dimension `([[front,] top,] left)`.
        /// @param padding_r Vector of padding values for high indices for
        ///     each spatial dimension `([[back,] bottom,] right)`.
        desc(algorithm aalgorithm, const memory::desc &src_desc,
                const memory::desc &diff_weights_desc,
                const memory::desc &diff_bias_desc,
                const memory::desc &diff_dst_desc, const memory::dims &strides,
                const memory::dims &dilates, const memory::dims &padding_l,
                const memory::dims &padding_r) {
            memory::validate_dims(strides, src_desc.data.ndims - 2);
            memory::validate_dims(dilates, src_desc.data.ndims - 2);
            memory::validate_dims(padding_l, src_desc.data.ndims - 2);
            memory::validate_dims(padding_r, src_desc.data.ndims - 2);
            error::wrap_c_api(
                    dnnl_dilated_convolution_backward_weights_desc_init(&data,
                            convert_to_c(aalgorithm), &src_desc.data,
                            &diff_weights_desc.data, &diff_bias_desc.data,
                            &diff_dst_desc.data, &strides[0], &dilates[0],
                            &padding_l[0], &padding_r[0]),
                    "could not create a descriptor for a dilated convolution "
                    "weights gradient primitive");
        }

        /// Constructs a descriptor for a dilated convolution weights gradient
        /// primitive without bias.
        ///
        /// @note
        ///     All the memory descriptors may be initialized with the
        ///     #dnnl::memory::format_tag::any value of @p format_tag.
        ///
        /// Arrays @p strides, @p dilates, @p padding_l, and @p padding_r
        /// contain values for spatial dimensions only and hence must have the
        /// same number of elements as there are spatial dimensions. The order
        /// of values is the same as in the tensor: depth (for 3D tensors),
        /// height (for 3D and 2D tensors), and width.
        ///
        /// @param aalgorithm Convolution algorithm. Possible values are
        ///     #dnnl::algorithm::convolution_direct,
        ///     #dnnl::algorithm::convolution_winograd, and
        ///     #dnnl::algorithm::convolution_auto.
        /// @param src_desc Source memory descriptor.
        /// @param diff_weights_desc Diff weights memory descriptor.
        /// @param diff_dst_desc Diff destination memory descriptor.
        /// @param strides Strides for each spatial dimension.
        /// @param dilates Dilations for each spatial dimension. A zero value
        ///     means no dilation in the corresponding dimension.
        /// @param padding_l Vector of padding values for low indices for each
        ///     spatial dimension `([[front,] top,] left)`.
        /// @param padding_r Vector of padding values for high indices for
        ///     each spatial dimension `([[back,] bottom,] right)`.
        desc(algorithm aalgorithm, const memory::desc &src_desc,
                const memory::desc &diff_weights_desc,
                const memory::desc &diff_dst_desc, const memory::dims &strides,
                const memory::dims &dilates, const memory::dims &padding_l,
                const memory::dims &padding_r) {
            memory::validate_dims(strides, src_desc.data.ndims - 2);
            memory::validate_dims(dilates, src_desc.data.ndims - 2);
            memory::validate_dims(padding_l, src_desc.data.ndims - 2);
            memory::validate_dims(padding_r, src_desc.data.ndims - 2);
            error::wrap_c_api(
                    dnnl_dilated_convolution_backward_weights_desc_init(&data,
                            convert_to_c(aalgorithm), &src_desc.data,
                            &diff_weights_desc.data, nullptr,
                            &diff_dst_desc.data, &strides[0], &dilates[0],
                            &padding_l[0], &padding_r[0]),
                    "could not create a descriptor for a dilated convolution "
                    "weights gradient primitive");
        }
    };

    /// Primitive descriptor for a convolution weights gradient primitive.
    struct primitive_desc : public dnnl::primitive_desc {
        /// Default constructor. Produces an empty object.
        primitive_desc() = default;

        /// Constructs a primitive descriptor for a convolution weights gradient
        /// primitive.
        ///
        /// @param adesc Descriptor for a convolution weights gradient primitive.
        /// @param aengine Engine to use.
        /// @param hint_fwd_pd Primitive descriptor for a convolution forward
        ///     propagation primitive. It is used as a hint for deciding which
        ///     memory format to use.
        /// @param allow_empty A flag signifying whether construction is
        ///     allowed to fail without throwing an exception. In this case
        ///     an empty object will be produced. This flag is optional and
        ///     defaults to false.
        primitive_desc(const desc &adesc, const engine &aengine,
                const convolution_forward::primitive_desc &hint_fwd_pd,
                bool allow_empty = false)
            : dnnl::primitive_desc(&adesc.data, nullptr, aengine,
                    hint_fwd_pd.get(), allow_empty) {}

        /// Constructs a primitive descriptor for a convolution weights gradient
        /// primitive.
        ///
        /// @param adesc Descriptor for a convolution weights gradient primitive.
        /// @param attr Primitive attributes to use.
        /// @param aengine Engine to use.
        /// @param hint_fwd_pd Primitive descriptor for a convolution forward
        ///     propagation primitive. It is used as a hint for deciding which
        ///     memory format to use.
        /// @param allow_empty A flag signifying whether construction is
        ///     allowed to fail without throwing an exception. In this case
        ///     an empty object will be produced. This flag is optional and
        ///     defaults to false.
        primitive_desc(const desc &adesc, const primitive_attr &attr,
                const engine &aengine,
                const convolution_forward::primitive_desc &hint_fwd_pd,
                bool allow_empty = false)
            : dnnl::primitive_desc(&adesc.data, &attr, aengine,
                    hint_fwd_pd.get(), allow_empty) {}

        /// Constructs a primitive descriptor for a convolution weights gradient
        /// primitive from a C API primitive descriptor that must have a
        /// matching kind.
        ///
        /// @param pd C API primitive descriptor for a convolution weights
        ///     gradient primitive.
        primitive_desc(dnnl_primitive_desc_t pd)
            : dnnl::primitive_desc(pd, dnnl::primitive::kind::convolution,
                    dnnl::prop_kind::backward_weights) {}

        /// @copydoc dnnl::primitive_desc_base::src_desc()const
        memory::desc src_desc() const { return base::src_desc(0); }

        /// @copydoc dnnl::primitive_desc_base::diff_weights_desc()const
        memory::desc diff_weights_desc() const {
            return base::diff_weights_desc(0);
        }

        /// @copydoc dnnl::primitive_desc_base::diff_dst_desc()const
        memory::desc diff_dst_desc() const { return base::diff_dst_desc(0); }

        /// Returns the diff bias memory descriptor.
        /// @returns The diff bias memory descriptor.
        /// @returns A zero memory descriptor of the primitive does not have a
        ///          diff bias parameter.
        memory::desc diff_bias_desc() const {
            return base::diff_weights_desc(1);
        }
    };

    /// Default constructor. Produces an empty object.
    convolution_backward_weights() = default;

    /// Constructs a convolution weights gradient primitive.
    /// @param pd Primitive descriptor for a convolution weights gradient
    ///     primitive.
    convolution_backward_weights(const primitive_desc &pd) : primitive(pd) {}
};

/// @} dnnl_api_convolution
//
/// @addtogroup dnnl_api_deconvolution Deconvolution
///
/// A primitive to perform 1D, 2D or 3D deconvolution. Supported variants are
/// forward propagation, backward propagation, and weights gradient with or
/// without bias.
///
/// @{

/// Deconvolution forward propagation primitive.
struct deconvolution_forward : public primitive {
    /// Descriptor for a deconvolution forward propagation primitive.
    struct desc {
        dnnl_deconvolution_desc_t data;

        /// Constructs a descriptor for a deconvolution forward propagation
        /// primitive with bias.
        ///
        /// @note
        ///     All the memory descriptors may be initialized with the
        ///     #dnnl::memory::format_tag::any value of @p format_tag.
        ///
        /// Arrays @p strides, @p padding_l, and @p padding_r contain values
        /// for spatial dimensions only and hence must have the same number of
        /// elements as there are spatial dimensions. The order of values is
        /// the same as in the tensor: depth (for 3D tensors), height (for 3D
        /// and 2D tensors), and width.
        ///
        /// @param aprop_kind Propagation kind. Possible values are
        ///     #dnnl::prop_kind::forward_training, and
        ///     #dnnl::prop_kind::forward_inference.
        /// @param aalgorithm Deconvolution algorithm:
        ///     #dnnl::algorithm::deconvolution_direct, and
        ///     #dnnl::algorithm::deconvolution_winograd.
        /// @param src_desc Source memory descriptor.
        /// @param weights_desc Weights memory descriptor.
        /// @param bias_desc Bias memory descriptor. Passing zero memory
        ///     descriptor disables the bias term.
        /// @param dst_desc Destination memory descriptor.
        /// @param strides Vector of strides for spatial dimension.
        /// @param padding_l Vector of padding values for low indices for each
        ///     spatial dimension `([[front,] top,] left)`.
        /// @param padding_r Vector of padding values for high indices for
        ///     each spatial dimension `([[back,] bottom,] right)`.
        desc(prop_kind aprop_kind, algorithm aalgorithm,
                const memory::desc &src_desc, const memory::desc &weights_desc,
                const memory::desc &bias_desc, const memory::desc &dst_desc,
                const memory::dims &strides, const memory::dims &padding_l,
                const memory::dims &padding_r) {
            memory::validate_dims(strides, src_desc.data.ndims - 2);
            memory::validate_dims(padding_l, src_desc.data.ndims - 2);
            memory::validate_dims(padding_r, src_desc.data.ndims - 2);
            error::wrap_c_api(
                    dnnl_deconvolution_forward_desc_init(&data,
                            dnnl::convert_to_c(aprop_kind),
                            convert_to_c(aalgorithm), &src_desc.data,
                            &weights_desc.data, &bias_desc.data, &dst_desc.data,
                            &strides[0], &padding_l[0], &padding_r[0]),
                    "could not create a descriptor for a deconvolution forward "
                    "propagation primitive");
        }

        /// Constructs a descriptor for a deconvolution forward propagation
        /// primitive without bias.
        ///
        /// @note
        ///     All the memory descriptors may be initialized with the
        ///     #dnnl::memory::format_tag::any value of @p format_tag.
        ///
        /// Arrays @p strides, @p padding_l, and @p padding_r contain values
        /// for spatial dimensions only and hence must have the same number of
        /// elements as there are spatial dimensions. The order of values is
        /// the same as in the tensor: depth (for 3D tensors), height (for 3D
        /// and 2D tensors), and width.
        ///
        /// @param aprop_kind Propagation kind. Possible values are
        ///     #dnnl::prop_kind::forward_training, and
        ///     #dnnl::prop_kind::forward_inference.
        /// @param aalgorithm Deconvolution algorithm:
        ///     #dnnl::algorithm::deconvolution_direct, and
        ///     #dnnl::algorithm::deconvolution_winograd.
        /// @param src_desc Source memory descriptor.
        /// @param weights_desc Weights memory descriptor.
        /// @param dst_desc Destination memory descriptor.
        /// @param strides Vector of strides for spatial dimension.
        /// @param padding_l Vector of padding values for low indices for each
        ///     spatial dimension `([[front,] top,] left)`.
        /// @param padding_r Vector of padding values for high indices for
        ///     each spatial dimension `([[back,] bottom,] right)`.
        desc(prop_kind aprop_kind, algorithm aalgorithm,
                const memory::desc &src_desc, const memory::desc &weights_desc,
                const memory::desc &dst_desc, const memory::dims &strides,
                const memory::dims &padding_l, const memory::dims &padding_r) {
            memory::validate_dims(strides, src_desc.data.ndims - 2);
            memory::validate_dims(padding_l, src_desc.data.ndims - 2);
            memory::validate_dims(padding_r, src_desc.data.ndims - 2);
            error::wrap_c_api(
                    dnnl_deconvolution_forward_desc_init(&data,
                            dnnl::convert_to_c(aprop_kind),
                            convert_to_c(aalgorithm), &src_desc.data,
                            &weights_desc.data, nullptr, &dst_desc.data,
                            &strides[0], &padding_l[0], &padding_r[0]),
                    "could not create a descriptor for a deconvolution forward "
                    "propagation primitive");
        }

        /// Constructs a descriptor for a dilated deconvolution forward
        /// propagation primitive with bias.
        ///
        /// @note
        ///     All the memory descriptors may be initialized with the
        ///     #dnnl::memory::format_tag::any value of @p format_tag.
        ///
        /// Arrays @p strides, @p dilates, @p padding_l, and @p padding_r
        /// contain values for spatial dimensions only and hence must have the
        /// same number of elements as there are spatial dimensions. The order
        /// of values is the same as in the tensor: depth (for 3D tensors),
        /// height (for 3D and 2D tensors), and width.
        ///
        /// @param aprop_kind Propagation kind. Possible values are
        ///     #dnnl::prop_kind::forward_training, and
        ///     #dnnl::prop_kind::forward_inference.
        /// @param aalgorithm Deconvolution algorithm:
        ///     #dnnl::algorithm::deconvolution_direct, and
        ///     #dnnl::algorithm::deconvolution_winograd.
        /// @param src_desc Source memory descriptor.
        /// @param weights_desc Weights memory descriptor.
        /// @param bias_desc Bias memory descriptor. Passing zero memory
        ///     descriptor disables the bias term.
        /// @param dst_desc Destination memory descriptor.
        /// @param strides Vector of strides for spatial dimension.
        /// @param dilates Dilations for each spatial dimension. A zero value
        ///     means no dilation in the corresponding dimension.
        /// @param padding_l Vector of padding values for low indices for each
        ///     spatial dimension `([[front,] top,] left)`.
        /// @param padding_r Vector of padding values for high indices for
        ///     each spatial dimension `([[back,] bottom,] right)`.
        desc(prop_kind aprop_kind, algorithm aalgorithm,
                const memory::desc &src_desc, const memory::desc &weights_desc,
                const memory::desc &bias_desc, const memory::desc &dst_desc,
                const memory::dims &strides, const memory::dims &dilates,
                const memory::dims &padding_l, const memory::dims &padding_r) {
            memory::validate_dims(strides, src_desc.data.ndims - 2);
            memory::validate_dims(dilates, src_desc.data.ndims - 2);
            memory::validate_dims(padding_l, src_desc.data.ndims - 2);
            memory::validate_dims(padding_r, src_desc.data.ndims - 2);
            error::wrap_c_api(dnnl_dilated_deconvolution_forward_desc_init(
                                      &data, dnnl::convert_to_c(aprop_kind),
                                      convert_to_c(aalgorithm), &src_desc.data,
                                      &weights_desc.data, &bias_desc.data,
                                      &dst_desc.data, &strides[0], &dilates[0],
                                      &padding_l[0], &padding_r[0]),
                    "could not create a descriptor for a dilated deconvolution "
                    "forward propagation primitive");
        }

        /// Constructs a descriptor for a dilated deconvolution forward
        /// propagation primitive without bias.
        ///
        /// @note
        ///     All the memory descriptors may be initialized with the
        ///     #dnnl::memory::format_tag::any value of @p format_tag.
        ///
        /// Arrays @p strides, @p dilates, @p padding_l, and @p padding_r
        /// contain values for spatial dimensions only and hence must have the
        /// same number of elements as there are spatial dimensions. The order
        /// of values is the same as in the tensor: depth (for 3D tensors),
        /// height (for 3D and 2D tensors), and width.
        ///
        /// @param aprop_kind Propagation kind. Possible values are
        ///     #dnnl::prop_kind::forward_training, and
        ///     #dnnl::prop_kind::forward_inference.
        /// @param aalgorithm Deconvolution algorithm:
        ///     #dnnl::algorithm::deconvolution_direct, and
        ///     #dnnl::algorithm::deconvolution_winograd.
        /// @param src_desc Source memory descriptor.
        /// @param weights_desc Weights memory descriptor.
        /// @param dst_desc Destination memory descriptor.
        /// @param strides Vector of strides for spatial dimension.
        /// @param dilates Dilations for each spatial dimension. A zero value
        ///     means no dilation in the corresponding dimension.
        /// @param padding_l Vector of padding values for low indices for each
        ///     spatial dimension `([[front,] top,] left)`.
        /// @param padding_r Vector of padding values for high indices for
        ///     each spatial dimension `([[back,] bottom,] right)`.
        desc(prop_kind aprop_kind, algorithm aalgorithm,
                const memory::desc &src_desc, const memory::desc &weights_desc,
                const memory::desc &dst_desc, const memory::dims &strides,
                const memory::dims &dilates, const memory::dims &padding_l,
                const memory::dims &padding_r) {
            memory::validate_dims(strides, src_desc.data.ndims - 2);
            memory::validate_dims(dilates, src_desc.data.ndims - 2);
            memory::validate_dims(padding_l, src_desc.data.ndims - 2);
            memory::validate_dims(padding_r, src_desc.data.ndims - 2);
            error::wrap_c_api(dnnl_dilated_deconvolution_forward_desc_init(
                                      &data, dnnl::convert_to_c(aprop_kind),
                                      convert_to_c(aalgorithm), &src_desc.data,
                                      &weights_desc.data, nullptr,
                                      &dst_desc.data, &strides[0], &dilates[0],
                                      &padding_l[0], &padding_r[0]),
                    "could not create a descriptor for a dilated deconvolution "
                    "forward propagation primitive");
        }
    };

    /// Primitive descriptor for a deconvolution forward propagation primitive.
    struct primitive_desc : public dnnl::primitive_desc {
        /// Default constructor. Produces an empty object.
        primitive_desc() = default;

        /// Constructs a primitive descriptor for a deconvolution forward
        /// propagation primitive.
        ///
        /// @param adesc Descriptor for a deconvolution forward propagation
        ///     primitive.
        /// @param aengine Engine to use.
        /// @param allow_empty A flag signifying whether construction is
        ///     allowed to fail without throwing an exception. In this case an
        ///     empty object will be produced. This flag is optional and
        ///     defaults to false.
        primitive_desc(const desc &adesc, const engine &aengine,
                bool allow_empty = false)
            : dnnl::primitive_desc(
                    &adesc.data, nullptr, aengine, nullptr, allow_empty) {}

        /// Constructs a primitive descriptor for a deconvolution forward
        /// propagation primitive.
        ///
        /// @param adesc Descriptor for a deconvolution forward propagation
        ///     primitive.
        /// @param aengine Engine to use.
        /// @param attr Primitive attributes to use.
        /// @param allow_empty A flag signifying whether construction is
        ///     allowed to fail without throwing an exception. In this case an
        ///     empty object will be produced. This flag is optional and
        ///     defaults to false.
        primitive_desc(const desc &adesc, const primitive_attr &attr,
                const engine &aengine, bool allow_empty = false)
            : dnnl::primitive_desc(
                    &adesc.data, &attr, aengine, nullptr, allow_empty) {}

        /// Constructs a primitive descriptor for a deconvolution forward
        /// propagation primitive from a C API primitive descriptor that must
        /// have a matching kind.
        ///
        /// @param pd C API primitive descriptor for a deconvolution forward
        ///     propagation primitive.
        primitive_desc(dnnl_primitive_desc_t pd)
            : dnnl::primitive_desc(pd, dnnl::primitive::kind::deconvolution,
                    dnnl::prop_kind::forward_training,
                    dnnl::prop_kind::forward_inference) {}

        /// @copydoc dnnl::primitive_desc_base::src_desc()const
        memory::desc src_desc() const { return base::src_desc(0); }

        /// @copydoc dnnl::primitive_desc_base::weights_desc()const
        memory::desc weights_desc() const { return base::weights_desc(0); }

        /// @copydoc dnnl::primitive_desc_base::dst_desc()const
        memory::desc dst_desc() const { return base::dst_desc(0); }

        /// @copydoc dnnl::convolution_forward::primitive_desc::bias_desc()const
        memory::desc bias_desc() const { return base::weights_desc(1); }
    };

    /// Default constructor. Produces an empty object.
    deconvolution_forward() = default;

    /// Constructs a deconvolution forward propagation primitive.
    /// @param pd Primitive descriptor for a deconvolution forward propagation
    ///     primitive.
    deconvolution_forward(const primitive_desc &pd) : primitive(pd) {}
};

/// Deconvolution backward propagation primitive.
struct deconvolution_backward_data : public primitive {
    /// Descriptor for a deconvolution backward propagation primitive.
    struct desc {
        dnnl_deconvolution_desc_t data;

        /// Constructs a descriptor for a deconvolution backward propagation
        /// primitive.
        ///
        /// @note
        ///     All the memory descriptors may be initialized with the
        ///     #dnnl::memory::format_tag::any value of @p format_tag.
        ///
        /// Arrays @p strides, @p padding_l, and @p padding_r contain values
        /// for spatial dimensions only and hence must have the same number of
        /// elements as there are spatial dimensions. The order of values is
        /// the same as in the tensor: depth (for 3D tensors), height (for 3D
        /// and 2D tensors), and width.
        ///
        /// @param aalgorithm Deconvolution algorithm
        ///     (#dnnl::algorithm::convolution_direct,
        ///     #dnnl::algorithm::convolution_winograd).
        /// @param diff_src_desc Diff source memory descriptor.
        /// @param weights_desc Weights memory descriptor.
        /// @param diff_dst_desc Diff destination memory descriptor.
        /// @param strides Strides for each spatial dimension.
        /// @param padding_l Vector of padding values for low indices for each
        ///     spatial dimension `([[front,] top,] left)`.
        /// @param padding_r Vector of padding values for high indices for
        ///     each spatial dimension `([[back,] bottom,] right)`.
        desc(algorithm aalgorithm, const memory::desc &diff_src_desc,
                const memory::desc &weights_desc,
                const memory::desc &diff_dst_desc, const memory::dims &strides,
                const memory::dims &padding_l, const memory::dims &padding_r) {
            memory::validate_dims(strides, diff_src_desc.data.ndims - 2);
            memory::validate_dims(padding_l, diff_src_desc.data.ndims - 2);
            memory::validate_dims(padding_r, diff_src_desc.data.ndims - 2);
            error::wrap_c_api(
                    dnnl_deconvolution_backward_data_desc_init(&data,
                            convert_to_c(aalgorithm), &diff_src_desc.data,
                            &weights_desc.data, &diff_dst_desc.data,
                            &strides[0], &padding_l[0], &padding_r[0]),
                    "could not create a descriptor for a deconvolution "
                    "backward propagation primitive");
        }

        /// Constructs a descriptor for a dilated deconvolution backward
        /// propagation primitive.
        ///
        /// @note
        ///     All the memory descriptors may be initialized with the
        ///     #dnnl::memory::format_tag::any value of @p format_tag.
        ///
        /// Arrays @p strides, @p dilates, @p padding_l, and @p padding_r
        /// contain values for spatial dimensions only and hence must have the
        /// same number of elements as there are spatial dimensions. The order
        /// of values is the same as in the tensor: depth (for 3D tensors),
        /// height (for 3D and 2D tensors), and width.
        ///
        /// @param aalgorithm Deconvolution algorithm
        ///     (#dnnl::algorithm::convolution_direct,
        ///     #dnnl::algorithm::convolution_winograd).
        /// @param diff_src_desc Diff source memory descriptor.
        /// @param weights_desc Weights memory descriptor.
        /// @param diff_dst_desc Diff destination memory descriptor.
        /// @param strides Strides for each spatial dimension.
        /// @param dilates Dilations for each spatial dimension. A zero value
        ///     means no dilation in the corresponding dimension.
        /// @param padding_l Vector of padding values for low indices for each
        ///     spatial dimension `([[front,] top,] left)`.
        /// @param padding_r Vector of padding values for high indices for
        ///     each spatial dimension `([[back,] bottom,] right)`.
        desc(algorithm aalgorithm, const memory::desc &diff_src_desc,
                const memory::desc &weights_desc,
                const memory::desc &diff_dst_desc, const memory::dims &strides,
                const memory::dims &dilates, const memory::dims &padding_l,
                const memory::dims &padding_r) {
            memory::validate_dims(strides, diff_src_desc.data.ndims - 2);
            memory::validate_dims(dilates, diff_src_desc.data.ndims - 2);
            memory::validate_dims(padding_l, diff_src_desc.data.ndims - 2);
            memory::validate_dims(padding_r, diff_src_desc.data.ndims - 2);
            error::wrap_c_api(
                    dnnl_dilated_deconvolution_backward_data_desc_init(&data,
                            convert_to_c(aalgorithm), &diff_src_desc.data,
                            &weights_desc.data, &diff_dst_desc.data,
                            &strides[0], &dilates[0], &padding_l[0],
                            &padding_r[0]),
                    "could not create a descriptor for a dilated deconvolution "
                    "backward propagation primitive");
        }
    };

    /// Primitive descriptor for a deconvolution backward propagation primitive.
    struct primitive_desc : public dnnl::primitive_desc {
        /// Default constructor. Produces an empty object.
        primitive_desc() = default;

        /// Constructs a primitive descriptor for a deconvolution backward
        /// propagation primitive.
        ///
        /// @param adesc Descriptor for a deconvolution backward propagation
        ///     primitive.
        /// @param aengine Engine to use.
        /// @param hint_fwd_pd Primitive descriptor for a deconvolution forward
        ///     propagation primitive. It is used as a hint for deciding which
        ///     memory format to use.
        /// @param allow_empty A flag signifying whether construction is
        ///     allowed to fail without throwing an exception. In this case an
        ///     empty object will be produced. This flag is optional and
        ///     defaults to false.
        primitive_desc(const desc &adesc, const engine &aengine,
                const deconvolution_forward::primitive_desc &hint_fwd_pd,
                bool allow_empty = false)
            : dnnl::primitive_desc(&adesc.data, nullptr, aengine,
                    hint_fwd_pd.get(), allow_empty) {}

        /// Constructs a primitive descriptor for a deconvolution backward
        /// propagation primitive.
        ///
        /// @param adesc Descriptor for a deconvolution backward propagation
        ///     primitive.
        /// @param attr Primitive attributes to use.
        /// @param aengine Engine to use.
        /// @param hint_fwd_pd Primitive descriptor for a deconvolution forward
        ///     propagation primitive. It is used as a hint for deciding which
        ///     memory format to use.
        /// @param allow_empty A flag signifying whether construction is
        ///     allowed to fail without throwing an exception. In this case an
        ///     empty object will be produced. This flag is optional and
        ///     defaults to false.
        primitive_desc(const desc &adesc, const primitive_attr &attr,
                const engine &aengine,
                const deconvolution_forward::primitive_desc &hint_fwd_pd,
                bool allow_empty = false)
            : dnnl::primitive_desc(&adesc.data, &attr, aengine,
                    hint_fwd_pd.get(), allow_empty) {}

        /// Constructs a primitive descriptor for a deconvolution backward
        /// propagation primitive from a C API primitive descriptor that must
        /// have a matching kind.
        ///
        /// @param pd C API primitive descriptor for a deconvolution backward
        ///     propagation primitive.
        primitive_desc(dnnl_primitive_desc_t pd)
            : dnnl::primitive_desc(pd, dnnl::primitive::kind::deconvolution,
                    dnnl::prop_kind::backward_data) {}

        /// @copydoc dnnl::primitive_desc_base::diff_src_desc()const
        memory::desc diff_src_desc() const { return base::diff_src_desc(0); }

        /// @copydoc dnnl::primitive_desc_base::weights_desc()const
        memory::desc weights_desc() const { return base::weights_desc(0); }

        /// @copydoc dnnl::primitive_desc_base::diff_dst_desc()const
        memory::desc diff_dst_desc() const { return base::diff_dst_desc(0); }
    };

    /// Default constructor. Produces an empty object.
    deconvolution_backward_data() = default;

    /// Constructs a deconvolution backward propagation primitive.
    /// @param pd Primitive descriptor for a deconvolution backward propagation
    ///     primitive.
    deconvolution_backward_data(const primitive_desc &pd) : primitive(pd) {}
};

/// Deconvolution weights gradient primitive.
struct deconvolution_backward_weights : public primitive {
    /// Descriptor for a deconvolution weights gradient primitive.
    struct desc {
        dnnl_deconvolution_desc_t data;

        /// Constructs a descriptor for a deconvolution weights gradient
        /// primitive with bias.
        ///
        /// @note
        ///     All the memory descriptors may be initialized with the
        ///     #dnnl::memory::format_tag::any value of @p format_tag.
        ///
        /// Arrays @p strides, @p padding_l, and @p padding_r contain values
        /// for spatial dimensions only and hence must have the same number of
        /// elements as there are spatial dimensions. The order of values is
        /// the same as in the tensor: depth (for 3D tensors), height (for 3D
        /// and 2D tensors), and width.
        ///
        /// @param aalgorithm Deconvolution algorithm. Possible values are
        ///     #dnnl::algorithm::deconvolution_direct, and
        ///     #dnnl::algorithm::deconvolution_winograd.
        /// @param src_desc Source memory descriptor.
        /// @param diff_weights_desc Diff weights memory descriptor.
        /// @param diff_bias_desc Diff bias memory descriptor. Passing zero
        ///     memory descriptor disables the bias term.
        /// @param diff_dst_desc Diff destination memory descriptor.
        /// @param strides Strides for each spatial dimension.
        /// @param padding_l Vector of padding values for low indices for each
        ///     spatial dimension `([[front,] top,] left)`.
        /// @param padding_r Vector of padding values for high indices for
        ///     each spatial dimension `([[back,] bottom,] right)`.
        desc(algorithm aalgorithm, const memory::desc &src_desc,
                const memory::desc &diff_weights_desc,
                const memory::desc &diff_bias_desc,
                const memory::desc &diff_dst_desc, const memory::dims &strides,
                const memory::dims &padding_l, const memory::dims &padding_r) {
            memory::validate_dims(strides, src_desc.data.ndims - 2);
            memory::validate_dims(padding_l, src_desc.data.ndims - 2);
            memory::validate_dims(padding_r, src_desc.data.ndims - 2);
            error::wrap_c_api(
                    dnnl_deconvolution_backward_weights_desc_init(&data,
                            convert_to_c(aalgorithm), &src_desc.data,
                            &diff_weights_desc.data, &diff_bias_desc.data,
                            &diff_dst_desc.data, &strides[0], &padding_l[0],
                            &padding_r[0]),
                    "could not create a descriptor for a deconvolution weights "
                    "update primitive");
        }

        /// Constructs a descriptor for a deconvolution weights gradient
        /// primitive without bias.
        ///
        /// @note
        ///     All the memory descriptors may be initialized with the
        ///     #dnnl::memory::format_tag::any value of @p format_tag.
        ///
        /// Arrays @p strides, @p padding_l, and @p padding_r contain values
        /// for spatial dimensions only and hence must have the same number of
        /// elements as there are spatial dimensions. The order of values is
        /// the same as in the tensor: depth (for 3D tensors), height (for 3D
        /// and 2D tensors), and width.
        ///
        /// @param aalgorithm Deconvolution algorithm. Possible values are
        ///     #dnnl::algorithm::deconvolution_direct, and
        ///     #dnnl::algorithm::deconvolution_winograd.
        /// @param src_desc Source memory descriptor.
        /// @param diff_weights_desc Diff weights memory descriptor.
        /// @param diff_dst_desc Diff destination memory descriptor.
        /// @param strides Strides for each spatial dimension.
        /// @param padding_l Vector of padding values for low indices for each
        ///     spatial dimension `([[front,] top,] left)`.
        /// @param padding_r Vector of padding values for high indices for
        ///     each spatial dimension `([[back,] bottom,] right)`.
        desc(algorithm aalgorithm, const memory::desc &src_desc,
                const memory::desc &diff_weights_desc,
                const memory::desc &diff_dst_desc, const memory::dims &strides,
                const memory::dims &padding_l, const memory::dims &padding_r) {
            memory::validate_dims(strides, src_desc.data.ndims - 2);
            memory::validate_dims(padding_l, src_desc.data.ndims - 2);
            memory::validate_dims(padding_r, src_desc.data.ndims - 2);
            error::wrap_c_api(dnnl_deconvolution_backward_weights_desc_init(
                                      &data, convert_to_c(aalgorithm),
                                      &src_desc.data, &diff_weights_desc.data,
                                      nullptr, &diff_dst_desc.data, &strides[0],
                                      &padding_l[0], &padding_r[0]),
                    "could not create a descriptor for a deconvolution weights "
                    "update primitive");
        }

        /// Constructs a descriptor for a dilated deconvolution weights gradient
        /// primitive with bias.
        ///
        /// @note
        ///     All the memory descriptors may be initialized with the
        ///     #dnnl::memory::format_tag::any value of @p format_tag.
        ///
        /// Arrays @p strides, @p dilates, @p padding_l, and @p padding_r
        /// contain values for spatial dimensions only and hence must have the
        /// same number of elements as there are spatial dimensions. The order
        /// of values is the same as in the tensor: depth (for 3D tensors),
        /// height (for 3D and 2D tensors), and width.
        ///
        /// @param aalgorithm Deconvolution algorithm. Possible values are
        ///     #dnnl::algorithm::deconvolution_direct, and
        ///     #dnnl::algorithm::deconvolution_winograd.
        /// @param src_desc Source memory descriptor.
        /// @param diff_weights_desc Diff weights memory descriptor.
        /// @param diff_bias_desc Diff bias memory descriptor. Passing zero
        ///     memory descriptor disables the bias term.
        /// @param diff_dst_desc Diff destination memory descriptor.
        /// @param strides Strides for each spatial dimension.
        /// @param dilates Dilations for each spatial dimension. A zero value
        ///     means no dilation in the corresponding dimension.
        /// @param padding_l Vector of padding values for low indices for each
        ///     spatial dimension `([[front,] top,] left)`.
        /// @param padding_r Vector of padding values for high indices for
        ///     each spatial dimension `([[back,] bottom,] right)`.
        desc(algorithm aalgorithm, const memory::desc &src_desc,
                const memory::desc &diff_weights_desc,
                const memory::desc &diff_bias_desc,
                const memory::desc &diff_dst_desc, const memory::dims &strides,
                const memory::dims &dilates, const memory::dims &padding_l,
                const memory::dims &padding_r) {
            memory::validate_dims(strides, src_desc.data.ndims - 2);
            memory::validate_dims(dilates, src_desc.data.ndims - 2);
            memory::validate_dims(padding_l, src_desc.data.ndims - 2);
            memory::validate_dims(padding_r, src_desc.data.ndims - 2);
            error::wrap_c_api(
                    dnnl_dilated_deconvolution_backward_weights_desc_init(&data,
                            convert_to_c(aalgorithm), &src_desc.data,
                            &diff_weights_desc.data, &diff_bias_desc.data,
                            &diff_dst_desc.data, &strides[0], &dilates[0],
                            &padding_l[0], &padding_r[0]),
                    "could not create a descriptor for a dilated deconvolution "
                    "weights gradient primitive");
        }

        /// Constructs a descriptor for a dilated deconvolution weights gradient
        /// primitive without bias.
        ///
        /// @note
        ///     All the memory descriptors may be initialized with the
        ///     #dnnl::memory::format_tag::any value of @p format_tag.
        ///
        /// Arrays @p strides, @p dilates, @p padding_l, and @p padding_r
        /// contain values for spatial dimensions only and hence must have the
        /// same number of elements as there are spatial dimensions. The order
        /// of values is the same as in the tensor: depth (for 3D tensors),
        /// height (for 3D and 2D tensors), and width.
        ///
        /// @param aalgorithm Deconvolution algorithm. Possible values are
        ///     #dnnl::algorithm::deconvolution_direct, and
        ///     #dnnl::algorithm::deconvolution_winograd.
        /// @param src_desc Source memory descriptor.
        /// @param diff_weights_desc Diff weights memory descriptor.
        /// @param diff_dst_desc Diff destination memory descriptor.
        /// @param strides Strides for each spatial dimension.
        /// @param dilates Dilations for each spatial dimension. A zero value
        ///     means no dilation in the corresponding dimension.
        /// @param padding_l Vector of padding values for low indices for each
        ///     spatial dimension `([[front,] top,] left)`.
        /// @param padding_r Vector of padding values for high indices for
        ///     each spatial dimension `([[back,] bottom,] right)`.
        desc(algorithm aalgorithm, const memory::desc &src_desc,
                const memory::desc &diff_weights_desc,
                const memory::desc &diff_dst_desc, const memory::dims &strides,
                const memory::dims &dilates, const memory::dims &padding_l,
                const memory::dims &padding_r) {
            memory::validate_dims(strides, src_desc.data.ndims - 2);
            memory::validate_dims(dilates, src_desc.data.ndims - 2);
            memory::validate_dims(padding_l, src_desc.data.ndims - 2);
            memory::validate_dims(padding_r, src_desc.data.ndims - 2);
            error::wrap_c_api(
                    dnnl_dilated_deconvolution_backward_weights_desc_init(&data,
                            convert_to_c(aalgorithm), &src_desc.data,
                            &diff_weights_desc.data, nullptr,
                            &diff_dst_desc.data, &strides[0], &dilates[0],
                            &padding_l[0], &padding_r[0]),
                    "could not create a descriptor for a dilated deconvolution "
                    "weights gradient primitive");
        }
    };

    /// Primitive descriptor for a deconvolution weights gradient primitive.
    struct primitive_desc : public dnnl::primitive_desc {
        /// Default constructor. Produces an empty object.
        primitive_desc() = default;

        /// Constructs a primitive descriptor for a deconvolution weights
        /// update primitive.
        ///
        /// @param adesc Descriptor for a deconvolution weights gradient
        ///     primitive.
        /// @param aengine Engine to use.
        /// @param hint_fwd_pd Primitive descriptor for a deconvolution forward
        ///     propagation primitive. It is used as a hint for deciding which
        ///     memory format to use.
        /// @param allow_empty A flag signifying whether construction is
        ///     allowed to fail without throwing an exception.  In this case
        ///     an empty object will be produced.  This flag is optional and
        ///     defaults to false.
        primitive_desc(const desc &adesc, const engine &aengine,
                const deconvolution_forward::primitive_desc &hint_fwd_pd,
                bool allow_empty = false)
            : dnnl::primitive_desc(&adesc.data, nullptr, aengine,
                    hint_fwd_pd.get(), allow_empty) {}

        /// Constructs a primitive descriptor for a deconvolution weights
        /// update primitive.
        ///
        /// @param adesc Descriptor for a deconvolution weights gradient
        ///     primitive.
        /// @param attr Primitive attributes to use.
        /// @param aengine Engine to use.
        /// @param hint_fwd_pd Primitive descriptor for a deconvolution forward
        ///     propagation primitive. It is used as a hint for deciding which
        ///     memory format to use.
        /// @param allow_empty A flag signifying whether construction is
        ///     allowed to fail without throwing an exception. In this case an
        ///     empty object will be produced. This flag is optional and
        ///     defaults to false.
        primitive_desc(const desc &adesc, const primitive_attr &attr,
                const engine &aengine,
                const deconvolution_forward::primitive_desc &hint_fwd_pd,
                bool allow_empty = false)
            : dnnl::primitive_desc(&adesc.data, &attr, aengine,
                    hint_fwd_pd.get(), allow_empty) {}

        /// Constructs a primitive descriptor for a deconvolution weights
        /// gradient primitive from a C API primitive descriptor that must
        /// have a matching kind.
        ///
        /// @param pd C API primitive descriptor for a deconvolution weights
        ///     gradient primitive.
        primitive_desc(dnnl_primitive_desc_t pd)
            : dnnl::primitive_desc(pd, dnnl::primitive::kind::deconvolution,
                    dnnl::prop_kind::backward_weights) {}

        /// @copydoc dnnl::primitive_desc_base::src_desc()const
        memory::desc src_desc() const { return base::src_desc(0); }

        /// @copydoc dnnl::primitive_desc_base::diff_weights_desc()const
        memory::desc diff_weights_desc() const {
            return base::diff_weights_desc(0);
        }

        /// @copydoc dnnl::primitive_desc_base::diff_dst_desc()const
        memory::desc diff_dst_desc() const { return base::diff_dst_desc(0); }

        /// @copydoc dnnl::convolution_backward_weights::primitive_desc::diff_bias_desc()const
        memory::desc diff_bias_desc() const {
            return base::diff_weights_desc(1);
        }
    };

    /// Default constructor. Produces an empty object.
    deconvolution_backward_weights() = default;

    /// Constructs a deconvolution weights gradient primitive.
    /// @param pd Primitive descriptor for a deconvolution weights gradient
    ///     primitive.
    deconvolution_backward_weights(const primitive_desc &pd) : primitive(pd) {}
};

/// @} dnnl_api_deconvolution

/// @addtogroup dnnl_api_lrn LRN
///
/// A primitive to perform local response normalization (LRN) across or within
/// channels.
///
/// @sa @ref dev_guide_lrn in developer guide
///
/// @{

/// Local response normalization (LRN) forward propagation primitive.
struct lrn_forward : public primitive {
    /// Descriptor for an LRN forward propagation primitive.
    struct desc {
        dnnl_lrn_desc_t data;

        /// Constructs a descriptor for a LRN forward propagation primitive.
        ///
        /// @param aprop_kind Propagation kind. Possible values are
        ///     #dnnl::prop_kind::forward_training, and
        ///     #dnnl::prop_kind::forward_inference.
        /// @param aalgorithm LRN algorithm kind: either
        ///     #dnnl::algorithm::lrn_across_channels, or
        ///     #dnnl::algorithm::lrn_within_channel.
        /// @param data_desc Source and destination memory descriptors.
        /// @param local_size Regularization local size.
        /// @param alpha The alpha regularization parameter.
        /// @param beta The beta regularization parameter.
        /// @param k The k regularization parameter.
        desc(prop_kind aprop_kind, algorithm aalgorithm,
                const memory::desc &data_desc, memory::dim local_size,
                float alpha, float beta, float k = 1.f) {
            error::wrap_c_api(dnnl_lrn_forward_desc_init(&data,
                                      dnnl::convert_to_c(aprop_kind),
                                      convert_to_c(aalgorithm), &data_desc.data,
                                      local_size, alpha, beta, k),
                    "could not create a descriptor for a lrn forward "
                    "propagation primitive");
        }
    };

    /// Primitive descriptor for an LRN forward propagation primitive.
    struct primitive_desc : public dnnl::primitive_desc {
        /// Default constructor. Produces an empty object.
        primitive_desc() = default;

        /// Constructs a primitive descriptor for an LRN forward propagation
        /// primitive.
        ///
        /// @param adesc Descriptor for an LRN forward propagation primitive.
        /// @param aengine Engine to use.
        /// @param allow_empty A flag signifying whether construction is
        ///     allowed to fail without throwing an exception. In this case an
        ///     empty object will be produced. This flag is optional and
        ///     defaults to false.
        primitive_desc(const desc &adesc, const engine &aengine,
                bool allow_empty = false)
            : dnnl::primitive_desc(
                    &adesc.data, nullptr, aengine, nullptr, allow_empty) {}

        /// Constructs a primitive descriptor for an LRN forward propagation
        /// primitive.
        ///
        /// @param adesc Descriptor for an LRN forward propagation primitive.
        /// @param aengine Engine to use.
        /// @param attr Primitive attributes to use.
        /// @param allow_empty A flag signifying whether construction is
        ///     allowed to fail without throwing an exception. In this case an
        ///     empty object will be produced. This flag is optional and
        ///     defaults to false.
        primitive_desc(const desc &adesc, const primitive_attr &attr,
                const engine &aengine, bool allow_empty = false)
            : dnnl::primitive_desc(
                    &adesc.data, &attr, aengine, nullptr, allow_empty) {}

        /// Constructs a primitive descriptor for an LRN forward propagation
        /// primitive from a C API primitive descriptor that must have a
        /// matching kind.
        ///
        /// @param pd C API primitive descriptor for an LRN forward
        ///     propagation primitive.
        primitive_desc(dnnl_primitive_desc_t pd)
            : dnnl::primitive_desc(pd, dnnl::primitive::kind::lrn,
                    dnnl::prop_kind::forward_training,
                    dnnl::prop_kind::forward_inference) {}

        /// @copydoc dnnl::primitive_desc_base::src_desc()const
        memory::desc src_desc() const { return base::src_desc(0); }

        /// @copydoc dnnl::primitive_desc_base::dst_desc()const
        memory::desc dst_desc() const { return base::dst_desc(0); }

        /// @copydoc dnnl::primitive_desc_base::workspace_desc()const
        memory::desc workspace_desc() const { return base::workspace_desc(); }
    };

    /// Default constructor. Produces an empty object.
    lrn_forward() = default;

    /// Constructs an LRN forward propagation primitive.
    /// @param pd Primitive descriptor for an LRN forward propagation
    ///     primitive.
    lrn_forward(const primitive_desc &pd) : primitive(pd) {}
};

/// Local response normalization (LRN) backward propagation primitive.
struct lrn_backward : public primitive {
    /// Descriptor for an LRN backward propagation primitive.
    struct desc {
        dnnl_lrn_desc_t data;

        /// Constructs a descriptor for an LRN backward propagation primitive.
        ///
        /// @param aalgorithm LRN algorithm kind: either
        ///     #dnnl::algorithm::lrn_across_channels, or
        ///     #dnnl::algorithm::lrn_within_channel.
        /// @param diff_data_desc Diff source and diff destination memory
        ///     descriptor.
        /// @param data_desc Source memory descriptor.
        /// @param local_size Regularization local size.
        /// @param alpha The alpha regularization parameter.
        /// @param beta The beta regularization parameter.
        /// @param k The k regularization parameter.
        desc(algorithm aalgorithm, const memory::desc &data_desc,
                const memory::desc &diff_data_desc, memory::dim local_size,
                float alpha, float beta, float k = 1.f) {
            error::wrap_c_api(
                    dnnl_lrn_backward_desc_init(&data, convert_to_c(aalgorithm),
                            &diff_data_desc.data, &data_desc.data, local_size,
                            alpha, beta, k),
                    "could not create a descriptor for a lrn backward "
                    "propagation primitive");
        }
    };

    /// Primitive descriptor for an LRN backward propagation primitive.
    struct primitive_desc : public dnnl::primitive_desc {
        /// Default constructor. Produces an empty object.
        primitive_desc() = default;

        /// Constructs a primitive descriptor for an LRN backward propagation
        /// primitive.
        ///
        /// @param adesc Descriptor for an LRN backward propagation primitive.
        /// @param aengine Engine to use.
        /// @param hint_fwd_pd Primitive descriptor for an LRN forward
        ///     propagation primitive. It is used as a hint for deciding which
        ///     memory format to use.
        /// @param allow_empty A flag signifying whether construction is
        ///     allowed to fail without throwing an exception. In this case an
        ///     empty object will be produced. This flag is optional and
        ///     defaults to false.
        primitive_desc(const desc &adesc, const engine &aengine,
                const lrn_forward::primitive_desc &hint_fwd_pd,
                bool allow_empty = false)
            : dnnl::primitive_desc(&adesc.data, nullptr, aengine,
                    hint_fwd_pd.get(), allow_empty) {}

        /// Constructs a primitive descriptor for an LRN backward propagation
        /// primitive.
        ///
        /// @param adesc Descriptor for an LRN backward propagation primitive.
        /// @param attr Primitive attributes to use.
        /// @param aengine Engine to use.
        /// @param hint_fwd_pd Primitive descriptor for an LRN forward
        ///     propagation primitive. It is used as a hint for deciding which
        ///     memory format to use.
        /// @param allow_empty A flag signifying whether construction is
        ///     allowed to fail without throwing an exception. In this case an
        ///     empty object will be produced. This flag is optional and
        ///     defaults to false.
        primitive_desc(const desc &adesc, const primitive_attr &attr,
                const engine &aengine,
                const lrn_forward::primitive_desc &hint_fwd_pd,
                bool allow_empty = false)
            : dnnl::primitive_desc(&adesc.data, &attr, aengine,
                    hint_fwd_pd.get(), allow_empty) {}

        /// Constructs a primitive descriptor for an LRN backward propagation
        /// primitive from a C API primitive descriptor that must have a
        /// matching kind.
        ///
        /// @param pd C API primitive descriptor for an LRN backward
        ///     propagation primitive.
        primitive_desc(dnnl_primitive_desc_t pd)
            : dnnl::primitive_desc(pd, dnnl::primitive::kind::lrn,
                    dnnl::prop_kind::backward_data) {}

        /// @copydoc dnnl::primitive_desc_base::src_desc()const
        memory::desc diff_src_desc() const { return base::diff_src_desc(0); }

        /// @copydoc dnnl::primitive_desc_base::diff_dst_desc()const
        memory::desc diff_dst_desc() const { return base::diff_dst_desc(0); }

        /// @copydoc dnnl::primitive_desc_base::workspace_desc()const
        memory::desc workspace_desc() const { return base::workspace_desc(); }
    };

    /// Default constructor. Produces an empty object.
    lrn_backward() = default;

    /// Constructs an LRN backward propagation primitive.
    /// @param pd Primitive descriptor for an LRN backward propagation
    ///     primitive.
    lrn_backward(const primitive_desc &pd) : primitive(pd) {}
};

/// @} dnnl_api_lrn

/// @addtogroup dnnl_api_pooling Pooling
///
/// A primitive to perform max or average pooling.
///
/// @sa @ref dev_guide_pooling in developer guide
///
/// @{

/// Pooling forward propagation primitive.
struct pooling_forward : public primitive {
    /// Descriptor for a pooling forward propagation primitive.
    struct desc {
        dnnl_pooling_desc_t data;

        /// Constructs a descriptor for pooling forward propagation primitive.
        ///
        /// Arrays @p strides, @p kernel, @p padding_l, and @p padding_r
        /// contain values for spatial dimensions only and hence must have the
        /// same number of elements as there are spatial dimensions. The order
        /// of values is the same as in the tensor: depth (for 3D tensors),
        /// height (for 3D and 2D tensors), and width.
        ///
        /// @param aprop_kind Propagation kind. Possible values are
        ///     #dnnl::prop_kind::forward_training, and
        ///     #dnnl::prop_kind::forward_inference.
        /// @param aalgorithm Pooling algorithm kind: either
        ///     #dnnl::algorithm::pooling_max,
        ///     #dnnl::algorithm::pooling_avg_include_padding,
        ///     or #dnnl::algorithm::pooling_avg (same as
        ///     #dnnl::algorithm::pooling_avg_exclude_padding).
        /// @param src_desc Source memory descriptor.
        /// @param dst_desc Destination memory descriptor.
        /// @param strides Vector of strides for spatial dimension.
        /// @param kernel Vector of kernel spatial dimensions.
        /// @param padding_l Vector of padding values for low indices for each
        ///     spatial dimension `([[front,] top,] left)`.
        /// @param padding_r Vector of padding values for high indices for
        ///     each spatial dimension `([[back,] bottom,] right)`.
        desc(prop_kind aprop_kind, algorithm aalgorithm,
                const memory::desc &src_desc, const memory::desc &dst_desc,
                const memory::dims &strides, const memory::dims &kernel,
                const memory::dims &padding_l, const memory::dims &padding_r) {
            memory::validate_dims(strides, src_desc.data.ndims - 2);
            memory::validate_dims(kernel, src_desc.data.ndims - 2);
            memory::validate_dims(padding_l, src_desc.data.ndims - 2);
            memory::validate_dims(padding_r, src_desc.data.ndims - 2);
            error::wrap_c_api(dnnl_pooling_forward_desc_init(&data,
                                      dnnl::convert_to_c(aprop_kind),
                                      convert_to_c(aalgorithm), &src_desc.data,
                                      &dst_desc.data, &strides[0], &kernel[0],
                                      &padding_l[0], &padding_r[0]),
                    "could not create a descriptor for a pooling forward "
                    "propagation primitive");
        }
    };

    /// Primitive descriptor for a pooling forward propagation primitive.
    struct primitive_desc : public dnnl::primitive_desc {
        /// Default constructor. Produces an empty object.
        primitive_desc() = default;

        /// Constructs a primitive descriptor for a pooling forward
        /// propagation primitive.
        ///
        /// @param adesc Descriptor for a pooling forward propagation primitive.
        /// @param aengine Engine to use.
        /// @param allow_empty A flag signifying whether construction is
        ///     allowed to fail without throwing an exception. In this case an
        ///     empty object will be produced. This flag is optional and
        ///     defaults to false.
        primitive_desc(const desc &adesc, const engine &aengine,
                bool allow_empty = false)
            : dnnl::primitive_desc(
                    &adesc.data, nullptr, aengine, nullptr, allow_empty) {}

        /// Constructs a primitive descriptor for a pooling forward
        /// propagation primitive.
        ///
        /// @param adesc Descriptor for a pooling forward propagation primitive.
        /// @param aengine Engine to use.
        /// @param attr Primitive attributes to use.
        /// @param allow_empty A flag signifying whether construction is
        ///     allowed to fail without throwing an exception. In this case an
        ///     empty object will be produced. This flag is optional and
        ///     defaults to false.
        primitive_desc(const desc &adesc, const primitive_attr &attr,
                const engine &aengine, bool allow_empty = false)
            : dnnl::primitive_desc(
                    &adesc.data, &attr, aengine, nullptr, allow_empty) {}

        /// Constructs a primitive descriptor for a pooling forward
        /// propagation primitive from a C API primitive descriptor that must
        /// have a matching kind.
        ///
        /// @param pd C API primitive descriptor for a pooling forward
        ///     propagation primitive.
        primitive_desc(dnnl_primitive_desc_t pd)
            : dnnl::primitive_desc(pd, dnnl::primitive::kind::pooling,
                    dnnl::prop_kind::forward_training,
                    dnnl::prop_kind::forward_inference) {}

        /// @copydoc dnnl::primitive_desc_base::src_desc()const
        memory::desc src_desc() const { return base::src_desc(0); }

        /// @copydoc dnnl::primitive_desc_base::dst_desc()const
        memory::desc dst_desc() const { return base::dst_desc(0); }

        /// @copydoc dnnl::primitive_desc_base::workspace_desc()const
        memory::desc workspace_desc() const { return base::workspace_desc(); }
    };

    /// Default constructor. Produces an empty object.
    pooling_forward() = default;

    /// Constructs a pooling forward propagation primitive.
    /// @param pd Primitive descriptor for a pooling forward propagation
    ///     primitive.
    pooling_forward(const primitive_desc &pd) : primitive(pd) {}
};

/// Pooling backward propagation primitive.
struct pooling_backward : public primitive {
    /// Descriptor for a pooling backward propagation primitive.
    struct desc {
        dnnl_pooling_desc_t data;

        /// Constructs a descriptor for pooling backward propagation primitive.
        ///
        /// Arrays @p strides, @p kernel, @p padding_l, and @p padding_r
        /// contain values for spatial dimensions only and hence must have the
        /// same number of elements as there are spatial dimensions. The order
        /// of values is the same as in the tensor: depth (for 3D tensors),
        /// height (for 3D and 2D tensors), and width.
        ///
        /// @param aalgorithm Pooling algorithm kind: either
        ///     #dnnl::algorithm::pooling_max,
        ///     #dnnl::algorithm::pooling_avg_include_padding,
        ///     or #dnnl::algorithm::pooling_avg (same as
        ///     #dnnl::algorithm::pooling_avg_exclude_padding).
        /// @param diff_src_desc Diff source memory descriptor.
        /// @param diff_dst_desc Diff destination memory descriptor.
        /// @param strides Vector of strides for spatial dimension.
        /// @param kernel Vector of kernel spatial dimensions.
        /// @param dilation Array of dilations for spatial dimension.
        /// @param padding_l Vector of padding values for low indices for each
        ///     spatial dimension `([[front,] top,] left)`.
        /// @param padding_r Vector of padding values for high indices for
        ///     each spatial dimension `([[back,] bottom,] right)`.
        desc(algorithm aalgorithm, const memory::desc &diff_src_desc,
                const memory::desc &diff_dst_desc, const memory::dims &strides,
                const memory::dims &kernel, const memory::dims &padding_l,
                const memory::dims &padding_r) {
            memory::validate_dims(strides, diff_src_desc.data.ndims - 2);
            memory::validate_dims(kernel, diff_src_desc.data.ndims - 2);
            memory::validate_dims(padding_l, diff_src_desc.data.ndims - 2);
            memory::validate_dims(padding_r, diff_src_desc.data.ndims - 2);
            error::wrap_c_api(
                    dnnl_pooling_backward_desc_init(&data,
                            convert_to_c(aalgorithm), &diff_src_desc.data,
                            &diff_dst_desc.data, &strides[0], &kernel[0],
                            &padding_l[0], &padding_r[0]),
                    "could not create a descriptor for a pooling backward "
                    "propagation primitive");
        }
    };

    /// Primitive descriptor for a pooling backward propagation primitive.
    struct primitive_desc : public dnnl::primitive_desc {
        /// Default constructor. Produces an empty object.
        primitive_desc() = default;

        /// Constructs a primitive descriptor for a pooling backward
        /// propagation primitive.
        ///
        /// @param adesc Descriptor for a pooling backward propagation primitive.
        /// @param aengine Engine to use.
        /// @param hint_fwd_pd Primitive descriptor for a pooling forward
        ///     propagation primitive. It is used as a hint for deciding which
        ///     memory format to use.
        /// @param allow_empty A flag signifying whether construction is
        ///     allowed to fail without throwing an exception. In this case an
        ///     empty object will be produced. This flag is optional and
        ///     defaults to false.
        primitive_desc(const desc &adesc, const engine &aengine,
                const pooling_forward::primitive_desc &hint_fwd_pd,
                bool allow_empty = false)
            : dnnl::primitive_desc(&adesc.data, nullptr, aengine,
                    hint_fwd_pd.get(), allow_empty) {}

        /// Constructs a primitive descriptor for a pooling backward
        /// propagation primitive.
        ///
        /// @param adesc Descriptor for a pooling backward propagation primitive.
        /// @param attr Primitive attributes to use.
        /// @param aengine Engine to use.
        /// @param hint_fwd_pd Primitive descriptor for a pooling forward
        ///     propagation primitive. It is used as a hint for deciding which
        ///     memory format to use.
        /// @param allow_empty A flag signifying whether construction is
        ///     allowed to fail without throwing an exception. In this case an
        ///     empty object will be produced. This flag is optional and
        ///     defaults to false.
        primitive_desc(const desc &adesc, const primitive_attr &attr,
                const engine &aengine,
                const pooling_forward::primitive_desc &hint_fwd_pd,
                bool allow_empty = false)
            : dnnl::primitive_desc(&adesc.data, &attr, aengine,
                    hint_fwd_pd.get(), allow_empty) {}

        /// Constructs a primitive descriptor for a pooling backward
        /// propagation primitive from a C API primitive descriptor that must
        /// have a matching kind.
        ///
        /// @param pd C API primitive descriptor for a pooling backward
        ///     propagation primitive.
        primitive_desc(dnnl_primitive_desc_t pd)
            : dnnl::primitive_desc(pd, dnnl::primitive::kind::pooling,
                    dnnl::prop_kind::backward_data) {}

        /// @copydoc dnnl::primitive_desc_base::src_desc()const
        memory::desc diff_src_desc() const { return base::diff_src_desc(0); }

        /// @copydoc dnnl::primitive_desc_base::diff_dst_desc()const
        memory::desc diff_dst_desc() const { return base::diff_dst_desc(0); }

        /// @copydoc dnnl::primitive_desc_base::workspace_desc()const
        memory::desc workspace_desc() const { return base::workspace_desc(); }
    };

    /// Default constructor. Produces an empty object.
    pooling_backward() = default;

    /// Constructs a pooling backward propagation primitive.
    /// @param pd Primitive descriptor for a pooling backward propagation
    ///     primitive.
    pooling_backward(const primitive_desc &pd) : primitive(pd) {}
};

/// @} dnnl_api_pooling

/// @addtogroup dnnl_api_eltwise Eltwise
///
/// A primitive to perform elementwise operations such as the
/// rectifier linear unit (ReLU).
///
/// Both forward and backward propagation primitives support in-place
/// operation; that is, src and dst can refer to the same memory for forward
/// propagation, and diff_dst and diff_src can refer to the same memory for
/// backward propagation.
///
/// @warning
///     Because the original source data is required for backward propagation,
///     in-place forward propagation is not generally supported in the
///     training mode. However, for algorithms supporting destination as input
///     memory, dst can be used for the backward propagation, which makes it
///     possible to get performance benefit even in the training mode.
///
/// @sa @ref dev_guide_eltwise in developer guide
///
/// @{

/// Elementwise unary operation forward propagation primitive.
struct eltwise_forward : public primitive {
    /// Descriptor for an elementwise forward propagation primitive.
    struct desc {
        dnnl_eltwise_desc_t data;

        /// Constructs a descriptor for an elementwise forward propagation
        /// primitive.
        ///
        /// @param aprop_kind Propagation kind. Possible values are
        ///     #dnnl::prop_kind::forward_training, and
        ///     #dnnl::prop_kind::forward_inference.
        /// @param aalgorithm Elementwise algorithm kind.
        /// @param data_desc Source and destination memory descriptors.
        /// @param alpha The alpha parameter for the elementwise operation.
        ///     Specific meaning depends on the algorithm.
        /// @param beta The beta parameter for the elementwise operation.
        ///     Specific meaning depends on the algorithm.
        desc(prop_kind aprop_kind, algorithm aalgorithm,
                const memory::desc &data_desc, float alpha = 0,
                float beta = 0) {
            error::wrap_c_api(dnnl_eltwise_forward_desc_init(&data,
                                      dnnl::convert_to_c(aprop_kind),
                                      dnnl::convert_to_c(aalgorithm),
                                      &data_desc.data, alpha, beta),
                    "could not create a descriptor for an eltwise forward "
                    "propagation primitive");
        }
    };

    /// Primitive descriptor for an elementwise forward propagation primitive.
    struct primitive_desc : public dnnl::primitive_desc {
        /// Default constructor. Produces an empty object.
        primitive_desc() = default;

        /// Constructs a primitive descriptor for an elementwise forward
        /// propagation primitive.
        ///
        /// @param adesc Descriptor for an elementwise forward propagation
        ///     primitive.
        /// @param aengine Engine to use.
        /// @param allow_empty A flag signifying whether construction is
        ///     allowed to fail without throwing an exception. In this case an
        ///     empty object will be produced. This flag is optional and
        ///     defaults to false.
        primitive_desc(const desc &adesc, const engine &aengine,
                bool allow_empty = false)
            : dnnl::primitive_desc(
                    &adesc.data, nullptr, aengine, nullptr, allow_empty) {}

        /// Constructs a primitive descriptor for an elementwise forward
        /// propagation primitive.
        ///
        /// @param adesc Descriptor for an elementwise forward propagation
        ///     primitive.
        /// @param aengine Engine to use.
        /// @param attr Primitive attributes to use.
        /// @param allow_empty A flag signifying whether construction is
        ///     allowed to fail without throwing an exception. In this case an
        ///     empty object will be produced. This flag is optional and
        ///     defaults to false.
        primitive_desc(const desc &adesc, const primitive_attr &attr,
                const engine &aengine, bool allow_empty = false)
            : dnnl::primitive_desc(
                    &adesc.data, &attr, aengine, nullptr, allow_empty) {}

        /// Constructs a primitive descriptor for an eltwise forward
        /// propagation primitive from a C API primitive descriptor that must
        /// have a matching kind.
        ///
        /// @param pd C API primitive descriptor for an eltwise forward
        ///     propagation primitive.
        primitive_desc(dnnl_primitive_desc_t pd)
            : dnnl::primitive_desc(pd, dnnl::primitive::kind::eltwise,
                    dnnl::prop_kind::forward_training,
                    dnnl::prop_kind::forward_inference) {}

        /// @copydoc dnnl::primitive_desc_base::src_desc()const
        memory::desc src_desc() const { return base::src_desc(0); }

        /// @copydoc dnnl::primitive_desc_base::dst_desc()const
        memory::desc dst_desc() const { return base::dst_desc(0); }
    };

    /// Default constructor. Produces an empty object.
    eltwise_forward() = default;

    /// Constructs an eltwise forward propagation primitive.
    /// @param pd Primitive descriptor for an eltwise forward propagation
    ///     primitive.
    eltwise_forward(const primitive_desc &pd) : primitive(pd) {}
};

/// Elementwise unary operation backward propagation primitive.
struct eltwise_backward : public primitive {
    /// Descriptor for an elementwise backward propagation primitive.
    struct desc {
        dnnl_eltwise_desc_t data;

        /// Constructs a descriptor for an elementwise backward propagation
        /// primitive.
        ///
        /// @param aalgorithm Elementwise algorithm kind.
        /// @param diff_data_desc Diff source and destination memory
        ///     descriptors.
        /// @param data_desc Source memory descriptor.
        /// @param alpha The alpha parameter for the elementwise operation.
        ///     Specific meaning depends on the algorithm.
        /// @param beta The beta parameter for the elementwise operation.
        ///     Specific meaning depends on the algorithm.
        desc(algorithm aalgorithm, const memory::desc &diff_data_desc,
                const memory::desc &data_desc, float alpha = 0,
                float beta = 0) {
            error::wrap_c_api(
                    dnnl_eltwise_backward_desc_init(&data,
                            dnnl::convert_to_c(aalgorithm),
                            &diff_data_desc.data, &data_desc.data, alpha, beta),
                    "could not create a descriptor for an eltwise backward "
                    "propagation primitive");
        }
    };

    /// Primitive descriptor for eltwise backward propagation.
    struct primitive_desc : public dnnl::primitive_desc {
        /// Default constructor. Produces an empty object.
        primitive_desc() = default;

        /// Constructs a primitive descriptor for an elementwise backward
        /// propagation primitive.
        ///
        /// @param adesc Descriptor for an elementwise backward propagation
        ///     primitive.
        /// @param aengine Engine to use.
        /// @param hint_fwd_pd Primitive descriptor for an elementwise forward
        ///     propagation primitive. It is used as a hint for deciding which
        ///     memory format to use.
        /// @param allow_empty A flag signifying whether construction is
        ///     allowed to fail without throwing an exception. In this case an
        ///     empty object will be produced. This flag is optional and
        ///     defaults to false.
        primitive_desc(const desc &adesc, const engine &aengine,
                const eltwise_forward::primitive_desc &hint_fwd_pd,
                bool allow_empty = false)
            : dnnl::primitive_desc(&adesc.data, nullptr, aengine,
                    hint_fwd_pd.get(), allow_empty) {}

        /// Constructs a primitive descriptor for an elementwise backward
        /// propagation primitive.
        ///
        /// @param adesc Descriptor for an elementwise backward propagation
        ///     primitive.
        /// @param attr Primitive attributes to use.
        /// @param aengine Engine to use.
        /// @param hint_fwd_pd Primitive descriptor for an elementwise forward
        ///     propagation primitive. It is used as a hint for deciding which
        ///     memory format to use.
        /// @param allow_empty A flag signifying whether construction is
        ///     allowed to fail without throwing an exception. In this case an
        ///     empty object will be produced. This flag is optional and
        ///     defaults to false.
        primitive_desc(const desc &adesc, const primitive_attr &attr,
                const engine &aengine,
                const eltwise_forward::primitive_desc &hint_fwd_pd,
                bool allow_empty = false)
            : dnnl::primitive_desc(&adesc.data, &attr, aengine,
                    hint_fwd_pd.get(), allow_empty) {}

        /// Constructs a primitive descriptor for an eltwise backward
        /// propagation primitive from a C API primitive descriptor that must
        /// have a matching kind.
        ///
        /// @param pd C API primitive descriptor for an eltwise backward
        ///     propagation primitive.
        primitive_desc(dnnl_primitive_desc_t pd)
            : dnnl::primitive_desc(pd, dnnl::primitive::kind::eltwise,
                    dnnl::prop_kind::backward_data) {}

        /// @copydoc dnnl::primitive_desc_base::src_desc()const
        memory::desc src_desc() const { return base::src_desc(0); }

        /// @copydoc dnnl::primitive_desc_base::diff_src_desc()const
        memory::desc diff_src_desc() const { return base::diff_src_desc(0); }

        /// @copydoc dnnl::primitive_desc_base::diff_dst_desc()const
        memory::desc diff_dst_desc() const { return base::diff_dst_desc(0); }
    };

    /// Default constructor. Produces an empty object.
    eltwise_backward() = default;

    /// Constructs an eltwise backward propagation primitive.
    /// @param pd Primitive descriptor for an eltwise backward propagation
    ///     primitive.
    eltwise_backward(const primitive_desc &pd) : primitive(pd) {}
};

/// @} dnnl_api_eltwise

/// @addtogroup dnnl_api_softmax Softmax
///
/// A primitive to perform softmax.
///
/// @sa @ref dev_guide_softmax in developer guide
///
/// @{

/// Softmax forward propagation primitive.
struct softmax_forward : public primitive {
    /// Descriptor for a softmax forward propagation primitive.
    struct desc {
        dnnl_softmax_desc_t data;

        /// Default constructor. Produces an empty object.
        desc() = default;

        /// Constructs a descriptor for a softmax forward propagation
        /// primitive.
        ///
        /// @param aprop_kind Propagation kind. Possible values are
        ///     #dnnl::prop_kind::forward_training, and
        ///     #dnnl::prop_kind::forward_inference.
        /// @param data_desc Source and destination memory descriptor.
        /// @param softmax_axis Axis over which softmax is computed.
        desc(prop_kind aprop_kind, const memory::desc &data_desc,
                int softmax_axis) {
            error::wrap_c_api(dnnl_softmax_forward_desc_init(&data,
                                      dnnl::convert_to_c(aprop_kind),
                                      &data_desc.data, softmax_axis),
                    "could not create a descriptor for a softmax forward "
                    "propagation primitive");
        }
    };

    /// Primitive descriptor for a softmax forward propagation primitive.
    struct primitive_desc : public dnnl::primitive_desc {
        /// Default constructor. Produces an empty object.
        primitive_desc() = default;

        /// Constructs a primitive descriptor for a softmax forward
        /// propagation primitive.
        ///
        /// @param adesc descriptor for a softmax forward propagation
        ///     primitive.
        /// @param aengine Engine to use.
        /// @param allow_empty A flag signifying whether construction is
        ///     allowed to fail without throwing an exception. In this case an
        ///     empty object will be produced. This flag is optional and
        ///     defaults to false.
        primitive_desc(const desc &adesc, const engine &aengine,
                bool allow_empty = false)
            : dnnl::primitive_desc(
                    &adesc.data, nullptr, aengine, nullptr, allow_empty) {}

        /// Constructs a primitive descriptor for a softmax forward
        /// propagation primitive.
        ///
        /// @param adesc Descriptor for a softmax forward propagation
        ///     primitive.
        /// @param aengine Engine to use.
        /// @param attr Primitive attributes to use.
        /// @param allow_empty A flag signifying whether construction is
        ///     allowed to fail without throwing an exception. In this case an
        ///     empty object will be produced. This flag is optional and
        ///     defaults to false.
        primitive_desc(const desc &adesc, const primitive_attr &attr,
                const engine &aengine, bool allow_empty = false)
            : dnnl::primitive_desc(
                    &adesc.data, &attr, aengine, nullptr, allow_empty) {}

        /// Constructs a primitive descriptor for a softmax forward
        /// propagation primitive from a C API primitive descriptor that must
        /// have a matching kind.
        ///
        /// @param pd C API primitive descriptor for a softmax forward
        ///     propagation primitive.
        primitive_desc(dnnl_primitive_desc_t pd)
            : dnnl::primitive_desc(pd, dnnl::primitive::kind::softmax,
                    dnnl::prop_kind::forward_training,
                    dnnl::prop_kind::forward_inference) {}

        /// @copydoc dnnl::primitive_desc_base::src_desc()const
        memory::desc src_desc() const { return base::src_desc(0); }

        /// @copydoc dnnl::primitive_desc_base::dst_desc()const
        memory::desc dst_desc() const { return base::dst_desc(0); }
    };

    /// Default constructor. Produces an empty object.
    softmax_forward() = default;

    /// Constructs a softmax forward propagation primitive.
    /// @param pd Primitive descriptor for a softmax forward propagation
    ///     primitive.
    softmax_forward(const primitive_desc &pd) : primitive(pd) {}
};

/// Softmax backward propagation primitive.
struct softmax_backward : public primitive {
    /// Descriptor for a softmax backward propagation primitive.
    struct desc {
        dnnl_softmax_desc_t data;

        /// Default constructor. Produces an empty object.
        desc() = default;

        /// Constructs a descriptor for a softmax backward propagation
        /// primitive.
        ///
        /// @param diff_data_desc Diff source and diff destination memory
        ///     descriptor.
        /// @param data_desc Destination memory descriptor.
        /// @param softmax_axis Axis over which softmax is computed.
        desc(const memory::desc &diff_data_desc, const memory::desc &data_desc,
                int softmax_axis) {
            error::wrap_c_api(
                    dnnl_softmax_backward_desc_init(&data, &diff_data_desc.data,
                            &data_desc.data, softmax_axis),
                    "could not create a descriptor for a softmax backward "
                    "propagation primitive");
        }
    };

    /// Primitive descriptor for a softmax backward propagation primitive.
    struct primitive_desc : public dnnl::primitive_desc {
        /// Default constructor. Produces an empty object.
        primitive_desc() = default;

        /// Constructs a primitive descriptor for a softmax backward
        /// propagation primitive.
        ///
        /// @param adesc Descriptor for a softmax backward propagation
        ///     primitive.
        /// @param aengine Engine to use.
        /// @param hint_fwd_pd Primitive descriptor for a softmax forward
        ///     propagation primitive. It is used as a hint for deciding which
        ///     memory format to use.
        /// @param allow_empty A flag signifying whether construction is
        ///     allowed to fail without throwing an exception. In this case an
        ///     empty object will be produced. This flag is optional and
        ///     defaults to false.
        primitive_desc(const desc &adesc, const engine &aengine,
                const softmax_forward::primitive_desc &hint_fwd_pd,
                bool allow_empty = false)
            : dnnl::primitive_desc(&adesc.data, nullptr, aengine,
                    hint_fwd_pd.get(), allow_empty) {}

        /// Constructs a primitive descriptor for a softmax backward
        /// propagation primitive.
        ///
        /// @param adesc Descriptor for a softmax backward propagation
        ///     primitive.
        /// @param attr Primitive attributes to use.
        /// @param aengine Engine to use.
        /// @param hint_fwd_pd Primitive descriptor for a softmax forward
        ///     propagation primitive. It is used as a hint for deciding which
        ///     memory format to use.
        /// @param allow_empty A flag signifying whether construction is
        ///     allowed to fail without throwing an exception. In this case an
        ///     empty object will be produced. This flag is optional and
        ///     defaults to false.
        primitive_desc(const desc &adesc, const primitive_attr &attr,
                const engine &aengine,
                const softmax_forward::primitive_desc &hint_fwd_pd,
                bool allow_empty = false)
            : dnnl::primitive_desc(&adesc.data, &attr, aengine,
                    hint_fwd_pd.get(), allow_empty) {}

        /// Constructs a primitive descriptor for a softmax backward
        /// propagation primitive from a C API primitive descriptor that must
        /// have a matching kind.
        ///
        /// @param pd C API primitive descriptor for a softmax backward
        ///     propagation primitive.
        primitive_desc(dnnl_primitive_desc_t pd)
            : dnnl::primitive_desc(pd, dnnl::primitive::kind::softmax,
                    dnnl::prop_kind::backward_data) {}

        /// @copydoc dnnl::primitive_desc_base::dst_desc()const
        memory::desc dst_desc() const { return base::dst_desc(0); }

        /// @copydoc dnnl::primitive_desc_base::diff_src_desc()const
        memory::desc diff_src_desc() const { return base::diff_src_desc(0); }

        /// @copydoc dnnl::primitive_desc_base::dst_desc()const
        memory::desc diff_dst_desc() const { return base::diff_dst_desc(0); }
    };

    /// Default constructor. Produces an empty object.
    softmax_backward() = default;

    /// Constructs a softmax backward propagation primitive.
    /// @param pd Primitive descriptor for a softmax backward propagation
    ///     primitive.
    softmax_backward(const primitive_desc &pd) : primitive(pd) {}
};

/// @} dnnl_api_softmax

/// @addtogroup dnnl_api_logsoftmax LogSoftmax
///
/// A primitive to perform logsoftmax.
///
/// @sa @ref dev_guide_logsoftmax in developer guide
///
/// @{

/// Logsoftmax forward propagation primitive.
struct logsoftmax_forward : public primitive {
    /// Descriptor for a logsoftmax forward propagation primitive.
    struct desc {
        dnnl_logsoftmax_desc_t data;

        /// Default constructor. Produces an empty object.
        desc() = default;

        /// Constructs a descriptor for a logsoftmax forward propagation
        /// primitive.
        ///
        /// @param aprop_kind Propagation kind. Possible values are
        ///     #dnnl::prop_kind::forward_training, and
        ///     #dnnl::prop_kind::forward_inference.
        /// @param data_desc Source and destination memory descriptor.
        /// @param logsoftmax_axis Axis over which softmax is computed.
        desc(prop_kind aprop_kind, const memory::desc &data_desc,
                int logsoftmax_axis) {
            error::wrap_c_api(dnnl_logsoftmax_forward_desc_init(&data,
                                      dnnl::convert_to_c(aprop_kind),
                                      &data_desc.data, logsoftmax_axis),
                    "could not create a descriptor for a logsoftmax forward "
                    "propagation primitive");
        }
    };

    /// Primitive descriptor for a logsoftmax forward propagation primitive.
    struct primitive_desc : public dnnl::primitive_desc {
        /// Default constructor. Produces an empty object.
        primitive_desc() = default;

        /// Constructs a primitive descriptor for a logsoftmax forward
        /// propagation primitive.
        ///
        /// @param adesc descriptor for a logsoftmax forward propagation
        ///     primitive.
        /// @param aengine Engine to use.
        /// @param allow_empty A flag signifying whether construction is
        ///     allowed to fail without throwing an exception. In this case an
        ///     empty object will be produced. This flag is optional and
        ///     defaults to false.
        primitive_desc(const desc &adesc, const engine &aengine,
                bool allow_empty = false)
            : dnnl::primitive_desc(
                    &adesc.data, nullptr, aengine, nullptr, allow_empty) {}

        /// Constructs a primitive descriptor for a logsoftmax forward
        /// propagation primitive.
        ///
        /// @param adesc Descriptor for a logsoftmax forward propagation
        ///     primitive.
        /// @param aengine Engine to use.
        /// @param attr Primitive attributes to use.
        /// @param allow_empty A flag signifying whether construction is
        ///     allowed to fail without throwing an exception. In this case an
        ///     empty object will be produced. This flag is optional and
        ///     defaults to false.
        primitive_desc(const desc &adesc, const primitive_attr &attr,
                const engine &aengine, bool allow_empty = false)
            : dnnl::primitive_desc(
                    &adesc.data, &attr, aengine, nullptr, allow_empty) {}

        /// Constructs a primitive descriptor for a logsoftmax forward
        /// propagation primitive from a C API primitive descriptor that must
        /// have a matching kind.
        ///
        /// @param pd C API primitive descriptor for a logsoftmax forward
        ///     propagation primitive.
        primitive_desc(dnnl_primitive_desc_t pd)
            : dnnl::primitive_desc(pd,
                    // Logsoftmax and softmax share the implementation and
                    // currently report the same primitive kind. Hence this
                    // must be softmax and not logsoftmax.
                    dnnl::primitive::kind::softmax,
                    dnnl::prop_kind::forward_training,
                    dnnl::prop_kind::forward_inference) {}

        /// @copydoc dnnl::primitive_desc_base::src_desc()const
        memory::desc src_desc() const { return base::src_desc(0); }

        /// @copydoc dnnl::primitive_desc_base::dst_desc()const
        memory::desc dst_desc() const { return base::dst_desc(0); }
    };

    /// Default constructor. Produces an empty object.
    logsoftmax_forward() = default;

    /// Constructs a logsoftmax forward propagation primitive.
    /// @param pd Primitive descriptor for a logsoftmax forward propagation
    ///     primitive.
    logsoftmax_forward(const primitive_desc &pd) : primitive(pd) {}
};

/// Logsoftmax backward propagation primitive.
struct logsoftmax_backward : public primitive {
    /// Descriptor for a logsoftmax backward propagation primitive.
    struct desc {
        dnnl_logsoftmax_desc_t data;

        /// Default constructor. Produces an empty object.
        desc() = default;

        /// Constructs a descriptor for a logsoftmax backward propagation
        /// primitive.
        ///
        /// @param diff_data_desc Diff source and diff destination memory
        ///     descriptors.
        /// @param data_desc Destination memory descriptor.
        /// @param logsoftmax_axis Axis over which softmax is computed.
        desc(const memory::desc &diff_data_desc, const memory::desc &data_desc,
                int logsoftmax_axis) {
            error::wrap_c_api(dnnl_logsoftmax_backward_desc_init(&data,
                                      &diff_data_desc.data, &data_desc.data,
                                      logsoftmax_axis),
                    "could not create a descriptor for a logsoftmax backward "
                    "propagation primitive");
        }
    };

    /// Primitive descriptor for a logsoftmax backward propagation primitive.
    struct primitive_desc : public dnnl::primitive_desc {
        /// Default constructor. Produces an empty object.
        primitive_desc() = default;

        /// Constructs a primitive descriptor for a logsoftmax backward
        /// propagation primitive.
        ///
        /// @param adesc Descriptor for a logsoftmax backward propagation
        ///     primitive.
        /// @param aengine Engine to use.
        /// @param hint_fwd_pd Primitive descriptor for a logsoftmax forward
        ///     propagation primitive. It is used as a hint for deciding which
        ///     memory format to use.
        /// @param allow_empty A flag signifying whether construction is
        ///     allowed to fail without throwing an exception. In this case an
        ///     empty object will be produced. This flag is optional and
        ///     defaults to false.
        primitive_desc(const desc &adesc, const engine &aengine,
                const logsoftmax_forward::primitive_desc &hint_fwd_pd,
                bool allow_empty = false)
            : dnnl::primitive_desc(&adesc.data, nullptr, aengine,
                    hint_fwd_pd.get(), allow_empty) {}

        /// Constructs a primitive descriptor for a logsoftmax backward
        /// propagation primitive.
        ///
        /// @param adesc Descriptor for a logsoftmax backward propagation
        ///     primitive.
        /// @param attr Primitive attributes to use.
        /// @param aengine Engine to use.
        /// @param hint_fwd_pd Primitive descriptor for a logsoftmax forward
        ///     propagation primitive. It is used as a hint for deciding which
        ///     memory format to use.
        /// @param allow_empty A flag signifying whether construction is
        ///     allowed to fail without throwing an exception. In this case an
        ///     empty object will be produced. This flag is optional and
        ///     defaults to false.
        primitive_desc(const desc &adesc, const primitive_attr &attr,
                const engine &aengine,
                const logsoftmax_forward::primitive_desc &hint_fwd_pd,
                bool allow_empty = false)
            : dnnl::primitive_desc(&adesc.data, &attr, aengine,
                    hint_fwd_pd.get(), allow_empty) {}

        /// Constructs a primitive descriptor for a logsoftmax backward
        /// propagation primitive from a C API primitive descriptor that must
        /// have a matching kind.
        ///
        /// @param pd C API primitive descriptor for a logsoftmax backward
        ///     propagation primitive.
        primitive_desc(dnnl_primitive_desc_t pd)
            : dnnl::primitive_desc(pd,
                    // Logsoftmax and softmax share the implementation and
                    // currently report the same primitive kind. Hence this
                    // must be softmax and not logsoftmax.
                    dnnl::primitive::kind::softmax,
                    dnnl::prop_kind::backward_data) {}

        /// @copydoc dnnl::primitive_desc_base::dst_desc()const
        memory::desc dst_desc() const { return base::dst_desc(0); }

        /// @copydoc dnnl::primitive_desc_base::diff_src_desc()const
        memory::desc diff_src_desc() const { return base::diff_src_desc(0); }

        /// @copydoc dnnl::primitive_desc_base::dst_desc()const
        memory::desc diff_dst_desc() const { return base::diff_dst_desc(0); }
    };

    /// Default constructor. Produces an empty object.
    logsoftmax_backward() = default;

    /// Constructs a logsoftmax backward propagation primitive.
    /// @param pd Primitive descriptor for a logsoftmax backward propagation
    ///     primitive.
    logsoftmax_backward(const primitive_desc &pd) : primitive(pd) {}
};

/// @} dnnl_api_logsoftmax

/// @addtogroup dnnl_api_batch_normalization Batch Normalization
///
/// A primitive to perform batch normalization.
///
/// Both forward and backward propagation primitives support in-place
/// operation; that is, src and dst can refer to the same memory for forward
/// propagation, and diff_dst and diff_src can refer to the same memory for
/// backward propagation.
///
/// The batch normalization primitives computations can be controlled by
/// specifying different @ref dnnl::normalization_flags values. For example,
/// batch normalization can compute the mean and variance on its own or take
/// them as inputs.  It can either perform scaling and shifting using gamma
/// and beta parameters or not. Optionally, it can also perform a fused ReLU,
/// which in case of training would also require a workspace.
///
/// @sa @ref dev_guide_batch_normalization in developer guide
///
/// @{

/// Batch normalization forward propagation primitive.
struct batch_normalization_forward : public primitive {
    /// Descriptor for a batch normalization forward propagation primitive.
    struct desc {
        dnnl_batch_normalization_desc_t data;

        /// Constructs a batch normalization descriptor for forward
        /// propagation.
        ///
        /// @note
        ///     In-place operation is supported: the dst can refer to the same
        ///     memory as the src.
        ///
        /// @param aprop_kind Propagation kind. Possible values are
        ///     #dnnl::prop_kind::forward_training and
        ///     #dnnl::prop_kind::forward_inference.
        /// @param data_desc Source and destination memory descriptors.
        /// @param epsilon Batch normalization epsilon parameter.
        /// @param flags Batch normalization flags (@ref
        ///     dnnl::normalization_flags).
        desc(prop_kind aprop_kind, const memory::desc &data_desc, float epsilon,
                normalization_flags flags) {
            error::wrap_c_api(
                    dnnl_batch_normalization_forward_desc_init(&data,
                            dnnl::convert_to_c(aprop_kind), &data_desc.data,
                            epsilon, convert_to_c(flags)),
                    "could not create a descriptor for a batch normalization "
                    "forward propagation primitive");
        }
    };

    /// Primitive descriptor for a batch normalization forward propagation
    /// primitive.
    struct primitive_desc : public dnnl::primitive_desc {
        /// Default constructor. Produces an empty object.
        primitive_desc() = default;

        /// Constructs a primitive descriptor for a batch normalization forward
        /// propagation primitive.
        ///
        /// @param adesc Descriptor for a batch normalization forward propagation
        ///     primitive.
        /// @param aengine Engine to use.
        /// @param allow_empty A flag signifying whether construction is
        ///     allowed to fail without throwing an exception. In this case an
        ///     empty object will be produced. This flag is optional and
        ///     defaults to false.
        primitive_desc(const desc &adesc, const engine &aengine,
                bool allow_empty = false)
            : dnnl::primitive_desc(
                    &adesc.data, nullptr, aengine, nullptr, allow_empty) {}

        /// Constructs a primitive descriptor for a batch normalization forward
        /// propagation primitive.
        ///
        /// @param adesc Descriptor for a batch normalization forward propagation
        ///     primitive.
        /// @param attr Primitive attributes to use.
        /// @param aengine Engine to use.
        /// @param allow_empty A flag signifying whether construction is
        ///     allowed to fail without throwing an exception. In this case an
        ///     empty object will be produced. This flag is optional and
        ///     defaults to false.
        primitive_desc(const desc &adesc, const primitive_attr &attr,
                const engine &aengine, bool allow_empty = false)
            : dnnl::primitive_desc(
                    &adesc.data, &attr, aengine, nullptr, allow_empty) {}

        /// Constructs a primitive descriptor for a batch normalization
        /// forward propagation primitive from a C API primitive descriptor
        /// that must have a matching kind.
        ///
        /// @param pd C API primitive descriptor for a batch normalization
        ///     forward propagation primitive.
        primitive_desc(dnnl_primitive_desc_t pd)
            : dnnl::primitive_desc(pd,
                    dnnl::primitive::kind::batch_normalization,
                    dnnl::prop_kind::forward_training,
                    dnnl::prop_kind::forward_inference) {}

        /// @copydoc dnnl::primitive_desc_base::src_desc()const
        memory::desc src_desc() const { return base::src_desc(0); }

        /// @copydoc dnnl::primitive_desc_base::dst_desc()const
        memory::desc dst_desc() const { return base::dst_desc(0); }

        /// @copydoc dnnl::primitive_desc_base::weights_desc()const
        memory::desc weights_desc() const { return base::weights_desc(0); }

        /// @copydoc dnnl::primitive_desc_base::workspace_desc()const
        memory::desc workspace_desc() const { return base::workspace_desc(); }

        /// Returns memory descriptor for mean.
        /// @returns Memory descriptor for mean.
        memory::desc mean_desc() const { return stat_desc(mean); }

        /// Returns memory descriptor for variance.
        /// @returns Memory descriptor for variance.
        memory::desc variance_desc() const { return stat_desc(var); }

    private:
        enum {
            mean = 1,
            var = 2,
        };
        memory::desc stat_desc(int kind) const {
            dnnl_batch_normalization_desc_t *p;
            error::wrap_c_api(
                    dnnl_primitive_desc_query(get(),
                            dnnl::convert_to_c(query::batch_normalization_d), 0,
                            &p),
                    "could not retrieve a descriptor from a primitive "
                    "descriptor for batch normalization forward propagation "
                    "primitive");
            return query_md(p->flags & dnnl_use_global_stats ? query::src_md
                                                             : query::dst_md,
                    kind);
        }
    };

    /// Default constructor. Produces an empty object.
    batch_normalization_forward() = default;

    /// Constructs a batch normalization forward propagation primitive.
    /// @param pd Primitive descriptor for a batch normalization forward
    ///     propagation primitive.
    batch_normalization_forward(const primitive_desc &pd) : primitive(pd) {}
};

/// Batch normalization backward propagation primitive.
struct batch_normalization_backward : public primitive {
    /// Descriptor for a batch normalization backward propagation primitive.
    struct desc {
        dnnl_batch_normalization_desc_t data;

        /// Constructs a batch normalization descriptor for backward
        /// propagation.
        ///
        /// @param aprop_kind Propagation kind. Possible values are
        ///     #dnnl::prop_kind::backward_data and #dnnl::prop_kind::backward
        ///     (diffs for all parameters are computed in this case).
        /// @param diff_data_desc Diff source and diff destination memory
        ///     descriptor.
        /// @param data_desc Source memory descriptor.
        /// @param epsilon Batch normalization epsilon parameter.
        /// @param flags Batch normalization flags (@ref
        ///     dnnl::normalization_flags).
        desc(prop_kind aprop_kind, const memory::desc &diff_data_desc,
                const memory::desc &data_desc, float epsilon,
                normalization_flags flags) {
            error::wrap_c_api(dnnl_batch_normalization_backward_desc_init(&data,
                                      dnnl::convert_to_c(aprop_kind),
                                      &diff_data_desc.data, &data_desc.data,
                                      epsilon, convert_to_c(flags)),
                    "could not create a descriptor for a batch normalization "
                    "backward propagation primitive");
        }
    };

    /// Primitive descriptor for a batch normalization backward propagation
    /// primitive.
    struct primitive_desc : public dnnl::primitive_desc {
        /// Default constructor. Produces an empty object.
        primitive_desc() = default;

        /// Constructs a primitive descriptor for a batch normalization backward
        /// propagation primitive.
        ///
        /// @param adesc Descriptor for a batch normalization backward
        ///     propagation primitive.
        /// @param aengine Engine to use.
        /// @param hint_fwd_pd Primitive descriptor for a batch normalization
        ///     forward propagation primitive. It is used as a hint for
        ///     deciding which memory format to use.
        /// @param allow_empty A flag signifying whether construction is
        ///     allowed to fail without throwing an exception. In this case an
        ///     empty object will be produced. This flag is optional and
        ///     defaults to false.
        primitive_desc(const desc &adesc, const engine &aengine,
                const batch_normalization_forward::primitive_desc &hint_fwd_pd,
                bool allow_empty = false)
            : dnnl::primitive_desc(&adesc.data, nullptr, aengine,
                    hint_fwd_pd.get(), allow_empty) {}

        /// Constructs a primitive descriptor for a batch normalization backward
        /// propagation primitive.
        ///
        /// @param adesc Descriptor for a batch normalization backward
        ///     propagation primitive.
        /// @param attr Primitive attributes to use.
        /// @param aengine Engine to use.
        /// @param hint_fwd_pd Primitive descriptor for a batch normalization
        ///     forward propagation primitive. It is used as a hint for
        ///     deciding which memory format to use.
        /// @param allow_empty A flag signifying whether construction is
        ///     allowed to fail without throwing an exception. In this case an
        ///     empty object will be produced. This flag is optional and
        ///     defaults to false.
        primitive_desc(const desc &adesc, const primitive_attr &attr,
                const engine &aengine,
                const batch_normalization_forward::primitive_desc &hint_fwd_pd,
                bool allow_empty = false)
            : dnnl::primitive_desc(&adesc.data, &attr, aengine,
                    hint_fwd_pd.get(), allow_empty) {}

        /// Constructs a primitive descriptor for a batch normalization
        /// backward propagation primitive from a C API primitive descriptor
        /// that must have a matching kind.
        ///
        /// @param pd C API primitive descriptor for a batch normalization
        ///     backward propagation primitive.
        primitive_desc(dnnl_primitive_desc_t pd)
            : dnnl::primitive_desc(pd,
                    dnnl::primitive::kind::batch_normalization,
                    dnnl::prop_kind::backward, dnnl::prop_kind::backward_data) {
        }

        /// @copydoc dnnl::primitive_desc_base::src_desc()const
        memory::desc src_desc() const { return base::src_desc(0); }

        /// @copydoc dnnl::primitive_desc_base::weights_desc()const
        memory::desc weights_desc() const { return base::weights_desc(0); }

        /// @copydoc dnnl::primitive_desc_base::dst_desc()const
        memory::desc dst_desc() const { return base::dst_desc(0); }

        /// @copydoc dnnl::primitive_desc_base::diff_src_desc()const
        memory::desc diff_src_desc() const { return base::diff_src_desc(0); }

        /// @copydoc dnnl::primitive_desc_base::diff_dst_desc()const
        memory::desc diff_dst_desc() const { return base::diff_dst_desc(0); }

        /// @copydoc dnnl::primitive_desc_base::diff_weights_desc()const
        memory::desc diff_weights_desc() const {
            return base::diff_weights_desc(0);
        }

        /// @copydoc dnnl::batch_normalization_forward::primitive_desc::mean_desc()const
        memory::desc mean_desc() const { return query_md(query::src_md, 1); }

        /// @copydoc dnnl::batch_normalization_forward::primitive_desc::variance_desc()const
        memory::desc variance_desc() const {
            return query_md(query::src_md, 2);
        }

        /// @copydoc dnnl::primitive_desc_base::workspace_desc()const
        memory::desc workspace_desc() const { return base::workspace_desc(); }
    };

    /// Default constructor. Produces an empty object.
    batch_normalization_backward() = default;

    /// Constructs a batch normalization backward propagation primitive.
    /// @param pd Primitive descriptor for a batch normalization backward
    ///     propagation primitive.
    batch_normalization_backward(const primitive_desc &pd) : primitive(pd) {}
};

/// @} dnnl_api_batch_normalization

/// @addtogroup dnnl_api_layer_normalization Layer Normalization
///
/// A primitive to perform layer normalization. Normalization is performed
/// within the last logical dimension of data tensor.
///
/// Both forward and backward propagation primitives support in-place
/// operation; that is, src and dst can refer to the same memory for forward
/// propagation, and diff_dst and diff_src can refer to the same memory for
/// backward propagation.
///
/// The layer normalization primitives computations can be controlled by
/// specifying different dnnl::normalization_flags values. For example,
/// layer normalization forward propagation can be configured to either
/// compute the mean and variance or take them as arguments. It can either
/// perform scaling and shifting using gamma and beta parameters or not.
/// Optionally, it can also perform a fused ReLU, which in case of training
/// would also require a workspace.
///
/// @sa @ref dev_guide_layer_normalization in developer guide
///
/// @{

/// Layer normalization forward propagation primitive.
struct layer_normalization_forward : public primitive {
    /// Descriptor for a layer normalization forward propagation primitive.
    struct desc {
        dnnl_layer_normalization_desc_t data;

        /// Constructs a descriptor for layer normalization forward
        /// propagation primitive.
        ///
        /// @param aprop_kind Propagation kind. Possible values are
        ///     #dnnl::prop_kind::forward_training, and
        ///     #dnnl::prop_kind::forward_inference.
        /// @param data_desc Source and destination memory descriptor.
        /// @param stat_desc Statistics memory descriptors.
        /// @param epsilon Layer normalization epsilon parameter.
        /// @param flags Layer normalization flags (@ref
        ///     dnnl::normalization_flags).
        desc(prop_kind aprop_kind, const memory::desc &data_desc,
                const memory::desc &stat_desc, float epsilon,
                normalization_flags flags) {
            error::wrap_c_api(
                    dnnl_layer_normalization_forward_desc_init(&data,
                            dnnl::convert_to_c(aprop_kind), &data_desc.data,
                            &stat_desc.data, epsilon, convert_to_c(flags)),
                    "could not create a descriptor for a layer normalization "
                    "forward propagation primitive");
        }

        /// Constructs a descriptor for layer normalization forward
        /// propagation primitive.
        ///
        /// @param aprop_kind Propagation kind. Possible values are
        ///     #dnnl::prop_kind::forward_training, and
        ///     #dnnl::prop_kind::forward_inference.
        /// @param data_desc Source and destination memory descriptor.
        /// @param epsilon Layer normalization epsilon parameter.
        /// @param flags Layer normalization flags (@ref
        ///     dnnl::normalization_flags).
        desc(prop_kind aprop_kind, const memory::desc &data_desc, float epsilon,
                normalization_flags flags) {
            error::wrap_c_api(
                    dnnl_layer_normalization_forward_desc_init(&data,
                            dnnl::convert_to_c(aprop_kind), &data_desc.data,
                            nullptr, epsilon, convert_to_c(flags)),
                    "could not create a descriptor for a layer normalization "
                    "forward propagation primitive");
        }
    };

    /// Primitive descriptor for a layer normalization forward propagation
    /// primitive.
    struct primitive_desc : public dnnl::primitive_desc {
        /// Default constructor. Produces an empty object.
        primitive_desc() = default;

        /// Constructs a primitive descriptor for a layer normalization forward
        /// propagation primitive.
        ///
        /// @param adesc Descriptor for a layer normalization forward propagation
        ///     primitive.
        /// @param aengine Engine to use.
        /// @param allow_empty A flag signifying whether construction is
        ///     allowed to fail without throwing an exception. In this case an
        ///     empty object will be produced. This flag is optional and
        ///     defaults to false.
        primitive_desc(const desc &adesc, const engine &aengine,
                bool allow_empty = false)
            : dnnl::primitive_desc(
                    &adesc.data, nullptr, aengine, nullptr, allow_empty) {}

        /// Constructs a primitive descriptor for a layer normalization forward
        /// propagation primitive.
        ///
        /// @param adesc Descriptor for a layer normalization forward propagation
        ///     primitive.
        /// @param attr Primitive attributes to use.
        /// @param aengine Engine to use.
        /// @param allow_empty A flag signifying whether construction is
        ///     allowed to fail without throwing an exception. In this case an
        ///     empty object will be produced. This flag is optional and
        ///     defaults to false.
        primitive_desc(const desc &adesc, const primitive_attr &attr,
                const engine &aengine, bool allow_empty = false)
            : dnnl::primitive_desc(
                    &adesc.data, &attr, aengine, nullptr, allow_empty) {}

        /// Constructs a primitive descriptor for a layer normalization
        /// forward propagation primitive from a C API primitive descriptor
        /// that must have a matching kind.
        ///
        /// @param pd C API primitive descriptor for a layer normalization
        ///     forward propagation primitive.
        primitive_desc(dnnl_primitive_desc_t pd)
            : dnnl::primitive_desc(pd,
                    dnnl::primitive::kind::layer_normalization,
                    dnnl::prop_kind::forward_training,
                    dnnl::prop_kind::forward_inference) {}

        /// @copydoc dnnl::primitive_desc_base::src_desc()const
        memory::desc src_desc() const { return base::src_desc(0); }

        /// @copydoc dnnl::primitive_desc_base::dst_desc()const
        memory::desc dst_desc() const { return base::dst_desc(0); }

        /// @copydoc dnnl::primitive_desc_base::weights_desc()const
        memory::desc weights_desc() const { return base::weights_desc(0); }

        /// @copydoc dnnl::primitive_desc_base::workspace_desc()const
        memory::desc workspace_desc() const { return base::workspace_desc(); }

        /// @copydoc dnnl::batch_normalization_forward::primitive_desc::mean_desc()const
        memory::desc mean_desc() const { return stat_desc(mean); }

        /// @copydoc dnnl::batch_normalization_forward::primitive_desc::variance_desc()const
        memory::desc variance_desc() const { return stat_desc(var); }

    private:
        enum {
            mean = 1,
            var = 2,
        };
        memory::desc stat_desc(int kind) const {
            dnnl_layer_normalization_desc_t *p;
            error::wrap_c_api(
                    dnnl_primitive_desc_query(get(),
                            dnnl::convert_to_c(query::layer_normalization_d), 0,
                            &p),
                    "could not retrieve a descriptor from a primitive "
                    "descriptor for layer normalization forward propagation "
                    "primitive");
            return query_md(p->flags & dnnl_use_global_stats ? query::src_md
                                                             : query::dst_md,
                    kind);
        }
    };

    /// Default constructor. Produces an empty object.
    layer_normalization_forward() = default;

    /// Constructs a layer normalization forward propagation primitive.
    /// @param pd Primitive descriptor for a layer normalization forward
    ///     propagation primitive.
    layer_normalization_forward(const primitive_desc &pd) : primitive(pd) {}
};

/// Layer normalization backward propagation primitive.
struct layer_normalization_backward : public primitive {
    /// Descriptor for a layer normalization backward propagation primitive.
    struct desc {
        dnnl_layer_normalization_desc_t data;

        /// Constructs a descriptor for layer normalization backward
        /// propagation primitive.
        ///
        /// @param aprop_kind Propagation kind. Possible values are
        ///     #dnnl::prop_kind::backward_data and #dnnl::prop_kind::backward
        ///     (diffs for all parameters are computed in this case).
        /// @param diff_data_desc Diff source and diff destination memory
        ///     descriptor.
        /// @param data_desc Source memory descriptor.
        /// @param stat_desc Statistics memory descriptors.
        /// @param epsilon Layer normalization epsilon parameter.
        /// @param flags Layer normalization flags (@ref
        ///     dnnl::normalization_flags).
        desc(prop_kind aprop_kind, const memory::desc &diff_data_desc,
                const memory::desc &data_desc, const memory::desc &stat_desc,
                float epsilon, normalization_flags flags) {
            error::wrap_c_api(
                    dnnl_layer_normalization_backward_desc_init(&data,
                            dnnl::convert_to_c(aprop_kind),
                            &diff_data_desc.data, &data_desc.data,
                            &stat_desc.data, epsilon, convert_to_c(flags)),
                    "could not create a descriptor for a batch normalization "
                    "backward propagation primitive");
        }

        /// Constructs a descriptor for layer normalization backward
        /// propagation primitive.
        ///
        /// @param aprop_kind Propagation kind. Possible values are
        ///     #dnnl::prop_kind::backward_data and #dnnl::prop_kind::backward
        ///     (diffs for all parameters are computed in this case).
        /// @param diff_data_desc Diff source and diff destination memory
        ///     descriptor.
        /// @param data_desc Source memory descriptor.
        /// @param epsilon Layer normalization epsilon parameter.
        /// @param flags Layer normalization flags (@ref
        ///     dnnl::normalization_flags).
        desc(prop_kind aprop_kind, const memory::desc &diff_data_desc,
                const memory::desc &data_desc, float epsilon,
                normalization_flags flags) {
            error::wrap_c_api(dnnl_layer_normalization_backward_desc_init(&data,
                                      dnnl::convert_to_c(aprop_kind),
                                      &diff_data_desc.data, &data_desc.data,
                                      nullptr, epsilon, convert_to_c(flags)),
                    "could not create a descriptor for a batch normalization "
                    "backward propagation primitive");
        }
    };

    /// Primitive descriptor for a layer normalization backward propagation
    /// primitive.
    struct primitive_desc : public dnnl::primitive_desc {
        /// Default constructor. Produces an empty object.
        primitive_desc() = default;

        /// Constructs a primitive descriptor for a layer normalization backward
        /// propagation primitive.
        ///
        /// @param adesc Descriptor for a layer normalization backward
        ///     propagation primitive.
        /// @param aengine Engine to use.
        /// @param hint_fwd_pd Primitive descriptor for a layer normalization
        ///     forward propagation primitive. It is used as a hint for
        ///     deciding which memory format to use.
        /// @param allow_empty A flag signifying whether construction is
        ///     allowed to fail without throwing an exception. In this case an
        ///     empty object will be produced. This flag is optional and
        ///     defaults to false.
        primitive_desc(const desc &adesc, const engine &aengine,
                const layer_normalization_forward::primitive_desc &hint_fwd_pd,
                bool allow_empty = false)
            : dnnl::primitive_desc(&adesc.data, nullptr, aengine,
                    hint_fwd_pd.get(), allow_empty) {}

        /// Constructs a primitive descriptor for a layer normalization backward
        /// propagation primitive.
        ///
        /// @param adesc Descriptor for a layer normalization backward
        ///     propagation primitive.
        /// @param attr Primitive attributes to use.
        /// @param aengine Engine to use.
        /// @param hint_fwd_pd Primitive descriptor for a layer normalization
        ///     forward propagation primitive. It is used as a hint for
        ///     deciding which memory format to use.
        /// @param allow_empty A flag signifying whether construction is
        ///     allowed to fail without throwing an exception. In this case an
        ///     empty object will be produced. This flag is optional and
        ///     defaults to false.
        primitive_desc(const desc &adesc, const primitive_attr &attr,
                const engine &aengine,
                const layer_normalization_forward::primitive_desc &hint_fwd_pd,
                bool allow_empty = false)
            : dnnl::primitive_desc(&adesc.data, &attr, aengine,
                    hint_fwd_pd.get(), allow_empty) {}

        /// Constructs a primitive descriptor for a layer normalization
        /// backward propagation primitive from a C API primitive descriptor
        /// that must have a matching kind.
        ///
        /// @param pd C API primitive descriptor for a layer normalization
        ///     backward propagation primitive.
        primitive_desc(dnnl_primitive_desc_t pd)
            : dnnl::primitive_desc(pd,
                    dnnl::primitive::kind::layer_normalization,
                    dnnl::prop_kind::backward, dnnl::prop_kind::backward_data) {
        }

        /// @copydoc dnnl::primitive_desc_base::src_desc()const
        memory::desc src_desc() const { return base::src_desc(0); }

        /// @copydoc dnnl::primitive_desc_base::weights_desc()const
        memory::desc weights_desc() const { return base::weights_desc(0); }

        /// @copydoc dnnl::primitive_desc_base::dst_desc()const
        memory::desc dst_desc() const { return base::dst_desc(0); }

        /// @copydoc dnnl::primitive_desc_base::diff_src_desc()const
        memory::desc diff_src_desc() const { return base::diff_src_desc(0); }

        /// @copydoc dnnl::primitive_desc_base::diff_dst_desc()const
        memory::desc diff_dst_desc() const { return base::diff_dst_desc(0); }

        /// @copydoc dnnl::primitive_desc_base::diff_weights_desc()const
        memory::desc diff_weights_desc() const {
            return base::diff_weights_desc(0);
        }

        /// @copydoc dnnl::batch_normalization_forward::primitive_desc::mean_desc()const
        memory::desc mean_desc() const { return query_md(query::src_md, 1); }

        /// @copydoc dnnl::batch_normalization_forward::primitive_desc::variance_desc()const
        memory::desc variance_desc() const {
            return query_md(query::src_md, 2);
        }

        /// @copydoc dnnl::primitive_desc_base::workspace_desc()const
        memory::desc workspace_desc() const { return base::workspace_desc(); }
    };

    /// Default constructor. Produces an empty object.
    layer_normalization_backward() = default;

    /// Constructs a layer normalization backward propagation primitive.
    /// @param pd Primitive descriptor for a layer normalization backward
    ///     propagation primitive.
    layer_normalization_backward(const primitive_desc &pd) : primitive(pd) {}
};

/// @} dnnl_api_layer_normalization

/// @addtogroup dnnl_api_inner_product Inner Product
///
/// A primitive to compute an inner product.
///
/// @sa @ref dev_guide_inner_product in developer guide
///
/// @{

/// Inner product forward propagation primitive.
struct inner_product_forward : public primitive {
    /// Descriptor for an inner product forward propagation primitive.
    struct desc {
        dnnl_inner_product_desc_t data;

        /// Constructs a descriptor for an inner product forward propagation
        /// primitive with bias.
        ///
        /// @note
        ///     All the memory descriptors may be initialized with the
        ///     #dnnl::memory::format_tag::any value of @p format_tag.
        ///
        /// @param aprop_kind Propagation kind. Possible values are
        ///     #dnnl::prop_kind::forward_training, and
        ///     #dnnl::prop_kind::forward_inference.
        /// @param src_desc Memory descriptor for src.
        /// @param weights_desc Memory descriptor for diff weights.
        /// @param bias_desc Memory descriptor for diff bias.
        /// @param dst_desc Memory descriptor for diff dst.
        desc(prop_kind aprop_kind, const memory::desc &src_desc,
                const memory::desc &weights_desc, const memory::desc &bias_desc,
                const memory::desc &dst_desc) {
            error::wrap_c_api(dnnl_inner_product_forward_desc_init(&data,
                                      dnnl::convert_to_c(aprop_kind),
                                      &src_desc.data, &weights_desc.data,
                                      &bias_desc.data, &dst_desc.data),
                    "could not create a descriptor for an inner product "
                    "forward propagation primitive");
        }

        /// Constructs a descriptor for an inner product forward propagation
        /// primitive without bias.
        ///
        /// @note
        ///     All the memory descriptors may be initialized with the
        ///     #dnnl::memory::format_tag::any value of @p format_tag.
        ///
        /// @param aprop_kind Propagation kind. Possible values are
        ///     #dnnl::prop_kind::forward_training, and
        ///     #dnnl::prop_kind::forward_inference.
        /// @param src_desc Memory descriptor for src.
        /// @param weights_desc Memory descriptor for diff weights.
        /// @param dst_desc Memory descriptor for dst.
        desc(prop_kind aprop_kind, const memory::desc &src_desc,
                const memory::desc &weights_desc,
                const memory::desc &dst_desc) {
            error::wrap_c_api(
                    dnnl_inner_product_forward_desc_init(&data,
                            dnnl::convert_to_c(aprop_kind), &src_desc.data,
                            &weights_desc.data, nullptr, &dst_desc.data),
                    "could not create a descriptor for an inner product "
                    "forward propagation primitive");
        }
    };

    /// Primitive descriptor for an inner product forward propagation primitive.
    struct primitive_desc : public dnnl::primitive_desc {
        /// Default constructor. Produces an empty object.
        primitive_desc() = default;

        /// Constructs a primitive descriptor for an inner product forward
        /// propagation primitive.
        ///
        /// @param adesc Descriptor for an inner product forward propagation
        ///     primitive.
        /// @param aengine Engine to use.
        /// @param allow_empty A flag signifying whether construction is
        ///     allowed to fail without throwing an exception. In this case an
        ///     empty object will be produced. This flag is optional and
        ///     defaults to false.
        primitive_desc(const desc &adesc, const engine &aengine,
                bool allow_empty = false)
            : dnnl::primitive_desc(
                    &adesc.data, nullptr, aengine, nullptr, allow_empty) {}

        /// Constructs a primitive descriptor for an inner product forward
        /// propagation primitive.
        ///
        /// @param adesc Descriptor for an inner product forward propagation
        ///     primitive.
        /// @param attr Primitive attributes to use.
        /// @param aengine Engine to use.
        /// @param allow_empty A flag signifying whether construction is
        ///     allowed to fail without throwing an exception. In this case an
        ///     empty object will be produced. This flag is optional and
        ///     defaults to false.
        primitive_desc(const desc &adesc, const primitive_attr &attr,
                const engine &aengine, bool allow_empty = false)
            : dnnl::primitive_desc(
                    &adesc.data, &attr, aengine, nullptr, allow_empty) {}

        /// Constructs a primitive descriptor for an inner product forward
        /// propagation primitive from a C API primitive descriptor that must
        /// have a matching kind.
        ///
        /// @param pd C API primitive descriptor for an inner product forward
        ///     propagation primitive.
        primitive_desc(dnnl_primitive_desc_t pd)
            : dnnl::primitive_desc(pd, dnnl::primitive::kind::inner_product,
                    dnnl::prop_kind::forward_training,
                    dnnl::prop_kind::forward_inference) {}

        /// @copydoc dnnl::primitive_desc_base::src_desc()const
        memory::desc src_desc() const { return base::src_desc(0); }

        /// @copydoc dnnl::primitive_desc_base::weights_desc()const
        memory::desc weights_desc() const { return base::weights_desc(0); }

        /// @copydoc dnnl::primitive_desc_base::dst_desc()const
        memory::desc dst_desc() const { return base::dst_desc(0); }

        /// @copydoc dnnl::convolution_forward::primitive_desc::bias_desc()const
        memory::desc bias_desc() const { return base::weights_desc(1); }
    };

    /// Default constructor. Produces an empty object.
    inner_product_forward() = default;

    /// Constructs an inner product forward propagation primitive.
    /// @param pd Primitive descriptor for an inner product forward
    ///     propagation primitive.
    inner_product_forward(const primitive_desc &pd) : primitive(pd) {}
};

/// Inner product backward propagation primitive.
struct inner_product_backward_data : public primitive {
    /// Descriptor for an inner product backward propagation primitive.
    struct desc {
        dnnl_inner_product_desc_t data;

        /// Constructs a descriptor for an inner product backward propagation
        /// primitive.
        ///
        /// @note
        ///     All the memory descriptors may be initialized with the
        ///     #dnnl::memory::format_tag::any value of @p format_tag.
        ///
        /// @param diff_src_desc Memory descriptor for diff src.
        /// @param weights_desc Memory descriptor for weights.
        /// @param diff_dst_desc Memory descriptor for diff dst.
        desc(const memory::desc &diff_src_desc,
                const memory::desc &weights_desc,
                const memory::desc &diff_dst_desc) {
            error::wrap_c_api(dnnl_inner_product_backward_data_desc_init(&data,
                                      &diff_src_desc.data, &weights_desc.data,
                                      &diff_dst_desc.data),
                    "could not create a descriptor for an inner product "
                    "backward propagation primitive");
        }
    };

    /// Primitive descriptor for an inner product backward propagation
    /// primitive.
    struct primitive_desc : public dnnl::primitive_desc {
        /// Default constructor. Produces an empty object.
        primitive_desc() = default;

        /// Constructs a primitive descriptor for an inner product backward
        /// propagation primitive.
        ///
        /// @param adesc Descriptor for an inner product backward propagation
        ///     primitive.
        /// @param aengine Engine to use.
        /// @param hint_fwd_pd Primitive descriptor for an inner product
        ///     forward propagation primitive. It is used as a hint for
        ///     deciding which memory format to use.
        /// @param allow_empty A flag signifying whether construction is
        ///     allowed to fail without throwing an exception. In this case an
        ///     empty object will be produced. This flag is optional and
        ///     defaults to false.
        primitive_desc(const desc &adesc, const engine &aengine,
                const inner_product_forward::primitive_desc &hint_fwd_pd,
                bool allow_empty = false)
            : dnnl::primitive_desc(&adesc.data, nullptr, aengine,
                    hint_fwd_pd.get(), allow_empty) {}

        /// Constructs a primitive descriptor for an inner product backward
        /// propagation primitive.
        ///
        /// @param adesc Descriptor for an inner product backward propagation
        ///     primitive.
        /// @param attr Primitive attributes to use.
        /// @param aengine Engine to use.
        /// @param hint_fwd_pd Primitive descriptor for an inner product
        ///     forward propagation primitive. It is used as a hint for
        ///     deciding which memory format to use.
        /// @param allow_empty A flag signifying whether construction is
        ///     allowed to fail without throwing an exception. In this case an
        ///     empty object will be produced. This flag is optional and
        ///     defaults to false.
        primitive_desc(const desc &adesc, const primitive_attr &attr,
                const engine &aengine,
                const inner_product_forward::primitive_desc &hint_fwd_pd,
                bool allow_empty = false)
            : dnnl::primitive_desc(&adesc.data, &attr, aengine,
                    hint_fwd_pd.get(), allow_empty) {}

        /// Constructs a primitive descriptor for an inner product backward
        /// propagation primitive from a C API primitive descriptor that must
        /// have a matching kind.
        ///
        /// @param pd C API primitive descriptor for an inner product backward
        ///     propagation primitive.
        primitive_desc(dnnl_primitive_desc_t pd)
            : dnnl::primitive_desc(pd, dnnl::primitive::kind::inner_product,
                    dnnl::prop_kind::backward_data) {}

        /// @copydoc dnnl::primitive_desc_base::diff_src_desc()const
        memory::desc diff_src_desc() const { return base::diff_src_desc(0); }

        /// @copydoc dnnl::primitive_desc_base::weights_desc()const
        memory::desc weights_desc() const { return base::weights_desc(0); }

        /// @copydoc dnnl::primitive_desc_base::diff_dst_desc()const
        memory::desc diff_dst_desc() const { return base::diff_dst_desc(0); }
    };

    /// Default constructor. Produces an empty object.
    inner_product_backward_data() = default;

    /// Constructs an inner product backward propagation primitive.
    /// @param pd Primitive descriptor for an inner product backward
    ///     propagation primitive.
    inner_product_backward_data(const primitive_desc &pd) : primitive(pd) {}
};

/// Inner product weights gradient primitive.
struct inner_product_backward_weights : public primitive {
    /// Descriptor for an inner product weights gradient primitive.
    struct desc {
        dnnl_inner_product_desc_t data;

        /// Constructs a descriptor for an inner product descriptor weights
        /// update primitive with bias.
        ///
        /// @note
        ///     All the memory descriptors may be initialized with the
        ///     #dnnl::memory::format_tag::any value of @p format_tag.
        ///
        /// @param src_desc Memory descriptor for src.
        /// @param diff_weights_desc Memory descriptor for diff weights.
        /// @param diff_bias_desc Memory descriptor for diff bias.
        /// @param diff_dst_desc Memory descriptor for diff dst.
        desc(const memory::desc &src_desc,
                const memory::desc &diff_weights_desc,
                const memory::desc &diff_bias_desc,
                const memory::desc &diff_dst_desc) {
            error::wrap_c_api(
                    dnnl_inner_product_backward_weights_desc_init(&data,
                            &src_desc.data, &diff_weights_desc.data,
                            &diff_bias_desc.data, &diff_dst_desc.data),
                    "could not create a descriptor for an inner product "
                    "weights gradient primitive");
        }

        /// Constructs a descriptor for an inner product descriptor weights
        /// update primitive without bias.
        ///
        /// @note
        ///     All the memory descriptors may be initialized with the
        ///     #dnnl::memory::format_tag::any value of @p format_tag.
        ///
        /// @param src_desc Memory descriptor for src.
        /// @param diff_weights_desc Memory descriptor for diff weights.
        /// @param diff_dst_desc Memory descriptor for diff dst.
        desc(const memory::desc &src_desc,
                const memory::desc &diff_weights_desc,
                const memory::desc &diff_dst_desc) {
            error::wrap_c_api(
                    dnnl_inner_product_backward_weights_desc_init(&data,
                            &src_desc.data, &diff_weights_desc.data, nullptr,
                            &diff_dst_desc.data),
                    "could not create a descriptor for an inner product "
                    "weights gradient primitive");
        }
    };

    /// Primitive descriptor for an inner product weights gradient primitive.
    struct primitive_desc : public dnnl::primitive_desc {
        /// Default constructor. Produces an empty object.
        primitive_desc() = default;

        /// Constructs a primitive descriptor for an inner product weights
        /// update primitive.
        ///
        /// @param adesc Descriptor for an inner product weights gradient
        ///     primitive.
        /// @param aengine Engine to use.
        /// @param hint_fwd_pd Primitive descriptor for an inner product
        ///     forward propagation primitive. It is used as a hint for
        ///     deciding which memory format to use.
        /// @param allow_empty A flag signifying whether construction is
        ///     allowed to fail without throwing an exception. In this case an
        ///     empty object will be produced. This flag is optional and
        ///     defaults to false.
        primitive_desc(const desc &adesc, const engine &aengine,
                const inner_product_forward::primitive_desc &hint_fwd_pd,
                bool allow_empty = false)
            : dnnl::primitive_desc(&adesc.data, nullptr, aengine,
                    hint_fwd_pd.get(), allow_empty) {}

        /// Constructs a primitive descriptor for an inner product weights
        /// update primitive.
        ///
        /// @param adesc Descriptor for an inner product weights gradient
        ///     primitive.
        /// @param attr Primitive attributes to use.
        /// @param aengine Engine to use.
        /// @param hint_fwd_pd Primitive descriptor for an inner product
        ///     forward propagation primitive. It is used as a hint for
        ///     deciding which memory format to use.
        /// @param allow_empty A flag signifying whether construction is
        ///     allowed to fail without throwing an exception. In this case an
        ///     empty object will be produced. This flag is optional and
        ///     defaults to false.
        primitive_desc(const desc &adesc, const primitive_attr &attr,
                const engine &aengine,
                const inner_product_forward::primitive_desc &hint_fwd_pd,
                bool allow_empty = false)
            : dnnl::primitive_desc(&adesc.data, &attr, aengine,
                    hint_fwd_pd.get(), allow_empty) {}

        /// Constructs a primitive descriptor for an inner product weights
        /// update primitive from a C API primitive descriptor that must
        /// have a matching kind.
        ///
        /// @param pd C API primitive descriptor for an inner product weights
        ///     gradient primitive.
        primitive_desc(dnnl_primitive_desc_t pd)
            : dnnl::primitive_desc(pd, dnnl::primitive::kind::inner_product,
                    dnnl::prop_kind::backward_weights) {}

        /// @copydoc dnnl::primitive_desc_base::src_desc()const
        memory::desc src_desc() const { return base::src_desc(0); }

        /// @copydoc dnnl::primitive_desc_base::diff_weights_desc()const
        memory::desc diff_weights_desc() const {
            return base::diff_weights_desc(0);
        }

        /// @copydoc dnnl::primitive_desc_base::diff_dst_desc()const
        memory::desc diff_dst_desc() const { return base::diff_dst_desc(0); }

        /// @copydoc dnnl::convolution_backward_weights::primitive_desc::diff_bias_desc()const
        memory::desc diff_bias_desc() const {
            return base::diff_weights_desc(1);
        }
    };

    /// Default constructor. Produces an empty object.
    inner_product_backward_weights() = default;

    /// Constructs an inner product weights gradient primitive.
    /// @param pd Primitive descriptor for an inner product weights gradient
    ///     primitive.
    inner_product_backward_weights(const primitive_desc &pd) : primitive(pd) {}
};

/// @} dnnl_api_inner_product

/// @addtogroup dnnl_api_rnn RNN
///
/// A primitive to compute recurrent neural network layers.
///
/// @sa @ref dev_guide_rnn in developer guide
///
/// @{

/// Base class for primitive descriptors for RNN primitives.
struct rnn_primitive_desc_base : public primitive_desc {
    using primitive_desc::primitive_desc;

    /// Default constructor. Produces an empty object.
    rnn_primitive_desc_base() = default;

    /// Constructs an RNN primitive descriptor base from a C API primitive
    /// descriptor while checking that it actually describes the expected
    /// primitive by comparing propagation and primitive kinds.
    ///
    /// @param pd C API primitive descriptor.
    /// @param aprop_kind Expected propagation kind.
    /// @param cell_kind Expected cell kind.
    rnn_primitive_desc_base(dnnl_primitive_desc_t pd,
            dnnl::prop_kind aprop_kind, dnnl::algorithm cell_kind)
        : rnn_primitive_desc_base(pd, aprop_kind, aprop_kind, cell_kind) {}

    /// Returns source layer memory descriptor.
    /// @returns Source layer memory descriptor.
    memory::desc src_layer_desc() const {
        return base::query_md(query::exec_arg_md, DNNL_ARG_SRC_LAYER);
    }

    /// Returns source iteration memory descriptor.
    /// @returns Source iteration memory descriptor.
    /// @returns A zero memory descriptor if the primitive does not have a
    ///          source iteration parameter.
    memory::desc src_iter_desc() const {
        return base::query_md(query::exec_arg_md, DNNL_ARG_SRC_ITER);
    }

    /// Returns source recurrent cell state memory descriptor.
    /// @returns Source recurrent cell state memory descriptor.
    memory::desc src_iter_c_desc() const {
        return base::query_md(query::exec_arg_md, DNNL_ARG_SRC_ITER_C);
    }

    /// Returns weights layer memory descriptor.
    /// @returns Weights layer memory descriptor.
    memory::desc weights_layer_desc() const {
        return base::query_md(query::exec_arg_md, DNNL_ARG_WEIGHTS_LAYER);
    }

    /// Returns weights iteration memory descriptor.
    /// @returns Weights iteration memory descriptor.
    memory::desc weights_iter_desc() const {
        return base::query_md(query::exec_arg_md, DNNL_ARG_WEIGHTS_ITER);
    }

    /// Returns weights peephole memory descriptor.
    /// @returns Weights peephole memory descriptor.
    memory::desc weights_peephole_desc() const {
        return base::query_md(query::exec_arg_md, DNNL_ARG_WEIGHTS_PEEPHOLE);
    }

    /// Returns weights projection memory descriptor.
    /// @returns Weights projection memory descriptor.
    memory::desc weights_projection_desc() const {
        return base::query_md(query::exec_arg_md, DNNL_ARG_WEIGHTS_PROJECTION);
    }

    /// Returns bias memory descriptor.
    /// @returns Bias memory descriptor.
    /// @returns A zero memory descriptor if the primitive does not have a
    ///          bias parameter.
    memory::desc bias_desc() const {
        return base::query_md(query::exec_arg_md, DNNL_ARG_BIAS);
    }

    /// Returns destination layer memory descriptor.
    /// @returns Destination layer memory descriptor.
    memory::desc dst_layer_desc() const {
        return base::query_md(query::exec_arg_md, DNNL_ARG_DST_LAYER);
    }

    /// Returns destination iteration memory descriptor.
    /// @returns Destination iteration memory descriptor.
    /// @returns A zero memory descriptor if the primitive does not have a
    ///          destination iteration parameter.
    memory::desc dst_iter_desc() const {
        return base::query_md(query::exec_arg_md, DNNL_ARG_DST_ITER);
    }

    /// Returns destination recurrent cell state memory descriptor.
    /// @returns Destination recurrent cell state memory descriptor.
    memory::desc dst_iter_c_desc() const {
        return base::query_md(query::exec_arg_md, DNNL_ARG_DST_ITER_C);
    }

    /// Returns diff source layer memory descriptor.
    /// @returns Diff source layer memory descriptor.
    memory::desc diff_src_layer_desc() const {
        return base::query_md(query::exec_arg_md, DNNL_ARG_DIFF_SRC_LAYER);
    }

    /// Returns diff source iteration memory descriptor.
    /// @returns Diff source iteration memory descriptor.
    /// @returns A zero memory descriptor if the primitive does not have a
    ///          diff source iteration parameter.
    memory::desc diff_src_iter_desc() const {
        return base::query_md(query::exec_arg_md, DNNL_ARG_DIFF_SRC_ITER);
    }

    /// Returns diff source recurrent cell state memory descriptor.
    /// @returns Diff source recurrent cell state memory descriptor.
    memory::desc diff_src_iter_c_desc() const {
        return base::query_md(query::exec_arg_md, DNNL_ARG_DIFF_SRC_ITER_C);
    }

    /// Returns diff weights layer memory descriptor.
    /// @returns Diff weights layer memory descriptor.
    memory::desc diff_weights_layer_desc() const {
        return base::query_md(query::exec_arg_md, DNNL_ARG_DIFF_WEIGHTS_LAYER);
    }

    /// Returns diff weights iteration memory descriptor.
    /// @returns Diff weights iteration memory descriptor.
    memory::desc diff_weights_iter_desc() const {
        return base::query_md(query::exec_arg_md, DNNL_ARG_DIFF_WEIGHTS_ITER);
    }

    /// Returns diff weights peephole memory descriptor.
    /// @returns Diff weights peephole memory descriptor.
    memory::desc diff_weights_peephole_desc() const {
        return base::query_md(
                query::exec_arg_md, DNNL_ARG_DIFF_WEIGHTS_PEEPHOLE);
    }

    /// Returns diff weights projection memory descriptor.
    /// @returns Diff weights projection memory descriptor.
    memory::desc diff_weights_projection_desc() const {
        return base::query_md(
                query::exec_arg_md, DNNL_ARG_DIFF_WEIGHTS_PROJECTION);
    }

    /// Returns diff bias memory descriptor.
    /// @returns Diff bias memory descriptor.
    /// @returns A zero memory descriptor if the primitive does not have a
    ///          diff bias parameter.
    memory::desc diff_bias_desc() const {
        return base::query_md(query::exec_arg_md, DNNL_ARG_DIFF_BIAS);
    }

    /// Returns diff destination layer memory descriptor.
    /// @returns Diff destination layer memory descriptor.
    memory::desc diff_dst_layer_desc() const {
        return base::query_md(query::exec_arg_md, DNNL_ARG_DIFF_DST_LAYER);
    }

    /// Returns diff destination iteration memory descriptor.
    /// @returns Diff destination iteration memory descriptor.
    /// @returns A zero memory descriptor if the primitive does not have a
    ///          diff destination iteration parameter.
    memory::desc diff_dst_iter_desc() const {
        return base::query_md(query::exec_arg_md, DNNL_ARG_DIFF_DST_ITER);
    }

    /// Returns diff destination recurrent cell state memory descriptor.
    /// @returns Diff destination recurrent cell state memory descriptor.
    memory::desc diff_dst_iter_c_desc() const {
        return base::query_md(query::exec_arg_md, DNNL_ARG_DIFF_DST_ITER_C);
    }

protected:
    using rnn_base = rnn_primitive_desc_base;

    // (Deliberately not using doxygen comments)
    //
    // Constructs an RNN primitive descriptor base from a C API primitive
    // descriptor while checking that it actually describes the expected
    // primitive by comparing propagation and primitive kinds. Caller can
    // pass two options propagation kinds. This is typically used to check
    // that propagation kind is inference or training forward propagation.
    //
    // @param pd C API primitive descriptor.
    // @param prop_kind1 Expected propagation kind.
    // @param prop_kind2 Expected propagation kind.
    // @param cell_kind Expected cell kind.
    rnn_primitive_desc_base(dnnl_primitive_desc_t pd,
            dnnl::prop_kind prop_kind1, dnnl::prop_kind prop_kind2,
            dnnl::algorithm cell_kind) {
        dnnl_rnn_desc_t *rnn_d;
        dnnl_status_t rc;
        rc = dnnl_primitive_desc_query(pd, dnnl_query_rnn_d, 0, &rnn_d);
        error::wrap_c_api(rc,
                "could not retrieve a descriptor from a primitive descriptor "
                "for an RNN primitive");

        dnnl_prop_kind_t c_prop_kind1 = convert_to_c(prop_kind1);
        dnnl_prop_kind_t c_prop_kind2 = convert_to_c(prop_kind2);
        dnnl_alg_kind_t c_cell_kind = convert_to_c(cell_kind);

        bool ok = rnn_d->primitive_kind == dnnl_rnn
                && (rnn_d->prop_kind == c_prop_kind1
                        || rnn_d->prop_kind == c_prop_kind2)
                && rnn_d->cell_kind == c_cell_kind;

        if (!ok)
            DNNL_THROW_ERROR(dnnl_invalid_arguments,
                    "mismatch between expected and provided descriptors for an "
                    "RNN primitive");

        reset_with_clone(pd);
    }
};

/// Vanilla RNN forward propagation primitive.
struct vanilla_rnn_forward : public primitive {
    /// Descriptor for a vanilla RNN forward propagation primitive.
    struct desc {
        dnnl_rnn_desc_t data;

        /// Constructs a descriptor for a vanilla RNN forward propagation
        /// primitive.
        ///
        /// The following arguments may point to a zero memory descriptor:
        /// - @p src_iter_desc,
        /// - @p bias_desc,
        /// - @p dst_iter_desc.
        ///
        /// This would then indicate that the RNN forward propagation primitive
        /// should not use them and should default to zero values instead.
        ///
        /// @note
        ///     All memory descriptors except @p src_iter_desc can be
        ///     initialized with an #dnnl::memory::format_tag::any value of @p
        ///     format_tag.
        ///
        /// @param aprop_kind Propagation kind. Possible values are
        ///     #dnnl::prop_kind::forward_training, and
        ///     #dnnl::prop_kind::forward_inference.
        /// @param activation Activation kind. Possible values are
        ///     #dnnl::algorithm::eltwise_relu,
        ///     #dnnl::algorithm::eltwise_tanh, or
        ///     #dnnl::algorithm::eltwise_logistic.
        /// @param direction RNN direction. See @ref dnnl::rnn_direction for
        ///     more info.
        /// @param src_layer_desc Memory descriptor for the input vector.
        /// @param src_iter_desc Memory descriptor for the input recurrent
        ///     hidden state vector.
        /// @param weights_layer_desc Memory descriptor for the weights
        ///     applied to the layer input.
        /// @param weights_iter_desc Memory descriptor for the weights applied
        ///     to the recurrent input.
        /// @param bias_desc Bias memory descriptor.
        /// @param dst_layer_desc Memory descriptor for the output vector.
        /// @param dst_iter_desc Memory descriptor for the output recurrent
        ///     hidden state vector.
        /// @param flags Unused.
        /// @param alpha Negative slope if activation is
        ///     #dnnl::algorithm::eltwise_relu.
        /// @param beta Unused.
        desc(prop_kind aprop_kind, algorithm activation,
                rnn_direction direction, const memory::desc &src_layer_desc,
                const memory::desc &src_iter_desc,
                const memory::desc &weights_layer_desc,
                const memory::desc &weights_iter_desc,
                const memory::desc &bias_desc,
                const memory::desc &dst_layer_desc,
                const memory::desc &dst_iter_desc,
                rnn_flags flags = rnn_flags::undef, float alpha = 0.0f,
                float beta = 0.0f) {
            error::wrap_c_api(
                    dnnl_vanilla_rnn_forward_desc_init(&data,
                            dnnl::convert_to_c(aprop_kind),
                            dnnl::convert_to_c(activation),
                            dnnl::convert_to_c(direction), &src_layer_desc.data,
                            &src_iter_desc.data, &weights_layer_desc.data,
                            &weights_iter_desc.data, &bias_desc.data,
                            &dst_layer_desc.data, &dst_iter_desc.data,
                            dnnl::convert_to_c(flags), alpha, beta),
                    "could not create a descriptor for a vanilla RNN forward "
                    "propagation primitive");
        }
    };

    /// Primitive descriptor for a vanilla RNN forward propagation primitive.
    struct primitive_desc : public rnn_primitive_desc_base {
        /// Default constructor. Produces an empty object.
        primitive_desc() = default;

        /// Constructs a primitive descriptor for a vanilla RNN forward
        /// propagation primitive.
        ///
        /// @param adesc Descriptor for a vanilla RNN forward propagation
        ///     primitive.
        /// @param aengine Engine to use.
        /// @param allow_empty A flag signifying whether construction is
        ///     allowed to fail without throwing an exception. In this case an
        ///     empty object will be produced. This flag is optional and
        ///     defaults to false.
        primitive_desc(const desc &adesc, const engine &aengine,
                bool allow_empty = false)
            : rnn_primitive_desc_base(
                    &adesc.data, nullptr, aengine, nullptr, allow_empty) {}

        /// Constructs a primitive descriptor for a vanilla RNN forward
        /// propagation primitive.
        ///
        /// @param adesc Descriptor for a vanilla RNN forward propagation
        ///     primitive.
        /// @param attr Primitive attributes to use.
        /// @param aengine Engine to use.
        /// @param allow_empty A flag signifying whether construction is
        ///     allowed to fail without throwing an exception. In this case an
        ///     empty object will be produced. This flag is optional and
        ///     defaults to false.
        primitive_desc(const desc &adesc, const primitive_attr &attr,
                const engine &aengine, bool allow_empty = false)
            : rnn_primitive_desc_base(
                    &adesc.data, &attr, aengine, nullptr, allow_empty) {}

        /// Constructs a primitive descriptor for a vanilla RNN forward
        /// propagation primitive from a C API primitive descriptor that must
        /// have a matching kind.
        ///
        /// @param pd C API primitive descriptor for a vanilla RNN forward
        ///     propagation primitive.
        primitive_desc(dnnl_primitive_desc_t pd)
            : rnn_primitive_desc_base(pd, dnnl::prop_kind::forward_training,
                    dnnl::prop_kind::forward_inference,
                    dnnl::algorithm::vanilla_rnn) {}

        /// @copydoc dnnl::rnn_primitive_desc_base::src_layer_desc()const
        memory::desc src_layer_desc() const {
            return rnn_base::src_layer_desc();
        }

        /// @copydoc dnnl::rnn_primitive_desc_base::src_iter_desc()const
        memory::desc src_iter_desc() const { return rnn_base::src_iter_desc(); }

        /// @copydoc dnnl::rnn_primitive_desc_base::weights_layer_desc()const
        memory::desc weights_layer_desc() const {
            return rnn_base::weights_layer_desc();
        }

        /// @copydoc dnnl::rnn_primitive_desc_base::weights_iter_desc()const
        memory::desc weights_iter_desc() const {
            return rnn_base::weights_iter_desc();
        }

        /// @copydoc dnnl::rnn_primitive_desc_base::bias_desc()const
        memory::desc bias_desc() const { return rnn_base::bias_desc(); }

        /// @copydoc dnnl::rnn_primitive_desc_base::dst_layer_desc()const
        memory::desc dst_layer_desc() const {
            return rnn_base::dst_layer_desc();
        }

        /// @copydoc dnnl::rnn_primitive_desc_base::dst_iter_desc()const
        memory::desc dst_iter_desc() const { return rnn_base::dst_iter_desc(); }

        /// @copydoc dnnl::rnn_primitive_desc_base::workspace_desc()const
        memory::desc workspace_desc() const {
            return rnn_base::workspace_desc();
        }
    };

    /// Default constructor. Produces an empty object.
    vanilla_rnn_forward() = default;

    /// Constructs a vanilla RNN forward propagation primitive.
    /// @param pd Primitive descriptor for a vanilla RNN forward
    ///     propagation primitive.
    vanilla_rnn_forward(const primitive_desc &pd) : primitive(pd) {}
};

/// Vanilla RNN backward propagation primitive.
struct vanilla_rnn_backward : public primitive {
    /// Descriptor for a vanilla RNN backward propagation primitive.
    struct desc {
        dnnl_rnn_desc_t data;

        /// Constructs a descriptor for a vanilla RNN backward propagation
        /// primitive.
        ///
        /// The following arguments may point to a zero memory descriptor:
        /// - @p src_iter_desc together with @p diff_src_iter_desc,
        /// - @p bias_desc together with @p diff_bias_desc,
        /// - @p dst_iter_desc together with @p diff_dst_iter_desc.
        ///
        /// This would then indicate that the RNN backward propagation
        /// primitive should not use the respective data and should use zero
        /// values instead.
        ///
        /// @note
        ///     All the memory descriptors may be initialized with the
        ///     #dnnl::memory::format_tag::any value of @p format_tag.
        ///
        /// @param aprop_kind Propagation kind. Must be
        ///     #dnnl::prop_kind::backward.
        /// @param activation Activation kind. Possible values are
        ///     #dnnl::algorithm::eltwise_relu,
        ///     #dnnl::algorithm::eltwise_tanh, or
        ///     #dnnl::algorithm::eltwise_logistic.
        /// @param direction RNN direction. See @ref dnnl::rnn_direction for
        ///     more info.
        /// @param src_layer_desc Memory descriptor for the input vector.
        /// @param src_iter_desc Memory descriptor for the input recurrent
        ///     hidden state vector.
        /// @param weights_layer_desc Memory descriptor for the weights
        ///     applied to the layer input.
        /// @param weights_iter_desc Memory descriptor for the weights applied
        ///     to the recurrent input.
        /// @param bias_desc Bias memory descriptor.
        /// @param dst_layer_desc Memory descriptor for the output vector.
        /// @param dst_iter_desc Memory descriptor for the output recurrent
        ///     hidden state vector.
        /// @param diff_src_layer_desc Memory descriptor for the diff of input
        ///     vector.
        /// @param diff_src_iter_desc Memory descriptor for the diff of input
        ///     recurrent hidden state vector.
        /// @param diff_weights_layer_desc Memory descriptor for the diff of
        ///     weights applied to the layer input.
        /// @param diff_weights_iter_desc Memory descriptor for the diff of
        ///     weights applied to the recurrent input.
        /// @param diff_bias_desc Diff bias memory descriptor.
        /// @param diff_dst_layer_desc Memory descriptor for the diff of
        ///     output vector.
        /// @param diff_dst_iter_desc Memory descriptor for the diff of output
        ///     recurrent hidden state vector.
        /// @param flags Unused.
        /// @param alpha Negative slope if activation is
        ///     #dnnl::algorithm::eltwise_relu.
        /// @param beta Unused.
        desc(prop_kind aprop_kind, algorithm activation,
                rnn_direction direction, const memory::desc &src_layer_desc,
                const memory::desc &src_iter_desc,
                const memory::desc &weights_layer_desc,
                const memory::desc &weights_iter_desc,
                const memory::desc &bias_desc,
                const memory::desc &dst_layer_desc,
                const memory::desc &dst_iter_desc,
                const memory::desc &diff_src_layer_desc,
                const memory::desc &diff_src_iter_desc,
                const memory::desc &diff_weights_layer_desc,
                const memory::desc &diff_weights_iter_desc,
                const memory::desc &diff_bias_desc,
                const memory::desc &diff_dst_layer_desc,
                const memory::desc &diff_dst_iter_desc,
                rnn_flags flags = rnn_flags::undef, float alpha = 0.0f,
                float beta = 0.0f) {
            error::wrap_c_api(
                    dnnl_vanilla_rnn_backward_desc_init(&data,
                            dnnl::convert_to_c(aprop_kind),
                            dnnl::convert_to_c(activation),
                            dnnl::convert_to_c(direction), &src_layer_desc.data,
                            &src_iter_desc.data, &weights_layer_desc.data,
                            &weights_iter_desc.data, &bias_desc.data,
                            &dst_layer_desc.data, &dst_iter_desc.data,
                            &diff_src_layer_desc.data, &diff_src_iter_desc.data,
                            &diff_weights_layer_desc.data,
                            &diff_weights_iter_desc.data, &diff_bias_desc.data,
                            &diff_dst_layer_desc.data, &diff_dst_iter_desc.data,
                            dnnl::convert_to_c(flags), alpha, beta),
                    "could not create a descriptor for a vanilla RNN backward "
                    "propagation primitive");
        }
    };

    /// Primitive descriptor for an RNN backward propagation primitive.
    struct primitive_desc : public rnn_primitive_desc_base {
        /// Default constructor. Produces an empty object.
        primitive_desc() = default;

        /// Constructs a primitive descriptor for a vanilla RNN backward
        /// propagation primitive.
        ///
        /// @param adesc Descriptor for a vanilla RNN backward propagation
        ///     primitive.
        /// @param aengine Engine to use.
        /// @param hint_fwd_pd Primitive descriptor for a vanilla RNN
        ///     forward propagation primitive. It is used as a hint for
        ///     deciding which memory format to use.
        /// @param allow_empty A flag signifying whether construction is
        ///     allowed to fail without throwing an exception. In this case an
        ///     empty object will be produced. This flag is optional and
        ///     defaults to false.
        primitive_desc(const desc &adesc, const engine &aengine,
                const vanilla_rnn_forward::primitive_desc &hint_fwd_pd,
                bool allow_empty = false)
            : rnn_primitive_desc_base(&adesc.data, nullptr, aengine,
                    hint_fwd_pd.get(), allow_empty) {}

        /// Constructs a primitive descriptor for a vanilla RNN backward
        /// propagation primitive.
        ///
        /// @param adesc Descriptor for a vanilla RNN backward propagation
        ///     primitive.
        /// @param attr Primitive attributes to use.
        /// @param aengine Engine to use.
        /// @param hint_fwd_pd Primitive descriptor for a vanilla RNN
        ///     forward propagation primitive. It is used as a hint for
        ///     deciding which memory format to use.
        /// @param allow_empty A flag signifying whether construction is
        ///     allowed to fail without throwing an exception. In this case an
        ///     empty object will be produced. This flag is optional and
        ///     defaults to false.
        primitive_desc(const desc &adesc, const primitive_attr &attr,
                const engine &aengine,
                const vanilla_rnn_forward::primitive_desc &hint_fwd_pd,
                bool allow_empty = false)
            : rnn_primitive_desc_base(&adesc.data, &attr, aengine,
                    hint_fwd_pd.get(), allow_empty) {}

        /// Constructs a primitive descriptor for a vanilla RNN backward
        /// propagation primitive from a C API primitive descriptor that must
        /// have a matching kind.
        ///
        /// @param pd C API primitive descriptor for a vanilla RNN backward
        ///     propagation primitive.
        primitive_desc(dnnl_primitive_desc_t pd)
            : rnn_primitive_desc_base(pd, dnnl::prop_kind::backward,
                    dnnl::algorithm::vanilla_rnn) {}

        /// @copydoc dnnl::rnn_primitive_desc_base::src_layer_desc()const
        memory::desc src_layer_desc() const {
            return rnn_base::src_layer_desc();
        }

        /// @copydoc dnnl::rnn_primitive_desc_base::src_iter_desc()const
        memory::desc src_iter_desc() const { return rnn_base::src_iter_desc(); }

        /// @copydoc dnnl::rnn_primitive_desc_base::weights_layer_desc()const
        memory::desc weights_layer_desc() const {
            return rnn_base::weights_layer_desc();
        }

        /// @copydoc dnnl::rnn_primitive_desc_base::weights_iter_desc()const
        memory::desc weights_iter_desc() const {
            return rnn_base::weights_iter_desc();
        }

        /// @copydoc dnnl::rnn_primitive_desc_base::bias_desc()const
        memory::desc bias_desc() const { return rnn_base::bias_desc(); }

        /// @copydoc dnnl::rnn_primitive_desc_base::dst_layer_desc()const
        memory::desc dst_layer_desc() const {
            return rnn_base::dst_layer_desc();
        }

        /// @copydoc dnnl::rnn_primitive_desc_base::dst_iter_desc()const
        memory::desc dst_iter_desc() const { return rnn_base::dst_iter_desc(); }

        /// @copydoc dnnl::rnn_primitive_desc_base::workspace_desc()const
        memory::desc workspace_desc() const {
            return rnn_base::workspace_desc();
        }

        /// @copydoc dnnl::rnn_primitive_desc_base::diff_src_layer_desc()const
        memory::desc diff_src_layer_desc() const {
            return rnn_base::diff_src_layer_desc();
        }

        /// @copydoc dnnl::rnn_primitive_desc_base::diff_src_iter_desc()const
        memory::desc diff_src_iter_desc() const {
            return rnn_base::diff_src_iter_desc();
        }

        /// @copydoc dnnl::rnn_primitive_desc_base::diff_weights_layer_desc()const
        memory::desc diff_weights_layer_desc() const {
            return rnn_base::diff_weights_layer_desc();
        }

        /// @copydoc dnnl::rnn_primitive_desc_base::diff_weights_iter_desc()const
        memory::desc diff_weights_iter_desc() const {
            return rnn_base::diff_weights_iter_desc();
        }

        /// @copydoc dnnl::rnn_primitive_desc_base::diff_bias_desc()const
        memory::desc diff_bias_desc() const {
            return rnn_base::diff_bias_desc();
        }

        /// @copydoc dnnl::rnn_primitive_desc_base::diff_dst_layer_desc()const
        memory::desc diff_dst_layer_desc() const {
            return rnn_base::diff_dst_layer_desc();
        }

        /// @copydoc dnnl::rnn_primitive_desc_base::diff_dst_iter_desc()const
        memory::desc diff_dst_iter_desc() const {
            return rnn_base::diff_dst_iter_desc();
        }
    };

    /// Default constructor. Produces an empty object.
    vanilla_rnn_backward() = default;

    /// Constructs a vanilla RNN backward propagation primitive.
    /// @param pd Primitive descriptor for a vanilla RNN backward
    ///     propagation primitive.
    vanilla_rnn_backward(const primitive_desc &pd) : primitive(pd) {}
};

/// LSTM forward propagation primitive.
struct lstm_forward : public primitive {
    /// Descriptor for an LSTM forward propagation primitive.
    struct desc {
        dnnl_rnn_desc_t data;

        /// Constructs a descriptor for an LSTM (with or without peephole)
        /// forward propagation primitive.
        ///
        /// The following arguments may point to a zero memory descriptor:
        /// - @p src_iter_desc together with @p src_iter_c_desc,
        /// - @p weights_peephole_desc,
        /// - @p bias_desc,
        /// - @p dst_iter_desc together with @p dst_iter_c_desc.
        ///
        /// This would then indicate that the LSTM forward propagation
        /// primitive should not use them and should default to zero values
        /// instead.
        ///
        /// Inputs:
        ///  - `src_layer` (#dnnl::primitive_desc_base::src_desc(`0`))
        ///  - `src_iter` (#dnnl::primitive_desc_base::src_desc(`1`)), if used
        ///  - `src_iter_c` (#dnnl::primitive_desc_base::src_desc(`2`)), if used
        ///  - `weights_layer` (#dnnl::primitive_desc_base::weights_desc(`0`))
        ///  - `weights_iter` (#dnnl::primitive_desc_base::weights_desc(`1`))
        ///  - `weights_peephole` (#dnnl::primitive_desc_base::weights_desc(`2`)),
        ///    if used
        ///  - `bias` (#dnnl::primitive_desc_base::weights_desc(`2`)), if used and
        ///    LSTM is without peephole
        ///  - `bias` (#dnnl::primitive_desc_base::weights_desc(`3`)), if used and
        ///    LSTM is with peephole
        ///
        /// Outputs:
        ///  - `dst_layer` (#dnnl::primitive_desc_base::dst_desc(`0`))
        ///  - `dst_iter` (#dnnl::primitive_desc_base::dst_desc(`1`)), if used
        ///  - `dst_iter_c` (#dnnl::primitive_desc_base::dst_desc(`2`)), if used
        ///  - `workspace` (#dnnl::primitive_desc_base::workspace_desc(`0`)),
        ///     if @p prop_kind equals #dnnl::prop_kind::forward_training;
        ///     must be queried for using @ref
        ///     dnnl::primitive_desc_base::query_md() after a corresponding
        ///     primitive descriptor is created
        ///
        /// @note
        ///     All memory descriptors can be initialized with an
        ///     #dnnl::memory::format_tag::any value of @p format_tag.
        ///
        /// @param prop_kind Propagation kind. Possible values are
        ///     #dnnl::prop_kind::forward_training, and
        ///     #dnnl::prop_kind::forward_inference.
        /// @param direction RNN direction. See @ref dnnl::rnn_direction for
        ///     more info.
        /// @param src_layer_desc Memory descriptor for the input vector.
        /// @param src_iter_desc Memory descriptor for the input recurrent
        ///     hidden state vector.
        /// @param src_iter_c_desc Memory descriptor for the input recurrent
        ///     cell state vector.
        /// @param weights_layer_desc Memory descriptor for the weights
        ///     applied to the layer input.
        /// @param weights_iter_desc Memory descriptor for the weights applied
        ///     to the recurrent input.
        /// @param weights_peephole_desc Memory descriptor for the weights
        ///     applied to the cell states (according to the Peephole LSTM
        ///     formula).
        /// @param bias_desc Bias memory descriptor.
        /// @param dst_layer_desc Memory descriptor for the output vector.
        /// @param dst_iter_desc Memory descriptor for the output recurrent
        ///     hidden state vector.
        /// @param dst_iter_c_desc Memory descriptor for the output recurrent
        ///     cell state vector.
        /// @param flags Unused.
        desc(prop_kind aprop_kind, rnn_direction direction,
                const memory::desc &src_layer_desc,
                const memory::desc &src_iter_desc,
                const memory::desc &src_iter_c_desc,
                const memory::desc &weights_layer_desc,
                const memory::desc &weights_iter_desc,
                const memory::desc &weights_peephole_desc,
                const memory::desc &weights_projection_desc,
                const memory::desc &bias_desc,
                const memory::desc &dst_layer_desc,
                const memory::desc &dst_iter_desc,
                const memory::desc &dst_iter_c_desc,
                rnn_flags flags = rnn_flags::undef) {
            error::wrap_c_api(
                    dnnl_lstm_forward_desc_init_v3(&data,
                            dnnl::convert_to_c(aprop_kind),
                            dnnl::convert_to_c(direction), &src_layer_desc.data,
                            &src_iter_desc.data, &src_iter_c_desc.data,
                            &weights_layer_desc.data, &weights_iter_desc.data,
                            &weights_peephole_desc.data,
                            &weights_projection_desc.data, &bias_desc.data,
                            &dst_layer_desc.data, &dst_iter_desc.data,
                            &dst_iter_c_desc.data, dnnl::convert_to_c(flags)),
                    "could not create a descriptor for an LSTM forward "
                    "propagation primitive");
        }

        /// Constructs a descriptor for an LSTM (with or without peephole)
        /// forward propagation primitive.
        ///
        /// The following arguments may point to a zero memory descriptor:
        /// - @p src_iter_desc together with @p src_iter_c_desc,
        /// - @p weights_peephole_desc,
        /// - @p bias_desc,
        /// - @p dst_iter_desc together with @p dst_iter_c_desc.
        ///
        /// This would then indicate that the LSTM forward propagation
        /// primitive should not use them and should default to zero values
        /// instead.
        ///
        /// @note
        ///     All memory descriptors can be initialized with an
        ///     #dnnl::memory::format_tag::any value of @p format_tag.
        ///
        /// @param aprop_kind Propagation kind. Possible values are
        ///     #dnnl::prop_kind::forward_training, and
        ///     #dnnl::prop_kind::forward_inference.
        /// @param direction RNN direction. See @ref dnnl::rnn_direction for
        ///     more info.
        /// @param src_layer_desc Memory descriptor for the input vector.
        /// @param src_iter_desc Memory descriptor for the input recurrent
        ///     hidden state vector.
        /// @param src_iter_c_desc Memory descriptor for the input recurrent
        ///     cell state vector.
        /// @param weights_layer_desc Memory descriptor for the weights
        ///     applied to the layer input.
        /// @param weights_iter_desc Memory descriptor for the weights applied
        ///     to the recurrent input.
        /// @param weights_peephole_desc Memory descriptor for the weights
        ///     applied to the cell states (according to the Peephole LSTM
        ///     formula).
        /// @param bias_desc Bias memory descriptor.
        /// @param dst_layer_desc Memory descriptor for the output vector.
        /// @param dst_iter_desc Memory descriptor for the output recurrent
        ///     hidden state vector.
        /// @param dst_iter_c_desc Memory descriptor for the output recurrent
        ///     cell state vector.
        /// @param flags Unused.
        desc(prop_kind aprop_kind, rnn_direction direction,
                const memory::desc &src_layer_desc,
                const memory::desc &src_iter_desc,
                const memory::desc &src_iter_c_desc,
                const memory::desc &weights_layer_desc,
                const memory::desc &weights_iter_desc,
                const memory::desc &weights_peephole_desc,
                const memory::desc &bias_desc,
                const memory::desc &dst_layer_desc,
                const memory::desc &dst_iter_desc,
                const memory::desc &dst_iter_c_desc,
                rnn_flags flags = rnn_flags::undef) {
            error::wrap_c_api(
                    dnnl_lstm_forward_desc_init_v2(&data,
                            dnnl::convert_to_c(aprop_kind),
                            dnnl::convert_to_c(direction), &src_layer_desc.data,
                            &src_iter_desc.data, &src_iter_c_desc.data,
                            &weights_layer_desc.data, &weights_iter_desc.data,
                            &weights_peephole_desc.data, &bias_desc.data,
                            &dst_layer_desc.data, &dst_iter_desc.data,
                            &dst_iter_c_desc.data, dnnl::convert_to_c(flags)),
                    "could not create a descriptor for an LSTM forward "
                    "propagation primitive");
        }

        /// Constructs a descriptor for an LSTM forward propagation primitive.
        ///
        /// The following arguments may point to a zero memory descriptor:
        /// - @p src_iter_desc together with @p src_iter_c_desc,
        /// - @p bias_desc,
        /// - @p dst_iter_desc together with @p dst_iter_c_desc.
        ///
        /// This would then indicate that the LSTM forward propagation
        /// primitive should not use them and should default to zero values
        /// instead.
        ///
        /// @note
        ///     All memory descriptors can be initialized with an
        ///     #dnnl::memory::format_tag::any value of @p format_tag.
        ///
        /// @param aprop_kind Propagation kind. Possible values are
        ///     #dnnl::prop_kind::forward_training, and
        ///     #dnnl::prop_kind::forward_inference.
        /// @param direction RNN direction. See @ref dnnl::rnn_direction for
        ///     more info.
        /// @param src_layer_desc Memory descriptor for the input vector.
        /// @param src_iter_desc Memory descriptor for the input recurrent
        ///     hidden state vector.
        /// @param src_iter_c_desc Memory descriptor for the input recurrent
        ///     cell state vector.
        /// @param weights_layer_desc Memory descriptor for the weights
        ///     applied to the layer input.
        /// @param weights_iter_desc Memory descriptor for the weights applied
        ///     to the recurrent input.
        /// @param bias_desc Bias memory descriptor.
        /// @param dst_layer_desc Memory descriptor for the output vector.
        /// @param dst_iter_desc Memory descriptor for the output recurrent
        ///     hidden state vector.
        /// @param dst_iter_c_desc Memory descriptor for the output recurrent
        ///     cell state vector.
        /// @param flags Unused.
        desc(prop_kind aprop_kind, rnn_direction direction,
                const memory::desc &src_layer_desc,
                const memory::desc &src_iter_desc,
                const memory::desc &src_iter_c_desc,
                const memory::desc &weights_layer_desc,
                const memory::desc &weights_iter_desc,
                const memory::desc &bias_desc,
                const memory::desc &dst_layer_desc,
                const memory::desc &dst_iter_desc,
                const memory::desc &dst_iter_c_desc,
                rnn_flags flags = rnn_flags::undef) {
            error::wrap_c_api(
                    dnnl_lstm_forward_desc_init(&data,
                            dnnl::convert_to_c(aprop_kind),
                            dnnl::convert_to_c(direction), &src_layer_desc.data,
                            &src_iter_desc.data, &src_iter_c_desc.data,
                            &weights_layer_desc.data, &weights_iter_desc.data,
                            &bias_desc.data, &dst_layer_desc.data,
                            &dst_iter_desc.data, &dst_iter_c_desc.data,
                            dnnl::convert_to_c(flags)),
                    "could not create a descriptor for an LSTM forward "
                    "propagation primitive");
        }
    };

    /// Primitive descriptor for an LSTM forward propagation primitive.
    struct primitive_desc : public rnn_primitive_desc_base {
        /// Default constructor. Produces an empty object.
        primitive_desc() = default;

        /// Constructs a primitive descriptor for an LSTM forward propagation
        /// primitive.
        ///
        /// @param adesc Descriptor for an LSTM forward propagation primitive.
        /// @param aengine Engine to use.
        /// @param allow_empty A flag signifying whether construction is
        ///     allowed to fail without throwing an exception. In this case an
        ///     empty object will be produced. This flag is optional and
        ///     defaults to false.
        primitive_desc(const desc &adesc, const engine &aengine,
                bool allow_empty = false)
            : rnn_primitive_desc_base(
                    &adesc.data, nullptr, aengine, nullptr, allow_empty) {}

        /// Constructs a primitive descriptor for an LSTM forward propagation
        /// primitive.
        ///
        /// @param adesc Descriptor for an LSTM forward propagation primitive.
        /// @param attr Primitive attributes to use.
        /// @param aengine Engine to use.
        /// @param allow_empty A flag signifying whether construction is
        ///     allowed to fail without throwing an exception. In this case an
        ///     empty object will be produced. This flag is optional and
        ///     defaults to false.
        primitive_desc(const desc &adesc, const primitive_attr &attr,
                const engine &aengine, bool allow_empty = false)
            : rnn_primitive_desc_base(
                    &adesc.data, &attr, aengine, nullptr, allow_empty) {}

        /// Constructs a primitive descriptor for an LSTM forward propagation
        /// primitive from a C API primitive descriptor that must have a
        /// matching kind.
        ///
        /// @param pd C API primitive descriptor for an LSTM forward
        ///     propagation primitive.
        primitive_desc(dnnl_primitive_desc_t pd)
            : rnn_primitive_desc_base(pd, dnnl::prop_kind::forward_training,
                    dnnl::prop_kind::forward_inference,
                    dnnl::algorithm::vanilla_lstm) {}

        /// @copydoc dnnl::rnn_primitive_desc_base::src_layer_desc()const
        memory::desc src_layer_desc() const {
            return rnn_base::src_layer_desc();
        }

        /// @copydoc dnnl::rnn_primitive_desc_base::src_iter_desc()const
        memory::desc src_iter_desc() const { return rnn_base::src_iter_desc(); }

        /// @copydoc dnnl::rnn_primitive_desc_base::src_iter_desc()const
        memory::desc src_iter_c_desc() const {
            return rnn_base::src_iter_c_desc();
        }

        /// @copydoc dnnl::rnn_primitive_desc_base::weights_layer_desc()const
        memory::desc weights_layer_desc() const {
            return rnn_base::weights_layer_desc();
        }

        /// @copydoc dnnl::rnn_primitive_desc_base::weights_iter_desc()const
        memory::desc weights_iter_desc() const {
            return rnn_base::weights_iter_desc();
        }

        /// @copydoc dnnl::rnn_primitive_desc_base::weights_peephole_desc()const
        memory::desc weights_peephole_desc() const {
            return rnn_base::weights_peephole_desc();
        }

        /// @copydoc dnnl::rnn_primitive_desc_base::weights_projection_desc()const
        memory::desc weights_projection_desc() const {
            return rnn_base::weights_projection_desc();
        }

        /// @copydoc dnnl::rnn_primitive_desc_base::bias_desc()const
        memory::desc bias_desc() const { return rnn_base::bias_desc(); }

        /// @copydoc dnnl::rnn_primitive_desc_base::dst_layer_desc()const
        memory::desc dst_layer_desc() const {
            return rnn_base::dst_layer_desc();
        }

        /// @copydoc dnnl::rnn_primitive_desc_base::dst_iter_desc()const
        memory::desc dst_iter_desc() const { return rnn_base::dst_iter_desc(); }

        /// @copydoc dnnl::rnn_primitive_desc_base::src_iter_desc()const
        memory::desc dst_iter_c_desc() const {
            return rnn_base::dst_iter_c_desc();
        }

        /// @copydoc dnnl::rnn_primitive_desc_base::workspace_desc()const
        memory::desc workspace_desc() const {
            return rnn_base::workspace_desc();
        }
    };

    /// Default constructor. Produces an empty object.
    lstm_forward() = default;

    /// Constructs an LSTM forward propagation primitive.
    /// @param pd Primitive descriptor for an LSTM forward propagation
    ///     primitive.
    lstm_forward(const primitive_desc &pd) : primitive(pd) {}
};

/// LSTM backward propagation primitive.
struct lstm_backward : public primitive {
    /// Descriptor for an LSTM backward propagation primitive.
    struct desc {
        dnnl_rnn_desc_t data;

        /// Constructs an LSTM (with or without peephole and with or without
        /// projection) descriptor for backward propagation using @p prop_kind,
        /// @p direction, and memory descriptors.
        ///
        /// The following arguments may point to a zero memory descriptor:
        /// - @p src_iter_desc together with @p src_iter_c_desc,
        ///   @p diff_src_iter_desc, and @p diff_src_iter_c_desc,
        /// - @p weights_peephole_desc together with
        ///   @p diff_weights_peephole_desc
        /// - @p bias_desc together with @p diff_bias_desc,
        /// - @p dst_iter_desc together with @p dst_iter_c_desc,
        ///   @p diff_dst_iter_desc, and @p diff_dst_iter_c_desc.
        ///
        /// This would then indicate that the LSTM backward propagation
        /// primitive should not use them and should default to zero values
        /// instead.
        ///
        /// The @p weights_projection_desc together with @p
        /// diff_weights_projection_desc may point to a zero memory descriptor.
        /// This would then indicate that the LSTM doesn't have recurrent
        /// projection layer.
        ///
        /// @note
        ///     All memory descriptors can be initialized with
        ///     #dnnl::memory::format_tag::any value of @p format_tag.
        ///
        /// @param aprop_kind Propagation kind. Must be
        ///     #dnnl::prop_kind::backward.
        /// @param direction RNN direction. See @ref dnnl::rnn_direction for
        ///     more info.
        /// @param src_layer_desc Memory descriptor for the input vector.
        /// @param src_iter_desc Memory descriptor for the input recurrent
        ///     hidden state vector.
        /// @param src_iter_c_desc Memory descriptor for the input recurrent
        ///     cell state vector.
        /// @param weights_layer_desc Memory descriptor for the weights
        ///     applied to the layer input.
        /// @param weights_iter_desc Memory descriptor for the weights applied
        ///     to the recurrent input.
        /// @param weights_peephole_desc Memory descriptor for the weights
        ///     applied to the cell states (according to the Peephole LSTM
        ///     formula).
        /// @param weights_projection_desc Memory descriptor for the weights
        ///     applied to the hidden states to get the recurrent projection
        ///     (according to the Projection LSTM formula).
        /// @param bias_desc Bias memory descriptor.
        /// @param dst_layer_desc Memory descriptor for the output vector.
        /// @param dst_iter_desc Memory descriptor for the output recurrent
        ///     hidden state vector.
        /// @param dst_iter_c_desc Memory descriptor for the output recurrent
        ///     cell state vector.
        /// @param diff_src_layer_desc Memory descriptor for the diff of input
        ///     vector.
        /// @param diff_src_iter_desc Memory descriptor for the diff of input
        ///     recurrent hidden state vector.
        /// @param diff_src_iter_c_desc Memory descriptor for the diff of
        ///     input recurrent cell state vector.
        /// @param diff_weights_layer_desc Memory descriptor for the diff of
        ///     weights applied to the layer input.
        /// @param diff_weights_iter_desc Memory descriptor for the diff of
        ///     weights applied to the recurrent input.
        /// @param diff_weights_peephole_desc Memory descriptor for the diff of
        ///     weights applied to the cell states (according to the Peephole
        ///     LSTM formula).
        /// @param diff_weights_projection_desc Memory descriptor for the diff
        ///     of weights applied to the hidden states to get the recurrent
        ///     projection (according to the Projection LSTM formula).
        /// @param diff_bias_desc Diff bias memory descriptor.
        /// @param diff_dst_layer_desc Memory descriptor for the diff of
        ///     output vector.
        /// @param diff_dst_iter_desc Memory descriptor for the diff of output
        ///     recurrent hidden state vector.
        /// @param diff_dst_iter_c_desc Memory descriptor for the diff of
        ///     output recurrent cell state vector.
        /// @param flags Unused.
        desc(prop_kind aprop_kind, rnn_direction direction,
                const memory::desc &src_layer_desc,
                const memory::desc &src_iter_desc,
                const memory::desc &src_iter_c_desc,
                const memory::desc &weights_layer_desc,
                const memory::desc &weights_iter_desc,
                const memory::desc &weights_peephole_desc,
                const memory::desc &weights_projection_desc,
                const memory::desc &bias_desc,
                const memory::desc &dst_layer_desc,
                const memory::desc &dst_iter_desc,
                const memory::desc &dst_iter_c_desc,
                const memory::desc &diff_src_layer_desc,
                const memory::desc &diff_src_iter_desc,
                const memory::desc &diff_src_iter_c_desc,
                const memory::desc &diff_weights_layer_desc,
                const memory::desc &diff_weights_iter_desc,
                const memory::desc &diff_weights_peephole_desc,
                const memory::desc &diff_weights_projection_desc,
                const memory::desc &diff_bias_desc,
                const memory::desc &diff_dst_layer_desc,
                const memory::desc &diff_dst_iter_desc,
                const memory::desc &diff_dst_iter_c_desc,
                rnn_flags flags = rnn_flags::undef) {
            error::wrap_c_api(
                    dnnl_lstm_backward_desc_init_v3(&data,
                            dnnl::convert_to_c(aprop_kind),
                            dnnl::convert_to_c(direction), &src_layer_desc.data,
                            &src_iter_desc.data, &src_iter_c_desc.data,
                            &weights_layer_desc.data, &weights_iter_desc.data,
                            &weights_peephole_desc.data,
                            &weights_projection_desc.data, &bias_desc.data,
                            &dst_layer_desc.data, &dst_iter_desc.data,
                            &dst_iter_c_desc.data, &diff_src_layer_desc.data,
                            &diff_src_iter_desc.data,
                            &diff_src_iter_c_desc.data,
                            &diff_weights_layer_desc.data,
                            &diff_weights_iter_desc.data,
                            &diff_weights_peephole_desc.data,
                            &diff_weights_projection_desc.data,
                            &diff_bias_desc.data, &diff_dst_layer_desc.data,
                            &diff_dst_iter_desc.data,
                            &diff_dst_iter_c_desc.data,
                            dnnl::convert_to_c(flags)),
                    "could not create a descriptor for an LSTM backward "
                    "propagation primitive");
        }

        /// Constructs an LSTM (with or without peephole) descriptor for
        /// backward propagation using @p prop_kind, @p direction, and memory
        /// descriptors.
        ///
        /// The following arguments may point to a zero memory descriptor:
        /// - @p src_iter_desc together with @p src_iter_c_desc,
        ///   @p diff_src_iter_desc, and @p diff_src_iter_c_desc,
        /// - @p weights_peephole_desc together with
        ///   @p diff_weights_peephole_desc
        /// - @p bias_desc together with @p diff_bias_desc,
        /// - @p dst_iter_desc together with @p dst_iter_c_desc,
        ///   @p diff_dst_iter_desc, and @p diff_dst_iter_c_desc.
        ///
        /// This would then indicate that the LSTM backward propagation
        /// primitive should not use them and should default to zero values
        /// instead.
        ///
        /// @note
        ///     All memory descriptors may be initialized with
        ///     #dnnl::memory::format_tag::any value of @p format_tag.
        ///
        /// @param aprop_kind Propagation kind. Must be
        ///     #dnnl::prop_kind::backward.
        /// @param direction RNN direction. See @ref dnnl::rnn_direction for
        ///     more info.
        /// @param src_layer_desc Memory descriptor for the input vector.
        /// @param src_iter_desc Memory descriptor for the input recurrent
        ///     hidden state vector.
        /// @param src_iter_c_desc Memory descriptor for the input recurrent
        ///     cell state vector.
        /// @param weights_layer_desc Memory descriptor for the weights
        ///     applied to the layer input.
        /// @param weights_iter_desc Memory descriptor for the weights applied
        ///     to the recurrent input.
        /// @param weights_peephole_desc Memory descriptor for the weights
        ///     applied to the cell states (according to the Peephole LSTM
        ///     formula).
        /// @param bias_desc Bias memory descriptor.
        /// @param dst_layer_desc Memory descriptor for the output vector.
        /// @param dst_iter_desc Memory descriptor for the output recurrent
        ///     hidden state vector.
        /// @param dst_iter_c_desc Memory descriptor for the output recurrent
        ///     cell state vector.
        /// @param diff_src_layer_desc Memory descriptor for the diff of input
        ///     vector.
        /// @param diff_src_iter_desc Memory descriptor for the diff of input
        ///     recurrent hidden state vector.
        /// @param diff_src_iter_c_desc Memory descriptor for the diff of
        ///     input recurrent cell state vector.
        /// @param diff_weights_layer_desc Memory descriptor for the diff of
        ///     weights applied to the layer input.
        /// @param diff_weights_iter_desc Memory descriptor for the diff of
        ///     weights applied to the recurrent input.
        /// @param diff_weights_peephole_desc Memory descriptor for the diff of
        ///     weights applied to the cell states (according to the Peephole
        ///     LSTM formula).
        /// @param diff_bias_desc Diff bias memory descriptor.
        /// @param diff_dst_layer_desc Memory descriptor for the diff of
        ///     output vector.
        /// @param diff_dst_iter_desc Memory descriptor for the diff of output
        ///     recurrent hidden state vector.
        /// @param diff_dst_iter_c_desc Memory descriptor for the diff of
        ///     output recurrent cell state vector.
        /// @param flags Unused.
        desc(prop_kind aprop_kind, rnn_direction direction,
                const memory::desc &src_layer_desc,
                const memory::desc &src_iter_desc,
                const memory::desc &src_iter_c_desc,
                const memory::desc &weights_layer_desc,
                const memory::desc &weights_iter_desc,
                const memory::desc &weights_peephole_desc,
                const memory::desc &bias_desc,
                const memory::desc &dst_layer_desc,
                const memory::desc &dst_iter_desc,
                const memory::desc &dst_iter_c_desc,
                const memory::desc &diff_src_layer_desc,
                const memory::desc &diff_src_iter_desc,
                const memory::desc &diff_src_iter_c_desc,
                const memory::desc &diff_weights_layer_desc,
                const memory::desc &diff_weights_iter_desc,
                const memory::desc &diff_weights_peephole_desc,
                const memory::desc &diff_bias_desc,
                const memory::desc &diff_dst_layer_desc,
                const memory::desc &diff_dst_iter_desc,
                const memory::desc &diff_dst_iter_c_desc,
                rnn_flags flags = rnn_flags::undef) {
            error::wrap_c_api(
                    dnnl_lstm_backward_desc_init_v2(&data,
                            dnnl::convert_to_c(aprop_kind),
                            dnnl::convert_to_c(direction), &src_layer_desc.data,
                            &src_iter_desc.data, &src_iter_c_desc.data,
                            &weights_layer_desc.data, &weights_iter_desc.data,
                            &weights_peephole_desc.data, &bias_desc.data,
                            &dst_layer_desc.data, &dst_iter_desc.data,
                            &dst_iter_c_desc.data, &diff_src_layer_desc.data,
                            &diff_src_iter_desc.data,
                            &diff_src_iter_c_desc.data,
                            &diff_weights_layer_desc.data,
                            &diff_weights_iter_desc.data,
                            &diff_weights_peephole_desc.data,
                            &diff_bias_desc.data, &diff_dst_layer_desc.data,
                            &diff_dst_iter_desc.data,
                            &diff_dst_iter_c_desc.data,
                            dnnl::convert_to_c(flags)),
                    "could not create a descriptor for an LSTM backward "
                    "propagation primitive");
        }

        /// Constructs an LSTM descriptor for backward propagation using @p
        /// prop_kind, @p direction, and memory descriptors.
        ///
        /// The following arguments may point to a zero memory descriptor:
        /// - @p src_iter_desc together with @p src_iter_c_desc,
        ///   @p diff_src_iter_desc, and @p diff_src_iter_c_desc,
        /// - @p bias_desc together with @p diff_bias_desc,
        /// - @p dst_iter_desc together with @p dst_iter_c_desc,
        ///   @p diff_dst_iter_desc, and @p diff_dst_iter_c_desc.
        ///
        /// This would then indicate that the LSTM backward propagation
        /// primitive should not use them and should default to zero values
        /// instead.
        ///
        /// @note
        ///     All memory descriptors may be initialized with
        ///     #dnnl::memory::format_tag::any value of @p format_tag.
        ///
        /// @param aprop_kind Propagation kind. Must be
        ///     #dnnl::prop_kind::backward.
        /// @param direction RNN direction. See @ref dnnl::rnn_direction for
        ///     more info.
        /// @param src_layer_desc Memory descriptor for the input vector.
        /// @param src_iter_desc Memory descriptor for the input recurrent
        ///     hidden state vector.
        /// @param src_iter_c_desc Memory descriptor for the input recurrent
        ///     cell state vector.
        /// @param weights_layer_desc Memory descriptor for the weights
        ///     applied to the layer input.
        /// @param weights_iter_desc Memory descriptor for the weights applied
        ///     to the recurrent input.
        /// @param bias_desc Bias memory descriptor.
        /// @param dst_layer_desc Memory descriptor for the output vector.
        /// @param dst_iter_desc Memory descriptor for the output recurrent
        ///     hidden state vector.
        /// @param dst_iter_c_desc Memory descriptor for the output recurrent
        ///     cell state vector.
        /// @param diff_src_layer_desc Memory descriptor for the diff of input
        ///     vector.
        /// @param diff_src_iter_desc Memory descriptor for the diff of input
        ///     recurrent hidden state vector.
        /// @param diff_src_iter_c_desc Memory descriptor for the diff of
        ///     input recurrent cell state vector.
        /// @param diff_weights_layer_desc Memory descriptor for the diff of
        ///     weights applied to the layer input.
        /// @param diff_weights_iter_desc Memory descriptor for the diff of
        ///     weights applied to the recurrent input.
        /// @param diff_bias_desc Diff bias memory descriptor.
        /// @param diff_dst_layer_desc Memory descriptor for the diff of
        ///     output vector.
        /// @param diff_dst_iter_desc Memory descriptor for the diff of output
        ///     recurrent hidden state vector.
        /// @param diff_dst_iter_c_desc Memory descriptor for the diff of
        ///     output recurrent cell state vector.
        /// @param flags Unused.
        desc(prop_kind aprop_kind, rnn_direction direction,
                const memory::desc &src_layer_desc,
                const memory::desc &src_iter_desc,
                const memory::desc &src_iter_c_desc,
                const memory::desc &weights_layer_desc,
                const memory::desc &weights_iter_desc,
                const memory::desc &bias_desc,
                const memory::desc &dst_layer_desc,
                const memory::desc &dst_iter_desc,
                const memory::desc &dst_iter_c_desc,
                const memory::desc &diff_src_layer_desc,
                const memory::desc &diff_src_iter_desc,
                const memory::desc &diff_src_iter_c_desc,
                const memory::desc &diff_weights_layer_desc,
                const memory::desc &diff_weights_iter_desc,
                const memory::desc &diff_bias_desc,
                const memory::desc &diff_dst_layer_desc,
                const memory::desc &diff_dst_iter_desc,
                const memory::desc &diff_dst_iter_c_desc,
                rnn_flags flags = rnn_flags::undef) {
            error::wrap_c_api(
                    dnnl_lstm_backward_desc_init(&data,
                            dnnl::convert_to_c(aprop_kind),
                            dnnl::convert_to_c(direction), &src_layer_desc.data,
                            &src_iter_desc.data, &src_iter_c_desc.data,
                            &weights_layer_desc.data, &weights_iter_desc.data,
                            &bias_desc.data, &dst_layer_desc.data,
                            &dst_iter_desc.data, &dst_iter_c_desc.data,
                            &diff_src_layer_desc.data, &diff_src_iter_desc.data,
                            &diff_src_iter_c_desc.data,
                            &diff_weights_layer_desc.data,
                            &diff_weights_iter_desc.data, &diff_bias_desc.data,
                            &diff_dst_layer_desc.data, &diff_dst_iter_desc.data,
                            &diff_dst_iter_c_desc.data,
                            dnnl::convert_to_c(flags)),
                    "could not create a descriptor for an LSTM backward "
                    "propagation primitive");
        }
    };

    /// Primitive descriptor for an LSTM backward propagation primitive.
    struct primitive_desc : public rnn_primitive_desc_base {
        /// Default constructor. Produces an empty object.
        primitive_desc() = default;

        /// Constructs a primitive descriptor for an LSTM backward propagation
        /// primitive.
        ///
        /// @param adesc Descriptor for LSTM backward propagation primitive.
        /// @param aengine Engine to use.
        /// @param hint_fwd_pd Primitive descriptor for an LSTM
        ///     forward propagation primitive. It is used as a hint for
        ///     deciding which memory format to use.
        /// @param allow_empty A flag signifying whether construction is
        ///     allowed to fail without throwing an exception. In this case an
        ///     empty object will be produced. This flag is optional and
        ///     defaults to false.
        primitive_desc(const desc &adesc, const engine &aengine,
                const lstm_forward::primitive_desc &hint_fwd_pd,
                bool allow_empty = false)
            : rnn_primitive_desc_base(&adesc.data, nullptr, aengine,
                    hint_fwd_pd.get(), allow_empty) {}

        /// Constructs a primitive descriptor for an LSTM backward propagation
        /// primitive.
        ///
        /// @param adesc Descriptor for an LSTM backward propagation primitive.
        /// @param attr Primitive attributes to use.
        /// @param aengine Engine to use.
        /// @param hint_fwd_pd Primitive descriptor for an LSTM
        ///     forward propagation primitive. It is used as a hint for
        ///     deciding which memory format to use.
        /// @param allow_empty A flag signifying whether construction is
        ///     allowed to fail without throwing an exception. In this case an
        ///     empty object will be produced. This flag is optional and
        ///     defaults to false.
        primitive_desc(const desc &adesc, const primitive_attr &attr,
                const engine &aengine,
                const lstm_forward::primitive_desc &hint_fwd_pd,
                bool allow_empty = false)
            : rnn_primitive_desc_base(&adesc.data, &attr, aengine,
                    hint_fwd_pd.get(), allow_empty) {}

        /// Constructs a primitive descriptor for an LSTM backward propagation
        /// primitive from a C API primitive descriptor that must have a
        /// matching kind.
        ///
        /// @param pd C API primitive descriptor for an LSTM backward
        ///     propagation primitive.
        primitive_desc(dnnl_primitive_desc_t pd)
            : rnn_primitive_desc_base(pd, dnnl::prop_kind::backward,
                    dnnl::algorithm::vanilla_lstm) {}

        /// @copydoc dnnl::rnn_primitive_desc_base::src_layer_desc()const
        memory::desc src_layer_desc() const {
            return rnn_base::src_layer_desc();
        }

        /// @copydoc dnnl::rnn_primitive_desc_base::src_iter_desc()const
        memory::desc src_iter_desc() const { return rnn_base::src_iter_desc(); }

        /// @copydoc dnnl::rnn_primitive_desc_base::src_iter_desc()const
        memory::desc src_iter_c_desc() const {
            return rnn_base::src_iter_c_desc();
        }

        /// @copydoc dnnl::rnn_primitive_desc_base::weights_layer_desc()const
        memory::desc weights_layer_desc() const {
            return rnn_base::weights_layer_desc();
        }

        /// @copydoc dnnl::rnn_primitive_desc_base::weights_iter_desc()const
        memory::desc weights_iter_desc() const {
            return rnn_base::weights_iter_desc();
        }

        /// @copydoc dnnl::rnn_primitive_desc_base::weights_peephole_desc()const
        memory::desc weights_peephole_desc() const {
            return rnn_base::weights_peephole_desc();
        }

        /// @copydoc dnnl::rnn_primitive_desc_base::weights_projection_desc()const
        memory::desc weights_projection_desc() const {
            return rnn_base::weights_projection_desc();
        }

        /// @copydoc dnnl::rnn_primitive_desc_base::bias_desc()const
        memory::desc bias_desc() const { return rnn_base::bias_desc(); }

        /// @copydoc dnnl::rnn_primitive_desc_base::dst_layer_desc()const
        memory::desc dst_layer_desc() const {
            return rnn_base::dst_layer_desc();
        }

        /// @copydoc dnnl::rnn_primitive_desc_base::dst_iter_desc()const
        memory::desc dst_iter_desc() const { return rnn_base::dst_iter_desc(); }

        /// @copydoc dnnl::rnn_primitive_desc_base::src_iter_desc()const
        memory::desc dst_iter_c_desc() const {
            return rnn_base::dst_iter_c_desc();
        }

        /// @copydoc dnnl::rnn_primitive_desc_base::workspace_desc()const
        memory::desc workspace_desc() const {
            return rnn_base::workspace_desc();
        }

        /// @copydoc dnnl::rnn_primitive_desc_base::diff_src_layer_desc()const
        memory::desc diff_src_layer_desc() const {
            return rnn_base::diff_src_layer_desc();
        }

        /// @copydoc dnnl::rnn_primitive_desc_base::diff_src_iter_desc()const
        memory::desc diff_src_iter_desc() const {
            return rnn_base::diff_src_iter_desc();
        }

        /// @copydoc dnnl::rnn_primitive_desc_base::diff_src_iter_c_desc()const
        memory::desc diff_src_iter_c_desc() const {
            return rnn_base::diff_src_iter_c_desc();
        }

        /// @copydoc dnnl::rnn_primitive_desc_base::diff_weights_layer_desc()const
        memory::desc diff_weights_layer_desc() const {
            return rnn_base::diff_weights_layer_desc();
        }

        /// @copydoc dnnl::rnn_primitive_desc_base::diff_weights_iter_desc()const
        memory::desc diff_weights_iter_desc() const {
            return rnn_base::diff_weights_iter_desc();
        }

        /// @copydoc dnnl::rnn_primitive_desc_base::diff_weights_peephole_desc()const
        memory::desc diff_weights_peephole_desc() const {
            return rnn_base::diff_weights_peephole_desc();
        }

        /// @copydoc dnnl::rnn_primitive_desc_base::diff_weights_projection_desc()const
        memory::desc diff_weights_projection_desc() const {
            return rnn_base::diff_weights_projection_desc();
        }

        /// @copydoc dnnl::rnn_primitive_desc_base::diff_bias_desc()const
        memory::desc diff_bias_desc() const {
            return rnn_base::diff_bias_desc();
        }

        /// @copydoc dnnl::rnn_primitive_desc_base::diff_dst_layer_desc()const
        memory::desc diff_dst_layer_desc() const {
            return rnn_base::diff_dst_layer_desc();
        }

        /// @copydoc dnnl::rnn_primitive_desc_base::diff_dst_iter_desc()const
        memory::desc diff_dst_iter_desc() const {
            return rnn_base::diff_dst_iter_desc();
        }

        /// @copydoc dnnl::rnn_primitive_desc_base::diff_dst_iter_c_desc()const
        memory::desc diff_dst_iter_c_desc() const {
            return rnn_base::diff_dst_iter_c_desc();
        }
    };

    /// Default constructor. Produces an empty object.
    lstm_backward() = default;

    /// Constructs an LSTM backward propagation primitive.
    /// @param pd Primitive descriptor for an LSTM backward propagation
    ///     primitive.
    lstm_backward(const primitive_desc &pd) : primitive(pd) {}
};

/// GRU forward propagation primitive.
struct gru_forward : public primitive {
    /// Descriptor for a GRU forward propagation primitive.
    struct desc {
        dnnl_rnn_desc_t data;

        /// Constructs a descriptor for a GRU forward propagation primitive.
        ///
        /// The following arguments may point to a zero memory descriptor:
        /// - @p src_iter_desc,
        /// - @p bias_desc,
        /// - @p dst_iter_desc.
        ///
        /// This would then indicate that the GRU forward propagation primitive
        /// should not use them and should default to zero values instead.
        ///
        /// @note
        ///     All memory descriptors except @p src_iter_desc may be
        ///     initialized with an #dnnl::memory::format_tag::any value of @p
        ///     format_tag.
        ///
        /// @param aprop_kind Propagation kind. Possible values are
        ///     #dnnl::prop_kind::forward_training, and
        ///     #dnnl::prop_kind::forward_inference.
        /// @param direction RNN direction. See @ref dnnl::rnn_direction for
        ///     more info.
        /// @param src_layer_desc Memory descriptor for the input vector.
        /// @param src_iter_desc Memory descriptor for the input recurrent
        ///     hidden state vector.
        /// @param weights_layer_desc Memory descriptor for the weights
        ///     applied to the layer input.
        /// @param weights_iter_desc Memory descriptor for the weights applied
        ///     to the recurrent input.
        /// @param bias_desc Bias memory descriptor.
        /// @param dst_layer_desc Memory descriptor for the output vector.
        /// @param dst_iter_desc Memory descriptor for the output recurrent
        ///     hidden state vector.
        /// @param flags Unused.
        desc(prop_kind aprop_kind, rnn_direction direction,
                const memory::desc &src_layer_desc,
                const memory::desc &src_iter_desc,
                const memory::desc &weights_layer_desc,
                const memory::desc &weights_iter_desc,
                const memory::desc &bias_desc,
                const memory::desc &dst_layer_desc,
                const memory::desc &dst_iter_desc,
                rnn_flags flags = rnn_flags::undef) {
            error::wrap_c_api(
                    dnnl_gru_forward_desc_init(&data,
                            dnnl::convert_to_c(aprop_kind),
                            dnnl::convert_to_c(direction), &src_layer_desc.data,
                            &src_iter_desc.data, &weights_layer_desc.data,
                            &weights_iter_desc.data, &bias_desc.data,
                            &dst_layer_desc.data, &dst_iter_desc.data,
                            dnnl::convert_to_c(flags)),
                    "could not create a descriptor for a GRU forward "
                    "propagation primitive");
        }
    };

    /// Primitive descriptor for a GRU forward propagation primitive.
    struct primitive_desc : public rnn_primitive_desc_base {
        /// Default constructor. Produces an empty object.
        primitive_desc() = default;

        /// Constructs a primitive descriptor for a GRU forward propagation
        /// primitive.
        ///
        /// @param adesc Descriptor for a GRU forward propagation primitive.
        /// @param aengine Engine to use.
        /// @param allow_empty A flag signifying whether construction is
        ///     allowed to fail without throwing an exception. In this case an
        ///     empty object will be produced. This flag is optional and
        ///     defaults to false.
        primitive_desc(const desc &adesc, const engine &aengine,
                bool allow_empty = false)
            : rnn_primitive_desc_base(
                    &adesc.data, nullptr, aengine, nullptr, allow_empty) {}

        /// Constructs a primitive descriptor for a GRU forward propagation
        /// primitive.
        ///
        /// @param adesc Descriptor for a GRU forward propagation primitive.
        /// @param attr Primitive attributes to use.
        /// @param aengine Engine to use.
        /// @param allow_empty A flag signifying whether construction is
        ///     allowed to fail without throwing an exception. In this case an
        ///     empty object will be produced. This flag is optional and
        ///     defaults to false.
        primitive_desc(const desc &adesc, const primitive_attr &attr,
                const engine &aengine, bool allow_empty = false)
            : rnn_primitive_desc_base(
                    &adesc.data, &attr, aengine, nullptr, allow_empty) {}

        /// Constructs a primitive descriptor for a GRU forward propagation
        /// primitive from a C API primitive descriptor that must have a
        /// matching kind.
        ///
        /// @param pd C API primitive descriptor for a GRU forward
        ///     propagation primitive.
        primitive_desc(dnnl_primitive_desc_t pd)
            : rnn_primitive_desc_base(pd, dnnl::prop_kind::forward_training,
                    dnnl::prop_kind::forward_inference,
                    dnnl::algorithm::vanilla_gru) {}

        /// @copydoc dnnl::rnn_primitive_desc_base::src_layer_desc()const
        memory::desc src_layer_desc() const {
            return rnn_base::src_layer_desc();
        }

        /// @copydoc dnnl::rnn_primitive_desc_base::src_iter_desc()const
        memory::desc src_iter_desc() const { return rnn_base::src_iter_desc(); }

        /// @copydoc dnnl::rnn_primitive_desc_base::weights_layer_desc()const
        memory::desc weights_layer_desc() const {
            return rnn_base::weights_layer_desc();
        }

        /// @copydoc dnnl::rnn_primitive_desc_base::weights_iter_desc()const
        memory::desc weights_iter_desc() const {
            return rnn_base::weights_iter_desc();
        }

        /// @copydoc dnnl::rnn_primitive_desc_base::bias_desc()const
        memory::desc bias_desc() const { return rnn_base::bias_desc(); }

        /// @copydoc dnnl::rnn_primitive_desc_base::dst_layer_desc()const
        memory::desc dst_layer_desc() const {
            return rnn_base::dst_layer_desc();
        }

        /// @copydoc dnnl::rnn_primitive_desc_base::dst_iter_desc()const
        memory::desc dst_iter_desc() const { return rnn_base::dst_iter_desc(); }

        /// @copydoc dnnl::rnn_primitive_desc_base::workspace_desc()const
        memory::desc workspace_desc() const {
            return rnn_base::workspace_desc();
        }
    };

    /// Default constructor. Produces an empty object.
    gru_forward() = default;

    /// Constructs a GRU forward propagation primitive.
    /// @param pd Primitive descriptor for a GRU forward propagation
    ///     primitive.
    gru_forward(const primitive_desc &pd) : primitive(pd) {}
};

/// GRU backward propagation primitive.
struct gru_backward : public primitive {
    /// Descriptor for a GRU backward propagation primitive.
    struct desc {
        dnnl_rnn_desc_t data;

        /// Constructs a descriptor for a GRU backward propagation primitive.
        ///
        /// The following arguments may point to a zero memory descriptor:
        /// - @p src_iter_desc together with @p diff_src_iter_desc,
        /// - @p bias_desc together with @p diff_bias_desc,
        /// - @p dst_iter_desc together with @p diff_dst_iter_desc.
        ///
        /// This would then indicate that the GRU backward propagation
        /// primitive should not use them and should default to zero values
        /// instead.
        ///
        /// @note
        ///     All memory descriptors may be initialized with
        ///     #dnnl::memory::format_tag::any value of @p format_tag.
        ///
        /// @param aprop_kind Propagation kind. Must be
        ///     #dnnl::prop_kind::backward.
        /// @param direction RNN direction. See @ref dnnl::rnn_direction for
        ///     more info.
        /// @param src_layer_desc Memory descriptor for the input vector.
        /// @param src_iter_desc Memory descriptor for the input recurrent
        ///     hidden state vector.
        /// @param weights_layer_desc Memory descriptor for the weights
        ///     applied to the layer input.
        /// @param weights_iter_desc Memory descriptor for the weights applied
        ///     to the recurrent input.
        /// @param bias_desc Bias memory descriptor.
        /// @param dst_layer_desc Memory descriptor for the output vector.
        /// @param dst_iter_desc Memory descriptor for the output recurrent
        ///     hidden state vector.
        /// @param diff_src_layer_desc Memory descriptor for the diff of input
        ///     vector.
        /// @param diff_src_iter_desc Memory descriptor for the diff of input
        ///     recurrent hidden state vector.
        /// @param diff_weights_layer_desc Memory descriptor for the diff of
        ///     weights applied to the layer input.
        /// @param diff_weights_iter_desc Memory descriptor for the diff of
        ///     weights applied to the recurrent input.
        /// @param diff_bias_desc Diff bias memory descriptor.
        /// @param diff_dst_layer_desc Memory descriptor for the diff of
        ///     output vector.
        /// @param diff_dst_iter_desc Memory descriptor for the diff of output
        ///     recurrent hidden state vector.
        /// @param flags Unused.
        desc(prop_kind aprop_kind, rnn_direction direction,
                const memory::desc &src_layer_desc,
                const memory::desc &src_iter_desc,
                const memory::desc &weights_layer_desc,
                const memory::desc &weights_iter_desc,
                const memory::desc &bias_desc,
                const memory::desc &dst_layer_desc,
                const memory::desc &dst_iter_desc,
                const memory::desc &diff_src_layer_desc,
                const memory::desc &diff_src_iter_desc,
                const memory::desc &diff_weights_layer_desc,
                const memory::desc &diff_weights_iter_desc,
                const memory::desc &diff_bias_desc,
                const memory::desc &diff_dst_layer_desc,
                const memory::desc &diff_dst_iter_desc,
                rnn_flags flags = rnn_flags::undef) {
            error::wrap_c_api(
                    dnnl_gru_backward_desc_init(&data,
                            dnnl::convert_to_c(aprop_kind),
                            dnnl::convert_to_c(direction), &src_layer_desc.data,
                            &src_iter_desc.data, &weights_layer_desc.data,
                            &weights_iter_desc.data, &bias_desc.data,
                            &dst_layer_desc.data, &dst_iter_desc.data,
                            &diff_src_layer_desc.data, &diff_src_iter_desc.data,
                            &diff_weights_layer_desc.data,
                            &diff_weights_iter_desc.data, &diff_bias_desc.data,
                            &diff_dst_layer_desc.data, &diff_dst_iter_desc.data,
                            dnnl::convert_to_c(flags)),
                    "could not create a descriptor for a GRU backward "
                    "propagation primitive");
        }
    };

    /// Primitive descriptor for a GRU backward propagation primitive.
    struct primitive_desc : public rnn_primitive_desc_base {
        /// Default constructor. Produces an empty object.
        primitive_desc() = default;

        /// Constructs a primitive descriptor for a GRU backward propagation
        /// primitive.
        ///
        /// @param adesc Descriptor for a GRU backward propagation primitive.
        /// @param aengine Engine to use.
        /// @param hint_fwd_pd Primitive descriptor for a GRU
        ///     forward propagation primitive. It is used as a hint for
        ///     deciding which memory format to use.
        /// @param allow_empty A flag signifying whether construction is
        ///     allowed to fail without throwing an exception. In this case an
        ///     empty object will be produced. This flag is optional and
        ///     defaults to false.
        primitive_desc(const desc &adesc, const engine &aengine,
                const gru_forward::primitive_desc &hint_fwd_pd,
                bool allow_empty = false)
            : rnn_primitive_desc_base(&adesc.data, nullptr, aengine,
                    hint_fwd_pd.get(), allow_empty) {}

        /// Constructs a primitive descriptor for a GRU backward propagation
        /// primitive.
        ///
        /// @param adesc Descriptor for a GRU backward propagation primitive.
        /// @param attr Primitive attributes to use.
        /// @param aengine Engine to use.
        /// @param hint_fwd_pd Primitive descriptor for a GRU
        ///     forward propagation primitive. It is used as a hint for
        ///     deciding which memory format to use.
        /// @param allow_empty A flag signifying whether construction is
        ///     allowed to fail without throwing an exception. In this case an
        ///     empty object will be produced. This flag is optional and
        ///     defaults to false.
        primitive_desc(const desc &adesc, const primitive_attr &attr,
                const engine &aengine,
                const gru_forward::primitive_desc &hint_fwd_pd,
                bool allow_empty = false)
            : rnn_primitive_desc_base(&adesc.data, &attr, aengine,
                    hint_fwd_pd.get(), allow_empty) {}

        /// Constructs a primitive descriptor for a GRU backward propagation
        /// primitive from a C API primitive descriptor that must have a
        /// matching kind.
        ///
        /// @param pd C API primitive descriptor for a GRU backward
        ///     propagation primitive.
        primitive_desc(dnnl_primitive_desc_t pd)
            : rnn_primitive_desc_base(pd, dnnl::prop_kind::backward,
                    dnnl::algorithm::vanilla_gru) {}

        /// @copydoc dnnl::rnn_primitive_desc_base::src_layer_desc()const
        memory::desc src_layer_desc() const {
            return rnn_base::src_layer_desc();
        }

        /// @copydoc dnnl::rnn_primitive_desc_base::src_iter_desc()const
        memory::desc src_iter_desc() const { return rnn_base::src_iter_desc(); }

        /// @copydoc dnnl::rnn_primitive_desc_base::weights_layer_desc()const
        memory::desc weights_layer_desc() const {
            return rnn_base::weights_layer_desc();
        }

        /// @copydoc dnnl::rnn_primitive_desc_base::weights_iter_desc()const
        memory::desc weights_iter_desc() const {
            return rnn_base::weights_iter_desc();
        }

        /// @copydoc dnnl::rnn_primitive_desc_base::bias_desc()const
        memory::desc bias_desc() const { return rnn_base::bias_desc(); }

        /// @copydoc dnnl::rnn_primitive_desc_base::dst_layer_desc()const
        memory::desc dst_layer_desc() const {
            return rnn_base::dst_layer_desc();
        }

        /// @copydoc dnnl::rnn_primitive_desc_base::dst_iter_desc()const
        memory::desc dst_iter_desc() const { return rnn_base::dst_iter_desc(); }

        /// @copydoc dnnl::rnn_primitive_desc_base::workspace_desc()const
        memory::desc workspace_desc() const {
            return rnn_base::workspace_desc();
        }

        /// @copydoc dnnl::rnn_primitive_desc_base::diff_src_layer_desc()const
        memory::desc diff_src_layer_desc() const {
            return rnn_base::diff_src_layer_desc();
        }

        /// @copydoc dnnl::rnn_primitive_desc_base::diff_src_iter_desc()const
        memory::desc diff_src_iter_desc() const {
            return rnn_base::diff_src_iter_desc();
        }

        /// @copydoc dnnl::rnn_primitive_desc_base::diff_weights_layer_desc()const
        memory::desc diff_weights_layer_desc() const {
            return rnn_base::diff_weights_layer_desc();
        }

        /// @copydoc dnnl::rnn_primitive_desc_base::diff_weights_iter_desc()const
        memory::desc diff_weights_iter_desc() const {
            return rnn_base::diff_weights_iter_desc();
        }

        /// @copydoc dnnl::rnn_primitive_desc_base::diff_bias_desc()const
        memory::desc diff_bias_desc() const {
            return rnn_base::diff_bias_desc();
        }

        /// @copydoc dnnl::rnn_primitive_desc_base::diff_dst_layer_desc()const
        memory::desc diff_dst_layer_desc() const {
            return rnn_base::diff_dst_layer_desc();
        }

        /// @copydoc dnnl::rnn_primitive_desc_base::diff_dst_iter_desc()const
        memory::desc diff_dst_iter_desc() const {
            return rnn_base::diff_dst_iter_desc();
        }
    };

    /// Default constructor. Produces an empty object.
    gru_backward() = default;

    /// Constructs a GRU backward propagation primitive.
    /// @param pd Primitive descriptor for a GRU backward propagation
    ///     primitive.
    gru_backward(const primitive_desc &pd) : primitive(pd) {}
};

/// LBR GRU forward propagation primitive.
struct lbr_gru_forward : public primitive {
    /// Descriptor for an LBR GRU forward propagation primitive.
    struct desc {
        dnnl_rnn_desc_t data;

        /// Constructs a descriptor for LBR GRU forward propagation primitive.
        ///
        /// The following arguments may point to a zero memory descriptor:
        /// - @p src_iter_desc,
        /// - @p bias_desc,
        /// - @p dst_iter_desc.
        ///
        /// This would then indicate that the LBR GRU forward propagation
        /// primitive should not use them and should default to zero values
        /// instead.
        ///
        /// @note
        ///     All memory descriptors except @p src_iter_desc may be
        ///     initialized with an #dnnl::memory::format_tag::any value of @p
        ///     format_tag.
        ///
        /// @param aprop_kind Propagation kind. Possible values are
        ///     #dnnl::prop_kind::forward_training, and
        ///     #dnnl::prop_kind::forward_inference.
        /// @param direction RNN direction. See @ref dnnl::rnn_direction for
        ///     more info.
        /// @param src_layer_desc Memory descriptor for the input vector.
        /// @param src_iter_desc Memory descriptor for the input recurrent
        ///     hidden state vector.
        /// @param weights_layer_desc Memory descriptor for the weights
        ///     applied to the layer input.
        /// @param weights_iter_desc Memory descriptor for the weights applied
        ///     to the recurrent input.
        /// @param bias_desc Bias memory descriptor.
        /// @param dst_layer_desc Memory descriptor for the output vector.
        /// @param dst_iter_desc Memory descriptor for the output recurrent
        ///     hidden state vector.
        /// @param flags Unused.
        desc(prop_kind aprop_kind, rnn_direction direction,
                const memory::desc &src_layer_desc,
                const memory::desc &src_iter_desc,
                const memory::desc &weights_layer_desc,
                const memory::desc &weights_iter_desc,
                const memory::desc &bias_desc,
                const memory::desc &dst_layer_desc,
                const memory::desc &dst_iter_desc,
                rnn_flags flags = rnn_flags::undef) {
            error::wrap_c_api(
                    dnnl_lbr_gru_forward_desc_init(&data,
                            dnnl::convert_to_c(aprop_kind),
                            dnnl::convert_to_c(direction), &src_layer_desc.data,
                            &src_iter_desc.data, &weights_layer_desc.data,
                            &weights_iter_desc.data, &bias_desc.data,
                            &dst_layer_desc.data, &dst_iter_desc.data,
                            dnnl::convert_to_c(flags)),
                    "could not create a descriptor for an LBR GRU forward "
                    "propagation primitive");
        }
    };

    /// Primitive descriptor for an LBR GRU forward propagation primitive.
    struct primitive_desc : public rnn_primitive_desc_base {
        /// Default constructor. Produces an empty object.
        primitive_desc() = default;

        /// Constructs a primitive descriptor for a LBR GRU forward
        /// propagation primitive.
        ///
        /// @param adesc Descriptor for a LBR GRU forward propagation
        ///     primitive.
        /// @param aengine Engine to use.
        /// @param allow_empty A flag signifying whether construction is
        ///     allowed to fail without throwing an exception. In this case an
        ///     empty object will be produced. This flag is optional and
        ///     defaults to false.
        primitive_desc(const desc &adesc, const engine &aengine,
                bool allow_empty = false)
            : rnn_primitive_desc_base(
                    &adesc.data, nullptr, aengine, nullptr, allow_empty) {}

        /// Constructs a primitive descriptor for a LBR GRU forward
        /// propagation primitive.
        ///
        /// @param adesc Descriptor for a LBR GRU forward propagation
        ///     primitive.
        /// @param attr Primitive attributes to use.
        /// @param aengine Engine to use.
        /// @param allow_empty A flag signifying whether construction is
        ///     allowed to fail without throwing an exception. In this case an
        ///     empty object will be produced. This flag is optional and
        ///     defaults to false.
        primitive_desc(const desc &adesc, const primitive_attr &attr,
                const engine &aengine, bool allow_empty = false)
            : rnn_primitive_desc_base(
                    &adesc.data, &attr, aengine, nullptr, allow_empty) {}

        /// Constructs a primitive descriptor for a LBR GRU forward propagation
        /// primitive from a C API primitive descriptor that must have a
        /// matching kind.
        ///
        /// @param pd C API primitive descriptor for a LBR GRU forward
        ///     propagation primitive.
        primitive_desc(dnnl_primitive_desc_t pd)
            : rnn_primitive_desc_base(pd, dnnl::prop_kind::forward_training,
                    dnnl::prop_kind::forward_inference,
                    dnnl::algorithm::lbr_gru) {}

        /// @copydoc dnnl::rnn_primitive_desc_base::src_layer_desc()const
        memory::desc src_layer_desc() const {
            return rnn_base::src_layer_desc();
        }

        /// @copydoc dnnl::rnn_primitive_desc_base::src_iter_desc()const
        memory::desc src_iter_desc() const { return rnn_base::src_iter_desc(); }

        /// @copydoc dnnl::rnn_primitive_desc_base::weights_layer_desc()const
        memory::desc weights_layer_desc() const {
            return rnn_base::weights_layer_desc();
        }

        /// @copydoc dnnl::rnn_primitive_desc_base::weights_iter_desc()const
        memory::desc weights_iter_desc() const {
            return rnn_base::weights_iter_desc();
        }

        /// @copydoc dnnl::rnn_primitive_desc_base::bias_desc()const
        memory::desc bias_desc() const { return rnn_base::bias_desc(); }

        /// @copydoc dnnl::rnn_primitive_desc_base::dst_layer_desc()const
        memory::desc dst_layer_desc() const {
            return rnn_base::dst_layer_desc();
        }

        /// @copydoc dnnl::rnn_primitive_desc_base::dst_iter_desc()const
        memory::desc dst_iter_desc() const { return rnn_base::dst_iter_desc(); }

        /// @copydoc dnnl::rnn_primitive_desc_base::workspace_desc()const
        memory::desc workspace_desc() const {
            return rnn_base::workspace_desc();
        }
    };

    /// Default constructor. Produces an empty object.
    lbr_gru_forward() = default;

    /// Constructs an LBR GRU forward propagation primitive.
    /// @param pd Primitive descriptor for an LBR GRU forward propagation
    ///     primitive.
    lbr_gru_forward(const primitive_desc &pd) : primitive(pd) {}
};

/// LBR GRU backward propagation primitive.
struct lbr_gru_backward : public primitive {
    /// Descriptor for a LBR GRU backward propagation primitive.
    struct desc {
        dnnl_rnn_desc_t data;

        /// Constructs a descriptor for LBR GRU backward propagation
        /// primitive.
        ///
        /// The following arguments may point to a zero memory descriptor:
        /// - @p src_iter_desc together with @p diff_src_iter_desc,
        /// - @p bias_desc together with @p diff_bias_desc,
        /// - @p dst_iter_desc together with @p diff_dst_iter_desc.
        ///
        /// This would then indicate that the LBR GRU backward propagation
        /// primitive should not use them and should default to zero values
        /// instead.
        ///
        /// @note
        ///     All memory descriptors may be initialized with
        ///     #dnnl::memory::format_tag::any value of @p format_tag.
        ///
        /// @param aprop_kind Propagation kind. Must be
        ///     #dnnl::prop_kind::backward.
        /// @param direction RNN direction. See @ref dnnl::rnn_direction for
        ///     more info.
        /// @param src_layer_desc Memory descriptor for the input vector.
        /// @param src_iter_desc Memory descriptor for the input recurrent
        ///     hidden state vector.
        /// @param weights_layer_desc Memory descriptor for the weights
        ///     applied to the layer input.
        /// @param weights_iter_desc Memory descriptor for the weights applied
        ///     to the recurrent input.
        /// @param bias_desc Bias memory descriptor.
        /// @param dst_layer_desc Memory descriptor for the output vector.
        /// @param dst_iter_desc Memory descriptor for the output recurrent
        ///     hidden state vector.
        /// @param diff_src_layer_desc Memory descriptor for the diff of input
        ///     vector.
        /// @param diff_src_iter_desc Memory descriptor for the diff of input
        ///     recurrent hidden state vector.
        /// @param diff_weights_layer_desc Memory descriptor for the diff of
        ///     weights applied to the layer input.
        /// @param diff_weights_iter_desc Memory descriptor for the diff of
        ///     weights applied to the recurrent input.
        /// @param diff_bias_desc Diff bias memory descriptor.
        /// @param diff_dst_layer_desc Memory descriptor for the diff of
        ///     output vector.
        /// @param diff_dst_iter_desc Memory descriptor for the diff of output
        ///     recurrent hidden state vector.
        /// @param flags Unused.
        desc(prop_kind aprop_kind, rnn_direction direction,
                const memory::desc &src_layer_desc,
                const memory::desc &src_iter_desc,
                const memory::desc &weights_layer_desc,
                const memory::desc &weights_iter_desc,
                const memory::desc &bias_desc,
                const memory::desc &dst_layer_desc,
                const memory::desc &dst_iter_desc,
                const memory::desc &diff_src_layer_desc,
                const memory::desc &diff_src_iter_desc,
                const memory::desc &diff_weights_layer_desc,
                const memory::desc &diff_weights_iter_desc,
                const memory::desc &diff_bias_desc,
                const memory::desc &diff_dst_layer_desc,
                const memory::desc &diff_dst_iter_desc,
                rnn_flags flags = rnn_flags::undef) {
            error::wrap_c_api(
                    dnnl_lbr_gru_backward_desc_init(&data,
                            dnnl::convert_to_c(aprop_kind),
                            dnnl::convert_to_c(direction), &src_layer_desc.data,
                            &src_iter_desc.data, &weights_layer_desc.data,
                            &weights_iter_desc.data, &bias_desc.data,
                            &dst_layer_desc.data, &dst_iter_desc.data,
                            &diff_src_layer_desc.data, &diff_src_iter_desc.data,
                            &diff_weights_layer_desc.data,
                            &diff_weights_iter_desc.data, &diff_bias_desc.data,
                            &diff_dst_layer_desc.data, &diff_dst_iter_desc.data,
                            dnnl::convert_to_c(flags)),
                    "could not create a descriptor for an LBR GRU backward "
                    "propagation primitive");
        }
    };

    /// Primitive descriptor for an LBR GRU backward propagation primitive.
    struct primitive_desc : public rnn_primitive_desc_base {
        /// Default constructor. Produces an empty object.
        primitive_desc() = default;

        /// Constructs a primitive descriptor for an LBR GRU backward
        /// propagation primitive.
        ///
        /// @param adesc Descriptor for an LBR GRU backward propagation
        ///     primitive.
        /// @param aengine Engine to use.
        /// @param hint_fwd_pd Primitive descriptor for an LBR GRU
        ///     forward propagation primitive. It is used as a hint for
        ///     deciding which memory format to use.
        /// @param allow_empty A flag signifying whether construction is
        ///     allowed to fail without throwing an exception. In this case an
        ///     empty object will be produced. This flag is optional and
        ///     defaults to false.
        primitive_desc(const desc &adesc, const engine &aengine,
                const lbr_gru_forward::primitive_desc &hint_fwd_pd,
                bool allow_empty = false)
            : rnn_primitive_desc_base(&adesc.data, nullptr, aengine,
                    hint_fwd_pd.get(), allow_empty) {}

        /// Constructs a primitive descriptor for an LBR GRU backward
        /// propagation primitive.
        ///
        /// @param adesc Descriptor for an LBR GRU backward propagation
        ///     primitive.
        /// @param attr Primitive attributes to use.
        /// @param aengine Engine to use.
        /// @param hint_fwd_pd Primitive descriptor for an LBR GRU
        ///     forward propagation primitive. It is used as a hint for
        ///     deciding which memory format to use.
        /// @param allow_empty A flag signifying whether construction is
        ///     allowed to fail without throwing an exception. In this case an
        ///     empty object will be produced. This flag is optional and
        ///     defaults to false.
        primitive_desc(const desc &adesc, const primitive_attr &attr,
                const engine &aengine,
                const lbr_gru_forward::primitive_desc &hint_fwd_pd,
                bool allow_empty = false)
            : rnn_primitive_desc_base(&adesc.data, &attr, aengine,
                    hint_fwd_pd.get(), allow_empty) {}

        /// Constructs a primitive descriptor for a LBR GRU backward propagation
        /// primitive from a C API primitive descriptor that must have a
        /// matching kind.
        ///
        /// @param pd C API primitive descriptor for a LBR GRU backward
        ///     propagation primitive.
        primitive_desc(dnnl_primitive_desc_t pd)
            : rnn_primitive_desc_base(
                    pd, dnnl::prop_kind::backward, dnnl::algorithm::lbr_gru) {}

        /// @copydoc dnnl::rnn_primitive_desc_base::src_layer_desc()const
        memory::desc src_layer_desc() const {
            return rnn_base::src_layer_desc();
        }

        /// @copydoc dnnl::rnn_primitive_desc_base::src_iter_desc()const
        memory::desc src_iter_desc() const { return rnn_base::src_iter_desc(); }

        /// @copydoc dnnl::rnn_primitive_desc_base::weights_layer_desc()const
        memory::desc weights_layer_desc() const {
            return rnn_base::weights_layer_desc();
        }

        /// @copydoc dnnl::rnn_primitive_desc_base::weights_iter_desc()const
        memory::desc weights_iter_desc() const {
            return rnn_base::weights_iter_desc();
        }

        /// @copydoc dnnl::rnn_primitive_desc_base::bias_desc()const
        memory::desc bias_desc() const { return rnn_base::bias_desc(); }

        /// @copydoc dnnl::rnn_primitive_desc_base::dst_layer_desc()const
        memory::desc dst_layer_desc() const {
            return rnn_base::dst_layer_desc();
        }

        /// @copydoc dnnl::rnn_primitive_desc_base::dst_iter_desc()const
        memory::desc dst_iter_desc() const { return rnn_base::dst_iter_desc(); }

        /// @copydoc dnnl::rnn_primitive_desc_base::workspace_desc()const
        memory::desc workspace_desc() const {
            return rnn_base::workspace_desc();
        }

        /// @copydoc dnnl::rnn_primitive_desc_base::diff_src_layer_desc()const
        memory::desc diff_src_layer_desc() const {
            return rnn_base::diff_src_layer_desc();
        }

        /// @copydoc dnnl::rnn_primitive_desc_base::diff_src_iter_desc()const
        memory::desc diff_src_iter_desc() const {
            return rnn_base::diff_src_iter_desc();
        }

        /// @copydoc dnnl::rnn_primitive_desc_base::diff_weights_layer_desc()const
        memory::desc diff_weights_layer_desc() const {
            return rnn_base::diff_weights_layer_desc();
        }

        /// @copydoc dnnl::rnn_primitive_desc_base::diff_weights_iter_desc()const
        memory::desc diff_weights_iter_desc() const {
            return rnn_base::diff_weights_iter_desc();
        }

        /// @copydoc dnnl::rnn_primitive_desc_base::diff_bias_desc()const
        memory::desc diff_bias_desc() const {
            return rnn_base::diff_bias_desc();
        }

        /// @copydoc dnnl::rnn_primitive_desc_base::diff_dst_layer_desc()const
        memory::desc diff_dst_layer_desc() const {
            return rnn_base::diff_dst_layer_desc();
        }

        /// @copydoc dnnl::rnn_primitive_desc_base::diff_dst_iter_desc()const
        memory::desc diff_dst_iter_desc() const {
            return rnn_base::diff_dst_iter_desc();
        }
    };

    /// Default constructor. Produces an empty object.
    lbr_gru_backward() = default;

    /// Constructs an LBR GRU backward propagation primitive.
    /// @param pd Primitive descriptor for an LBR GRU backward propagation
    ///     primitive.
    lbr_gru_backward(const primitive_desc &pd) : primitive(pd) {}
};

/// @} dnnl_api_rnn

/// @addtogroup dnnl_api_shuffle Shuffle
///
/// A primitive to shuffle tensor data along an axis.
///
/// @sa @ref dev_guide_shuffle in developer guide
///
/// @{

/// Shuffle forward propagation primitive.
struct shuffle_forward : public primitive {
    /// Descriptor for a shuffle forward propagation primitive.
    struct desc {
        dnnl_shuffle_desc_t data;

        /// Constructs a descriptor for a shuffle forward propagation
        /// primitive.
        ///
        /// @param aprop_kind Propagation kind. Possible values are
        ///     #dnnl::prop_kind::forward_training, and
        ///     #dnnl::prop_kind::forward_inference.
        /// @param data_desc Source and destination memory descriptor.
        /// @param axis The axis along which the data is shuffled.
        /// @param group_size Shuffle group size.
        desc(prop_kind aprop_kind, const memory::desc &data_desc, int axis,
                int group_size) {
            error::wrap_c_api(dnnl_shuffle_forward_desc_init(&data,
                                      dnnl::convert_to_c(aprop_kind),
                                      &data_desc.data, axis, group_size),
                    "could not create a descriptor for a shuffle forward "
                    "propagation primitive");
        }
    };

    /// Primitive descriptor for a shuffle forward propagation primitive.
    struct primitive_desc : public dnnl::primitive_desc {
        /// Default constructor. Produces an empty object.
        primitive_desc() = default;

        /// Constructs a primitive descriptor for a shuffle forward
        /// propagation primitive.
        ///
        /// @param adesc Descriptor for a shuffle forward propagation
        ///     primitive.
        /// @param aengine Engine to use.
        /// @param attr Primitive attributes to use.
        /// @param allow_empty A flag signifying whether construction is
        ///     allowed to fail without throwing an exception. In this case an
        ///     empty object will be produced. This flag is optional and
        ///     defaults to false.
        primitive_desc(const desc &adesc, const engine &aengine,
                const primitive_attr &attr = primitive_attr(),
                bool allow_empty = false)
            : dnnl::primitive_desc(
                    &adesc.data, &attr, aengine, nullptr, allow_empty) {}

        /// Constructs a primitive descriptor for a shuffle forward propagation
        /// primitive from a C API primitive descriptor that must have a
        /// matching kind.
        ///
        /// @param pd C API primitive descriptor for a shuffle forward
        ///     propagation primitive.
        primitive_desc(dnnl_primitive_desc_t pd)
            : dnnl::primitive_desc(pd, dnnl::primitive::kind::shuffle,
                    dnnl::prop_kind::forward_training,
                    dnnl::prop_kind::forward_inference) {}

        /// @copydoc dnnl::primitive_desc_base::src_desc()const
        memory::desc src_desc() const { return base::src_desc(0); }

        /// @copydoc dnnl::primitive_desc_base::dst_desc()const
        memory::desc dst_desc() const { return base::dst_desc(0); }
    };

    /// Default constructor. Produces an empty object.
    shuffle_forward() = default;

    /// Constructs a shuffle forward propagation primitive.
    /// @param pd Primitive descriptor for a shuffle forward propagation
    ///     primitive.
    shuffle_forward(const primitive_desc &pd) : primitive(pd) {}
};

/// Shuffle backward propagation primitive.
struct shuffle_backward : public primitive {
    /// Descriptor for a shuffle primitive backward propagation
    /// primitive.
    struct desc {
        dnnl_shuffle_desc_t data;

        /// Constructs a descriptor for a shuffle backward propagation
        /// primitive.
        ///
        /// @param diff_data_desc Diff source and diff destination memory
        ///     descriptor.
        /// @param axis The axis along which the data is shuffled.
        /// @param group_size Shuffle group size.
        desc(const memory::desc &diff_data_desc, int axis, int group_size) {
            error::wrap_c_api(dnnl_shuffle_backward_desc_init(&data,
                                      &diff_data_desc.data, axis, group_size),
                    "could not create a descriptor for a shuffle backward "
                    "propagation primitive");
        }
    };

    /// Primitive descriptor for a shuffle backward propagation primitive.
    struct primitive_desc : public dnnl::primitive_desc {
        /// Default constructor. Produces an empty object.
        primitive_desc() = default;

        /// Constructs a primitive descriptor for a shuffle backward
        /// propagation primitive.
        ///
        /// @param adesc Descriptor for a shuffle backward propagation
        ///     primitive.
        /// @param aengine Engine to use.
        /// @param attr Primitive attributes to use.
        /// @param hint_fwd_pd Primitive descriptor for a shuffle
        ///     forward propagation primitive. It is used as a hint for
        ///     deciding which memory format to use.
        /// @param allow_empty A flag signifying whether construction is
        ///     allowed to fail without throwing an exception. In this case an
        ///     empty object will be produced. This flag is optional and
        ///     defaults to false.
        primitive_desc(const desc &adesc, const engine &aengine,
                const shuffle_forward::primitive_desc &hint_fwd_pd,
                const primitive_attr &attr = primitive_attr(),
                bool allow_empty = false)
            : dnnl::primitive_desc(&adesc.data, &attr, aengine,
                    hint_fwd_pd.get(), allow_empty) {}

        /// Constructs a primitive descriptor for a shuffle backward
        /// propagation primitive from a C API primitive descriptor that must
        /// have a matching kind.
        ///
        /// @param pd C API primitive descriptor for a shuffle backward
        ///     propagation primitive.
        primitive_desc(dnnl_primitive_desc_t pd)
            : dnnl::primitive_desc(pd, dnnl::primitive::kind::shuffle,
                    dnnl::prop_kind::backward_data) {}

        /// @copydoc dnnl::primitive_desc_base::diff_src_desc()const
        memory::desc diff_src_desc() const { return base::diff_src_desc(0); }

        /// @copydoc dnnl::primitive_desc_base::diff_dst_desc()const
        memory::desc diff_dst_desc() const { return base::diff_dst_desc(0); }
    };

    /// Default constructor. Produces an empty object.
    shuffle_backward() = default;

    /// Constructs a shuffle backward propagation primitive.
    /// @param pd Primitive descriptor for a shuffle backward propagation
    ///     primitive.
    shuffle_backward(const primitive_desc &pd) : primitive(pd) {}
};

/// @} dnnl_api_shuffle

/// @addtogroup dnnl_api_binary Binary
///
/// A primitive to perform tensor operations over two tensors.
///
/// @sa @ref dev_guide_binary in developer guide
///
/// @{

/// Elementwise binary operator primitive.
struct binary : public primitive {
    /// Descriptor for an elementwise binary operator primitive.
    struct desc {
        /// Underlying C operation descriptor.
        dnnl_binary_desc_t data;

        /// Default constructor. Produces an empty object.
        desc() = default;

        /// Constructs a descriptor for an elementwise binary operator
        /// primitive.
        ///
        /// @param aalgorithm Elementwise binary algorithm.
        /// @param src0 Memory descriptor for source tensor #0.
        /// @param src1 Memory descriptor for source tensor #1.
        /// @param dst Memory descriptor for destination tensor.
        desc(algorithm aalgorithm, const memory::desc &src0,
                const memory::desc &src1, const memory::desc &dst) {
            error::wrap_c_api(
                    dnnl_binary_desc_init(&data, dnnl::convert_to_c(aalgorithm),
                            &src0.data, &src1.data, &dst.data),
                    "could not create a descriptor for a binary operation "
                    "primitive");
        }
    };

    /// Primitive descriptor for an elementwise binary operator primitive.
    struct primitive_desc : public dnnl::primitive_desc {
        /// Default constructor. Produces an empty object.
        primitive_desc() = default;

        /// Constructs a primitive descriptor for an elementwise binary operator
        /// primitive.
        ///
        /// @param adesc Descriptor for an elementwise binary operator primitive.
        /// @param aengine Engine to use.
        /// @param allow_empty A flag signifying whether construction is
        ///     allowed to fail without throwing an exception. In this case an
        ///     empty object will be produced. This flag is optional and
        ///     defaults to false.
        primitive_desc(const desc &adesc, const engine &aengine,
                bool allow_empty = false)
            : dnnl::primitive_desc(
                    &adesc.data, nullptr, aengine, nullptr, allow_empty) {}

        /// Constructs a primitive descriptor for an elementwise binary operator
        /// primitive.
        ///
        /// @param adesc Descriptor for an elementwise binary operator primitive.
        /// @param aengine Engine to use.
        /// @param attr Primitive attributes to use.
        /// @param allow_empty A flag signifying whether construction is
        ///     allowed to fail without throwing an exception. In this case an
        ///     empty object will be produced. This flag is optional and
        ///     defaults to false.
        primitive_desc(const desc &adesc, const primitive_attr &attr,
                const engine &aengine, bool allow_empty = false)
            : dnnl::primitive_desc(
                    &adesc.data, &attr, aengine, nullptr, allow_empty) {}

        /// Constructs a primitive descriptor for a binary primitive from a C
        /// API primitive descriptor that must have a matching kind.
        ///
        /// @param pd C API primitive descriptor for a binary primitive.
        primitive_desc(dnnl_primitive_desc_t pd)
            : dnnl::primitive_desc(pd, dnnl::primitive::kind::binary) {}

        /// @copydoc dnnl::primitive_desc_base::src_desc(int)const
        memory::desc src_desc(int idx = 0) const { return base::src_desc(idx); }

        /// Returns the memory descriptor for source #0.
        memory::desc src0_desc() const { return base::src_desc(0); }

        /// Returns the memory descriptor for source #1.
        memory::desc src1_desc() const { return base::src_desc(1); }

        /// @copydoc dnnl::primitive_desc_base::dst_desc()const
        memory::desc dst_desc() const { return base::dst_desc(0); }
    };

    /// Default constructor. Produces an empty object.
    binary() = default;

    /// Constructs an elementwise binary operation primitive.
    /// @param pd Primitive descriptor for an elementwise binary operation
    ///     primitive.
    binary(const primitive_desc &pd) : primitive(pd) {}
};

/// @} dnnl_api_binary

/// @addtogroup dnnl_api_matmul Matrix Multiplication
///
/// A primitive to perform matrix-matrix multiplication. The batched mode
/// is supported with 3D tensors.
///
/// @sa @ref dev_guide_matmul in developer guide
///
///
/// @{

/// Matrix multiplication (matmul) primitive.
struct matmul : public primitive {
    /// Descriptor for a matmul primitive.
    struct desc {
        dnnl_matmul_desc_t data;

        /// Constructs a descriptor for a matmul primitive.
        ///
        /// @param src_desc Memory descriptor for source (matrix A).
        /// @param weights_desc Memory descriptor for weights (matrix B).
        /// @param dst_desc Memory descriptor for destination (matrix C).
        desc(const memory::desc &src_desc, const memory::desc &weights_desc,
                const memory::desc &dst_desc) {
            error::wrap_c_api(
                    dnnl_matmul_desc_init(&data, &src_desc.data,
                            &weights_desc.data, nullptr, &dst_desc.data),
                    "could not create a descriptor for a matmul primitive");
        }

        /// Constructs a descriptor for a matmul primitive.
        ///
        /// @param src_desc Memory descriptor for source (matrix A).
        /// @param weights_desc Memory descriptor for weights (matrix B).
        /// @param dst_desc Memory descriptor for destination (matrix C).
        /// @param bias_desc Memory descriptor for bias.
        desc(const memory::desc &src_desc, const memory::desc &weights_desc,
                const memory::desc &bias_desc, const memory::desc &dst_desc) {
            error::wrap_c_api(dnnl_matmul_desc_init(&data, &src_desc.data,
                                      &weights_desc.data, &bias_desc.data,
                                      &dst_desc.data),
                    "could not create a descriptor for a matmul primitive");
        }
    };

    /// Primitive descriptor for a matmul primitive.
    struct primitive_desc : public dnnl::primitive_desc {
        /// Default constructor. Produces an empty object.
        primitive_desc() = default;

        /// Constructs a primitive descriptor for a matmul primitive.
        ///
        /// @param adesc Descriptor for a matmul primitive.
        /// @param aengine Engine to use.
        /// @param allow_empty A flag signifying whether construction is
        ///     allowed to fail without throwing an exception. In this case an
        ///     empty object will be produced. This flag is optional and
        ///     defaults to false.
        primitive_desc(const desc &adesc, const engine &aengine,
                bool allow_empty = false)
            : dnnl::primitive_desc(
                    &adesc.data, nullptr, aengine, nullptr, allow_empty) {}

        /// Constructs a primitive descriptor for a matmul primitive.
        ///
        /// @param adesc Descriptor for a matmul primitive.
        /// @param attr Primitive attributes to use.
        /// @param aengine Engine to use.
        /// @param allow_empty A flag signifying whether construction is
        ///     allowed to fail without throwing an exception. In this case an
        ///     empty object will be produced. This flag is optional and
        ///     defaults to false.
        primitive_desc(const desc &adesc, const primitive_attr &attr,
                const engine &aengine, bool allow_empty = false)
            : dnnl::primitive_desc(
                    &adesc.data, &attr, aengine, nullptr, allow_empty) {}

        /// Constructs a primitive descriptor for a matmul primitive from a C
        /// API primitive descriptor that must have a matching kind.
        ///
        /// @param pd C API primitive descriptor for a matmul primitive.
        primitive_desc(dnnl_primitive_desc_t pd)
            : dnnl::primitive_desc(pd, dnnl::primitive::kind::matmul) {}

        /// @copydoc dnnl::primitive_desc_base::src_desc()const
        memory::desc src_desc() const { return query_md(query::src_md, 0); }

        /// @copydoc dnnl::primitive_desc_base::weights_desc()const
        memory::desc weights_desc() const {
            return query_md(query::weights_md, 0);
        }

        /// @copydoc dnnl::convolution_forward::primitive_desc::bias_desc()const
        memory::desc bias_desc() const {
            return query_md(query::weights_md, 1);
        }

        /// @copydoc dnnl::primitive_desc_base::dst_desc()const
        memory::desc dst_desc() const { return query_md(query::dst_md, 0); }
    };

    /// Default constructor. Produces an empty object.
    matmul() = default;

    /// Constructs a matmul primitive.
    /// @param pd Primitive descriptor for a matmul primitive.
    matmul(const primitive_desc &pd) : primitive(pd) {}
};

/// @} dnnl_api_matmul

/// @addtogroup dnnl_api_resampling Resampling
///
/// A primitive to compute resampling operation on 1D, 2D or 3D data tensor
/// using Nearest Neighbor, or Linear (Bilinear, Trilinear) interpolation
/// method.
///
/// @sa @ref dev_guide_resampling in developer guide
///
/// @{

/// Resampling forward propagation.
struct resampling_forward : public primitive {
    /// Descriptor for resampling forward propagation.
    struct desc {
        dnnl_resampling_desc_t data;

        /// Constructs a descriptor for a resampling forward propagation
        /// primitive using source and destination memory descriptors.
        ///
        /// @note
        ///     Destination memory descriptor may be initialized with
        ///     #dnnl::memory::format_tag::any value of @p format_tag.
        ///
        /// @param aprop_kind Propagation kind. Possible values are
        ///     #dnnl::prop_kind::forward_training, and
        ///     #dnnl::prop_kind::forward_inference.
        /// @param aalgorithm resampling algorithm kind: either
        ///     #dnnl::algorithm::resampling_nearest, or
        ///     #dnnl::algorithm::resampling_linear
        /// @param src_desc Source memory descriptor.
        /// @param dst_desc Destination memory descriptor.
        desc(prop_kind aprop_kind, algorithm aalgorithm,
                const memory::desc &src_desc, const memory::desc &dst_desc) {
            error::wrap_c_api(dnnl_resampling_forward_desc_init(&data,
                                      dnnl::convert_to_c(aprop_kind),
                                      convert_to_c(aalgorithm), nullptr,
                                      &src_desc.data, &dst_desc.data),
                    "could not create a resampling forward descriptor");
        }

        /// Constructs a descriptor for a resampling forward propagation
        /// primitive using source memory descriptor and factors.
        ///
        /// @param aprop_kind Propagation kind. Possible values are
        ///     #dnnl::prop_kind::forward_training, and
        ///     #dnnl::prop_kind::forward_inference.
        /// @param aalgorithm resampling algorithm kind: either
        ///     #dnnl::algorithm::resampling_nearest, or
        ///     #dnnl::algorithm::resampling_linear
        /// @param factors Vector of scaling factors for spatial dimension.
        /// @param src_desc Source memory descriptor.
        desc(prop_kind aprop_kind, algorithm aalgorithm,
                const std::vector<float> &factors,
                const memory::desc &src_desc) {
            memory::validate_dims(factors, src_desc.data.ndims - 2);
            error::wrap_c_api(dnnl_resampling_forward_desc_init(&data,
                                      dnnl::convert_to_c(aprop_kind),
                                      convert_to_c(aalgorithm), &factors[0],
                                      &src_desc.data, nullptr),
                    "could not create a resampling forward descriptor");
        }

        /// Constructs a descriptor for a resampling forward propagation
        /// primitive.
        ///
        /// @note
        ///     The destination memory descriptor may be initialized with
        ///     #dnnl::memory::format_tag::any value of @p format_tag.
        ///
        /// @param aprop_kind Propagation kind. Possible values are
        ///     #dnnl::prop_kind::forward_training, and
        ///     #dnnl::prop_kind::forward_inference.
        /// @param aalgorithm resampling algorithm kind: either
        ///     #dnnl::algorithm::resampling_nearest, or
        ///     #dnnl::algorithm::resampling_linear
        /// @param factors Vector of scaling factors for spatial dimension.
        /// @param src_desc Source memory descriptor.
        /// @param dst_desc Destination memory descriptor.
        desc(prop_kind aprop_kind, algorithm aalgorithm,
                const std::vector<float> &factors, const memory::desc &src_desc,
                const memory::desc &dst_desc) {
            if (!factors.empty())
                memory::validate_dims(factors, src_desc.data.ndims - 2);
            error::wrap_c_api(dnnl_resampling_forward_desc_init(&data,
                                      dnnl::convert_to_c(aprop_kind),
                                      convert_to_c(aalgorithm), factors.data(),
                                      &src_desc.data, &dst_desc.data),
                    "could not create a resampling forward descriptor");
        }
    };

    /// Primitive descriptor for a resampling forward propagation primitive.
    struct primitive_desc : public dnnl::primitive_desc {
        /// Default constructor. Produces an empty object.
        primitive_desc() = default;

        /// Constructs a primitive descriptor for a resampling forward
        /// propagation primitive.
        ///
        /// @param adesc Descriptor for a resampling forward propagation
        /// primitive.
        /// @param aengine Engine to use.
        /// @param allow_empty A flag signifying whether construction is
        ///     allowed to fail without throwing an exception. In this case an
        ///     empty object will be produced. This flag is optional and
        ///     defaults to false.
        primitive_desc(const desc &adesc, const engine &aengine,
                bool allow_empty = false)
            : dnnl::primitive_desc(
                    &adesc.data, nullptr, aengine, nullptr, allow_empty) {}

        /// Constructs a primitive descriptor for a resampling forward
        /// propagation primitive.
        ///
        /// @param adesc Descriptor for a resampling forward propagation
        ///     primitive.
        /// @param aengine Engine to use.
        /// @param attr Primitive attributes to use.
        /// @param allow_empty A flag signifying whether construction is
        ///     allowed to fail without throwing an exception. In this case an
        ///     empty object will be produced. This flag is optional and
        ///     defaults to false.
        primitive_desc(const desc &adesc, const primitive_attr &attr,
                const engine &aengine, bool allow_empty = false)
            : dnnl::primitive_desc(
                    &adesc.data, &attr, aengine, nullptr, allow_empty) {}

        /// Constructs a primitive descriptor for a resampling forward
        /// propagation primitive from a C API primitive descriptor that must
        /// have a matching kind.
        ///
        /// @param pd C API primitive descriptor for a resampling forward
        ///     propagation primitive.
        primitive_desc(dnnl_primitive_desc_t pd)
            : dnnl::primitive_desc(pd, dnnl::primitive::kind::resampling,
                    dnnl::prop_kind::forward_training,
                    dnnl::prop_kind::forward_inference) {}

        /// @copydoc dnnl::primitive_desc_base::src_desc()const
        memory::desc src_desc() const { return base::src_desc(0); }

        /// @copydoc dnnl::primitive_desc_base::dst_desc()const
        memory::desc dst_desc() const { return base::dst_desc(0); }
    };

    /// Default constructor. Produces an empty object.
    resampling_forward() = default;

    /// Constructs a resampling forward propagation primitive.
    /// @param pd Primitive descriptor for a resampling forward propagation
    ///     primitive.
    resampling_forward(const primitive_desc &pd) : primitive(pd) {}
};

/// Resampling backward propagation primitive.
struct resampling_backward : public primitive {
    /// Descriptor for a resampling backward propagation primitive.
    struct desc {
        dnnl_resampling_desc_t data;

        /// Constructs a descriptor for a resampling backward propagation
        /// primitive using source and destination memory descriptors.
        ///
        /// @param aalgorithm resampling algorithm kind: either
        ///     #dnnl::algorithm::resampling_nearest, or
        ///     #dnnl::algorithm::resampling_linear
        /// @param diff_src_desc Diff source memory descriptor.
        /// @param diff_dst_desc Diff destination memory descriptor.
        desc(algorithm aalgorithm, const memory::desc &diff_src_desc,
                const memory::desc &diff_dst_desc) {
            error::wrap_c_api(dnnl_resampling_backward_desc_init(&data,
                                      convert_to_c(aalgorithm), nullptr,
                                      &diff_src_desc.data, &diff_dst_desc.data),
                    "could not create a resampling backward data descriptor");
        }

        /// Constructs a descriptor for resampling backward propagation
        /// primitive.
        ///
        /// @param aalgorithm resampling algorithm kind: either
        ///     #dnnl::algorithm::resampling_nearest, or
        ///     #dnnl::algorithm::resampling_linear
        /// @param factors Vector of scaling factors for spatial dimension.
        /// @param diff_src_desc Diff source memory descriptor.
        /// @param diff_dst_desc Diff destination memory descriptor.
        desc(algorithm aalgorithm, const std::vector<float> &factors,
                const memory::desc &diff_src_desc,
                const memory::desc &diff_dst_desc) {
            if (!factors.empty())
                memory::validate_dims(factors, diff_src_desc.data.ndims - 2);
            error::wrap_c_api(dnnl_resampling_backward_desc_init(&data,
                                      convert_to_c(aalgorithm), factors.data(),
                                      &diff_src_desc.data, &diff_dst_desc.data),
                    "could not create a resampling backward data descriptor");
        }
    };

    /// Primitive descriptor for resampling backward propagation primitive.
    struct primitive_desc : public dnnl::primitive_desc {
        /// Default constructor. Produces an empty object.
        primitive_desc() = default;

        /// Constructs a primitive descriptor for a resampling backward
        /// propagation primitive.
        ///
        /// @param adesc Descriptor for a resampling backward propagation
        ///     primitive.
        /// @param aengine Engine to use.
        /// @param hint_fwd_pd Primitive descriptor for a resampling forward
        ///     propagation primitive. It is used as a hint for deciding which
        ///     memory format to use.
        /// @param allow_empty A flag signifying whether construction is
        ///     allowed to fail without throwing an exception. In this case an
        ///     empty object will be produced. This flag is optional and
        ///     defaults to false.
        primitive_desc(const desc &adesc, const engine &aengine,
                const resampling_forward::primitive_desc &hint_fwd_pd,
                bool allow_empty = false)
            : dnnl::primitive_desc(&adesc.data, nullptr, aengine,
                    hint_fwd_pd.get(), allow_empty) {}

        /// Constructs a primitive descriptor for a resampling backward
        /// propagation primitive.
        ///
        /// @param adesc Descriptor for a resampling backward propagation
        ///     primitive.
        /// @param attr Primitive attributes to use.
        /// @param aengine Engine to use.
        /// @param hint_fwd_pd Primitive descriptor for a resampling forward
        ///     propagation primitive. It is used as a hint for deciding which
        ///     memory format to use.
        /// @param allow_empty A flag signifying whether construction is
        ///     allowed to fail without throwing an exception. In this case an
        ///     empty object will be produced. This flag is optional and
        ///     defaults to false.
        primitive_desc(const desc &adesc, const primitive_attr &attr,
                const engine &aengine,
                const resampling_forward::primitive_desc &hint_fwd_pd,
                bool allow_empty = false)
            : dnnl::primitive_desc(&adesc.data, &attr, aengine,
                    hint_fwd_pd.get(), allow_empty) {}

        /// Constructs a primitive descriptor for a resampling backward
        /// propagation primitive from a C API primitive descriptor that must
        /// have a matching kind.
        ///
        /// @param pd C API primitive descriptor for a resampling backward
        ///     propagation primitive.
        primitive_desc(dnnl_primitive_desc_t pd)
            : dnnl::primitive_desc(pd, dnnl::primitive::kind::resampling,
                    dnnl::prop_kind::backward_data) {}

        /// @copydoc dnnl::primitive_desc_base::diff_src_desc()const
        memory::desc diff_src_desc() const { return base::diff_src_desc(0); }

        /// @copydoc dnnl::primitive_desc_base::diff_dst_desc()const
        memory::desc diff_dst_desc() const { return base::diff_dst_desc(0); }
    };

    /// Default constructor. Produces an empty object.
    resampling_backward() = default;

    /// Constructs a resampling backward propagation primitive.
    /// @param pd Primitive descriptor for a resampling backward propagation
    ///     primitive.
    resampling_backward(const primitive_desc &pd) : primitive(pd) {}
};

/// @} dnnl_api_resampling

/// @addtogroup dnnl_api_pooling Pooling
///
/// Pooling version 2 (dilated pooling).
///
/// A primitive to perform max or average pooling.
///
/// @sa @ref dev_guide_pooling in developer guide
///
/// @{

/// Pooling v2 (dilated pooling) forward propagation primitive.
struct pooling_v2_forward : public primitive {
    /// Descriptor for a pooling forward propagation primitive.
    struct desc {
        dnnl_pooling_v2_desc_t data;

        /// Constructs a descriptor for pooling v2
        /// (dilated pooling) forward propagation primitive.
        ///
        /// Arrays @p strides, @p kernel, @p dilation, @p padding_l
        /// and @p padding_r contain values for spatial dimensions only and
        /// hence must have the same number of elements as there are spatial
        /// dimensions. The order of values is the same as in the tensor:
        /// depth (for 3D tensors), height (for 3D and 2D tensors), and width.
        ///
        /// @param aprop_kind Propagation kind. Possible values are
        ///     #dnnl::prop_kind::forward_training, and
        ///     #dnnl::prop_kind::forward_inference.
        /// @param aalgorithm Pooling algorithm kind: either
        ///     #dnnl::algorithm::pooling_max,
        ///     #dnnl::algorithm::pooling_avg_include_padding,
        ///     or #dnnl::algorithm::pooling_avg (same as
        ///     #dnnl::algorithm::pooling_avg_exclude_padding).
        /// @param src_desc Source memory descriptor.
        /// @param dst_desc Destination memory descriptor.
        /// @param strides Vector of strides for spatial dimension.
        /// @param kernel Vector of kernel spatial dimensions.
        /// @param dilation Array of dilations for spatial dimension.
        /// @param padding_l Vector of padding values for low indices for each
        ///     spatial dimension `([[front,] top,] left)`.
        /// @param padding_r Vector of padding values for high indices for
        ///     each spatial dimension `([[back,] bottom,] right)`.
        desc(prop_kind aprop_kind, algorithm aalgorithm,
                const memory::desc &src_desc, const memory::desc &dst_desc,
                const memory::dims &strides, const memory::dims &kernel,
                const memory::dims &dilation, const memory::dims &padding_l,
                const memory::dims &padding_r) {
            memory::validate_dims(strides, src_desc.data.ndims - 2);
            memory::validate_dims(kernel, src_desc.data.ndims - 2);
            memory::validate_dims(padding_l, src_desc.data.ndims - 2);
            memory::validate_dims(padding_r, src_desc.data.ndims - 2);
            memory::validate_dims(dilation, src_desc.data.ndims - 2);
            error::wrap_c_api(
                    dnnl_pooling_v2_forward_desc_init(&data,
                            dnnl::convert_to_c(aprop_kind),
                            convert_to_c(aalgorithm), &src_desc.data,
                            &dst_desc.data, &strides[0], &kernel[0],
                            &dilation[0], &padding_l[0], &padding_r[0]),
                    "could not create a descriptor for a pooling forward "
                    "propagation primitive");
        }
    };

    /// Primitive descriptor for a pooling forward propagation primitive.
    struct primitive_desc : public dnnl::primitive_desc {
        /// Default constructor. Produces an empty object.
        primitive_desc() = default;

        /// Constructs a primitive descriptor for a pooling v2
        /// (dilated pooling) forward
        /// propagation primitive.
        ///
        /// @param adesc Descriptor for a pooling forward propagation primitive.
        /// @param aengine Engine to use.
        /// @param allow_empty A flag signifying whether construction is
        ///     allowed to fail without throwing an exception. In this case an
        ///     empty object will be produced. This flag is optional and
        ///     defaults to false.
        primitive_desc(const desc &adesc, const engine &aengine,
                bool allow_empty = false)
            : dnnl::primitive_desc(
                    &adesc.data, nullptr, aengine, nullptr, allow_empty) {}

        /// Constructs a primitive descriptor for a pooling v2
        /// (dilated pooling) forward
        /// propagation primitive.
        ///
        /// @param adesc Descriptor for a pooling forward propagation primitive.
        /// @param aengine Engine to use.
        /// @param attr Primitive attributes to use.
        /// @param allow_empty A flag signifying whether construction is
        ///     allowed to fail without throwing an exception. In this case an
        ///     empty object will be produced. This flag is optional and
        ///     defaults to false.
        primitive_desc(const desc &adesc, const primitive_attr &attr,
                const engine &aengine, bool allow_empty = false)
            : dnnl::primitive_desc(
                    &adesc.data, &attr, aengine, nullptr, allow_empty) {}

        /// Constructs a primitive descriptor for a pooling v2
        /// (dilated pooling) forward
        /// propagation primitive from a C API primitive descriptor that must
        /// have a matching kind.
        ///
        /// @param pd C API primitive descriptor for a pooling forward
        ///     propagation primitive.
        primitive_desc(dnnl_primitive_desc_t pd)
            : dnnl::primitive_desc(pd, dnnl::primitive::kind::pooling_v2,
                    dnnl::prop_kind::forward_training,
                    dnnl::prop_kind::forward_inference) {}

        /// @copydoc dnnl::primitive_desc_base::src_desc()const
        memory::desc src_desc() const { return base::src_desc(0); }

        /// @copydoc dnnl::primitive_desc_base::dst_desc()const
        memory::desc dst_desc() const { return base::dst_desc(0); }

        /// @copydoc dnnl::primitive_desc_base::workspace_desc()const
        memory::desc workspace_desc() const { return base::workspace_desc(); }
    };

    /// Default constructor. Produces an empty object.
    pooling_v2_forward() = default;

    /// Constructs a pooling v2 (dilated pooling) forward
    /// propagation primitive.
    /// @param pd Primitive descriptor for a pooling v2
    /// (dilated pooling) forward propagation primitive.
    pooling_v2_forward(const primitive_desc &pd) : primitive(pd) {}
};

/// Pooling v2 (dilated pooling) backward propagation primitive.
struct pooling_v2_backward : public primitive {
    /// Descriptor for a pooling backward propagation primitive.
    struct desc {
        dnnl_pooling_v2_desc_t data;

        /// Constructs a descriptor for pooling v2 (dilated pooling) backward
        /// propagation primitive.
        ///
        /// Arrays @p strides, @p kernel, @p dilation, @p padding_l
        /// and @p padding_r contain values for spatial dimensions only and
        /// hence must have the same number of elements as there are spatial
        /// dimensions. The order of values is the same as in the tensor:
        /// depth (for 3D tensors), height (for 3D and 2D tensors), and width.
        ///
        /// @param aalgorithm Pooling algorithm kind: either
        ///     #dnnl::algorithm::pooling_max,
        ///     #dnnl::algorithm::pooling_avg_include_padding,
        ///     or #dnnl::algorithm::pooling_avg (same as
        ///     #dnnl::algorithm::pooling_avg_exclude_padding).
        /// @param diff_src_desc Diff source memory descriptor.
        /// @param diff_dst_desc Diff destination memory descriptor.
        /// @param strides Vector of strides for spatial dimension.
        /// @param kernel Vector of kernel spatial dimensions.
        /// @param dilation Array of dilations for spatial dimension.
        /// @param padding_l Vector of padding values for low indices for each
        ///     spatial dimension `([[front,] top,] left)`.
        /// @param padding_r Vector of padding values for high indices for
        ///     each spatial dimension `([[back,] bottom,] right)`.
        desc(algorithm aalgorithm, const memory::desc &diff_src_desc,
                const memory::desc &diff_dst_desc, const memory::dims &strides,
                const memory::dims &kernel, const memory::dims &dilation,
                const memory::dims &padding_l, const memory::dims &padding_r) {
            memory::validate_dims(strides, diff_src_desc.data.ndims - 2);
            memory::validate_dims(kernel, diff_src_desc.data.ndims - 2);
            memory::validate_dims(padding_l, diff_src_desc.data.ndims - 2);
            memory::validate_dims(padding_r, diff_src_desc.data.ndims - 2);
            memory::validate_dims(dilation, diff_src_desc.data.ndims - 2);
            error::wrap_c_api(
                    dnnl_pooling_v2_backward_desc_init(&data,
                            convert_to_c(aalgorithm), &diff_src_desc.data,
                            &diff_dst_desc.data, &strides[0], &kernel[0],
                            &dilation[0], &padding_l[0], &padding_r[0]),
                    "could not create a descriptor for a pooling backward "
                    "propagation primitive");
        }
    };

    /// Primitive descriptor for a pooling v2 (dilated pooling) backward
    /// propagation primitive.
    struct primitive_desc : public dnnl::primitive_desc {
        /// Default constructor. Produces an empty object.
        primitive_desc() = default;

        /// Constructs a primitive descriptor for a pooling v2
        /// (dilated pooling) backward
        /// propagation primitive.
        ///
        /// @param adesc Descriptor for a pooling backward propagation primitive.
        /// @param aengine Engine to use.
        /// @param hint_fwd_pd Primitive descriptor for a pooling forward
        ///     propagation primitive. It is used as a hint for deciding which
        ///     memory format to use.
        /// @param allow_empty A flag signifying whether construction is
        ///     allowed to fail without throwing an exception. In this case an
        ///     empty object will be produced. This flag is optional and
        ///     defaults to false.
        primitive_desc(const desc &adesc, const engine &aengine,
                const pooling_v2_forward::primitive_desc &hint_fwd_pd,
                bool allow_empty = false)
            : dnnl::primitive_desc(&adesc.data, nullptr, aengine,
                    hint_fwd_pd.get(), allow_empty) {}

        /// Constructs a primitive descriptor for a pooling v2
        /// (dilated pooling) backward
        /// propagation primitive.
        ///
        /// @param adesc Descriptor for a pooling backward propagation primitive.
        /// @param attr Primitive attributes to use.
        /// @param aengine Engine to use.
        /// @param hint_fwd_pd Primitive descriptor for a pooling forward
        ///     propagation primitive. It is used as a hint for deciding which
        ///     memory format to use.
        /// @param allow_empty A flag signifying whether construction is
        ///     allowed to fail without throwing an exception. In this case an
        ///     empty object will be produced. This flag is optional and
        ///     defaults to false.
        primitive_desc(const desc &adesc, const primitive_attr &attr,
                const engine &aengine,
                const pooling_v2_forward::primitive_desc &hint_fwd_pd,
                bool allow_empty = false)
            : dnnl::primitive_desc(&adesc.data, &attr, aengine,
                    hint_fwd_pd.get(), allow_empty) {}

        /// Constructs a primitive descriptor for a pooling v2
        /// (dilated pooling) backward
        /// propagation primitive from a C API primitive descriptor that must
        /// have a matching kind.
        ///
        /// @param pd C API primitive descriptor for a pooling backward
        ///     propagation primitive.
        primitive_desc(dnnl_primitive_desc_t pd)
            : dnnl::primitive_desc(pd, dnnl::primitive::kind::pooling_v2,
                    dnnl::prop_kind::backward_data) {}

        /// @copydoc dnnl::primitive_desc_base::src_desc()const
        memory::desc diff_src_desc() const { return base::diff_src_desc(0); }

        /// @copydoc dnnl::primitive_desc_base::diff_dst_desc()const
        memory::desc diff_dst_desc() const { return base::diff_dst_desc(0); }

        /// @copydoc dnnl::primitive_desc_base::workspace_desc()const
        memory::desc workspace_desc() const { return base::workspace_desc(); }
    };

    /// Default constructor. Produces an empty object.
    pooling_v2_backward() = default;

    /// Constructs a pooling v2 (dilated pooling) backward
    /// propagation primitive.
    /// @param pd Primitive descriptor for a pooling backward propagation
    ///     primitive.
    pooling_v2_backward(const primitive_desc &pd) : primitive(pd) {}
};

/// @} dnnl_api_pooling_v2

/// @} dnnl_api_primitives

/// @addtogroup dnnl_api_service Service
///
/// A set of functions that aid in oneDNN debugging and profiling.
///
/// @{

/// @copydoc dnnl_version_t
using version_t = dnnl_version_t;

/// Status values returned by the library functions.
enum class status {
    /// @copydoc dnnl_success
    success = dnnl_success,
    /// @copydoc dnnl_out_of_memory
    out_of_memory = dnnl_out_of_memory,
    /// @copydoc dnnl_invalid_arguments
    invalid_arguments = dnnl_invalid_arguments,
    /// @copydoc dnnl_unimplemented
    unimplemented = dnnl_unimplemented,
    /// @copydoc dnnl_iterator_ends
    iterator_ends = dnnl_iterator_ends,
    /// @copydoc dnnl_runtime_error
    runtime_error = dnnl_runtime_error,
    /// @copydoc dnnl_not_required
    not_required = dnnl_not_required,
};

/// @copydoc dnnl_set_verbose()
inline status set_verbose(int level) {
    return static_cast<status>(dnnl_set_verbose(level));
}

/// @copydoc dnnl_version()
inline const version_t *version() {
    return dnnl_version();
}

/// @copydoc dnnl_set_jit_dump()
inline status set_jit_dump(int enable) {
    return static_cast<status>(dnnl_set_jit_dump(enable));
}

/// @copydoc dnnl_set_jit_profiling_flags()
inline status set_jit_profiling_flags(unsigned flags) {
    return static_cast<status>(dnnl_set_jit_profiling_flags(flags));
}

/// @copydoc dnnl_set_jit_profiling_jitdumpdir()
inline status set_jit_profiling_jitdumpdir(const std::string &dir) {
    return static_cast<status>(dnnl_set_jit_profiling_jitdumpdir(dir.c_str()));
}

/// @copydoc dnnl_cpu_isa_t
enum class cpu_isa {
    /// @copydoc dnnl_cpu_isa_all
    all = dnnl_cpu_isa_all,
    /// @copydoc dnnl_cpu_isa_sse41
    sse41 = dnnl_cpu_isa_sse41,
    /// @copydoc dnnl_cpu_isa_avx
    avx = dnnl_cpu_isa_avx,
    /// @copydoc dnnl_cpu_isa_avx2
    avx2 = dnnl_cpu_isa_avx2,
    /// @copydoc dnnl_cpu_isa_avx512_mic
    avx512_mic = dnnl_cpu_isa_avx512_mic,
    /// @copydoc dnnl_cpu_isa_avx512_mic_4ops
    avx512_mic_4ops = dnnl_cpu_isa_avx512_mic_4ops,
    /// @copydoc dnnl_cpu_isa_avx512_core
    avx512_core = dnnl_cpu_isa_avx512_core,
    /// @copydoc dnnl_cpu_isa_avx512_core_vnni
    avx512_core_vnni = dnnl_cpu_isa_avx512_core_vnni,
    /// @copydoc dnnl_cpu_isa_avx512_core_bf16
    avx512_core_bf16 = dnnl_cpu_isa_avx512_core_bf16,
    /// @copydoc dnnl_cpu_isa_avx512_core_amx
    avx512_core_amx = dnnl_cpu_isa_avx512_core_amx,
};

/// @copydoc dnnl_set_max_cpu_isa()
inline status set_max_cpu_isa(cpu_isa isa) {
    return static_cast<status>(
            dnnl_set_max_cpu_isa(static_cast<dnnl_cpu_isa_t>(isa)));
}

/// @copydoc dnnl_get_effective_cpu_isa()
inline cpu_isa get_effective_cpu_isa() {
    return static_cast<cpu_isa>(dnnl_get_effective_cpu_isa());
}

/// @} dnnl_api_service

/// @addtogroup dnnl_api_primitive_cache Primitive Cache
///
/// A set of functions that provide primitive cache control.
///
/// @{

/// Returns the number of primitives that can be held in the primitive cache
/// at the same time.
inline int get_primitive_cache_capacity() {
    int result = 0;
    error::wrap_c_api(dnnl_get_primitive_cache_capacity(&result),
            "could not get primitive cache capacity");
    return result;
}

/// @copydoc dnnl_set_primitive_cache_capacity(int capacity)
inline void set_primitive_cache_capacity(int capacity) {
    error::wrap_c_api(dnnl_set_primitive_cache_capacity(capacity),
            "could not set primitive cache capacity");
}

/// @} dnnl_api_primitive_cache

/// @addtogroup dnnl_api_blas BLAS functions
///
/// A subset of Basic Linear Algebra (BLAS) functions that perform
/// matrix-matrix multiplication.
///
/// @{

/// @copydoc dnnl_sgemm()
inline status sgemm(char transa, char transb, dnnl_dim_t M, dnnl_dim_t N,
        dnnl_dim_t K, float alpha, const float *A, dnnl_dim_t lda,
        const float *B, dnnl_dim_t ldb, float beta, float *C, dnnl_dim_t ldc) {
    return static_cast<status>(dnnl_sgemm(
            transa, transb, M, N, K, alpha, A, lda, B, ldb, beta, C, ldc));
}

/// @copydoc dnnl_gemm_u8s8s32()
inline status gemm_u8s8s32(char transa, char transb, char offsetc, dnnl_dim_t M,
        dnnl_dim_t N, dnnl_dim_t K, float alpha, const uint8_t *A,
        dnnl_dim_t lda, uint8_t ao, const int8_t *B, dnnl_dim_t ldb, int8_t bo,
        float beta, int32_t *C, dnnl_dim_t ldc, const int32_t *co) {
    return static_cast<status>(dnnl_gemm_u8s8s32(transa, transb, offsetc, M, N,
            K, alpha, A, lda, ao, B, ldb, bo, beta, C, ldc, co));
}

/// @copydoc dnnl_gemm_s8s8s32()
inline status gemm_s8s8s32(char transa, char transb, char offsetc, dnnl_dim_t M,
        dnnl_dim_t N, dnnl_dim_t K, float alpha, const int8_t *A,
        dnnl_dim_t lda, int8_t ao, const int8_t *B, dnnl_dim_t ldb, int8_t bo,
        float beta, int32_t *C, dnnl_dim_t ldc, const int32_t *co) {
    return static_cast<status>(dnnl_gemm_s8s8s32(transa, transb, offsetc, M, N,
            K, alpha, A, lda, ao, B, ldb, bo, beta, C, ldc, co));
}

#if DNNL_CPU_RUNTIME == DNNL_RUNTIME_THREADPOOL
/// @copydoc dnnl_sgemm_tp()
inline status sgemm(char transa, char transb, dnnl_dim_t M, dnnl_dim_t N,
        dnnl_dim_t K, float alpha, const float *A, dnnl_dim_t lda,
        const float *B, dnnl_dim_t ldb, float beta, float *C, dnnl_dim_t ldc,
        dnnl::threadpool_iface *tp) {
    return static_cast<status>(dnnl_sgemm_tp(
            transa, transb, M, N, K, alpha, A, lda, B, ldb, beta, C, ldc, tp));
}
/// @copydoc dnnl_gemm_u8s8s32_tp()
inline status gemm_u8s8s32(char transa, char transb, char offsetc, dnnl_dim_t M,
        dnnl_dim_t N, dnnl_dim_t K, float alpha, const uint8_t *A,
        dnnl_dim_t lda, uint8_t ao, const int8_t *B, dnnl_dim_t ldb, int8_t bo,
        float beta, int32_t *C, dnnl_dim_t ldc, const int32_t *co,
        dnnl::threadpool_iface *tp) {
    return static_cast<status>(dnnl_gemm_u8s8s32_tp(transa, transb, offsetc, M,
            N, K, alpha, A, lda, ao, B, ldb, bo, beta, C, ldc, co, tp));
}

/// @copydoc dnnl_gemm_s8s8s32_tp()
inline status gemm_s8s8s32(char transa, char transb, char offsetc, dnnl_dim_t M,
        dnnl_dim_t N, dnnl_dim_t K, float alpha, const int8_t *A,
        dnnl_dim_t lda, int8_t ao, const int8_t *B, dnnl_dim_t ldb, int8_t bo,
        float beta, int32_t *C, dnnl_dim_t ldc, const int32_t *co,
        dnnl::threadpool_iface *tp) {
    return static_cast<status>(dnnl_gemm_s8s8s32_tp(transa, transb, offsetc, M,
            N, K, alpha, A, lda, ao, B, ldb, bo, beta, C, ldc, co, tp));
}
#endif

/// @} dnnl_api_blas

// implementation section

/// @cond DO_NOT_DOCUMENT_THIS
inline primitive::primitive(const_dnnl_primitive_desc_t c_pd) {
    dnnl_primitive_t result;
    error::wrap_c_api(dnnl_primitive_create(&result, c_pd),
            "could not create a primitive");
    reset(result);
}

inline primitive::primitive(const primitive_desc &pd) : primitive(pd.get()) {}

inline void primitive::execute(const stream &astream,
        const std::unordered_map<int, memory> &args) const {
    std::vector<dnnl_exec_arg_t> c_args;
    c_args.reserve(args.size());
    for (const auto &a : args)
        c_args.push_back({a.first, a.second.get(true)});

    error::wrap_c_api(dnnl_primitive_execute(get(), astream.get(),
                              (int)c_args.size(), c_args.data()),
            "could not execute a primitive");
}

/// @endcond

#undef DNNL_DEFINE_BITMASK_OPS

} // namespace dnnl

/// @} dnnl_api
=======
#include "oneapi/dnnl/dnnl.hpp"
>>>>>>> 9e7b3904

#endif /* DNNL_HPP */<|MERGE_RESOLUTION|>--- conflicted
+++ resolved
@@ -17,10575 +17,6 @@
 #ifndef DNNL_HPP
 #define DNNL_HPP
 
-<<<<<<< HEAD
-#include "dnnl_config.h"
-
-/// @cond DO_NOT_DOCUMENT_THIS
-#include <algorithm>
-#include <cstdlib>
-#include <iterator>
-#include <memory>
-#include <string>
-#include <vector>
-#include <unordered_map>
-
-#include "dnnl.h"
-
-#if DNNL_CPU_THREADING_RUNTIME == DNNL_RUNTIME_THREADPOOL
-#include "dnnl_threadpool_iface.hpp"
-#endif
-
-#if DNNL_GPU_RUNTIME == DNNL_RUNTIME_OCL
-#include <CL/cl.h>
-#endif
-
-#if DNNL_WITH_SYCL
-#include <CL/sycl.hpp>
-#endif
-
-/// @endcond
-
-// __cpp_exceptions is referred from
-// https://gcc.gnu.org/onlinedocs/libstdc++/manual/using_exceptions.html
-// gcc < 5 does not define __cpp_exceptions but __EXCEPTIONS,
-// Microsoft C++ Compiler does not provide an option to disable exceptions
-#ifndef DNNL_ENABLE_EXCEPTIONS
-#if __cpp_exceptions || __EXCEPTIONS \
-        || (defined(_MSC_VER) && !defined(__clang__))
-#define DNNL_ENABLE_EXCEPTIONS 1
-#else
-#define DNNL_ENABLE_EXCEPTIONS 0
-#endif
-#endif
-
-#if defined(__GNUC__) || defined(__clang__)
-#define DNNL_TRAP() __builtin_trap()
-#elif defined(__INTEL_COMPILER) || defined(_MSC_VER)
-#define DNNL_TRAP() __debugbreak()
-#else
-#error "unknown compiler"
-#endif
-
-#if DNNL_ENABLE_EXCEPTIONS
-#define DNNL_THROW_ERROR(status, msg) throw error(status, msg)
-#else
-#include <cstdio>
-#define DNNL_THROW_ERROR(status, msg) \
-    do { \
-        fputs(msg, stderr); \
-        DNNL_TRAP(); \
-    } while (0)
-#endif
-
-/// @addtogroup dnnl_api oneDNN API
-/// @{
-
-/// oneDNN namespace
-namespace dnnl {
-
-/// @addtogroup dnnl_api_utils Utilities
-/// Utility types and definitions.
-/// @{
-
-/// oneDNN exception class.
-///
-/// This class captures the status returned by a failed C API function and
-/// the error message from the call site.
-struct error : public std::exception {
-    dnnl_status_t status;
-    const char *message;
-
-    /// Constructs an instance of an exception class.
-    ///
-    /// @param status The error status returned by a C API function.
-    /// @param message The error message.
-    error(dnnl_status_t status, const char *message)
-        : status(status), message(message) {}
-
-    /// Returns the explanatory string.
-    const char *what() const noexcept override { return message; }
-
-    /// A convenience function for wrapping calls to C API functions. Checks
-    /// the return status and throws an dnnl::error in case of failure.
-    ///
-    /// @param status The error status returned by a C API function.
-    /// @param message The error message.
-    static void wrap_c_api(dnnl_status_t status, const char *message) {
-        if (status != dnnl_success) DNNL_THROW_ERROR(status, message);
-    }
-};
-
-/// @cond DO_NOT_DOCUMENT_THIS
-template <typename T>
-void validate_container_size(const T &v, const char *error_message,
-        int min_size = 1, int max_size = -1) {
-    const int size = (int)v.size();
-    if (size < min_size || (max_size >= 0 && size > max_size))
-        DNNL_THROW_ERROR(dnnl_invalid_arguments, error_message);
-}
-/// @endcond
-
-/// A class that provides the destructor for a oneDNN C API handle.
-template <typename T>
-struct handle_traits {};
-
-/// oneDNN C API handle wrapper class.
-///
-/// This class is used as the base class for primitive (dnnl::primitive),
-/// engine (dnnl::engine), and stream (dnnl::stream) classes, as well as
-/// others. An object of the dnnl::handle class can be passed by value.
-///
-/// A handle can be weak, in which case it follows std::weak_ptr semantics.
-/// Otherwise, it follows `std::shared_ptr` semantics.
-///
-/// @note
-///     The implementation stores oneDNN C API handles in a `std::shared_ptr`
-///     with deleter set to a dummy function in the weak mode.
-///
-template <typename T, typename traits = handle_traits<T>>
-struct handle {
-private:
-    static dnnl_status_t dummy_destructor(T) { return dnnl_success; }
-    std::shared_ptr<typename std::remove_pointer<T>::type> data_ {0};
-
-protected:
-    bool operator==(const T other) const { return other == data_.get(); }
-    bool operator!=(const T other) const { return !(*this == other); }
-
-public:
-    /// Constructs an empty handle object.
-    ///
-    /// @warning
-    ///     Uninitialized object cannot be used in most library calls and is
-    ///     equivalent to a null pointer. Any attempt to use its methods, or
-    ///     passing it to the other library function, will cause an exception
-    ///     to be thrown.
-    handle() = default;
-
-    /// Copy constructor.
-    handle(const handle<T, traits> &) = default;
-    /// Assignment operator.
-    handle<T, traits> &operator=(const handle<T, traits> &) = default;
-    /// Move constructor.
-    handle(handle<T, traits> &&) = default;
-    /// Move assignment operator.
-    handle<T, traits> &operator=(handle<T, traits> &&) = default;
-
-    /// Constructs a handle wrapper object from a C API handle.
-    ///
-    /// @param t The C API handle to wrap.
-    /// @param weak A flag specifying whether to construct a weak wrapper;
-    ///     defaults to @c false.
-    explicit handle(T t, bool weak = false) { reset(t, weak); }
-
-    /// Resets the handle wrapper objects to wrap a new C API handle.
-    ///
-    /// @param t The new value of the C API handle.
-    /// @param weak A flag specifying whether the wrapper should be weak;
-    ///     defaults to @c false.
-    void reset(T t, bool weak = false) {
-        data_.reset(t, weak ? &dummy_destructor : traits::destructor);
-    }
-
-    /// Returns the underlying C API handle.
-    ///
-    /// @param allow_empty A flag signifying whether the method is allowed to
-    ///     return an empty (null) object without throwing an exception.
-    /// @returns The underlying C API handle.
-    T get(bool allow_empty = false) const {
-        T result = data_.get();
-        if (allow_empty == false && result == nullptr)
-            DNNL_THROW_ERROR(
-                    dnnl_invalid_arguments, "object is not initialized");
-        return result;
-    }
-
-    /// Converts a handle to the underlying C API handle type. Does not throw
-    /// and returns `nullptr` if the object is empty.
-    ///
-    /// @returns The underlying C API handle.
-    explicit operator T() const { return get(true); }
-
-    /// Checks whether the object is not empty.
-    ///
-    /// @returns Whether the object is not empty.
-    explicit operator bool() const { return get(true) != nullptr; }
-
-    /// Equality operator.
-    ///
-    /// @param other Another handle wrapper.
-    /// @returns @c true if this and the other handle wrapper manage the same
-    ///     underlying C API handle, and @c false otherwise. Empty handle
-    ///     objects are considered to be equal.
-    bool operator==(const handle<T, traits> &other) const {
-        return other.data_.get() == data_.get();
-    }
-
-    /// Inequality operator.
-    ///
-    /// @param other Another handle wrapper.
-    /// @returns @c true if this and the other handle wrapper manage different
-    ///     underlying C API handles, and @c false otherwise. Empty handle
-    ///     objects are considered to be equal.
-    bool operator!=(const handle &other) const { return !(*this == other); }
-};
-
-/// @cond DO_NOT_DOCUMENT_THIS
-template <>
-struct handle_traits<dnnl_memory_t> {
-    static dnnl_status_t destructor(dnnl_memory_t p) {
-        return dnnl_memory_destroy(p);
-    }
-};
-
-template <>
-struct handle_traits<dnnl_primitive_desc_t> {
-    static dnnl_status_t destructor(dnnl_primitive_desc_t p) {
-        return dnnl_primitive_desc_destroy(p);
-    }
-};
-
-template <>
-struct handle_traits<dnnl_primitive_t> {
-    static dnnl_status_t destructor(dnnl_primitive_t p) {
-        return dnnl_primitive_destroy(p);
-    }
-};
-
-template <>
-struct handle_traits<dnnl_primitive_desc_iterator_t> {
-    static dnnl_status_t destructor(dnnl_primitive_desc_iterator_t p) {
-        return dnnl_primitive_desc_iterator_destroy(p);
-    }
-};
-/// @endcond
-
-/// @} dnnl_api_utils
-
-struct stream;
-struct memory;
-struct primitive_desc;
-
-/// @addtogroup dnnl_api_primitives Primitives
-/// Compute primitives
-/// @sa @ref dev_guide_basic_concepts
-/// @{
-
-/// @addtogroup dnnl_api_primitives_common Common
-/// Common operations to create, destroy and inspect primitives
-/// @{
-
-/// Base class for all computational primitives.
-struct primitive : public handle<dnnl_primitive_t> {
-    /// Kinds of primitives supported by the library.
-    enum class kind {
-        /// Undefined primitive
-        undef = dnnl_undefined_primitive,
-        /// A reorder primitive.
-        reorder = dnnl_reorder,
-        /// A shuffle primitive.
-        shuffle = dnnl_shuffle,
-        /// A (out-of-place) tensor concatenation primitive.
-        concat = dnnl_concat,
-        /// A summation primitive.
-        sum = dnnl_sum,
-        /// A convolution primitive.
-        convolution = dnnl_convolution,
-        /// A deconvolution primitive.
-        deconvolution = dnnl_deconvolution,
-        /// An element-wise primitive.
-        eltwise = dnnl_eltwise,
-        /// A softmax primitive.
-        softmax = dnnl_softmax,
-        /// A pooling primitive.
-        pooling = dnnl_pooling,
-        /// An LRN primitive.
-        lrn = dnnl_lrn,
-        /// A batch normalization primitive.
-        batch_normalization = dnnl_batch_normalization,
-        /// A layer normalization primitive.
-        layer_normalization = dnnl_layer_normalization,
-        /// An inner product primitive.
-        inner_product = dnnl_inner_product,
-        /// An RNN primitive.
-        rnn = dnnl_rnn,
-        /// A binary primitive.
-        binary = dnnl_binary,
-        /// A logsoftmax primitive.
-        logsoftmax = dnnl_logsoftmax,
-        /// A matmul (matrix multiplication) primitive.
-        matmul = dnnl_matmul,
-        /// A resampling primitive.
-        resampling = dnnl_resampling,
-        /// A pooling version 2 primitive.
-        pooling_v2 = dnnl_pooling_v2,
-    };
-
-    using handle::handle;
-
-    /// Default constructor. Constructs an empty object.
-    primitive() = default;
-
-    /// Constructs a primitive from a C API primitive descriptor.
-    ///
-    /// @param c_pd C API primitive descriptor.
-    primitive(const_dnnl_primitive_desc_t c_pd);
-
-    /// Constructs a primitive from a primitive descriptor.
-    ///
-    /// @param pd Primitive descriptor.
-    primitive(const primitive_desc &pd);
-
-    /// Returns the C API primitive descriptor of the underlying C API
-    /// primitive.
-    ///
-    /// @returns The underlying C API primitive descriptor.
-    inline const_dnnl_primitive_desc_t get_primitive_desc() const;
-
-    /// Returns the kind of the primitive.
-    ///
-    /// @returns The primitive kind.
-    inline kind get_kind() const;
-
-    /// Executes computations specified by the primitive in a specified stream.
-    ///
-    /// Arguments are passed via an arguments map containing <index,
-    /// memory object> pairs. The index must be one of the `DNNL_ARG_*` values
-    /// such as `DNNL_ARG_SRC`, and the memory must have a memory descriptor
-    /// matching the one returned by
-    /// primitive_desc::query_md(#query::exec_arg_md, index) unless using
-    /// dynamic shapes (see #DNNL_RUNTIME_DIM_VAL).
-    ///
-    /// @param astream Stream object. The stream must belong to the same engine
-    ///     as the primitive.
-    /// @param args Arguments map.
-    void execute(const stream &astream,
-            const std::unordered_map<int, memory> &args) const;
-
-#ifdef DNNL_SYCL_DPCPP
-    /// Executes computations specified by the primitive in a specified stream.
-    ///
-    /// Arguments are passed via an arguments map containing <index, memory
-    /// object> pairs. The index must be one of the `DNNL_ARG_*` values such
-    /// as `DNNL_ARG_SRC`, and the memory must have a memory descriptor
-    /// matching the one returned by
-    /// #dnnl::primitive_desc::query_md(#query::exec_arg_md, index) unless
-    /// using dynamic shapes (see #DNNL_RUNTIME_DIM_VAL).
-    ///
-    /// @param astream Stream object. The stream must belong to the same engine
-    ///     as the primitive.
-    /// @param args Arguments map.
-    /// @param deps Optional vector with `cl::sycl::event` dependencies.
-    ///
-    cl::sycl::event DNNL_API execute_sycl(const stream &astream,
-            const std::unordered_map<int, memory> &args,
-            const std::vector<cl::sycl::event> &deps = {}) const;
-#endif
-};
-
-/// Converts primitive kind enum value from C++ API to C API type.
-///
-/// @param akind C++ API primitive kind enum value.
-/// @returns Corresponding C API primitive kind enum value.
-inline dnnl_primitive_kind_t convert_to_c(primitive::kind akind) {
-    return static_cast<dnnl_primitive_kind_t>(akind);
-}
-
-const_dnnl_primitive_desc_t primitive::get_primitive_desc() const {
-    const_dnnl_primitive_desc_t pd;
-    error::wrap_c_api(dnnl_primitive_get_primitive_desc(get(), &pd),
-            "could not get a primitive descriptor from a primitive");
-    return pd;
-}
-
-dnnl::primitive::kind primitive::get_kind() const {
-    const_dnnl_primitive_desc_t pd = get_primitive_desc();
-    // TODO (Roma): the code below is only needed because get_primitive_desc
-    // returns a C type.
-    dnnl_primitive_kind_t kind;
-    error::wrap_c_api(dnnl_primitive_desc_query(
-                              pd, dnnl_query_primitive_kind, 0, (void *)&kind),
-            "could not get a primitive kind from a primitive descriptor");
-    return static_cast<dnnl::primitive::kind>(kind);
-}
-
-/// @} dnnl_api_primitives_common
-
-/// @addtogroup dnnl_api_attributes
-///
-/// A container for parameters that extend primitives behavior.
-///
-/// Attributes can also contain Post-ops, which are computations executed
-/// after the primitive.
-///
-/// @sa @ref dev_guide_attributes
-/// @sa @ref dev_guide_attributes_post_ops
-///
-/// @{
-
-/// Scratchpad mode
-enum class scratchpad_mode {
-    /// The library manages the scratchpad allocation according to the policy
-    /// specified by the `DNNL_ENABLE_CONCURRENT_EXEC`
-    /// [build option](@ref dev_guide_build_options) (default).
-    ///
-    /// When `DNNL_ENABLE_CONCURRENT_EXEC=OFF` (default), the library
-    /// scratchpad is common to all primitives to reduce the memory footprint.
-    /// This configuration comes with limited thread-safety properties, namely
-    /// primitives can be created and executed in parallel but cannot migrate
-    /// between threads (in other words, each primitive should be executed in
-    /// the same thread it was created in).
-    ///
-    /// When `DNNL_ENABLE_CONCURRENT_EXEC=ON`, the library scratchpad is
-    /// private to each primitive. The memory footprint is larger than when
-    /// using `DNNL_ENABLE_CONCURRENT_EXEC=OFF` but different primitives can be
-    /// created and run concurrently (the same primitive cannot be run
-    /// concurrently from two different threads though).
-    library = dnnl_scratchpad_mode_library,
-    /// The user manages the scratchpad allocation by querying and providing
-    /// the scratchpad memory to primitives. This mode is thread-safe as long
-    /// as the scratchpad buffers are not used concurrently by two primitive
-    /// executions.
-    user = dnnl_scratchpad_mode_user,
-};
-
-/// Converts a scratchpad mode enum value from C++ API to C API type.
-///
-/// @param mode C++ API scratchpad mode enum value.
-/// @returns Corresponding C API scratchpad mode enum value.
-inline dnnl_scratchpad_mode_t convert_to_c(scratchpad_mode mode) {
-    return static_cast<dnnl_scratchpad_mode_t>(mode);
-}
-
-/// Propagation kind.
-enum class prop_kind {
-    /// Undefined propagation kind.
-    undef = dnnl_prop_kind_undef,
-    /// Forward data propagation (training mode). In this mode, primitives
-    /// perform computations necessary for subsequent backward propagation.
-    forward_training = dnnl_forward_training,
-    /// Forward data propagation (inference mode). In this mode, primitives
-    /// perform only computations that are necessary for inference and omit
-    /// computations that are necessary only for backward propagation.
-    forward_inference = dnnl_forward_inference,
-    /// Forward data propagation,
-    /// alias for #dnnl::prop_kind::forward_inference.
-    forward_scoring = dnnl_forward_scoring,
-    /// Forward data propagation,
-    /// alias for #dnnl::prop_kind::forward_training.
-    forward = dnnl_forward,
-    /// Backward propagation (with respect to all parameters).
-    backward = dnnl_backward,
-    /// Backward data propagation.
-    backward_data = dnnl_backward_data,
-    /// Backward weights propagation.
-    backward_weights = dnnl_backward_weights,
-    /// Backward bias propagation.
-    backward_bias = dnnl_backward_bias
-};
-
-/// Converts propagation kind enum value from C++ API to C API type.
-///
-/// @param akind C++ API propagation kind enum value.
-/// @returns Corresponding C API propagation kind enum value.
-inline dnnl_prop_kind_t convert_to_c(prop_kind akind) {
-    return static_cast<dnnl_prop_kind_t>(akind);
-}
-
-/// Kinds of algorithms.
-enum class algorithm {
-    /// Undefined algorithm
-    undef = dnnl_alg_kind_undef,
-    /// Convolution algorithm that is chosen to be either direct or Winograd
-    /// automatically
-    convolution_auto = dnnl_convolution_auto,
-    /// Direct convolution
-    convolution_direct = dnnl_convolution_direct,
-    /// Winograd convolution
-    convolution_winograd = dnnl_convolution_winograd,
-    /// Direct deconvolution
-    deconvolution_direct = dnnl_deconvolution_direct,
-    /// Winograd deconvolution
-    deconvolution_winograd = dnnl_deconvolution_winograd,
-    /// Elementwise: rectified linear unit (ReLU)
-    eltwise_relu = dnnl_eltwise_relu,
-    /// Elementwise: hyperbolic tangent non-linearity (tanh)
-    eltwise_tanh = dnnl_eltwise_tanh,
-    /// Elementwise: exponential linear unit (ELU)
-    eltwise_elu = dnnl_eltwise_elu,
-    /// Elementwise: square
-    eltwise_square = dnnl_eltwise_square,
-    /// Elementwise: abs
-    eltwise_abs = dnnl_eltwise_abs,
-    /// Elementwise: square root
-    eltwise_sqrt = dnnl_eltwise_sqrt,
-    /// Elementwise: swish (\f$x \cdot sigmoid(a \cdot x)\f$)
-    eltwise_swish = dnnl_eltwise_swish,
-    /// Elementwise: linear
-    eltwise_linear = dnnl_eltwise_linear,
-    /// Elementwise: bounded_relu
-    eltwise_bounded_relu = dnnl_eltwise_bounded_relu,
-    /// Elementwise: soft_relu
-    eltwise_soft_relu = dnnl_eltwise_soft_relu,
-    /// Elementwise: logistic
-    eltwise_logistic = dnnl_eltwise_logistic,
-    /// Elementwise: exponent
-    eltwise_exp = dnnl_eltwise_exp,
-    /// Elementwise: gelu
-    /// alias for #dnnl::algorithm::eltwise_gelu_tanh
-    eltwise_gelu = dnnl_eltwise_gelu,
-    /// Elementwise: tanh-based gelu
-    eltwise_gelu_tanh = dnnl_eltwise_gelu_tanh,
-    /// Elementwise: erf-based gelu
-    eltwise_gelu_erf = dnnl_eltwise_gelu_erf,
-    /// Elementwise: natural logarithm
-    eltwise_log = dnnl_eltwise_log,
-    /// Elementwise: clip
-    eltwise_clip = dnnl_eltwise_clip,
-    /// Elementwise: pow
-    eltwise_pow = dnnl_eltwise_pow,
-    /// Elementwise: round
-    eltwise_round = dnnl_eltwise_round,
-    /// Elementwise: rectified linar unit (ReLU) (dst for backward)
-    eltwise_relu_use_dst_for_bwd = dnnl_eltwise_relu_use_dst_for_bwd,
-    /// Elementwise: hyperbolic tangent non-linearity (tanh) (dst for backward)
-    eltwise_tanh_use_dst_for_bwd = dnnl_eltwise_tanh_use_dst_for_bwd,
-    /// Elementwise: exponential linear unit (ELU) (dst for backward)
-    eltwise_elu_use_dst_for_bwd = dnnl_eltwise_elu_use_dst_for_bwd,
-    /// Elementwise: square root (dst for backward)
-    eltwise_sqrt_use_dst_for_bwd = dnnl_eltwise_sqrt_use_dst_for_bwd,
-    /// Elementwise: logistic (dst for backward)
-    eltwise_logistic_use_dst_for_bwd = dnnl_eltwise_logistic_use_dst_for_bwd,
-    /// Elementwise: exponent (dst for backward)
-    eltwise_exp_use_dst_for_bwd = dnnl_eltwise_exp_use_dst_for_bwd,
-    /// Local response normalization (LRN) across multiple channels
-    lrn_across_channels = dnnl_lrn_across_channels,
-    /// LRN within a single channel
-    lrn_within_channel = dnnl_lrn_within_channel,
-    /// Max pooling
-    pooling_max = dnnl_pooling_max,
-    /// Average pooling exclude padding,
-    /// alias for #dnnl::algorithm::pooling_avg_include_padding
-    pooling_avg = dnnl_pooling_avg,
-    /// Average pooling include padding
-    pooling_avg_include_padding = dnnl_pooling_avg_include_padding,
-    /// Average pooling exclude padding
-    pooling_avg_exclude_padding = dnnl_pooling_avg_exclude_padding,
-    /// RNN cell
-    vanilla_rnn = dnnl_vanilla_rnn,
-    /// LSTM cell
-    vanilla_lstm = dnnl_vanilla_lstm,
-    /// GRU cell
-    vanilla_gru = dnnl_vanilla_gru,
-    /// GRU cell with linear before reset. Differs from the vanilla GRU
-    /// in how the new memory gate is calculated:
-    /// \f$c_t = tanh(W_c*x_t + b_{c_x} + r_t*(U_c*h_{t-1}+b_{c_h})) \f$
-    /// LRB GRU expects 4 bias tensors on input:
-    /// \f$[b_{u}, b_{r}, b_{c_x}, b_{c_h}]\f$
-    lbr_gru = dnnl_lbr_gru,
-    /// Binary add
-    binary_add = dnnl_binary_add,
-    /// Binary mul
-    binary_mul = dnnl_binary_mul,
-    /// Binary max
-    binary_max = dnnl_binary_max,
-    /// Binary min
-    binary_min = dnnl_binary_min,
-    /// Nearest Neighbor resampling method
-    resampling_nearest = dnnl_resampling_nearest,
-    /// Linear (Bilinear, Trilinear) resampling method
-    resampling_linear = dnnl_resampling_linear,
-};
-
-/// Converts algorithm kind enum value from C++ API to C API type.
-/// @param aalgorithm C++ API algorithm kind enum value.
-/// @returns Corresponding C API algorithm kind enum value.
-inline dnnl_alg_kind_t convert_to_c(algorithm aalgorithm) {
-    return static_cast<dnnl_alg_kind_t>(aalgorithm);
-}
-
-/// @} dnnl_api_attributes
-
-/// @addtogroup dnnl_api_primitives_common
-/// @{
-
-/// Flags for normalization primitives.
-enum class normalization_flags : unsigned {
-    /// Use no normalization flags. If specified, the library computes mean and
-    /// variance on forward propagation for training and inference, outputs them
-    /// on forward propagation for training, and computes the respective
-    /// derivatives on backward propagation.
-    none = dnnl_normalization_flags_none,
-
-    /// Use global statistics. If specified, the library uses mean and
-    /// variance provided by the user as an input on forward propagation and
-    /// does not compute their derivatives on backward propagation. Otherwise,
-    /// the library computes mean and variance on forward propagation for
-    /// training and inference, outputs them on forward propagation for
-    /// training, and computes the respective derivatives on backward
-    /// propagation.
-    use_global_stats = dnnl_use_global_stats,
-
-    /// Use scale and shift parameters. If specified, the user is expected to
-    /// pass scale and shift as inputs on forward propagation. On backward
-    /// propagation of type #dnnl::prop_kind::backward, the library computes
-    /// their derivatives. If not specified, the scale and shift parameters
-    /// are not used by the library in any way.
-    use_scale_shift = dnnl_use_scaleshift,
-
-    /// Fuse normalization with ReLU. On training, normalization will require
-    /// the workspace to implement backward propagation. On inference, the
-    /// workspace is not required and behavior is the same as when normalization
-    /// is fused with ReLU using the post-ops API.
-    fuse_norm_relu = dnnl_fuse_norm_relu
-};
-
-/// Converts normalization flags enum value from C++ API to C API type.
-/// @param flags C++ API normalization flags enum value.
-/// @returns Corresponding C API normalization flags enum value.
-inline dnnl_normalization_flags_t convert_to_c(normalization_flags flags) {
-    return static_cast<dnnl_normalization_flags_t>(flags);
-}
-
-/// @} dnnl_api_primitives_common
-
-/// @addtogroup dnnl_api_rnn
-/// @{
-
-/// RNN cell flags.
-enum class rnn_flags : unsigned {
-    /// Undefined RNN flags
-    undef = dnnl_rnn_flags_undef
-};
-
-/// Converts RNN cell flags enum value from C++ API to C API type.
-/// @param flags C++ API RNN cell flags enum value.
-/// @returns Corresponding C API RNN cell flags enum value.
-inline dnnl_rnn_flags_t convert_to_c(rnn_flags flags) {
-    return static_cast<dnnl_rnn_flags_t>(flags);
-}
-
-#define DNNL_DEFINE_BITMASK_OPS(enum_name) \
-    inline enum_name operator|(enum_name lhs, enum_name rhs) { \
-        return static_cast<enum_name>( \
-                static_cast<unsigned>(lhs) | static_cast<unsigned>(rhs)); \
-    } \
-\
-    inline enum_name operator&(enum_name lhs, enum_name rhs) { \
-        return static_cast<enum_name>( \
-                static_cast<unsigned>(lhs) & static_cast<unsigned>(rhs)); \
-    } \
-\
-    inline enum_name operator^(enum_name lhs, enum_name rhs) { \
-        return static_cast<enum_name>( \
-                static_cast<unsigned>(lhs) ^ static_cast<unsigned>(rhs)); \
-    } \
-\
-    inline enum_name &operator|=(enum_name &lhs, enum_name rhs) { \
-        lhs = static_cast<enum_name>( \
-                static_cast<unsigned>(lhs) | static_cast<unsigned>(rhs)); \
-        return lhs; \
-    } \
-\
-    inline enum_name &operator&=(enum_name &lhs, enum_name rhs) { \
-        lhs = static_cast<enum_name>( \
-                static_cast<unsigned>(lhs) & static_cast<unsigned>(rhs)); \
-        return lhs; \
-    } \
-\
-    inline enum_name &operator^=(enum_name &lhs, enum_name rhs) { \
-        lhs = static_cast<enum_name>( \
-                static_cast<unsigned>(lhs) ^ static_cast<unsigned>(rhs)); \
-        return lhs; \
-    } \
-\
-    inline enum_name operator~(enum_name rhs) { \
-        return static_cast<enum_name>(~static_cast<unsigned>(rhs)); \
-    }
-
-DNNL_DEFINE_BITMASK_OPS(normalization_flags)
-DNNL_DEFINE_BITMASK_OPS(rnn_flags)
-
-/// A direction of RNN primitive execution
-enum class rnn_direction {
-    /// Unidirectional execution of RNN primitive from left to right.
-    unidirectional_left2right = dnnl_unidirectional_left2right,
-    /// Unidirectional execution of RNN primitive from right to left.
-    unidirectional_right2left = dnnl_unidirectional_right2left,
-    /// Bidirectional execution of RNN primitive with concatenation of the
-    /// results.
-    bidirectional_concat = dnnl_bidirectional_concat,
-    /// Bidirectional execution of RNN primitive with summation of the
-    /// results.
-    bidirectional_sum = dnnl_bidirectional_sum,
-    /// Alias for #dnnl::rnn_direction::unidirectional_left2right
-    unidirectional = dnnl_unidirectional,
-};
-
-/// Converts RNN direction enum value from C++ API to C API type.
-/// @param dir C++ API RNN direction enum value.
-/// @returns Corresponding C API RNN direction enum value.
-inline dnnl_rnn_direction_t convert_to_c(rnn_direction dir) {
-    return static_cast<dnnl_rnn_direction_t>(dir);
-}
-
-/// @} dnnl_api_rnn
-
-/// @addtogroup dnnl_api_primitives_common
-/// @{
-
-/// Primitive descriptor query specification.
-///
-/// In general, queries are not used with the C++ API because most queries are
-/// implemented as class members.
-///
-/// See @ref dnnl_query_t for more information.
-enum class query {
-    /// no query
-    undef = dnnl_query_undef,
-
-    /// execution engine
-    engine = dnnl_query_engine,
-    /// primitive kind
-    primitive_kind = dnnl_query_primitive_kind,
-
-    /// number of inputs expected
-    num_of_inputs_s32 = dnnl_query_num_of_inputs_s32,
-    /// number of outputs expected
-    num_of_outputs_s32 = dnnl_query_num_of_outputs_s32,
-
-    /// runtime estimation (seconds), unimplemented
-    time_estimate_f64 = dnnl_query_time_estimate_f64,
-    /// memory required for scratchpad (bytes)
-    ///
-    /// @sa @ref dev_guide_attributes_scratchpad
-    memory_consumption_s64 = dnnl_query_memory_consumption_s64,
-
-    /// scratchpad engine
-    ///
-    /// engine to be used for creating scratchpad memory
-    scratchpad_engine = dnnl_query_scratchpad_engine,
-
-    /// reorder source engine
-    reorder_src_engine = dnnl_query_reorder_src_engine,
-    /// reorder destination engine
-    reorder_dst_engine = dnnl_query_reorder_dst_engine,
-
-    /// implementation name
-    impl_info_str = dnnl_query_impl_info_str,
-
-    /// propagation kind
-    prop_kind = dnnl_query_prop_kind,
-
-    /// operation descriptor
-    op_d = dnnl_query_op_d,
-    /// convolution descriptor
-    convolution_d = dnnl_query_convolution_d,
-    /// deconvolution descriptor
-    deconvolution_d = dnnl_query_deconvolution_d,
-    /// shuffle descriptor
-    shuffle_d = dnnl_query_shuffle_d,
-    /// eltwise descriptor
-    eltwise_d = dnnl_query_eltwise_d,
-    /// softmax descriptor
-    softmax_d = dnnl_query_softmax_d,
-    /// pooling descriptor
-    pooling_d = dnnl_query_pooling_d,
-    /// lrn descriptor
-    lrn_d = dnnl_query_lrn_d,
-    /// batch normalization descriptor
-    batch_normalization_d = dnnl_query_batch_normalization_d,
-    /// layer normalization descriptor
-    layer_normalization_d = dnnl_query_layer_normalization_d,
-    /// inner product descriptor
-    inner_product_d = dnnl_query_inner_product_d,
-    /// rnn descriptor
-    rnn_d = dnnl_query_rnn_d,
-    /// binary descriptor
-    binary_d = dnnl_query_binary_d,
-    /// logsoftmax descriptor
-    logsoftmax_d = dnnl_query_logsoftmax_d,
-    /// matmul descriptor
-    matmul_d = dnnl_query_matmul_d,
-    /// resampling descriptor
-    resampling_d = dnnl_query_resampling_d,
-
-    /// source memory desc
-    src_md = dnnl_query_src_md,
-    /// source gradient (diff) memory desc
-    diff_src_md = dnnl_query_diff_src_md,
-    /// weights memory descriptor desc
-    weights_md = dnnl_query_weights_md,
-    /// weights gradient (diff) memory desc
-    diff_weights_md = dnnl_query_diff_weights_md,
-    /// destination memory desc
-    dst_md = dnnl_query_dst_md,
-    /// destination gradient (diff) memory desc
-    diff_dst_md = dnnl_query_diff_dst_md,
-    /// workspace memory desc
-    workspace_md = dnnl_query_workspace_md,
-    /// scratchpad memory desc
-    scratchpad_md = dnnl_query_scratchpad_md,
-    /// memory desc of an execute argument
-    exec_arg_md = dnnl_query_exec_arg_md,
-};
-
-/// Converts query enum value from C++ API to C API type.
-/// @param aquery C++ API query enum value.
-/// @returns Corresponding C API query enum value.
-inline dnnl_query_t convert_to_c(query aquery) {
-    return static_cast<dnnl_query_t>(aquery);
-}
-
-/// @} dnnl_api_primitives_common
-
-/// @} dnnl_api_primitives
-
-/// @addtogroup dnnl_api_engine Engine
-///
-/// An abstraction of a computational device: a CPU, a specific GPU
-/// card in the system, etc. Most primitives are created to execute
-/// computations on one specific engine. The only exceptions are reorder
-/// primitives that transfer data between two different engines.
-///
-/// @sa @ref dev_guide_basic_concepts
-///
-/// @{
-
-/// @cond DO_NOT_DOCUMENT_THIS
-template <>
-struct handle_traits<dnnl_engine_t> {
-    static dnnl_status_t destructor(dnnl_engine_t p) {
-        return dnnl_engine_destroy(p);
-    }
-};
-/// @endcond
-
-/// An execution engine.
-struct engine : public handle<dnnl_engine_t> {
-    friend struct primitive;
-    friend struct reorder;
-
-    /// Kinds of engines.
-    enum class kind {
-        /// An unspecified engine
-        any = dnnl_any_engine,
-        /// CPU engine
-        cpu = dnnl_cpu,
-        /// GPU engine
-        gpu = dnnl_gpu,
-    };
-
-    using handle::handle;
-
-    /// Constructs an empty engine. An empty engine cannot be used in any
-    /// operations.
-    engine() = default;
-
-    /// Returns the number of engines of a certain kind.
-    ///
-    /// @param akind The kind of engines to count.
-    /// @returns The number of engines of the specified kind.
-    static size_t get_count(kind akind) {
-        return dnnl_engine_get_count(convert_to_c(akind));
-    }
-
-    /// Constructs an engine.
-    ///
-    /// @param akind The kind of engine to construct.
-    /// @param index The index of the engine. Must be less than the value
-    ///     returned by #get_count() for this particular kind of engine.
-    engine(kind akind, size_t index) {
-        dnnl_engine_t engine;
-        error::wrap_c_api(
-                dnnl_engine_create(&engine, convert_to_c(akind), index),
-                "could not create an engine");
-        reset(engine);
-    }
-
-#if DNNL_GPU_RUNTIME == DNNL_RUNTIME_OCL
-    /// Constructs an engine from OpenCL device and context objects.
-    ///
-    /// @param akind The kind of engine to construct.
-    /// @param device The OpenCL device that this engine will encapsulate.
-    /// @param context The OpenCL context (containing the device) that this
-    ///     engine will use for all operations.
-    engine(kind akind, cl_device_id device, cl_context context) {
-        dnnl_engine_t c_engine;
-        error::wrap_c_api(dnnl_engine_create_ocl(&c_engine, convert_to_c(akind),
-                                  device, context),
-                "could not create an engine");
-        reset(c_engine);
-    }
-#endif
-
-#if DNNL_WITH_SYCL
-    /// Constructs an engine from SYCL device and context objects.
-    ///
-    /// @param akind The kind of engine to construct.
-    /// @param dev SYCL device.
-    /// @param ctx SYCL context.
-    DNNL_API engine(kind akind, const cl::sycl::device &dev,
-            const cl::sycl::context &ctx);
-#endif
-
-    /// Constructs an engine based on a primitive from the primitive
-    /// descriptor @p pd by querying its engine.
-    ///
-    /// @param pd The primitive descriptor to query.
-    engine(const handle<dnnl_primitive_desc_t> &pd) {
-        dnnl_engine_t c_engine;
-        error::wrap_c_api(
-                dnnl_primitive_desc_query(pd.get(),
-                        dnnl::convert_to_c(dnnl::query::engine), 0, &c_engine),
-                "could not get an engine from a primitive_desc");
-        reset(c_engine, true);
-    }
-
-    /// Returns the kind of the engine.
-    /// @returns The kind of the engine.
-    kind get_kind() const {
-        dnnl_engine_kind_t kind;
-        error::wrap_c_api(dnnl_engine_get_kind(get(), &kind),
-                "could not get kind of an engine");
-        return static_cast<engine::kind>(kind);
-    }
-
-#if DNNL_GPU_RUNTIME == DNNL_RUNTIME_OCL
-    /// Returns the OpenCL context associated with the engine.
-    /// @returns OpenCL context.
-    cl_context get_ocl_context() const {
-        cl_context context = nullptr;
-        error::wrap_c_api(dnnl_engine_get_ocl_context(get(), &context),
-                "could not get an OpenCL context from an engine");
-        return context;
-    }
-
-    /// Returns the OpenCL device associated with the engine.
-    /// @returns OpenCL device.
-    cl_device_id get_ocl_device() const {
-        cl_device_id device = nullptr;
-        error::wrap_c_api(dnnl_engine_get_ocl_device(get(), &device),
-                "could not get an OpenCL device from an engine");
-        return device;
-    }
-#endif
-
-#if DNNL_WITH_SYCL
-    /// Returns the underlying SYCL context object.
-    cl::sycl::context DNNL_API get_sycl_context() const;
-
-    /// Returns the underlying SYCL device object.
-    cl::sycl::device DNNL_API get_sycl_device() const;
-#endif
-
-    /// Returns the engine of a primitive descriptor.
-    ///
-    /// @param pd The primitive descriptor to query.
-    /// @returns A weak handle to the engine that the primitive descriptor was
-    ///     created with.
-    template <typename primitive_desc>
-    static engine query(const primitive_desc &pd) {
-        return query(pd, dnnl::query::engine);
-    }
-
-private:
-    static dnnl_engine_kind_t convert_to_c(kind akind) {
-        return static_cast<dnnl_engine_kind_t>(akind);
-    }
-
-    template <typename primitive_desc>
-    static engine query(const primitive_desc &pd, dnnl::query what) {
-        dnnl_engine_t c_engine;
-        error::wrap_c_api(dnnl_primitive_desc_query(pd.get(),
-                                  dnnl::convert_to_c(what), 0, &c_engine),
-                "could not get an engine from a primitive_desc");
-        return engine(c_engine, true);
-    }
-};
-
-/// Converts engine kind enum value from C++ API to C API type.
-///
-/// @param akind C++ API engine kind enum value.
-/// @returns Corresponding C API engine kind enum value.
-inline dnnl_engine_kind_t convert_to_c(engine::kind akind) {
-    return static_cast<dnnl_engine_kind_t>(akind);
-}
-
-/// @} dnnl_api_engine
-
-/// @addtogroup dnnl_api_stream Stream
-///
-/// An encapsulation of execution context tied to a particular engine.
-///
-/// @sa @ref dev_guide_basic_concepts
-///
-/// @{
-
-/// @cond DO_NOT_DOCUMENT_THIS
-template <>
-struct handle_traits<dnnl_stream_t> {
-    static dnnl_status_t destructor(dnnl_stream_t p) {
-        return dnnl_stream_destroy(p);
-    }
-};
-template <>
-struct handle_traits<dnnl_stream_attr_t> {
-    static dnnl_status_t destructor(dnnl_stream_attr_t p) {
-        return dnnl_stream_attr_destroy(p);
-    }
-};
-/// @endcond
-
-/// A container for stream attributes.
-struct stream_attr : public handle<dnnl_stream_attr_t> {
-    using handle::handle;
-
-    /// Constructs default (empty) stream attributes.
-    stream_attr() = default;
-
-    /// Constructs stream attributes for a stream that runs on an engine of a
-    /// particular kind.
-    ///
-    /// @param akind Target engine kind.
-    stream_attr(engine::kind akind) {
-        dnnl_stream_attr_t attr;
-        error::wrap_c_api(dnnl_stream_attr_create(&attr, convert_to_c(akind)),
-                "could not create stream attributes");
-        reset(attr);
-    }
-
-#if DNNL_CPU_THREADING_RUNTIME == DNNL_RUNTIME_THREADPOOL
-    /// Sets the threadpool attribute. Always throws unless oneDNN is built with
-    /// threadpool runtime.
-    ///
-    /// @sa @ref dev_guide_threadpool
-    ///
-    /// @param threadpool A pointer to an instance of a class that implements
-    ///     the dnnl::threadpool_iface interface.
-    void set_threadpool(threadpool_iface *threadpool) {
-        error::wrap_c_api(dnnl_stream_attr_set_threadpool(get(), threadpool),
-                "could not set stream threadpool attribute");
-    }
-
-    /// Returns the threadpool attribute. Always throws unless oneDNN is built
-    /// with threadpool runtime.
-    ///
-    /// @sa @ref dev_guide_threadpool
-    ///
-    threadpool_iface *get_threadpool() {
-        threadpool_iface *tp;
-        error::wrap_c_api(dnnl_stream_attr_get_threadpool(get(), (void **)&tp),
-                "could not set stream threadpool attribute");
-        return tp;
-    }
-#endif
-};
-
-/// An execution stream.
-struct stream : public handle<dnnl_stream_t> {
-    using handle::handle;
-
-    /// Stream flags. Can be combined using the bitwise OR operator.
-    enum class flags : unsigned {
-        /// Default order execution. Either in-order or out-of-order depending
-        /// on the engine runtime.
-        default_order = dnnl_stream_default_order,
-        /// In-order execution.
-        in_order = dnnl_stream_default_order,
-        /// Out-of-order execution.
-        out_of_order = dnnl_stream_out_of_order,
-        /// Default stream configuration.
-        default_flags = dnnl_stream_default_flags,
-    };
-
-    /// Constructs an empty stream. An empty stream cannot be used in any
-    /// operations.
-    stream() = default;
-
-    /// Constructs a stream for the specified engine and with behavior
-    /// controlled by the specified flags.
-    ///
-    /// @param aengine Engine to create the stream on.
-    /// @param aflags Flags controlling stream behavior.
-    /// @param attr Stream attributes.
-    stream(const engine &aengine, flags aflags = flags::default_flags,
-            const stream_attr &attr = stream_attr()) {
-        dnnl_stream_t stream;
-        error::wrap_c_api(dnnl_stream_create_v2(&stream, aengine.get(),
-                                  static_cast<dnnl_stream_flags_t>(aflags),
-                                  attr.get(true)),
-                "could not create a stream");
-        reset(stream);
-    }
-
-#if DNNL_GPU_RUNTIME == DNNL_RUNTIME_OCL
-    /// Constructs a stream for the specified engine and the OpenCL queue.
-    ///
-    /// @param aengine Engine to create the stream on.
-    /// @param queue OpenCL queue to use for the stream.
-    stream(const engine &aengine, cl_command_queue queue) {
-        dnnl_stream_t stream;
-        error::wrap_c_api(dnnl_stream_create_ocl(&stream, aengine.get(), queue),
-                "could not create a stream");
-        reset(stream);
-    }
-#endif
-
-    /// Returns the associated engine.
-    engine get_engine() const {
-        dnnl_engine_t c_engine;
-        error::wrap_c_api(dnnl_stream_get_engine(get(), &c_engine),
-                "could not get an engine from a stream object");
-        return engine(c_engine, true);
-    }
-
-#if DNNL_GPU_RUNTIME == DNNL_RUNTIME_OCL
-    /// Returns the underlying OpenCL queue object.
-    /// @returns OpenCL queue.
-    cl_command_queue get_ocl_command_queue() const {
-        cl_command_queue queue = nullptr;
-        error::wrap_c_api(dnnl_stream_get_ocl_command_queue(get(), &queue),
-                "could not get an OpenCL command queue from a stream");
-        return queue;
-    }
-#endif
-
-#if DNNL_WITH_SYCL
-    /// Constructs a stream for the specified engine and the SYCL queue.
-    ///
-    /// @param aengine Engine object to use for the stream.
-    /// @param queue SYCL queue to use for the stream.
-    DNNL_API stream(const engine &aengine, cl::sycl::queue &queue);
-
-    /// Returns the underlying SYCL queue object.
-    /// @returns SYCL queue object.
-    cl::sycl::queue DNNL_API get_sycl_queue() const;
-#endif
-
-    /// Waits for all primitives executing in the stream to finish.
-    /// @returns The stream itself.
-    stream &wait() {
-        error::wrap_c_api(
-                dnnl_stream_wait(get()), "could not wait on a stream");
-        return *this;
-    }
-};
-
-DNNL_DEFINE_BITMASK_OPS(stream::flags)
-
-/// @} dnnl_api_stream
-
-/// @addtogroup dnnl_api_memory Memory
-///
-/// A container that describes and stores data. Memory objects can contain
-/// data of various types and formats. There are two levels of abstraction:
-///
-/// 1. **Memory descriptor** -- engine-agnostic logical description of data
-///     (number of dimensions, dimension sizes, and data type), and,
-///     optionally, the information about the physical format of data in
-///     memory. If this information is not known yet, a memory descriptor can
-///     be created with #dnnl::memory::format_tag::any. This allows
-///     compute-intensive primitives to choose the best format for
-///     computation. The user is responsible for reordering the data into the
-///     chosen format when formats do not match.
-///
-///     A memory descriptor can be initialized either by specifying dimensions
-///     and a memory format tag or strides for each of them, or by
-///     manipulating the dnnl_memory_desc_t structure directly.
-///
-///     @warning
-///         The latter approach requires understanding how the physical data
-///         representation is mapped to the structure and is discouraged. This
-///         topic is discussed in @ref dev_guide_understanding_memory_formats.
-///
-///     The user can query the amount of memory required by a memory
-///     descriptor using the #dnnl::memory::desc::get_size() function. The
-///     size of data in general cannot be computed as the product of
-///     dimensions multiplied by the size of the data type. So users are
-///     required to use this function for better code portability.
-///
-///     Two memory descriptors can be compared using the equality and
-///     inequality operators.  The comparison is especially useful when
-///     checking whether it is necessary to reorder data from the user's data
-///     format to a primitive's format.
-///
-/// 2. **Memory object** -- an engine-specific object that handles the memory
-///     buffer and its description (a memory descriptor). For the CPU engine or
-///     with USM, the memory buffer handle is simply a pointer to @c void. The
-///     memory buffer can be queried using #dnnl::memory::get_data_handle() and
-///     set using #dnnl::memory::set_data_handle(). The underlying SYCL buffer,
-///     when used, can be queried using #dnnl::memory::get_sycl_buffer and set
-///     using #dnnl::memory::set_sycl_buffer. A memory object can also be
-///     queried for the underlying memory descriptor and for its engine using
-///     #dnnl::memory::get_desc() and dnnl::memory::get_engine().
-///
-/// Along with ordinary memory descriptors with all dimensions being positive,
-/// the library supports *zero-volume*  memory descriptors with one or more
-/// dimensions set to zero. This is used to support the NumPy\* convention.
-/// If a zero-volume memory is passed to a primitive, the primitive typically
-/// does not perform any computations with this memory. For example:
-///
-/// - A concatenation primitive would ignore all memory object with zeroes in
-///   the concat dimension / axis.
-///
-/// - A forward convolution with a source memory object with zero in the
-///   minibatch dimension would always produce a destination memory object
-///   with a zero in the minibatch dimension and perform no computations.
-///
-/// - However, a forward convolution with a zero in one of the weights
-///   dimensions is ill-defined and is considered to be an error by the
-///   library because there is no clear definition of what the output values
-///   should be.
-///
-/// Memory buffer of a zero-volume memory is never accessed.
-///
-/// @{
-
-/// Memory object.
-///
-/// A memory object encapsulates a handle to a memory buffer allocated on a
-/// specific engine, tensor dimensions, data type, and memory format, which is
-/// the way tensor indices map to offsets in linear memory space. Memory
-/// objects are passed to primitives during execution.
-struct memory : public handle<dnnl_memory_t> {
-    /// Integer type for representing dimension sizes and indices.
-    typedef dnnl_dim_t dim;
-    /// Vector of dimensions. Implementations are free to force a limit on the
-    /// vector's length.
-    typedef std::vector<dim> dims;
-
-    /// Helper function that validates that an `std::vector` of dimensions can
-    /// be safely converted to the C API array ::dnnl_dims_t. Throws if
-    /// validation fails.
-    ///
-    /// @param v Vector of dimensions.
-    /// @param min_size Minimum expected size of the vector.
-    template <typename T>
-    static void validate_dims(const std::vector<T> &v, int min_size = 0) {
-        validate_container_size(
-                v, "dimensions are invalid", min_size, DNNL_MAX_NDIMS);
-    }
-
-    /// Data type specification.
-    enum class data_type {
-        /// Undefined data type (used for empty memory descriptors).
-        undef = dnnl_data_type_undef,
-        /// [16-bit/half-precision floating point](https://en.wikipedia.org/wiki/Half-precision_floating-point_format).
-        f16 = dnnl_f16,
-        /// non-standard
-        /// [16-bit floating point with 7-bit mantissa](https://en.wikipedia.org/wiki/Bfloat16_floating-point_format).
-        bf16 = dnnl_bf16,
-        /// [32-bit/single-precision floating point](https://en.wikipedia.org/wiki/Single-precision_floating-point_format).
-        f32 = dnnl_f32,
-        /// 32-bit signed integer.
-        s32 = dnnl_s32,
-        /// 8-bit signed integer.
-        s8 = dnnl_s8,
-        /// 8-bit unsigned integer.
-        u8 = dnnl_u8,
-    };
-
-    /// Memory format kind
-    enum class format_kind {
-        /// Undefined memory format kind, used for empty memory descriptors.
-        undef = dnnl_format_kind_undef,
-        /// Unspecified format kind.
-        /// The primitive selects a format automatically.
-        any = dnnl_format_kind_any,
-        /// A tensor in a generic format described by the stride and blocking
-        /// values in each dimension. See @ref dnnl_blocking_desc_t for more
-        /// information.
-        blocked = dnnl_blocked,
-        /// Weights format used in 8-bit Winograd convolution.
-        wino = dnnl_format_kind_wino,
-        /// Packed weights format used in RNN.
-        packed = dnnl_format_kind_rnn_packed,
-    };
-
-    /// Memory format tag specification.
-    ///
-    /// Memory format tags can be further divided into two categories:
-    ///
-    ///  - Domain-agnostic names, i.e. names that do not depend on the tensor
-    ///    usage in the specific primitive. These names use letters from `a`
-    ///    to `f` to denote logical dimensions and form the order in which the
-    ///    dimensions are laid in memory. For example,
-    ///    #dnnl::memory::format_tag::ab is used to denote a 2D tensor where the
-    ///    second logical dimension (denoted as `b`) is the innermost, i.e.
-    ///    has stride = 1, and the first logical dimension (`a`) is laid out in
-    ///    memory with stride equal to the size of the second dimension. On the
-    ///    other hand, #dnnl::memory::format_tag::ba is the transposed version
-    ///    of the same tensor: the outermost dimension (`a`) becomes the
-    ///    innermost one.
-    ///
-    ///  - Domain-specific names, i.e. names that make sense only in the
-    ///    context of a certain domain, such as CNN. These names are
-    ///    aliases to the corresponding domain-agnostic tags and used mostly
-    ///    for convenience. For example, #dnnl::memory::format_tag::nc
-    ///    is used to denote 2D CNN activations tensor memory format, where
-    ///    the channels dimension is the innermost one and the batch dimension
-    ///    is the outermost one. Moreover, #dnnl::memory::format_tag::nc is
-    ///    an alias for #dnnl::memory::format_tag::ab, because for
-    ///    CNN primitives the logical dimensions of activations tensors come
-    ///    in order: batch, channels, spatial.  In other words, batch
-    ///    corresponds to the first logical dimension (`a`), and channels
-    ///    correspond to the second one (`b`).
-    ///
-    /// The following domain-specific notation applies to memory format tags:
-    ///  - @c 'n' denotes the mini-batch dimension
-    ///  - @c 'c' denotes a channels dimension
-    ///  - When there are multiple channel dimensions (for example,
-    ///    in convolution weights tensor), @c 'i' and @c 'o' denote dimensions
-    ///    of input and output channels
-    ///  - @c 'g' denotes a groups dimension for convolution weights
-    ///  - @c 'd', @c 'h', and @c 'w' denote spatial depth, height, and width
-    ///    respectively
-    ///
-    /// See @ref dnnl_format_tag_t for a detailed description.
-    enum class format_tag {
-        /// Undefined memory format tag
-        undef = dnnl_format_tag_undef,
-        /// Placeholder memory format tag. Used to instruct the primitive to
-        /// select a format automatically.
-        any = dnnl_format_tag_any,
-
-        /// plain 1D tensor
-        a = dnnl_a,
-
-        /// plain 2D tensor
-        ab = dnnl_ab,
-        /// permuted 2D tensor
-        ba = dnnl_ba,
-
-        /// plain 3D tensor
-        abc = dnnl_abc,
-        /// permuted 3D tensor
-        acb = dnnl_acb,
-        /// permuted 3D tensor
-        bac = dnnl_bac,
-        /// permuted 3D tensor
-        bca = dnnl_bca,
-        /// permuted 3D tensor
-        cba = dnnl_cba,
-
-        /// plain 4D tensor
-        abcd = dnnl_abcd,
-        /// permuted 4D tensor
-        abdc = dnnl_abdc,
-        /// permuted 4D tensor
-        acdb = dnnl_acdb,
-        /// permuted 4D tensor
-        bacd = dnnl_bacd,
-        /// permuted 4D tensor
-        bcda = dnnl_bcda,
-        /// permuted 4D tensor
-        cdba = dnnl_cdba,
-        /// permuted 4D tensor
-        dcab = dnnl_dcab,
-
-        /// plain 5D tensor
-        abcde = dnnl_abcde,
-        /// permuted 5D tensor
-        abdec = dnnl_abdec,
-        /// permuted 5D tensor
-        acbde = dnnl_acbde,
-        /// permuted 5D tensor
-        acdeb = dnnl_acdeb,
-        /// permuted 5D tensor
-        bacde = dnnl_bacde,
-        /// permuted 5D tensor
-        bcdea = dnnl_bcdea,
-        /// permuted 5D tensor
-        cdeba = dnnl_cdeba,
-        /// permuted 5D tensor
-        decab = dnnl_decab,
-        /// plain 6D tensor
-        abcdef = dnnl_abcdef,
-        /// plain 6D tensor
-        abdfce = dnnl_abdfce,
-        /// plain 6D tensor
-        acbdef = dnnl_acbdef,
-        /// plain 6D tensor
-        defcab = dnnl_defcab,
-
-        /// 1D tensor; an alias for #dnnl::memory::format_tag::a
-        x = a,
-        /// 2D CNN activations tensor; an alias for #dnnl::memory::format_tag::ab
-        nc = ab,
-        /// 2D CNN activations tensor; an alias for #dnnl::memory::format_tag::ba
-        cn = ba,
-        /// 2D RNN statistics tensor; an alias for #dnnl::memory::format_tag::ab
-        tn = ab,
-        /// 2D RNN statistics tensor; an alias for #dnnl::memory::format_tag::ba
-        nt = ba,
-        /// 3D CNN activations tensor; an alias for #dnnl::memory::format_tag::abc
-        ncw = abc,
-        /// 3D CNN activations tensor; an alias for #dnnl::memory::format_tag::acb
-        nwc = acb,
-        /// 4D CNN activations tensor; an alias for #dnnl::memory::format_tag::abcd
-        nchw = abcd,
-        /// 4D CNN activations tensor; an alias for #dnnl::memory::format_tag::acdb
-        nhwc = acdb,
-        /// 4D CNN activations tensor; an alias for #dnnl::memory::format_tag::bcda
-        chwn = bcda,
-        /// 5D CNN activations tensor; an alias for #dnnl::memory::format_tag::abcde
-        ncdhw = abcde,
-        /// 5D CNN activations tensor; an alias for #dnnl::memory::format_tag::acdeb
-        ndhwc = acdeb,
-
-        /// 2D CNN weights tensor; an alias for #dnnl::memory::format_tag::ab
-        oi = ab,
-        /// 2D CNN weights tensor; an alias for #dnnl::memory::format_tag::ba
-        io = ba,
-        /// 3D CNN weights tensor; an alias for #dnnl::memory::format_tag::abc
-        oiw = abc,
-        /// 3D CNN weights tensor; an alias for #dnnl::memory::format_tag::acb
-        owi = acb,
-        /// 3D CNN weights tensor; an alias for #dnnl::memory::format_tag::cba
-        wio = cba,
-        /// 3D CNN weights tensor; an alias for #dnnl::memory::format_tag::bca
-        iwo = bca,
-        /// 4D CNN weights tensor; an alias for #dnnl::memory::format_tag::abcd
-        oihw = abcd,
-        /// 4D CNN weights tensor; an alias for #dnnl::memory::format_tag::cdba
-        hwio = cdba,
-        /// 4D CNN weights tensor; an alias for #dnnl::memory::format_tag::acdb
-        ohwi = acdb,
-        /// 4D CNN weights tensor; an alias for #dnnl::memory::format_tag::bcda
-        ihwo = bcda,
-        /// 4D CNN weights tensor; an alias for #dnnl::memory::format_tag::bacd
-        iohw = bacd,
-        /// 5D CNN weights tensor; an alias for #dnnl::memory::format_tag::abcde
-        oidhw = abcde,
-        /// 5D CNN weights tensor; an alias for #dnnl::memory::format_tag::cdeba
-        dhwio = cdeba,
-        /// 5D CNN weights tensor; an alias for #dnnl::memory::format_tag::acdeb
-        odhwi = acdeb,
-        /// 5D CNN weights tensor; an alias for #dnnl::memory::format_tag::bacde
-        iodhw = bacde,
-        /// 5D CNN weights tensor; an alias for #dnnl::memory::format_tag::bcdea
-        idhwo = bcdea,
-
-        /// 4D CNN weights tensor with groups; an alias for #dnnl::memory::format_tag::abcd
-        goiw = abcd,
-        /// 4D CNN weights tensor with groups; an alias for #dnnl::memory::format_tag::dcab
-        wigo = dcab,
-        /// 5D CNN weights tensor with groups; an alias for #dnnl::memory::format_tag::abcde
-        goihw = abcde,
-        /// 5D CNN weights tensor with groups; an alias for #dnnl::memory::format_tag::decab
-        hwigo = decab,
-        /// 5D CNN weights tensor with groups; an alias for #dnnl::memory::format_tag::acbde
-        giohw = acbde,
-        /// 6D CNN weights tensor with groups; an alias for #dnnl::memory::format_tag::abcdef
-        goidhw = abcdef,
-        /// 6D CNN weights tensor with groups; an alias for #dnnl::memory::format_tag::abcdef
-        giodhw = acbdef,
-        /// 6D CNN weights tensor with groups; an alias for #dnnl::memory::format_tag::defcab
-        dhwigo = defcab,
-
-        /// 3D RNN data tensor in the format (seq_length, batch, input channels).
-        tnc = abc,
-        /// 3D RNN data tensor in the format (batch, seq_length, input channels).
-        ntc = bac,
-        /// 4D RNN states tensor in the format (num_layers, num_directions,
-        /// batch, state channels).
-        ldnc = abcd,
-        /// 5D RNN weights tensor in the format (num_layers, num_directions,
-        ///  input_channels, num_gates, output_channels).
-        ///
-        ///  - For LSTM cells, the gates order is input, forget, candidate
-        ///    and output gate.
-        ///  - For GRU cells, the gates order is update, reset and output gate.
-        ldigo = abcde,
-        /// 5D RNN weights tensor in the format (num_layers, num_directions,
-        /// num_gates, output_channels, input_channels).
-        ///
-        ///  - For LSTM cells, the gates order is input, forget, candidate
-        ///    and output gate.
-        ///  - For GRU cells, the gates order is update, reset and output gate.
-        ldgoi = abdec,
-        /// 4D LSTM projection tensor in the format (num_layers, num_directions,
-        /// num_channels_in_hidden_state, num_channels_in_recurrent_projection).
-        ldio = abcd,
-        /// 4D LSTM projection tensor in the format (num_layers, num_directions,
-        /// num_channels_in_recurrent_projection, num_channels_in_hidden_state).
-        ldoi = abdc,
-        /// 4D RNN bias tensor in the format (num_layers, num_directions,
-        /// num_gates, output_channels).
-        ///
-        ///  - For LSTM cells, the gates order is input, forget, candidate
-        ///    and output gate.
-        ///  - For GRU cells, the gates order is update, reset and output gate.
-        ldgo = abcd,
-
-        // Opaque blocked formats
-
-        Abc16a = dnnl_Abc16a,
-        ABc16a16b = dnnl_ABc16a16b,
-        ABc4a2b = dnnl_ABc4a2b,
-        ABc4a4b = dnnl_ABc4a4b,
-        aBc16b = dnnl_aBc16b,
-        aBc32b = dnnl_aBc32b,
-        ABc16b16a = dnnl_ABc16b16a,
-        Abc4a = dnnl_Abc4a,
-        aBc4b = dnnl_aBc4b,
-        ABc4b16a4b = dnnl_ABc4b16a4b,
-        ABc2b8a4b = dnnl_ABc2b8a4b,
-        ABc16b16a4b = dnnl_ABc16b16a4b,
-        ABc16b16a2b = dnnl_ABc16b16a2b,
-        ABc4b4a = dnnl_ABc4b4a,
-        ABc8a16b2a = dnnl_ABc8a16b2a,
-        ABc8a8b = dnnl_ABc8a8b,
-        ABc8a2b = dnnl_ABc8a2b,
-        ABc8a4b = dnnl_ABc8a4b,
-        aBc8b = dnnl_aBc8b,
-        ABc8b16a2b = dnnl_ABc8b16a2b,
-        ABc8b8a = dnnl_ABc8b8a,
-        Abcd8a = dnnl_Abcd8a,
-        Abcd16a = dnnl_Abcd16a,
-        Abcd32a = dnnl_Abcd32a,
-        ABcd16a16b = dnnl_ABcd16a16b,
-        aBcd16b = dnnl_aBcd16b,
-        aBcd32b = dnnl_aBcd32b,
-        ABcd16b16a = dnnl_ABcd16b16a,
-        aBCd16b16c = dnnl_aBCd16b16c,
-        aBCd16c16b = dnnl_aBCd16c16b,
-        Abcd4a = dnnl_Abcd4a,
-        aBcd4b = dnnl_aBcd4b,
-        ABcd4b16a4b = dnnl_ABcd4b16a4b,
-        ABcd2b8a4b = dnnl_ABcd2b8a4b,
-        ABcd4b4a = dnnl_ABcd4b4a,
-        ABcd4a2b = dnnl_ABcd4a2b,
-        ABcd4a4b = dnnl_ABcd4a4b,
-        aBCd4c16b4c = dnnl_aBCd4c16b4c,
-        aBCd2c8b4c = dnnl_aBCd2c8b4c,
-        ABcd16b16a4b = dnnl_ABcd16b16a4b,
-        ABcd16b16a2b = dnnl_ABcd16b16a2b,
-        aBCd16c16b4c = dnnl_aBCd16c16b4c,
-        aBCd16c16b2c = dnnl_aBCd16c16b2c,
-        aBCd4c4b = dnnl_aBCd4c4b,
-        aBCd4b4c = dnnl_aBCd4b4c,
-        ABcd8a16b2a = dnnl_ABcd8a16b2a,
-        ABcd8a8b = dnnl_ABcd8a8b,
-        ABcd8a2b = dnnl_ABcd8a2b,
-        ABcd8a4b = dnnl_ABcd8a4b,
-        /// 4D tensor blocked by 2nd dimension with block size 8
-        aBcd8b = dnnl_aBcd8b,
-        ABcd8b16a2b = dnnl_ABcd8b16a2b,
-        aBCd8b16c2b = dnnl_aBCd8b16c2b,
-        /// 4D tensor blocked by 1st and 2nd dimension with block size 8
-        ABcd8b8a = dnnl_ABcd8b8a,
-        aBCd8b8c = dnnl_aBCd8b8c,
-        aBCd8b4c = dnnl_aBCd8b4c,
-        aBCd8c16b2c = dnnl_aBCd8c16b2c,
-        aBCd8c8b = dnnl_aBCd8c8b,
-        Abcde16a = dnnl_Abcde16a,
-        Abcde32a = dnnl_Abcde32a,
-        ABcde16a16b = dnnl_ABcde16a16b,
-        aBcde16b = dnnl_aBcde16b,
-        aBcde32b = dnnl_aBcde32b,
-        ABcde16b16a = dnnl_ABcde16b16a,
-        aBCde16b16c = dnnl_aBCde16b16c,
-        aBCde16c16b = dnnl_aBCde16c16b,
-        aBCde2c8b4c = dnnl_aBCde2c8b4c,
-        Abcde4a = dnnl_Abcde4a,
-        aBcde4b = dnnl_aBcde4b,
-        ABcde4b4a = dnnl_ABcde4b4a,
-        ABcde4a2b = dnnl_ABcde4a2b,
-        ABcde4a4b = dnnl_ABcde4a4b,
-        aBCde4b4c = dnnl_aBCde4b4c,
-        aBCde4c16b4c = dnnl_aBCde4c16b4c,
-        aBCde16c16b4c = dnnl_aBCde16c16b4c,
-        aBCde16c16b2c = dnnl_aBCde16c16b2c,
-        aBCde4c4b = dnnl_aBCde4c4b,
-        Abcde8a = dnnl_Abcde8a,
-        ABcde8a8b = dnnl_ABcde8a8b,
-        ABcde8a2b = dnnl_ABcde8a2b,
-        ABcde8a4b = dnnl_ABcde8a4b,
-        aBcde8b = dnnl_aBcde8b,
-        ABcde8b16a2b = dnnl_ABcde8b16a2b,
-        ABcde4b16a4b = dnnl_ABcde4b16a4b,
-        ABcde2b8a4b = dnnl_ABcde2b8a4b,
-        aBCde8b16c2b = dnnl_aBCde8b16c2b,
-        ABcde8b8a = dnnl_ABcde8b8a,
-        aBCde8b8c = dnnl_aBCde8b8c,
-        aBCde8b4c = dnnl_aBCde8b4c,
-        ABcd4a8b8a4b = dnnl_ABcd4a8b8a4b,
-        ABcd2a8b8a2b = dnnl_ABcd2a8b8a2b,
-        ABcd4a8b8a2b = dnnl_ABcd4a8b8a2b,
-        aBCde4b8c8b4c = dnnl_aBCde4b8c8b4c,
-        aBCde2b8c8b2c = dnnl_aBCde2b8c8b2c,
-        aBCde8c16b2c = dnnl_aBCde8c16b2c,
-        aBCde8c8b = dnnl_aBCde8c8b,
-        aBcdef16b = dnnl_aBcdef16b,
-        aBCdef16b16c = dnnl_aBCdef16b16c,
-        aBCdef16c16b = dnnl_aBCdef16c16b,
-        aBcdef4b = dnnl_aBcdef4b,
-        aBCdef2c8b4c = dnnl_aBCdef2c8b4c,
-        aBCdef4c4b = dnnl_aBCdef4c4b,
-        aBCdef4b4c = dnnl_aBCdef4b4c,
-        aBCdef8b8c = dnnl_aBCdef8b8c,
-        aBCdef8b4c = dnnl_aBCdef8b4c,
-        aBCdef8c16b2c = dnnl_aBCdef8c16b2c,
-        aBCdef4c16b4c = dnnl_aBCdef4c16b4c,
-        aBCdef8c8b = dnnl_aBCdef8c8b,
-        aBdc16b = dnnl_aBdc16b,
-        aBdc4b = dnnl_aBdc4b,
-        aBdc8b = dnnl_aBdc8b,
-        aBdec16b = dnnl_aBdec16b,
-        aBdec4b = dnnl_aBdec4b,
-        aBdec8b = dnnl_aBdec8b,
-        aBdefc16b = dnnl_aBdefc16b,
-        aCBdef16c16b = dnnl_aCBdef16c16b,
-        aCBdef16b16c = dnnl_aCBdef16b16c,
-        aBdefc4b = dnnl_aBdefc4b,
-        aBdefc8b = dnnl_aBdefc8b,
-        Acb16a = dnnl_Acb16a,
-        Acb4a = dnnl_Acb4a,
-        Acb8a = dnnl_Acb8a,
-        aCBd16b16c = dnnl_aCBd16b16c,
-        aCBd16c16b = dnnl_aCBd16c16b,
-        aCBde16b16c = dnnl_aCBde16b16c,
-        aCBde16c16b = dnnl_aCBde16c16b,
-        Acdb16a = dnnl_Acdb16a,
-        Acdb4a = dnnl_Acdb4a,
-        Acdb8a = dnnl_Acdb8a,
-        Acdeb16a = dnnl_Acdeb16a,
-        Acdeb4a = dnnl_Acdeb4a,
-        Acdeb8a = dnnl_Acdeb8a,
-        BAc16a16b = dnnl_BAc16a16b,
-        BAc16b16a = dnnl_BAc16b16a,
-        BAcd16a16b = dnnl_BAcd16a16b,
-        BAcd16b16a = dnnl_BAcd16b16a,
-        ABcd32a32b = dnnl_ABcd32a32b,
-        BAcde16b16a = dnnl_BAcde16b16a,
-        BAcde16a16b = dnnl_BAcde16a16b,
-        aBdec32b = dnnl_aBdec32b,
-        Abcdef16a = dnnl_Abcdef16a,
-        Abcdef32a = dnnl_Abcdef32a,
-        Acdb32a = dnnl_Acdb32a,
-        aBCd2b4c2b = dnnl_aBCd2b4c2b,
-        aBCde2b4c2b = dnnl_aBCde2b4c2b,
-        aBCdef2b4c2b = dnnl_aBCdef2b4c2b,
-        aBCd2c4b2c = dnnl_aBCd2c4b2c,
-        aBCde2c4b2c = dnnl_aBCde2c4b2c,
-        aBCdef2c4b2c = dnnl_aBCdef2c4b2c,
-        aBCd4b8c2b = dnnl_aBCd4b8c2b,
-        aBCde4b8c2b = dnnl_aBCde4b8c2b,
-        aBCdef4b8c2b = dnnl_aBCdef4b8c2b,
-        aBCd4c8b2c = dnnl_aBCd4c8b2c,
-        aBCde4c8b2c = dnnl_aBCde4c8b2c,
-        aBCdef4c8b2c = dnnl_aBCdef4c8b2c,
-
-        format_tag_last = dnnl_format_tag_last,
-
-        nCdhw16c = dnnl_nCdhw16c,
-        nCdhw4c = dnnl_nCdhw4c,
-        nCdhw8c = dnnl_nCdhw8c,
-        nChw16c = dnnl_nChw16c,
-        nChw4c = dnnl_nChw4c,
-        nChw8c = dnnl_nChw8c,
-        nCw16c = dnnl_nCw16c,
-        nCw4c = dnnl_nCw4c,
-        nCw8c = dnnl_nCw8c,
-        NCw16n16c = dnnl_NCw16n16c,
-        NChw16n16c = dnnl_NChw16n16c,
-        NCdhw16n16c = dnnl_NCdhw16n16c,
-        NCdhw32n32c = dnnl_NCdhw32n32c,
-        NChw32n32c = dnnl_NChw32n32c,
-        NCdhw40n32c = dnnl_NCdhw40n32c,
-        NChw40n32c = dnnl_NChw40n32c,
-        NCw40n32c = dnnl_NCw40n32c,
-        IOhw16i16o = dnnl_IOhw16i16o,
-        Ohwi32o = dnnl_Ohwi32o,
-        IOdhw16i16o = dnnl_IOdhw16i16o,
-        gIOhw16i16o = dnnl_gIOhw16i16o,
-        gOhwi32o = dnnl_gOhwi32o,
-        Goidhw16g = dnnl_Goidhw16g,
-        IOw16o16i = dnnl_IOw16o16i,
-        OIw16i16o = dnnl_OIw16i16o,
-        IOw16i16o = dnnl_IOw16i16o,
-        gIOw16i16o = dnnl_gIOw16i16o,
-        OIw16o16i = dnnl_OIw16o16i,
-        Oiw16o = dnnl_Oiw16o,
-        OIw4i16o4i = dnnl_OIw4i16o4i,
-        OIw2i8o4i = dnnl_OIw2i8o4i,
-        OIw4i4o = dnnl_OIw4i4o,
-        OIw4o4i = dnnl_OIw4o4i,
-        Oiw4o = dnnl_Oiw4o,
-        OIw8i16o2i = dnnl_OIw8i16o2i,
-        OIw8i8o = dnnl_OIw8i8o,
-        OIw8o16i2o = dnnl_OIw8o16i2o,
-        OIw8o8i = dnnl_OIw8o8i,
-        OIw8o4i = dnnl_OIw8o4i,
-        Owi16o = dnnl_Owi16o,
-        OwI16o2i = dnnl_OwI16o2i,
-        Owi4o = dnnl_Owi4o,
-        Owi8o = dnnl_Owi8o,
-        IOhw16o16i = dnnl_IOhw16o16i,
-        Ohwi16o = dnnl_Ohwi16o,
-        OhwI16o2i = dnnl_OhwI16o2i,
-        Ohwi4o = dnnl_Ohwi4o,
-        Ohwi8o = dnnl_Ohwi8o,
-        OIhw16i16o = dnnl_OIhw16i16o,
-        OIhw16o16i = dnnl_OIhw16o16i,
-        Oihw16o = dnnl_Oihw16o,
-        OIhw4i16o4i = dnnl_OIhw4i16o4i,
-        OIhw4i4o = dnnl_OIhw4i4o,
-        OIhw4o4i = dnnl_OIhw4o4i,
-        Oihw4o = dnnl_Oihw4o,
-        OIhw8i16o2i = dnnl_OIhw8i16o2i,
-        OIhw8i8o = dnnl_OIhw8i8o,
-        OIhw8o16i2o = dnnl_OIhw8o16i2o,
-        OIhw8o8i = dnnl_OIhw8o8i,
-        OIhw8o4i = dnnl_OIhw8o4i,
-        OIhw2i8o4i = dnnl_OIhw2i8o4i,
-        IOdhw16o16i = dnnl_IOdhw16o16i,
-        Odhwi16o = dnnl_Odhwi16o,
-        OdhwI16o2i = dnnl_OdhwI16o2i,
-        Odhwi4o = dnnl_Odhwi4o,
-        Odhwi8o = dnnl_Odhwi8o,
-        OIdhw16i16o = dnnl_OIdhw16i16o,
-        OIdhw16o16i = dnnl_OIdhw16o16i,
-        Oidhw16o = dnnl_Oidhw16o,
-        OIdhw4i4o = dnnl_OIdhw4i4o,
-        OIdhw4o4i = dnnl_OIdhw4o4i,
-        Oidhw4o = dnnl_Oidhw4o,
-        OIdhw8i16o2i = dnnl_OIdhw8i16o2i,
-        OIdhw4i16o4i = dnnl_OIdhw4i16o4i,
-        OIdhw2i8o4i = dnnl_OIdhw2i8o4i,
-        OIdhw8i8o = dnnl_OIdhw8i8o,
-        OIdhw8o8i = dnnl_OIdhw8o8i,
-        OIdhw8o4i = dnnl_OIdhw8o4i,
-        gIOw16o16i = dnnl_gIOw16o16i,
-        gOIw16i16o = dnnl_gOIw16i16o,
-        gOIw16o16i = dnnl_gOIw16o16i,
-        gOiw16o = dnnl_gOiw16o,
-        gOIw4i16o4i = dnnl_gOIw4i16o4i,
-        gOIw2i8o4i = dnnl_gOIw2i8o4i,
-        gOIw4i4o = dnnl_gOIw4i4o,
-        gOIw4o4i = dnnl_gOIw4o4i,
-        gOiw4o = dnnl_gOiw4o,
-        gOIw8i16o2i = dnnl_gOIw8i16o2i,
-        gOIw8i8o = dnnl_gOIw8i8o,
-        gOIw8o16i2o = dnnl_gOIw8o16i2o,
-        gOIw8o8i = dnnl_gOIw8o8i,
-        gOIw8o4i = dnnl_gOIw8o4i,
-        gOwi16o = dnnl_gOwi16o,
-        gOwI16o2i = dnnl_gOwI16o2i,
-        gOwi4o = dnnl_gOwi4o,
-        gOwi8o = dnnl_gOwi8o,
-        Goiw8g = dnnl_Goiw8g,
-        Goiw16g = dnnl_Goiw16g,
-        gIOhw16o16i = dnnl_gIOhw16o16i,
-        gOhwi16o = dnnl_gOhwi16o,
-        gOhwI16o2i = dnnl_gOhwI16o2i,
-        gOhwi4o = dnnl_gOhwi4o,
-        gOhwi8o = dnnl_gOhwi8o,
-        Goihw16g = dnnl_Goihw16g,
-        gOIhw16i16o = dnnl_gOIhw16i16o,
-        gOIhw16o16i = dnnl_gOIhw16o16i,
-        gOihw16o = dnnl_gOihw16o,
-        gOIhw4i16o4i = dnnl_gOIhw4i16o4i,
-        gOIhw2i8o4i = dnnl_gOIhw2i8o4i,
-        gOIhw4i4o = dnnl_gOIhw4i4o,
-        gOIhw4o4i = dnnl_gOIhw4o4i,
-        gOihw4o = dnnl_gOihw4o,
-        Goihw8g = dnnl_Goihw8g,
-        gOIhw8i16o2i = dnnl_gOIhw8i16o2i,
-        gOIhw8i8o = dnnl_gOIhw8i8o,
-        gOIhw8o16i2o = dnnl_gOIhw8o16i2o,
-        OIw4o8i8o4i = dnnl_OIw4o8i8o4i,
-        OIdhw4o8i8o4i = dnnl_OIdhw4o8i8o4i,
-        OIhw4o8i8o4i = dnnl_OIhw4o8i8o4i,
-        OIhw2o8i8o2i = dnnl_OIhw2o8i8o2i,
-        gOIw4o8i8o4i = dnnl_gOIw4o8i8o4i,
-        gOIdhw4o8i8o4i = dnnl_gOIdhw4o8i8o4i,
-        gOIhw4o8i8o4i = dnnl_gOIhw4o8i8o4i,
-        gOIhw2o8i8o2i = dnnl_gOIhw2o8i8o2i,
-
-        OIdhw4o8i8o2i = dnnl_OIdhw4o8i8o2i,
-        OIhw4o8i8o2i = dnnl_OIhw4o8i8o2i,
-        OIw4o8i8o2i = dnnl_OIw4o8i8o2i,
-        gOIdhw4o8i8o2i = dnnl_gOIdhw4o8i8o2i,
-        gOIhw4o8i8o2i = dnnl_gOIhw4o8i8o2i,
-        gOIw4o8i8o2i = dnnl_gOIw4o8i8o2i,
-        IOdhw4i8o8i2o = dnnl_IOdhw4i8o8i2o,
-        IOhw4i8o8i2o = dnnl_IOhw4i8o8i2o,
-        IOw4i8o8i2o = dnnl_IOw4i8o8i2o,
-        gIOdhw4i8o8i2o = dnnl_gIOdhw4i8o8i2o,
-        gIOhw4i8o8i2o = dnnl_gIOhw4i8o8i2o,
-        gIOw4i8o8i2o = dnnl_gIOw4i8o8i2o,
-
-        OIhw16i16o4i = dnnl_OIhw16i16o4i,
-        OIhw16i16o2i = dnnl_OIhw16i16o2i,
-        gOIhw16i16o4i = dnnl_gOIhw16i16o4i,
-        gOIhw16i16o2i = dnnl_gOIhw16i16o2i,
-
-        gOIhw8o8i = dnnl_gOIhw8o8i,
-        gOIhw8o4i = dnnl_gOIhw8o4i,
-        gIOdhw16i16o = dnnl_gIOdhw16i16o,
-        gIOdhw16o16i = dnnl_gIOdhw16o16i,
-        gOdhwi16o = dnnl_gOdhwi16o,
-        gOdhwI16o2i = dnnl_gOdhwI16o2i,
-        gOdhwi4o = dnnl_gOdhwi4o,
-        gOdhwi8o = dnnl_gOdhwi8o,
-        gOIdhw16i16o = dnnl_gOIdhw16i16o,
-        gOIdhw16o16i = dnnl_gOIdhw16o16i,
-        gOidhw16o = dnnl_gOidhw16o,
-        gOIdhw4i4o = dnnl_gOIdhw4i4o,
-        gOIdhw4o4i = dnnl_gOIdhw4o4i,
-        gOidhw4o = dnnl_gOidhw4o,
-        gOIdhw8i16o2i = dnnl_gOIdhw8i16o2i,
-        gOIdhw4i16o4i = dnnl_gOIdhw4i16o4i,
-        gOIdhw2i8o4i = dnnl_gOIdhw2i8o4i,
-        gOIdhw8i8o = dnnl_gOIdhw8i8o,
-        gOIdhw8o8i = dnnl_gOIdhw8o8i,
-        gOIdhw8o4i = dnnl_gOIdhw8o4i,
-        gOIw2i4o2i = dnnl_gOIw2i4o2i,
-        gOIhw2i4o2i = dnnl_gOIhw2i4o2i,
-        gOIdhw2i4o2i = dnnl_gOIdhw2i4o2i,
-        gOIw2o4i2o = dnnl_gOIw2o4i2o,
-        gOIhw2o4i2o = dnnl_gOIhw2o4i2o,
-        gOIdhw2o4i2o = dnnl_gOIdhw2o4i2o,
-        gOIw4i8o2i = dnnl_gOIw4i8o2i,
-        gOIhw4i8o2i = dnnl_gOIhw4i8o2i,
-        gOIdhw4i8o2i = dnnl_gOIdhw4i8o2i,
-        gOIw4o8i2o = dnnl_gOIw4o8i2o,
-        gOIhw4o8i2o = dnnl_gOIhw4o8i2o,
-        gOIdhw4o8i2o = dnnl_gOIdhw4o8i2o,
-    };
-
-    /// A memory descriptor.
-    struct desc {
-        friend struct memory;
-        /// The underlying C API data structure.
-        dnnl_memory_desc_t data;
-
-        /// Constructs a zero (empty) memory descriptor. Such a memory
-        /// descriptor can be used to indicate absence of an argument.
-        desc() : data() {}
-
-        /// Constructs a memory descriptor.
-        ///
-        /// @note
-        ///     The logical order of dimensions corresponds to the `abc...`
-        ///     format tag, and the physical meaning of the dimensions depends
-        ///     both on the primitive that would operate on this memory and
-        ///     the operation context.
-        ///
-        /// @param adims Tensor dimensions.
-        /// @param adata_type Data precision/type.
-        /// @param aformat_tag Memory format tag.
-        /// @param allow_empty A flag signifying whether construction is
-        ///     allowed to fail without throwing an exception. In this case a
-        ///     zero memory descriptor will be constructed. This flag is
-        ///     optional and defaults to false.
-        desc(const dims &adims, data_type adata_type, format_tag aformat_tag,
-                bool allow_empty = false)
-            : data() {
-            validate_dims(adims);
-            dnnl_status_t status = dnnl_memory_desc_init_by_tag(&data,
-                    (int)adims.size(), adims.data(), convert_to_c(adata_type),
-                    convert_to_c(aformat_tag));
-            if (!allow_empty)
-                error::wrap_c_api(status,
-                        "could not construct a memory descriptor using a "
-                        "format tag");
-        }
-
-        /// Constructs a memory descriptor by strides.
-        ///
-        /// @note
-        ///     The logical order of dimensions corresponds to the `abc...`
-        ///     format tag, and the physical meaning of the dimensions depends
-        ///     both on the primitive that would operate on this memory and
-        ///     the operation context.
-        ///
-        /// @param adims Tensor dimensions.
-        /// @param adata_type Data precision/type.
-        /// @param strides Strides for each dimension.
-        /// @param allow_empty A flag signifying whether construction is
-        ///     allowed to fail without throwing an exception. In this case a
-        ///     zero memory descriptor will be constructed. This flag is
-        ///     optional and defaults to false.
-        desc(const dims &adims, data_type adata_type, const dims &strides,
-                bool allow_empty = false)
-            : data() {
-            validate_dims(adims);
-            if (!strides.empty()) validate_dims(strides, (int)adims.size());
-            dnnl_status_t status = dnnl_memory_desc_init_by_strides(&data,
-                    (int)adims.size(), adims.data(), convert_to_c(adata_type),
-                    strides.empty() ? nullptr : &strides[0]);
-            if (!allow_empty)
-                error::wrap_c_api(status,
-                        "could not construct a memory descriptor using "
-                        "strides");
-        }
-
-        /// Constructs a memory descriptor from a C API data structure.
-        ///
-        /// @param data A C API ::dnnl_memory_desc_t structure.
-        desc(const dnnl_memory_desc_t &data) : data(data) {}
-
-        /// Constructs a memory descriptor for a region inside an area
-        /// described by this memory descriptor.
-        //
-        /// @param adims Sizes of the region.
-        /// @param offsets Offsets to the region from the encompassing
-        ///     memory object in each dimension.
-        /// @param allow_empty A flag signifying whether construction is
-        ///     allowed to fail without throwing an exception. In this case a
-        ///     zero memory descriptor will be returned. This flag is optional
-        ///     and defaults to false.
-        /// @returns A memory descriptor for the region.
-        desc submemory_desc(const dims &adims, const dims &offsets,
-                bool allow_empty = false) const {
-            validate_dims(adims, data.ndims);
-            validate_dims(offsets, data.ndims);
-            dnnl_memory_desc_t sub_md = dnnl_memory_desc_t();
-            dnnl_status_t status = dnnl_memory_desc_init_submemory(
-                    &sub_md, &data, adims.data(), offsets.data());
-            if (!allow_empty)
-                error::wrap_c_api(status, "could not construct a sub-memory");
-            return desc(sub_md);
-        }
-
-        /// Constructs a memory descriptor by reshaping an existing one. The
-        /// new memory descriptor inherits the data type. This operation is
-        /// valid only for memory descriptors that have format_kind set to
-        /// #dnnl::memory::format_kind::blocked or
-        /// #dnnl::memory::format_kind::any.
-        ///
-        /// The operation ensures that the transformation of the physical memory
-        /// format corresponds to the transformation of the logical dimensions.
-        /// If such transformation is impossible, the function either throws an
-        /// exception (default) or returns a zero memory descriptor depending on
-        /// the `allow_empty` flag.
-        ///
-        /// The reshape operation can be described as a combination of the
-        /// following basic operations:
-        /// 1. Add a dimension of size `1`. This is always possible.
-        /// 2. Remove a dimension of size `1`. This is possible only if the
-        ///    dimension has no padding (i.e.
-        ///    `padded_dims[dim] == dims[dim] && dims[dim] == 1`).
-        /// 3. Split a dimension into multiple ones. This is possible only if
-        ///    the product of all tensor dimensions stays constant and the
-        ///    dimension being split does not have padding (i.e.
-        ///    `padded_dims[dim] = dims[dim]`).
-        /// 4. Join multiple consecutive dimensions into a single one. As in
-        ///    the cases above, this requires that the dimensions do not have
-        ///    padding and that the memory format is such that in physical
-        ///    memory these dimensions are dense and have the same order as
-        ///    their logical counterparts. This also assumes that these
-        ///    dimensions are not blocked.
-        ///    - Here, 'dense' means:
-        ///      `stride for dim[i] == (stride for dim[i + 1]) * dim[i + 1]`;
-        ///    - And 'same order' means:
-        ///      `i < j` if and only if `stride for dim[j] <= stride for dim[i]`.
-        ///
-        /// @warning
-        ///     Some combinations of physical memory layout and/or offsets or
-        ///     dimensions may result in a failure to make a reshape.
-        ///
-        /// @param adims New dimensions. The product of dimensions must
-        ///     remain constant.
-        /// @param allow_empty A flag signifying whether construction is
-        ///     allowed to fail without throwing an exception. In this case a
-        ///     zero memory descriptor will be returned. This flag is optional
-        ///     and defaults to false.
-        /// @returns A new memory descriptor with new dimensions.
-        desc reshape(const dims &adims, bool allow_empty = false) const {
-            if (data.ndims) validate_dims(adims, 1);
-            dnnl_memory_desc_t out_md = dnnl_memory_desc_t();
-            dnnl_status_t status = dnnl_memory_desc_reshape(
-                    &out_md, &data, (int)adims.size(), adims.data());
-            if (!allow_empty)
-                error::wrap_c_api(
-                        status, "could not reshape a memory descriptor");
-            return desc(out_md);
-        }
-
-        /// Constructs a memory descriptor by permuting axes in an existing
-        /// one.
-        ///
-        /// The physical memory layout representation is adjusted accordingly
-        /// to maintain the consistency between the logical and physical parts
-        /// of the memory descriptor. The new memory descriptor inherits the
-        /// data type.
-        ///
-        /// The new memory descriptor inherits the data type. This operation is
-        /// valid only for memory descriptors that have format_kind set to
-        /// #dnnl::memory::format_kind::blocked or
-        /// #dnnl::memory::format_kind::any.
-        ///
-        /// The logical axes will be permuted in the following manner:
-        /// @code
-        /// for (i = 0; i < ndims(); i++)
-        ///     new_desc.dims()[permutation[i]] = dims()[i];
-        /// @endcode
-        ///
-        /// Example:
-        /// @code
-        ///     std::vector<int> permutation = {1, 0}; // swap the first and
-        ///                                            // the second axes
-        ///     dnnl::memory::desc in_md(
-        ///             {2, 3}, data_type, memory::format_tag::ab);
-        ///     dnnl::memory::desc expect_out_md(
-        ///             {3, 2}, data_type, memory::format_tag::ba);
-        ///
-        ///     assert(in_md.permute_axes(permutation) == expect_out_md);
-        /// @endcode
-        ///
-        /// @param permutation Axes permutation.
-        /// @param allow_empty A flag signifying whether construction is
-        ///     allowed to fail without throwing an exception. In this case a
-        ///     zero memory descriptor will be returned. This flag is optional
-        ///     and defaults to false.
-        /// @returns A new memory descriptor with new dimensions.
-        desc permute_axes(const std::vector<int> &permutation,
-                bool allow_empty = false) const {
-            validate_dims(permutation, data.ndims);
-            dnnl_memory_desc_t out_md = dnnl_memory_desc_t();
-            dnnl_status_t status = dnnl_memory_desc_permute_axes(
-                    &out_md, &data, permutation.data());
-            if (!allow_empty)
-                error::wrap_c_api(status,
-                        "could not permute axes of a memory descriptor");
-            return desc(out_md);
-        }
-
-        /// Returns dimensions of the memory descriptor.
-        ///
-        /// Potentially expensive due to the data copy involved.
-        /// @returns A copy of the dimensions vector.
-        memory::dims dims() const {
-            return memory::dims(data.dims, data.dims + data.ndims);
-        }
-
-        /// Returns the data type of the memory descriptor.
-        /// @returns The data type.
-        memory::data_type data_type() const {
-            return static_cast<memory::data_type>(data.data_type);
-        }
-
-        /// Returns size of the memory descriptor in bytes.
-        /// @returns The number of bytes required to allocate a memory buffer
-        ///     for the memory object described by this memory descriptor
-        ///     including the padding area.
-        size_t get_size() const { return dnnl_memory_desc_get_size(&data); }
-
-        /// Checks whether the memory descriptor is zero (empty).
-        /// @returns @c true if the memory descriptor describes an empty
-        ///     memory and @c false otherwise.
-        bool is_zero() const { return data.ndims == 0; }
-
-        /// An equality operator.
-        /// @param other Another memory descriptor.
-        /// @returns Whether this and the other memory descriptors have
-        ///     the same format tag, dimensions, strides, blocking, etc.
-        bool operator==(const desc &other) const {
-            return dnnl_memory_desc_equal(&data, &other.data) != 0;
-        }
-
-        /// An inequality operator.
-        /// @param other Another memory descriptor.
-        /// @returns Whether this and the other memory descriptors describe
-        ///     different memory.
-        bool operator!=(const desc &other) const { return !operator==(other); }
-
-        /// Checks whether the object is not empty.
-        ///
-        /// @returns Whether the object is not empty.
-        explicit operator bool() const { return data.ndims != 0; }
-    };
-
-    /// Default constructor.
-    ///
-    /// Constructs an empty memory object, which can be used to indicate
-    /// absence of a parameter.
-    memory() = default;
-
-#if DNNL_WITH_SYCL
-    /// Constructs a memory object.
-    ///
-    /// @param md Memory descriptor.
-    /// @param aengine Engine to store the data on.
-    /// @param handle Handle of the memory buffer to use.
-    memory(const desc &md, const engine &aengine, void *handle)
-#ifdef DNNL_USE_DPCPP_USM
-        : memory(with_sycl_tag {}, md, aengine, handle, true) {
-    }
-#else
-        : memory(with_sycl_tag {}, md, aengine, handle, false) {
-    }
-#endif
-#else
-    /// Constructs a memory object.
-    ///
-    /// Unless @p handle is equal to #DNNL_MEMORY_NONE, the constructed memory
-    /// object will have the underlying buffer set. In this case, the buffer
-    /// will be initialized as if #dnnl::memory::set_data_handle() had been
-    /// called.
-    ///
-    /// @sa memory::set_data_handle()
-    ///
-    /// @param md Memory descriptor.
-    /// @param aengine Engine to store the data on.
-    /// @param handle Handle of the memory buffer to use.
-    ///     - A pointer to the user-allocated buffer. In this case the library
-    ///       doesn't own the buffer.
-    ///     - The #DNNL_MEMORY_ALLOCATE special value. Instructs the library to
-    ///       allocate the buffer for the memory object. In this case the
-    ///       library owns the buffer.
-    ///     - #DNNL_MEMORY_NONE to create dnnl::memory without an underlying
-    ///       buffer.
-    memory(const desc &md, const engine &aengine, void *handle) {
-        dnnl_memory_t result;
-        error::wrap_c_api(
-                dnnl_memory_create(&result, &md.data, aengine.get(), handle),
-                "could not create a memory object");
-        reset(result);
-    }
-#endif
-
-#if DNNL_WITH_SYCL && defined(DNNL_USE_SYCL_BUFFERS)
-    /// Constructs a memory object from a SYCL buffer.
-    ///
-    /// @param md Memory descriptor.
-    /// @param aengine Engine to store the data on.
-    /// @param buf A SYCL buffer.
-    template <typename T, int ndims = 1>
-    memory(const desc &md, const engine &aengine,
-            cl::sycl::buffer<T, ndims> &buf)
-        : memory(md, aengine, DNNL_MEMORY_NONE) {
-        set_sycl_buffer(buf);
-    }
-#endif
-
-    /// Constructs a memory object.
-    ///
-    /// The underlying buffer for the memory will be allocated by the library.
-    ///
-    /// @param md Memory descriptor.
-    /// @param aengine Engine to store the data on.
-    memory(const desc &md, const engine &aengine)
-        : memory(md, aengine, DNNL_MEMORY_ALLOCATE) {}
-
-    /// Returns the associated memory descriptor.
-    desc get_desc() const {
-        const dnnl_memory_desc_t *cdesc;
-        error::wrap_c_api(dnnl_memory_get_memory_desc(get(), &cdesc),
-                "could not get a memory descriptor from a memory object");
-        return desc(*cdesc);
-    }
-
-    /// Returns the associated engine.
-    engine get_engine() const {
-        dnnl_engine_t c_engine;
-        error::wrap_c_api(dnnl_memory_get_engine(get(), &c_engine),
-                "could not get an engine from a memory object");
-        return engine(c_engine, true);
-    }
-
-    /// Returns the underlying memory buffer.
-    ///
-    /// On the CPU engine, or when using USM, this is a pointer to the
-    /// allocated memory.
-    void *get_data_handle() const {
-        void *handle;
-        error::wrap_c_api(dnnl_memory_get_data_handle(get(), &handle),
-                "could not get a native handle from a memory object");
-        return handle;
-    }
-
-    /// Sets the underlying memory buffer.
-    ///
-    /// This function may write zero values to the memory specified by the @p
-    /// handle if the memory object has a zero padding area. This may be time
-    /// consuming and happens each time this function is called. The
-    /// operation is always blocking and the stream parameter is a hint.
-    ///
-    /// @note
-    ///     The zero padding is required by memory objects created with
-    ///     blocked memory format tags like #dnnl_aBcd8b when any of the
-    ///     dimensions is not a multiple of the corresponding block size. For
-    ///     "plain" formats like #dnnl::memory::format_tag::nchw or
-    ///     #dnnl::memory::format_tag::nhwc zero padding area needs to be set
-    ///     up explicitly when creating the corresponding memory descriptors.
-    ///     See @ref dev_guide_understanding_memory_formats for more details.
-    ///
-    /// @note
-    ///     Even when the memory object is used to hold values that stay
-    ///     constant during the execution of the program (pre-packed weights
-    ///     during inference, for example), the function will still write
-    ///     zeroes to the padding area if it exists. Hence, the @p handle
-    ///     parameter cannot and does not have a const qualifier.
-    ///
-    /// @param handle Memory buffer to use. On the CPU engine or when USM is
-    ///     used, the memory buffer is a pointer to the actual data. For OpenCL
-    ///     it is a cl_mem. It must have at least
-    ///     #dnnl::memory::desc::get_size() bytes allocated.
-    /// @param astream Stream to use to execute padding in.
-    void set_data_handle(void *handle, const stream &astream) const {
-        error::wrap_c_api(dnnl_memory_set_data_handle_v2(
-                                  get(), handle, astream.get(true)),
-                "could not set native handle of a memory object");
-    }
-
-    /// Sets the underlying memory buffer.
-    ///
-    /// See documentation for
-    /// #dnnl::memory::set_data_handle(void *, const stream &) const
-    /// for more information.
-    ///
-    /// @param handle Memory buffer to use. For the CPU engine, the memory
-    ///     buffer is a pointer to the actual data. For OpenCL it is a cl_mem.
-    ///     It must have at least #dnnl::memory::desc::get_size() bytes
-    ///     allocated.
-    void set_data_handle(void *handle) const {
-        error::wrap_c_api(
-                dnnl_memory_set_data_handle_v2(get(), handle, nullptr),
-                "could not set native handle of a memory object");
-    }
-
-    /// Maps a memory object and returns a host-side pointer to a memory
-    /// buffer with a copy of its contents.
-    ///
-    /// Mapping enables read/write directly from/to the memory contents for
-    /// engines that do not support direct memory access.
-    ///
-    /// Mapping is an exclusive operation - a memory object cannot be used in
-    /// other operations until it is unmapped via #dnnl::memory::unmap_data()
-    /// call.
-    ///
-    /// @note
-    ///     Any primitives working with the memory should be completed before
-    ///     the memory is mapped. Use #dnnl::stream::wait() to synchronize the
-    ///     corresponding execution stream.
-    ///
-    /// @note
-    ///     The map_data and unmap_data functions are provided mainly for
-    ///     debug and testing purposes and their performance may be suboptimal.
-    ///
-    /// @tparam T Data type to return a pointer to.
-    /// @returns Pointer to the mapped memory.
-    template <typename T = void>
-    T *map_data() const {
-        void *mapped_ptr;
-        error::wrap_c_api(dnnl_memory_map_data(get(), &mapped_ptr),
-                "could not map memory object data");
-        return static_cast<T *>(mapped_ptr);
-    }
-
-    /// Unmaps a memory object and writes back any changes made to the
-    /// previously mapped memory buffer.
-    ///
-    /// @note
-    ///     The map_data and unmap_data functions are provided mainly for
-    ///     debug and testing purposes and their performance may be
-    ///     suboptimal.
-    ///
-    /// @param mapped_ptr A pointer previously returned by
-    ///     #dnnl::memory::map_data().
-    void unmap_data(void *mapped_ptr) const {
-        error::wrap_c_api(dnnl_memory_unmap_data(get(), mapped_ptr),
-                "could not unmap memory object data");
-    }
-
-#if DNNL_GPU_RUNTIME == DNNL_RUNTIME_OCL
-    /// Returns the OpenCL memory object associated with the memory.
-    cl_mem get_ocl_mem_object() const {
-        cl_mem mem_object;
-        error::wrap_c_api(dnnl_memory_get_ocl_mem_object(get(), &mem_object),
-                "could not get OpenCL buffer object from a memory object");
-        return mem_object;
-    }
-
-    /// Sets the OpenCL memory object @p mem_object associated with the memory.
-    ///
-    /// For behavioral details see memory::set_data_handle().
-    ///
-    /// @param mem_object OpenCL cl_mem object to use as the underlying
-    ///     storage. It must have at least get_desc().get_size() bytes
-    ///     allocated.
-    void set_ocl_mem_object(cl_mem mem_object) {
-        error::wrap_c_api(dnnl_memory_set_ocl_mem_object(get(), mem_object),
-                "could not set OpenCL buffer object from a memory object");
-    }
-#endif
-
-#if DNNL_WITH_SYCL && defined(DNNL_USE_SYCL_BUFFERS)
-    /// Returns the underlying SYCL buffer object.
-    ///
-    /// @tparam T Type of the requested buffer.
-    /// @tparam ndims Number of dimensions of the requested buffer.
-    /// @param offset Offset within the returned buffer at which the memory
-    ///               object's data starts. Only meaningful for 1D buffers.
-    template <typename T, int ndims = 1>
-    cl::sycl::buffer<T, ndims> get_sycl_buffer(size_t *offset = nullptr) const {
-        static_assert(ndims == 1, "only 1D buffers supported");
-
-        void *handle_ptr;
-        error::wrap_c_api(dnnl_memory_get_data_handle(get(), &handle_ptr),
-                "could not get SYCL buffer object");
-
-        // XXX: workaround for ComputeCpp
-        // ComputeCpp fails to construct zero-range buffer
-        if (!handle_ptr)
-            return cl::sycl::buffer<T, ndims>(cl::sycl::range<1>(1));
-
-        auto &buf_u8 = *static_cast<cl::sycl::buffer<uint8_t, 1> *>(handle_ptr);
-        if (offset) *offset = 0;
-        auto range = cl::sycl::range<1>(buf_u8.get_size() / sizeof(T));
-        return buf_u8.reinterpret<T, 1>(range);
-    }
-
-    /// Sets the underlying buffer to the given SYCL buffer.
-    ///
-    /// @tparam T Type of the buffer.
-    /// @tparam ndims Number of dimensions of the buffer.
-    /// @param buf SYCL buffer.
-    template <typename T, int ndims>
-    void set_sycl_buffer(cl::sycl::buffer<T, ndims> &buf) {
-        auto range = cl::sycl::range<1>(buf.get_size());
-        auto buf_u8 = buf.template reinterpret<uint8_t, 1>(range);
-        error::wrap_c_api(dnnl_memory_set_data_handle(
-                                  get(), static_cast<void *>(&buf_u8)),
-                "could not set SYCL buffer object");
-    }
-#endif
-
-    static dnnl_data_type_t convert_to_c(data_type adata_type) {
-        return static_cast<dnnl_data_type_t>(adata_type);
-    }
-    static dnnl_format_tag_t convert_to_c(format_tag format) {
-        return static_cast<dnnl_format_tag_t>(format);
-    }
-
-private:
-#if DNNL_WITH_SYCL
-    struct with_sycl_tag {};
-
-    DNNL_API memory(with_sycl_tag, const desc &md, const engine &engine,
-            void *ahandle, bool is_usm);
-#endif
-};
-
-inline bool operator==(dnnl_data_type_t a, memory::data_type b) {
-    return a == memory::convert_to_c(b);
-}
-inline bool operator!=(dnnl_data_type_t a, memory::data_type b) {
-    return !(a == b);
-}
-inline bool operator==(memory::data_type a, dnnl_data_type_t b) {
-    return b == a;
-}
-inline bool operator!=(memory::data_type a, dnnl_data_type_t b) {
-    return !(a == b);
-}
-
-inline bool operator==(dnnl_format_tag_t a, memory::format_tag b) {
-    return a == memory::convert_to_c(b);
-}
-inline bool operator!=(dnnl_format_tag_t a, memory::format_tag b) {
-    return !(a == b);
-}
-inline bool operator==(memory::format_tag a, dnnl_format_tag_t b) {
-    return b == a;
-}
-inline bool operator!=(memory::format_tag a, dnnl_format_tag_t b) {
-    return !(a == b);
-}
-
-/// @} dnnl_api_memory
-
-/// @addtogroup dnnl_api_primitives
-/// @{
-/// @addtogroup dnnl_api_attributes Attributes
-///
-/// A container for parameters that extend primitives behavior.
-///
-/// @{
-
-/// @cond DO_NOT_DOCUMENT_THIS
-template <>
-struct handle_traits<dnnl_post_ops_t> {
-    static dnnl_status_t destructor(dnnl_post_ops_t p) {
-        return dnnl_post_ops_destroy(p);
-    }
-};
-/// @endcond
-
-/// Post-ops.
-///
-/// Post-ops are computations executed after the main primitive computations
-/// and are attached to the primitive via primitive attributes.
-///
-/// @sa @ref dev_guide_attributes_post_ops
-///
-struct post_ops : public handle<dnnl_post_ops_t> {
-    using handle<dnnl_post_ops_t>::handle;
-
-    /// Constructs an empty sequence of post-ops.
-    post_ops() {
-        dnnl_post_ops_t result;
-        error::wrap_c_api(
-                dnnl_post_ops_create(&result), "could not create post-ops");
-        reset(result);
-    }
-
-    /// Returns the number of post-ops entries.
-    int len() const { return dnnl_post_ops_len(get()); }
-
-    /// Returns the primitive kind of post-op at entry with a certain index.
-    /// @param index Index of the post-op to return the kind for.
-    /// @returns Primitive kind of the post-op at the specified index.
-    primitive::kind kind(int index) const {
-        error::wrap_c_api(index < len() ? dnnl_success : dnnl_invalid_arguments,
-                "post-ops index is out of range");
-        return static_cast<primitive::kind>(
-                dnnl_post_ops_get_kind(get(), index));
-    }
-
-    /// Appends an accumulation (sum) post-op. Prior to accumulating the
-    /// result, the previous value would be multiplied by a scaling factor
-    /// @p scale.
-    ///
-    /// The kind of this post-op is #dnnl::primitive::kind::sum.
-    ///
-    /// This feature may improve performance for cases like residual learning
-    /// blocks, where the result of convolution is accumulated to the
-    /// previously computed activations. The parameter @p scale may be used
-    /// for the integer-based computations when the result and previous
-    /// activations have different logical scaling factors.
-    ///
-    /// In the simplest case when the accumulation is the only post-op,
-    /// the computations would be `dst[:] := scale * dst[:] + op(...)`
-    /// instead of `dst[:] := op(...)`.
-    ///
-    /// If @p data_type is specified, original dst tensor will be reinterpreted
-    /// as a tensor with provided data type. Since it is reinterpretation,
-    /// data_type and dst data type should have same size.
-    /// As a result, computations would be:
-    ///
-    ///     dst[:] <- scale * as_data_type(dst[:]) + op(...)
-    ///                                        // instead of dst[:] <- op(...)
-    ///
-    /// @note
-    ///     This post-op executes in-place and does not change the
-    ///     destination layout.
-    ///
-    /// @param scale Scaling factor.
-    /// @param data_type Data type.
-    void append_sum(float scale = 1.f,
-            memory::data_type data_type = memory::data_type::undef) {
-        if (data_type == memory::data_type::undef)
-            error::wrap_c_api(dnnl_post_ops_append_sum(get(), scale),
-                    "could not append a sum post-op");
-        else
-            error::wrap_c_api(dnnl_post_ops_append_sum_v2(get(), scale,
-                                      memory::convert_to_c(data_type)),
-                    "could not append a sum post-op");
-    }
-
-    /// Returns the parameters of an accumulation (sum) post-op.
-    ///
-    /// @param index Index of the sum post-op.
-    /// @param scale Scaling factor of the sum post-op.
-    void get_params_sum(int index, float &scale) const {
-        error::wrap_c_api(dnnl_post_ops_get_params_sum(get(), index, &scale),
-                "could not get parameters of a sum post-op");
-    }
-
-    /// Returns the parameters of an accumulation (sum) post-op.
-    ///
-    /// @param index Index of the sum post-op.
-    /// @param scale Scaling factor of the sum post-op.
-    /// @param data_type Data type of the sum post-op.
-    void get_params_sum(
-            int index, float &scale, memory::data_type &data_type) const {
-        dnnl_data_type_t c_data_type;
-        error::wrap_c_api(dnnl_post_ops_get_params_sum_v2(
-                                  get(), index, &scale, &c_data_type),
-                "could not get parameters of a sum post-op");
-        data_type = static_cast<memory::data_type>(c_data_type);
-    }
-
-    /// Appends an elementwise post-op.
-    ///
-    /// The kind of this post-op is #dnnl::primitive::kind::eltwise.
-    ///
-    /// In the simplest case when the elementwise is the only post-op, the
-    /// computations would be `dst[:] := scale * eltwise_op (op(...))` instead
-    /// of `dst[:] <- op(...)`, where eltwise_op is configured with the given
-    /// parameters.
-    ///
-    /// @param scale Scaling factor.
-    /// @param aalgorithm Elementwise algorithm.
-    /// @param alpha Alpha parameter for the elementwise algorithm.
-    /// @param beta Beta parameter for the elementwise algorithm.
-    void append_eltwise(
-            float scale, algorithm aalgorithm, float alpha, float beta) {
-        error::wrap_c_api(dnnl_post_ops_append_eltwise(get(), scale,
-                                  convert_to_c(aalgorithm), alpha, beta),
-                "could not append an elementwise post-op");
-    }
-
-    /// Returns parameters of an elementwise post-op.
-    ///
-    /// @param index Index of the post-op.
-    /// @param scale Output scaling factor.
-    /// @param aalgorithm Output elementwise algorithm kind.
-    /// @param alpha Output alpha parameter for the elementwise algorithm.
-    /// @param beta Output beta parameter for the elementwise algorithm.
-    void get_params_eltwise(int index, float &scale, algorithm &aalgorithm,
-            float &alpha, float &beta) const {
-        dnnl_alg_kind_t c_alg;
-        error::wrap_c_api(dnnl_post_ops_get_params_eltwise(
-                                  get(), index, &scale, &c_alg, &alpha, &beta),
-                "could not get parameters of an elementwise post-op");
-        aalgorithm = static_cast<dnnl::algorithm>(c_alg);
-    }
-
-    /// Appends a depthwise post-op convolution with stride 1.
-    ///
-    /// This post-op can only be fused with a 2D 1x1 convolution (convolution
-    /// with weights spatial dimension equal to 1 i.e., kh=kw=1).
-    ///
-    /// The kind of this post-op is #dnnl_convolution.
-    ///
-    /// The number of outputs for primitive remain same as before. The output
-    /// size remain same as the original primitive due to stride=1.
-    ///
-    /// The Post-op can be defined as:
-    ///
-    ///      dst[:] <- scales * (conv_dw(conv_1x1))
-    ///
-    /// See @ref dev_guide_attributes_post_ops_depthwise and
-    /// @ref dev_guide_attributes_post_ops_depthwise_fusion for more info.
-    ///
-    /// @param weights_data_type Weights data type of depthwise post-op
-    /// @param bias_data_type Bias data type of depthwise post-op
-    /// @param dst_data_type Output data type of depthwise post-op
-    /// @param mask Output scaling factors correspondence mask that defines the
-    ///     correspondence between the output tensor dimensions and the
-    ///     @p scales array. The set i-th bit indicates that a dedicated output
-    ///     scaling factor is used for each index along that dimension. The mask
-    ///     value of 0 implies a common scaling factor for the whole output
-    ///     tensor.
-    /// @param scales Output pointer to a constant array of float scaling
-    ///     factors.
-    void append_dw_k3s1p1(memory::data_type weights_data_type,
-            memory::data_type bias_data_type, memory::data_type dst_data_type,
-            int mask, const std::vector<float> &scales) {
-
-        error::wrap_c_api(dnnl_post_ops_append_dw_k3s1p1(get(),
-                                  memory::convert_to_c(weights_data_type),
-                                  memory::convert_to_c(bias_data_type),
-                                  memory::convert_to_c(dst_data_type),
-                                  scales.size(), mask, &scales[0]),
-                "could not append depthwise post-op");
-    }
-
-    /// Returns the parameters of an depthwise post-op with stride 1.
-    ///
-    /// @param index Index of the elementwise post-op.
-    /// @param weights_data_type Weights data type of depthwise post-op
-    /// @param bias_data_type Bias data type of depthwise post-op
-    /// @param dst_data_type Output data type of depthwise post-op
-    /// @param mask Output scaling factors correspondence mask that defines the
-    ///     correspondence between the output tensor dimensions and the
-    ///     @p scales array. The set i-th bit indicates that a dedicated output
-    ///     scaling factor is used for each index along that dimension. The mask
-    ///     value of 0 implies a common scaling factor for the whole output
-    ///     tensor.
-    /// @param scales Output pointer to a constant array of float scaling
-    ///     factors.
-    void get_params_dw_k3s1p1(int index, memory::data_type &weights_data_type,
-            memory::data_type &bias_data_type, memory::data_type &dst_data_type,
-            int &mask, std::vector<float> &scales) const {
-
-        dnnl_data_type_t c_weights_data_type;
-        dnnl_data_type_t c_bias_data_type;
-        dnnl_data_type_t c_dst_data_type;
-        dnnl_dim_t count;
-        int c_mask;
-        const float *c_scales;
-        error::wrap_c_api(dnnl_post_ops_get_params_dw_k3s1p1(get(), index,
-                                  &c_weights_data_type, &c_bias_data_type,
-                                  &c_dst_data_type, &count, &c_mask, &c_scales),
-                "could not get parameters of depthwise post-op");
-
-        weights_data_type = static_cast<memory::data_type>(c_weights_data_type);
-        bias_data_type = static_cast<memory::data_type>(c_bias_data_type);
-        dst_data_type = static_cast<memory::data_type>(c_dst_data_type);
-        scales.resize(count);
-
-        mask = c_mask;
-        for (dnnl_dim_t c = 0; c < count; ++c)
-            scales[c] = c_scales[c];
-        return;
-    }
-
-    /// Appends a depthwise post-op convolution with stride 2.
-    ///
-    /// This post-op can only be fused with a 2D 1x1 convolution (convolution
-    /// with weights spatial dimension equal to 1 i.e., kh=kw=1).
-    ///
-    /// The kind of this post-op is #dnnl_convolution.
-    ///
-    /// The number of outputs for primitive remain same as before. The output
-    /// spatial size can be derived as below:
-    ///
-    /// output_height = ceil(output_height_1x1_convolution, stride)
-    /// output_width = ceil(output_width_1x1_convolution, stride)
-    ///
-    /// The Post-op can be defined as:
-    ///
-    ///      dst[:] <- scales * (conv_dw(conv_1x1))
-    ///
-    /// See @ref dev_guide_attributes_post_ops_depthwise and
-    /// @ref dev_guide_attributes_post_ops_depthwise_fusion for more info.
-    ///
-    /// @param weights_data_type Weights data type of depthwise post-op
-    /// @param bias_data_type Bias data type of depthwise post-op
-    /// @param dst_data_type Output data type of depthwise post-op
-    /// @param mask Output scaling factors correspondence mask that defines the
-    ///     correspondence between the output tensor dimensions and the
-    ///     @p scales array. The set i-th bit indicates that a dedicated output
-    ///     scaling factor is used for each index along that dimension. The mask
-    ///     value of 0 implies a common scaling factor for the whole output
-    ///     tensor.
-    /// @param scales Output pointer to a constant array of float scaling
-    ///     factors.
-    /// @returns #dnnl_success on success and a status describing the error
-    ///     otherwise
-    void append_dw_k3s2p1(memory::data_type weights_data_type,
-            memory::data_type bias_data_type, memory::data_type dst_data_type,
-            int mask, const std::vector<float> &scales) {
-
-        error::wrap_c_api(dnnl_post_ops_append_dw_k3s2p1(get(),
-                                  memory::convert_to_c(weights_data_type),
-                                  memory::convert_to_c(bias_data_type),
-                                  memory::convert_to_c(dst_data_type),
-                                  scales.size(), mask, &scales[0]),
-                "could not append depthwise post-op");
-    }
-
-    /// Returns the parameters of an depthwise post-op with stride 2.
-    ///
-    /// @param index Index of the elementwise post-op.
-    /// @param weights_data_type Weights data type of depthwise post-op
-    /// @param bias_data_type Bias data type of depthwise post-op
-    /// @param dst_data_type Output data type of depthwise post-op
-    /// @param mask Output scaling factors correspondence mask that defines the
-    ///     correspondence between the output tensor dimensions and the
-    ///     @p scales array. The set i-th bit indicates that a dedicated output
-    ///     scaling factor is used for each index along that dimension. The mask
-    ///     value of 0 implies a common scaling factor for the whole output
-    ///     tensor.
-    /// @param scales Output pointer to a constant array of float scaling
-    ///     factors.
-    void get_params_dw_k3s2p1(int index, memory::data_type &weights_data_type,
-            memory::data_type &bias_data_type, memory::data_type &dst_data_type,
-            int &mask, std::vector<float> &scales) const {
-
-        dnnl_data_type_t c_weights_data_type;
-        dnnl_data_type_t c_bias_data_type;
-        dnnl_data_type_t c_dst_data_type;
-        dnnl_dim_t count;
-        int c_mask;
-        const float *c_scales;
-        error::wrap_c_api(dnnl_post_ops_get_params_dw_k3s2p1(get(), index,
-                                  &c_weights_data_type, &c_bias_data_type,
-                                  &c_dst_data_type, &count, &c_mask, &c_scales),
-                "could not get parameters of depthwise post-op");
-
-        weights_data_type = static_cast<memory::data_type>(c_weights_data_type);
-        bias_data_type = static_cast<memory::data_type>(c_bias_data_type);
-        dst_data_type = static_cast<memory::data_type>(c_dst_data_type);
-        scales.resize(count);
-
-        mask = c_mask;
-        for (dnnl_dim_t c = 0; c < count; ++c)
-            scales[c] = c_scales[c];
-        return;
-    }
-
-    /// Appends a binary post-op.
-    ///
-    /// The kind of this post operation is #dnnl_binary.
-    ///
-    /// In the simplest case when the binary is the only post operation, the
-    /// computations would be:
-    ///
-    ///     dst[:] <- binary_op (dst[:], another_input[:])
-    ///
-    /// where binary_op is configured with the given parameters. binary_op
-    /// supports broadcast semantics for a second operand.
-    ///
-    /// @param aalgorithm Binary algorithm for the post-op.
-    /// @param src1_desc Memory descriptor of a second operand.
-    void append_binary(algorithm aalgorithm, const memory::desc &src1_desc) {
-        error::wrap_c_api(dnnl_post_ops_append_binary(get(),
-                                  convert_to_c(aalgorithm), &src1_desc.data),
-                "could not append a binary post-op");
-    }
-
-    /// Returns the parameters of a binary post-op.
-    ///
-    /// @param index Index of the binary post-op.
-    /// @param aalgorithm Output binary algorithm kind.
-    /// @param src1_desc Output memory descriptor of a second operand.
-    void get_params_binary(
-            int index, algorithm &aalgorithm, memory::desc &src1_desc) const {
-        dnnl_alg_kind_t c_alg;
-        const dnnl_memory_desc_t *data;
-        error::wrap_c_api(
-                dnnl_post_ops_get_params_binary(get(), index, &c_alg, &data),
-                "could not get parameters of a binary post-op");
-        aalgorithm = static_cast<dnnl::algorithm>(c_alg);
-        src1_desc.data = *data;
-    }
-};
-
-/// @cond DO_NOT_DOCUMENT_THIS
-template <>
-struct handle_traits<dnnl_primitive_attr_t> {
-    static dnnl_status_t destructor(dnnl_primitive_attr_t p) {
-        return dnnl_primitive_attr_destroy(p);
-    }
-};
-/// @endcond
-
-/// Primitive attributes.
-///
-/// @sa @ref dev_guide_attributes
-struct primitive_attr : public handle<dnnl_primitive_attr_t> {
-    using handle<dnnl_primitive_attr_t>::handle;
-
-    /// Constructs default (empty) primitive attributes.
-    primitive_attr() {
-        dnnl_primitive_attr_t result;
-        error::wrap_c_api(dnnl_primitive_attr_create(&result),
-                "could not create primitive attribute");
-        reset(result);
-    }
-
-    /// Creates primitive attributes from a C API ::dnnl_primitive_attr_t
-    /// handle. The resulting handle is not weak and the C handle will be
-    /// destroyed during the destruction of the C++ object.
-    ///
-    /// @param attr The C API primitive attributes.
-    primitive_attr(dnnl_primitive_attr_t attr)
-        : handle<dnnl_primitive_attr_t>(attr) {}
-
-    /// Returns the scratchpad mode.
-    scratchpad_mode get_scratchpad_mode() const {
-        dnnl_scratchpad_mode_t result;
-        error::wrap_c_api(
-                dnnl_primitive_attr_get_scratchpad_mode(get(), &result),
-                "could not get scratchpad mode primitive attribute");
-        return scratchpad_mode(result);
-    }
-
-    /// Sets scratchpad mode.
-    ///
-    /// @param mode Specified scratchpad mode.
-    void set_scratchpad_mode(scratchpad_mode mode) {
-        error::wrap_c_api(dnnl_primitive_attr_set_scratchpad_mode(
-                                  get(), dnnl::convert_to_c(mode)),
-                "could not set scratchpad mode primitive attribute");
-    }
-
-    /// Returns output scaling factors correspondence mask and values.
-    ///
-    /// @param mask Scaling factors correspondence mask that defines the
-    ///     correspondence between the output tensor dimensions and the @p
-    ///     scales vector. The set i-th bit indicates that a dedicated output
-    ///     scaling factor is used for each index along that dimension. The
-    ///     mask value of 0 implies a common output scaling factor for the
-    ///     whole output tensor.
-    /// @param scales Vector of output scaling factors.
-    void get_output_scales(int &mask, std::vector<float> &scales) const {
-        dnnl_dim_t count;
-        int c_mask;
-        const float *c_scales;
-        error::wrap_c_api(dnnl_primitive_attr_get_output_scales(
-                                  get(), &count, &c_mask, &c_scales),
-                "could not get output scales primitive attribute");
-        scales.resize(count);
-
-        mask = c_mask;
-        for (dnnl_dim_t c = 0; c < count; ++c)
-            scales[c] = c_scales[c];
-    }
-
-    /// Sets output scaling factors correspondence mask and values.
-    ///
-    /// Example usage:
-    /// @code
-    ///     int mb = 32, oc = 32,
-    ///         oh = 14, ow = 14; // convolution output params
-    ///     // unique output scales per output channel
-    ///     vector<float> scales = { ... };
-    ///     int oc_dim = 1; // mb_dim = 0, channel_dim = 1, height_dim = 2, ...
-    ///
-    ///     // construct a convolution descriptor
-    ///     dnnl::convolution::desc conv_d;
-    ///
-    ///     dnnl::primitive_attr attr;
-    ///     attr.set_output_scales(attr, oc, 1 << oc_dim, scales);
-    ///
-    ///     dnnl::primitive_desc conv_pd(conv_d, attr, engine);
-    /// @endcode
-    ///
-    /// @note
-    ///     The order of dimensions does not depend on how elements are laid
-    ///     out in memory. For example:
-    ///     - for a 2D CNN activations tensor the order is always (n, c)
-    ///     - for a 4D CNN activations tensor the order is always (n, c, h, w)
-    ///     - for a 5D CNN weights tensor the order is always
-    ///        (g, oc, ic, kh, kw)
-    ///
-    /// @param mask Defines the correspondence between the output tensor
-    ///     dimensions and the @p scales vector. The set i-th bit indicates
-    ///     that a dedicated scaling factor is used for each index along that
-    ///     dimension. Set the mask to 0 to use a common output scaling factor
-    ///     for the whole output tensor.
-    /// @param scales Constant vector of output scaling factors. If the
-    ///     scaling factors are known at the time of this call, the following
-    ///     equality must hold:
-    ///     \f$scales.size() = \prod\limits_{d \in mask} output.dims[d].\f$
-    ///     Violations can only be detected when the attributes
-    ///     are used to create a primitive descriptor.
-    ///     If the scaling factors are not known at the time of the call,
-    ///     this vector must contain a single #DNNL_RUNTIME_F32_VAL value and
-    ///     the output scaling factors must be passed at execution time as an
-    ///     argument with index #DNNL_ARG_ATTR_OUTPUT_SCALES.
-    void set_output_scales(int mask, const std::vector<float> &scales) {
-        error::wrap_c_api(
-                dnnl_primitive_attr_set_output_scales(
-                        get(), (dnnl_dim_t)scales.size(), mask, scales.data()),
-                "could not set output scales primitive attribute");
-    }
-
-    /// Returns scaling factors correspondence mask and values for a given
-    /// memory argument.
-    ///
-    /// @param arg Parameter argument index as passed to the
-    ///     primitive::execute() call.
-    /// @param mask Scaling factors correspondence mask that defines the
-    ///     correspondence between the output tensor dimensions and the @p
-    ///     scales vector. The set i-th bit indicates that a dedicated scaling
-    ///     factor is used for each index along that dimension. Set the mask to
-    ///     0 to use a common scaling factor for the whole output tensor.
-    /// @param scales Output vector of scaling factors.
-    void get_scales(int arg, int &mask, std::vector<float> &scales) const {
-        dnnl_dim_t count;
-        int c_mask;
-        const float *c_scales;
-        error::wrap_c_api(dnnl_primitive_attr_get_scales(
-                                  get(), arg, &count, &c_mask, &c_scales),
-                "could not get scales primitive attributes");
-        scales.resize(count);
-
-        mask = c_mask;
-        for (dnnl_dim_t c = 0; c < count; ++c)
-            scales[c] = c_scales[c];
-    }
-
-    /// Sets scaling factors for primitive operations for a given memory
-    /// argument.
-    ///
-    /// @sa dnnl_primitive_attr_set_scales
-    /// @sa dnnl::primitive_attr::set_output_scales
-    ///
-    /// @param arg Parameter argument index as passed to the
-    ///     primitive::execute() call.
-    /// @param mask Scaling factors correspondence mask that defines the
-    ///     correspondence between the tensor dimensions and the @p scales
-    ///     vector. The set i-th bit indicates that a dedicated scaling factor
-    ///     is used for each index along that dimension. Set the mask to 0 to
-    ///     use a common scaling factor for the whole output tensor.
-    /// @param scales Constant vector of scaling factors. The following equality
-    ///     must hold:
-    ///     \f$scales.size() = \prod\limits_{d \in mask} argument.dims[d].\f$
-    void set_scales(int arg, int mask, const std::vector<float> &scales) {
-        error::wrap_c_api(
-                dnnl_primitive_attr_set_scales(get(), arg,
-                        (dnnl_dim_t)scales.size(), mask, scales.data()),
-                "could not set scales primitive attribute");
-    }
-
-    /// Returns zero points correspondence mask and values.
-    ///
-    /// @param arg Parameter argument index as passed to the
-    ///     primitive::execute() call.
-    /// @param mask Zero points correspondence mask that defines the
-    ///     correspondence between the output tensor dimensions and the @p
-    ///     zero_points vector. The set i-th bit indicates that a dedicated
-    ///     zero point is used for each index along that dimension. Set the
-    ///     mask to 0 to use a common zero point for the whole output tensor.
-    /// @param zero_points Output vector of zero points.
-    void get_zero_points(
-            int arg, int &mask, std::vector<int32_t> &zero_points) const {
-        dnnl_dim_t count;
-        int c_mask;
-        const int32_t *c_zero_points;
-        error::wrap_c_api(dnnl_primitive_attr_get_zero_points(
-                                  get(), arg, &count, &c_mask, &c_zero_points),
-                "could not get zero points primitive attribute");
-        zero_points.resize(count);
-
-        mask = c_mask;
-        for (dnnl_dim_t c = 0; c < count; ++c)
-            zero_points[c] = c_zero_points[c];
-    }
-
-    /// Sets zero points for primitive operations for a given memory argument.
-    ///
-    /// @sa dnnl_primitive_attr_set_zero_points
-    /// @sa dnnl::primitive_attr::set_output_scales
-    ///
-    /// @param arg Parameter argument index as passed to the
-    ///     primitive::execute() call.
-    /// @param mask Zero point correspondence mask that defines the
-    ///     correspondence between the tensor dimensions and the @p
-    ///     zero_points vector. The set i-th bit indicates that a dedicated
-    ///     zero point is used for each index along that dimension. Set the
-    ///     mask to 0 to use a common zero point for the whole output tensor.
-    /// @param zero_points Constant vector of zero points. If the zero points
-    ///     are known at the time of this call, the following equality must
-    ///     hold: \f$zero\_points.size() = \prod\limits_{d \in mask}
-    ///     argument.dims[d].\f$ If the zero points are not known at the time
-    ///     of the call, this vector must contain a single
-    ///     #DNNL_RUNTIME_F32_VAL value and the zero points must be passed at
-    ///     execution time as an argument with index
-    ///     #DNNL_ARG_ATTR_ZERO_POINTS.
-    void set_zero_points(
-            int arg, int mask, const std::vector<int32_t> &zero_points) {
-        error::wrap_c_api(dnnl_primitive_attr_set_zero_points(get(), arg,
-                                  (dnnl_dim_t)zero_points.size(), mask,
-                                  zero_points.data()),
-                "could not set zero points primitive attribute");
-    }
-
-    /// Returns post-ops previously set via set_post_ops().
-    ///
-    /// @returns Post-ops.
-    const post_ops get_post_ops() const {
-        post_ops result;
-        const_dnnl_post_ops_t c_result;
-        error::wrap_c_api(dnnl_primitive_attr_get_post_ops(get(), &c_result),
-                "could not get post-ops primitive attribute");
-        result.reset(const_cast<dnnl_post_ops_t>(c_result), true);
-        return result;
-    }
-
-    /// Sets post-ops.
-    ///
-    /// @note
-    ///     There is no way to check whether the post-ops would be supported
-    ///     by the target primitive. Any error will be reported
-    ///     by the respective primitive descriptor constructor.
-    ///
-    /// @param ops Post-ops object to copy post-ops from.
-    void set_post_ops(const post_ops ops) {
-        error::wrap_c_api(dnnl_primitive_attr_set_post_ops(get(), ops.get()),
-                "could not set post-ops primitive attribute");
-    }
-
-    /// Sets quantization scale and shift parameters for RNN data tensors.
-    ///
-    /// For performance reasons, the low-precision configuration of the RNN
-    /// primitives expect input activations to have the unsigned 8-bit integer
-    /// data type. The scale and shift parameters are used to quantize
-    /// floating-point data to unsigned integer and must be passed to the RNN
-    /// primitive using attributes.
-    ///
-    /// The quantization formula is `scale * data + shift`.
-    ///
-    /// Example usage:
-    /// @code
-    ///     // RNN parameters
-    ///     int l = 2, t = 2, mb = 32, sic = 32, slc = 32, dic = 32, dlc = 32;
-    ///     // Activations quantization parameters
-    ///     float scale = 63.f, shift = 64.f;
-    ///
-    ///     primitive_attr attr;
-    ///
-    ///     // Set scale and shift for int8 quantization of activation
-    ///     attr.set_rnn_data_qparams(scale, shift);
-    ///
-    ///     // Create and configure rnn op_desc
-    ///     vanilla_rnn_forward::desc rnn_d(/* arguments */);
-    ///     vanilla_rnn_forward::primitive_desc rnn_d(rnn_d, attr, engine);
-    /// @endcode
-    ///
-    /// @note
-    ///     Quantization scale and shift are common for src_layer, src_iter,
-    ///     dst_iter, and dst_layer.
-    ///
-    /// @param scale The value to scale the data by.
-    /// @param shift The value to shift the data by.
-    void set_rnn_data_qparams(float scale, float shift) {
-        error::wrap_c_api(
-                dnnl_primitive_attr_set_rnn_data_qparams(get(), scale, shift),
-                "could not set RNN data quantization parameters primitive "
-                "attribute");
-    }
-
-    /// Sets quantization scaling factors for RNN weights tensors. The
-    /// low-precision configuration of the RNN primitives expect input weights
-    /// to use the signed 8-bit integer data type. The scaling factors are
-    /// used to quantize floating-point data to signed integer and must be
-    /// passed to RNN primitives using attributes.
-    ///
-    /// @note
-    ///     The dimension order is always native and does not depend on the
-    ///     actual layout used. For example, five-dimensional weights always
-    ///     have (l, d, i, g, o) logical dimension ordering.
-    ///
-    /// @note
-    ///     Quantization scales are common for weights_layer and
-    ///     weights_iteration
-    ///
-    /// @param mask Scaling factors correspondence mask that defines the
-    ///     correspondence between the output tensor dimensions and the @p
-    ///     scales vector. The set i-th bit indicates that a dedicated scaling
-    ///     factor should be used each index along that dimension. Set the
-    ///     mask to 0 to use a common scaling factor for the whole output
-    ///     tensor.
-    /// @param scales Constant vector of output scaling factors. The following
-    ///     equality must hold:
-    ///     \f$scales.size() = \prod\limits_{d \in mask} weights.dims[d].\f$
-    ///     Violations can only be detected when the attributes are used to
-    ///     create a primitive descriptor.
-    void set_rnn_weights_qparams(int mask, const std::vector<float> &scales) {
-        error::wrap_c_api(dnnl_primitive_attr_set_rnn_weights_qparams(get(),
-                                  (int)scales.size(), mask, scales.data()),
-                "could not set RNN weights quantization parameters primitive "
-                "attribute");
-    }
-};
-
-/// @} dnnl_api_attributes
-
-/// @addtogroup dnnl_api_primitives_common
-/// @{
-
-/// Base class for all primitive descriptors.
-struct primitive_desc_base : public handle<dnnl_primitive_desc_t> {
-    using handle<dnnl_primitive_desc_t>::handle;
-
-    /// Default constructor. Produces an empty object.
-    primitive_desc_base() = default;
-
-    /// Returns the engine of the primitive descriptor.
-    /// @returns The engine of the primitive descriptor.
-    engine get_engine() const { return engine::query(*this); }
-
-    /// Returns implementation name.
-    /// @returns The implementation name.
-    const char *impl_info_str() const {
-        const char *res;
-        error::wrap_c_api(dnnl_primitive_desc_query(
-                                  get(), dnnl_query_impl_info_str, 0, &res),
-                "could not retrieve implementation info string from a "
-                "primitive descriptor");
-        return res;
-    }
-
-    /// Returns a memory::dim value (same as int64_t).
-    /// @param what The value to query.
-    /// @returns The result of the query.
-    memory::dim query_s64(query what) const {
-        memory::dim res;
-        dnnl_status_t status = dnnl_primitive_desc_query(
-                get(), dnnl::convert_to_c(what), 0, &res);
-        return status == dnnl_success ? res : 0;
-    }
-
-    /// Returns a memory descriptor.
-    ///
-    /// @note
-    ///     There are also convenience methods
-    ///     #dnnl::primitive_desc_base::src_desc(),
-    ///     #dnnl::primitive_desc_base::dst_desc(), and others.
-    ///
-    /// @param what The kind of parameter to query; can be
-    ///     #dnnl::query::src_md, #dnnl::query::dst_md, etc.
-    /// @param idx Index of the parameter. For example, convolution bias can
-    ///     be queried with what = #dnnl::query::weights_md and idx = 1.
-    /// @returns The requested memory descriptor.
-    /// @returns A zero memory descriptor if the primitive does not have a
-    ///     parameter of the specified kind or index.
-    memory::desc query_md(query what, int idx = 0) const {
-        std::vector<query> valid_q {query::src_md, query::diff_src_md,
-                query::weights_md, query::diff_weights_md, query::dst_md,
-                query::diff_dst_md, query::workspace_md, query::scratchpad_md,
-                query::exec_arg_md};
-        if (!std::any_of(valid_q.cbegin(), valid_q.cend(),
-                    [=](query q) { return what == q; }))
-            DNNL_THROW_ERROR(dnnl_invalid_arguments,
-                    "memory descriptor query is invalid");
-
-        const dnnl_memory_desc_t *cdesc = dnnl_primitive_desc_query_md(
-                get(), dnnl::convert_to_c(what), idx);
-        return cdesc ? memory::desc(*cdesc) : memory::desc();
-    }
-
-    /// Returns a source memory descriptor.
-    /// @param idx Source index.
-    /// @returns Source memory descriptor.
-    /// @returns A zero memory descriptor if the primitive does not have a
-    ///     source parameter with index @p idx.
-    memory::desc src_desc(int idx) const {
-        return query_md(query::src_md, idx);
-    }
-
-    /// Returns a destination memory descriptor.
-    /// @param idx Destination index.
-    /// @returns Destination memory descriptor.
-    /// @returns A zero memory descriptor if the primitive does not have a
-    ///     destination parameter with index @p idx.
-    memory::desc dst_desc(int idx) const {
-        return query_md(query::dst_md, idx);
-    }
-
-    /// Returns a weights memory descriptor.
-    /// @param idx Weights index.
-    /// @returns Weights memory descriptor.
-    /// @returns A zero memory descriptor if the primitive does not have a
-    ///     weights parameter with index @p idx.
-    memory::desc weights_desc(int idx) const {
-        return query_md(query::weights_md, idx);
-    }
-
-    /// Returns a diff source memory descriptor.
-    /// @param idx Diff source index.
-    /// @returns Diff source memory descriptor.
-    /// @returns A zero memory descriptor if the primitive does not have a
-    ///     diff source parameter with index @p idx.
-    memory::desc diff_src_desc(int idx) const {
-        return query_md(query::diff_src_md, idx);
-    }
-
-    /// Returns a diff destination memory descriptor.
-    /// @param idx Diff destination index.
-    /// @returns Diff destination memory descriptor.
-    /// @returns A zero memory descriptor if the primitive does not have a
-    ///     diff destination parameter with index @p idx.
-    memory::desc diff_dst_desc(int idx) const {
-        return query_md(query::diff_dst_md, idx);
-    }
-
-    /// Returns a diff weights memory descriptor.
-    /// @param idx Diff weights index.
-    /// @returns Diff weights memory descriptor.
-    /// @returns A zero memory descriptor if the primitive does not have a
-    ///     diff weights parameter with index @p idx.
-    memory::desc diff_weights_desc(int idx) const {
-        return query_md(query::diff_weights_md, idx);
-    }
-
-    // Separate versions without the index argument for documentation
-    // purposes.
-
-    /// Returns a source memory descriptor.
-    /// @returns Source memory descriptor.
-    /// @returns A zero memory descriptor if the primitive does not have a
-    ///     source parameter.
-    memory::desc src_desc() const { return src_desc(0); }
-
-    /// Returns a destination memory descriptor.
-    /// @returns Destination memory descriptor.
-    /// @returns A zero memory descriptor if the primitive does not have a
-    ///     destination parameter.
-    memory::desc dst_desc() const { return dst_desc(0); }
-
-    /// Returns a weights memory descriptor.
-    /// @returns Weights memory descriptor.
-    /// @returns A zero memory descriptor if the primitive does not have a
-    ///     weights parameter.
-    memory::desc weights_desc() const { return weights_desc(0); }
-
-    /// Returns a diff source memory descriptor.
-    /// @returns Diff source memory descriptor.
-    /// @returns A zero memory descriptor if the primitive does not have a
-    ///     diff source memory with.
-    memory::desc diff_src_desc() const { return diff_src_desc(0); }
-
-    /// Returns a diff destination memory descriptor.
-    /// @returns Diff destination memory descriptor.
-    /// @returns A zero memory descriptor if the primitive does not have a
-    ///     diff destination parameter.
-    memory::desc diff_dst_desc() const { return diff_dst_desc(0); }
-
-    /// Returns a diff weights memory descriptor.
-    /// @returns Diff weights memory descriptor.
-    /// @returns A zero memory descriptor if the primitive does not have a
-    ///     diff weights parameter.
-    memory::desc diff_weights_desc() const { return diff_weights_desc(0); }
-
-    /// Returns the workspace memory descriptor.
-    /// @returns Workspace memory descriptor.
-    /// @returns A zero memory descriptor if the primitive does not require
-    ///     workspace parameter.
-    memory::desc workspace_desc() const {
-        return query_md(query::workspace_md, 0);
-    }
-
-    /// Returns the scratchpad memory descriptor.
-    /// @returns scratchpad memory descriptor.
-    /// @returns A zero memory descriptor if the primitive does not require
-    ///     scratchpad parameter.
-    /// @sa @ref dev_guide_attributes_scratchpad
-    memory::desc scratchpad_desc() const {
-        return query_md(query::scratchpad_md, 0);
-    }
-
-    /// Returns the engine on which the scratchpad memory is located.
-    /// @returns The engine on which the scratchpad memory is located.
-    engine scratchpad_engine() const {
-        dnnl_engine_t c_engine;
-        error::wrap_c_api(dnnl_primitive_desc_query(get(),
-                                  dnnl::convert_to_c(query::scratchpad_engine),
-                                  0, &c_engine),
-                "could not retrieve scratchpad engine from a primitive "
-                "descriptor");
-        return engine(c_engine, true);
-    }
-
-    /// Returns the primitive attributes.
-    /// @returns The primitive attributes.
-    primitive_attr get_primitive_attr() const {
-        const_dnnl_primitive_attr_t const_c_attr;
-        error::wrap_c_api(dnnl_primitive_desc_get_attr(get(), &const_c_attr),
-                "could not get attributes from a primitive descriptor");
-        dnnl_primitive_attr_t c_attr;
-        error::wrap_c_api(dnnl_primitive_attr_clone(&c_attr, const_c_attr),
-                "could not clone primitive attributes");
-        return primitive_attr(c_attr);
-    }
-
-    /// Returns the kind of the primitive descriptor.
-    /// @returns The kind of the primitive descriptor.
-    dnnl::primitive::kind get_kind() const {
-        dnnl_primitive_kind_t kind;
-        error::wrap_c_api(dnnl_primitive_desc_query(get(),
-                                  dnnl_query_primitive_kind, 0, (void *)&kind),
-                "could not get primitive kind from a primitive descriptor");
-        return static_cast<dnnl::primitive::kind>(kind);
-    }
-
-protected:
-    /// Resets the value of the handle to a clone of a C API primitive
-    /// descriptor.
-    /// @param pd A C API primitive descriptor to clone.
-    void reset_with_clone(const_dnnl_primitive_desc_t pd) {
-        dnnl_primitive_desc_t new_pd;
-        error::wrap_c_api(dnnl_primitive_desc_clone(&new_pd, pd),
-                "could not clone a primitive descriptor");
-        reset(new_pd);
-    }
-
-    /// Constructs a primitive descriptor base object from a clone of a C API
-    /// primitive descriptor after verifying that it is what the caller
-    /// expects.
-    ///
-    /// @note
-    ///     The @p prim_kind should map to a primitive that does not have
-    ///     different values of propagation kind (e.g. #dnnl::binary).
-    /// @note
-    ///     Primitive descriptor base constructed this way does not support
-    ///     next_impl() (will throw).
-    ///
-    /// @param pd C API primitive descriptor to clone.
-    /// @param prim_kind Expected primitive kind.
-    primitive_desc_base(
-            dnnl_primitive_desc_t pd, dnnl::primitive::kind prim_kind)
-        : primitive_desc_base(pd, prim_kind, dnnl::prop_kind::undef) {}
-
-    /// Constructs a primitive descriptor base object from a clone of a C API
-    /// primitive descriptor after verifying that it is what the caller
-    /// expects.
-    ///
-    /// @note
-    ///     Primitive descriptor base constructed this way does not support
-    ///     next_impl() (will throw).
-    ///
-    /// @param pd C API primitive descriptor to clone.
-    /// @param prim_kind Expected primitive kind.
-    /// @param aprop_kind Expected propagation kind.
-    primitive_desc_base(dnnl_primitive_desc_t pd,
-            dnnl::primitive::kind prim_kind, dnnl::prop_kind aprop_kind)
-        : primitive_desc_base(pd, prim_kind, aprop_kind, aprop_kind) {}
-
-    /// Constructs a primitive descriptor base object from a clone of a C API
-    /// primitive descriptor after verifying that it is what the caller
-    /// expects.
-    ///
-    /// @note
-    ///     Primitive descriptor base constructed this way does not support
-    ///     next_impl() (will throw).
-    ///
-    /// @param pd C API primitive descriptor to clone.
-    /// @param prim_kind Expected primitive kind.
-    /// @param prop_kind1 Expected propagation kind (option 1).
-    /// @param prop_kind2 Expected propagation kind (option 2). This value is
-    ///     checked if the check with @p prop_kind1 fails.
-    primitive_desc_base(dnnl_primitive_desc_t pd,
-            dnnl::primitive::kind prim_kind, dnnl::prop_kind prop_kind1,
-            dnnl::prop_kind prop_kind2) {
-        // It is OK to pass an empty primitive descriptor
-        if (pd == nullptr) return;
-
-        dnnl_status_t rc;
-
-        dnnl_primitive_kind_t c_prim_kind = convert_to_c(prim_kind);
-        dnnl_prop_kind_t c_prop_kind1 = convert_to_c(prop_kind1);
-        dnnl_prop_kind_t c_prop_kind2 = convert_to_c(prop_kind2);
-
-        // Check that primitive kind matches
-        dnnl_primitive_kind_t pd_kind;
-        rc = dnnl_primitive_desc_query(
-                pd, dnnl_query_primitive_kind, 0, (void *)&pd_kind);
-        error::wrap_c_api(
-                rc, "could not get primitive kind from a primitive descriptor");
-        if (pd_kind != c_prim_kind)
-            DNNL_THROW_ERROR(dnnl_invalid_arguments,
-                    "primitive descriptor operation kind mismatch");
-
-        // Check that propagation kind matches
-        dnnl_prop_kind_t pd_prop_kind;
-        rc = dnnl_primitive_desc_query(
-                pd, dnnl_query_prop_kind, 0, (void *)&pd_prop_kind);
-
-        // Something went wrong
-        if (rc != dnnl_success && rc != dnnl_unimplemented)
-            DNNL_THROW_ERROR(dnnl_invalid_arguments,
-                    "could not get propagation kind from the primitive "
-                    "descriptor");
-
-        // Everything is fine
-        if ((rc == dnnl_unimplemented && c_prop_kind1 == dnnl_prop_kind_undef)
-                || (rc == dnnl_success
-                        && (pd_prop_kind == c_prop_kind1
-                                || pd_prop_kind == c_prop_kind2))) {
-            reset_with_clone(pd);
-            return;
-        }
-
-        // We could get the propagation kind but there is a mismatch
-        DNNL_THROW_ERROR(dnnl_invalid_arguments,
-                "primitive descriptor propagation kind mismatch");
-    }
-
-    using base = primitive_desc_base;
-};
-
-/// @} dnnl_api_primitives_common
-
-/// @addtogroup dnnl_api_reorder Reorder
-///
-/// A primitive to copy data between two memory objects. This primitive is
-/// typically used to change the way the data is laid out in memory.
-///
-/// @sa @ref dev_guide_reorder in developer guide
-///
-/// @{
-
-/// Reorder primitive.
-struct reorder : public primitive {
-    /// Primitive descriptor for a reorder primitive.
-    struct primitive_desc : public primitive_desc_base {
-        using primitive_desc_base::primitive_desc_base;
-
-        /// Default constructor. Produces an empty object.
-        primitive_desc() = default;
-
-        /// Constructs a primitive descriptor for reorder primitive.
-        ///
-        /// @note
-        ///     If @p allow_empty is true, the constructor does not throw if a
-        ///     primitive descriptor cannot be created.
-        ///
-        /// @param src_engine Engine on which the source memory object will be
-        ///     located.
-        /// @param src_md Source memory descriptor.
-        /// @param dst_engine Engine on which the destination memory object
-        ///     will be located.
-        /// @param dst_md Destination memory descriptor.
-        /// @param attr Primitive attributes to use (optional).
-        /// @param allow_empty A flag signifying whether construction is allowed
-        ///     to fail without throwing an exception. In this case an empty
-        ///     object will be produced. This flag is optional and defaults to
-        ///     false.
-        primitive_desc(const engine &src_engine, const memory::desc &src_md,
-                const engine &dst_engine, const memory::desc &dst_md,
-                const primitive_attr &attr = primitive_attr(),
-                bool allow_empty = false) {
-            dnnl_primitive_desc_t result;
-            dnnl_status_t status = dnnl_reorder_primitive_desc_create(&result,
-                    &src_md.data, src_engine.get(), &dst_md.data,
-                    dst_engine.get(), attr.get());
-            if (!allow_empty)
-                error::wrap_c_api(status,
-                        "could not create a primitive descriptor for a reorder "
-                        "primitive");
-            reset(status == dnnl_success ? result : dnnl_primitive_desc_t());
-        }
-
-        /// Constructs a primitive descriptor for reorder primitive.
-        ///
-        /// @param src Source memory object. It is used to obtain the source
-        ///     memory descriptor and engine.
-        /// @param dst Destination memory object. It is used to obtain the
-        ///     destination memory descriptor and engine.
-        /// @param attr Primitive attributes to use (optional).
-        /// @param allow_empty A flag signifying whether construction is allowed
-        ///     to fail without throwing an exception. In this case an empty
-        ///     object will be produced. This flag is optional and defaults to
-        ///     false.
-        primitive_desc(const memory &src, const memory &dst,
-                const primitive_attr &attr = primitive_attr(),
-                bool allow_empty = false) {
-            dnnl_primitive_desc_t result;
-            auto src_md = src.get_desc();
-            auto dst_md = dst.get_desc();
-            dnnl_status_t status = dnnl_reorder_primitive_desc_create(&result,
-                    &src_md.data, src.get_engine().get(), &dst_md.data,
-                    dst.get_engine().get(), attr.get());
-            if (!allow_empty)
-                error::wrap_c_api(status,
-                        "could not create a primitive descriptor for a reorder "
-                        "primitive");
-            reset(status == dnnl_success ? result : dnnl_primitive_desc_t());
-        }
-
-        /// Constructs a primitive descriptor for reorder primitive from a C
-        /// API primitive descriptor which must have a matching kind.
-        ///
-        /// @param pd C API primitive descriptor for reorder primitive.
-        primitive_desc(dnnl_primitive_desc_t pd)
-            : primitive_desc_base(pd, dnnl::primitive::kind::reorder) {}
-
-        /// Returns the engine on which the source memory is allocated.
-        /// @returns The engine on which the source memory is allocated.
-        engine get_src_engine() const {
-            return engine::query(*this, dnnl::query::reorder_src_engine);
-        }
-
-        /// Returns the engine on which the destination memory is allocated.
-        /// @returns The engine on which the destination memory is allocated.
-        engine get_dst_engine() const {
-            return engine::query(*this, dnnl::query::reorder_dst_engine);
-        }
-
-        /// @copydoc dnnl::primitive_desc_base::src_desc()const
-        memory::desc src_desc() const { return base::src_desc(0); }
-
-        /// @copydoc dnnl::primitive_desc_base::dst_desc()const
-        memory::desc dst_desc() const { return base::dst_desc(0); }
-    };
-
-    /// Default constructor. Produces an empty object.
-    reorder() = default;
-
-    /// Constructs a reorder primitive.
-    /// @param pd Primitive descriptor for reorder primitive.
-    reorder(const primitive_desc &pd) : primitive(pd.get()) {}
-
-    /// Constructs a reorder primitive that would reorder data between memory
-    /// objects having the same memory descriptors as memory objects @p src and
-    /// @p dst.
-    ///
-    /// @param src Source memory object.
-    /// @param dst Destination memory object.
-    /// @param attr Primitive attributes to use (optional).
-    reorder(const memory &src, const memory &dst,
-            const primitive_attr &attr = primitive_attr())
-        : primitive(primitive_desc(src, dst, attr).get()) {}
-
-    using primitive::execute;
-
-    /// Executes the reorder primitive.
-    ///
-    /// @param astream Stream object. The stream must belong to the same engine
-    ///     as the primitive.
-    /// @param src Source memory object.
-    /// @param dst Destination memory object.
-    void execute(const stream &astream, memory &src, memory &dst) const {
-        primitive::execute(astream, {{DNNL_ARG_FROM, src}, {DNNL_ARG_TO, dst}});
-    }
-
-#ifdef DNNL_SYCL_DPCPP
-    using primitive::execute_sycl;
-
-    /// Executes the reorder primitive (SYCL-aware version)
-    ///
-    /// @param astream Stream object. The stream must belong to the same engine
-    ///     as the primitive.
-    /// @param src Source memory object.
-    /// @param dst Destination memory object.
-    /// @param deps Vector of SYCL events that the execution should depend on.
-    ///
-    /// @returns SYCL event that corresponds to the SYCL queue underlying the
-    ///          @p stream.
-    cl::sycl::event execute_sycl(const stream &astream, memory &src,
-            memory &dst, const std::vector<cl::sycl::event> &deps = {}) const {
-        return primitive::execute_sycl(astream,
-                {{DNNL_ARG_FROM, src},
-                        { DNNL_ARG_TO,
-                            dst }},
-                deps);
-    }
-#endif
-};
-
-/// @} dnnl_api_reorder
-
-/// @addtogroup dnnl_api_concat Concat
-///
-/// A primitive to concatenate data by arbitrary dimension.
-///
-/// @sa @ref dev_guide_concat in developer guide
-///
-/// @{
-
-/// @cond DO_NOT_DOCUMENT_THIS
-inline std::vector<dnnl_memory_desc_t> convert_to_c(
-        const std::vector<memory::desc> &mems) {
-    std::vector<dnnl_memory_desc_t> c_mems;
-    c_mems.reserve(mems.size());
-    for (const auto &s : mems)
-        c_mems.push_back(s.data);
-    return c_mems;
-}
-/// @endcond
-
-/// Tensor concatenation (concat) primitive.
-struct concat : public primitive {
-    /// Primitive descriptor for a concat primitive.
-    struct primitive_desc : public primitive_desc_base {
-        using primitive_desc_base::primitive_desc_base;
-
-        /// Default constructor. Produces an empty object.
-        primitive_desc() = default;
-
-        /// Constructs a primitive descriptor for an out-of-place concatenation
-        /// primitive.
-        ///
-        /// @param dst Destination memory descriptor.
-        /// @param concat_dimension Source tensors will be concatenated over
-        ///     dimension with this index. Note that order of dimensions does
-        ///     not depend on memory format.
-        /// @param srcs Vector of source memory descriptors.
-        /// @param aengine Engine to perform the operation on.
-        /// @param attr Primitive attributes to use (optional).
-        primitive_desc(const memory::desc &dst, int concat_dimension,
-                const std::vector<memory::desc> &srcs, const engine &aengine,
-                const primitive_attr &attr = primitive_attr()) {
-            auto c_srcs = convert_to_c(srcs);
-
-            dnnl_primitive_desc_t result;
-            error::wrap_c_api(
-                    dnnl_concat_primitive_desc_create(&result, &dst.data,
-                            (int)c_srcs.size(), concat_dimension, c_srcs.data(),
-                            attr.get(), aengine.get()),
-                    "could not create a primitive descriptor for a concat "
-                    "primitive");
-            reset(result);
-        }
-
-        /// Constructs a primitive descriptor for an out-of-place concatenation
-        /// primitive.
-        ///
-        /// This version derives the destination memory descriptor
-        /// automatically.
-        ///
-        /// @param concat_dimension Source tensors will be concatenated over
-        ///     dimension with this index. Note that order of dimensions does
-        ///     not depend on memory format.
-        /// @param srcs Vector of source memory descriptors.
-        /// @param aengine Engine to perform the operation on.
-        /// @param attr Primitive attributes to use (optional).
-        primitive_desc(int concat_dimension,
-                const std::vector<memory::desc> &srcs, const engine &aengine,
-                const primitive_attr &attr = primitive_attr()) {
-            auto c_api_srcs = convert_to_c(srcs);
-
-            dnnl_primitive_desc_t result;
-            error::wrap_c_api(
-                    dnnl_concat_primitive_desc_create(&result, nullptr,
-                            (int)c_api_srcs.size(), concat_dimension,
-                            c_api_srcs.data(), attr.get(), aengine.get()),
-                    "could not create a primitive descriptor for a concat "
-                    "primitive");
-            reset(result);
-        }
-
-        /// Constructs a primitive descriptor for concat primitive from a C
-        /// API primitive descriptor which must have a matching kind.
-        ///
-        /// @param pd C API primitive descriptor for concat primitive.
-        primitive_desc(dnnl_primitive_desc_t pd)
-            : primitive_desc_base(pd, dnnl::primitive::kind::concat) {}
-
-        /// @copydoc dnnl::primitive_desc_base::src_desc(int)const
-        memory::desc src_desc(int idx = 0) const { return base::src_desc(idx); }
-
-        /// @copydoc dnnl::primitive_desc_base::dst_desc()const
-        memory::desc dst_desc() const { return base::dst_desc(0); }
-    };
-
-    /// Default constructor. Produces an empty object.
-    concat() = default;
-
-    /// Constructs a concatenation primitive.
-    /// @param pd Primitive descriptor for concatenation primitive.
-    concat(const primitive_desc &pd) : primitive(pd.get()) {}
-};
-
-/// @} dnnl_api_concat
-
-/// @addtogroup dnnl_api_sum Sum
-///
-/// A primitive to sum multiple tensors.
-///
-/// @sa @ref dev_guide_sum in developer guide
-///
-/// @{
-
-/// Out-of-place summation (sum) primitive.
-struct sum : public primitive {
-    /// Primitive descriptor for a sum primitive.
-    struct primitive_desc : public primitive_desc_base {
-        using primitive_desc_base::primitive_desc_base;
-
-        /// Default constructor. Produces an empty object.
-        primitive_desc() = default;
-
-        /// Constructs a primitive descriptor for a sum primitive.
-        ///
-        /// @param dst Destination memory descriptor.
-        /// @param scales Vector of scales to multiply data in each source
-        ///     memory by.
-        /// @param srcs Vector of source memory descriptors.
-        /// @param aengine Engine to perform the operation on.
-        /// @param attr Primitive attributes to use (optional).
-        primitive_desc(const memory::desc &dst,
-                const std::vector<float> &scales,
-                const std::vector<memory::desc> &srcs, const engine &aengine,
-                const primitive_attr &attr = primitive_attr()) {
-            validate_container_size(scales,
-                    "counts of scales and sources are not equal",
-                    (int)srcs.size(), (int)srcs.size());
-
-            auto c_api_srcs = convert_to_c(srcs);
-
-            dnnl_primitive_desc_t result;
-            error::wrap_c_api(
-                    dnnl_sum_primitive_desc_create(&result, &dst.data,
-                            (int)c_api_srcs.size(), scales.data(),
-                            c_api_srcs.data(), attr.get(), aengine.get()),
-                    "could not create a primitive descriptor for a sum "
-                    "primitive");
-            reset(result);
-        }
-
-        /// Constructs a primitive descriptor for a sum primitive.
-        ///
-        /// This version derives the destination memory descriptor
-        /// automatically.
-        ///
-        /// @param scales Vector of scales by which to multiply data in each
-        ///     source memory object.
-        /// @param srcs Vector of source memory descriptors.
-        /// @param aengine Engine on which to perform the operation.
-        /// @param attr Primitive attributes to use (optional).
-        primitive_desc(const std::vector<float> &scales,
-                const std::vector<memory::desc> &srcs, const engine &aengine,
-                const primitive_attr &attr = primitive_attr()) {
-            validate_container_size(scales,
-                    "counts of scales and sources are not equal",
-                    (int)srcs.size(), (int)srcs.size());
-
-            auto c_api_srcs = convert_to_c(srcs);
-            dnnl_primitive_desc_t result;
-            error::wrap_c_api(
-                    dnnl_sum_primitive_desc_create(&result, nullptr,
-                            (int)c_api_srcs.size(), scales.data(),
-                            c_api_srcs.data(), attr.get(), aengine.get()),
-                    "could not create a primitive descriptor for a sum "
-                    "primitive");
-            reset(result);
-        }
-
-        /// Constructs a primitive descriptor for sum primitive from a C API
-        /// primitive descriptor which must have a matching kind.
-        ///
-        /// @param pd C API primitive descriptor for reorder primitive.
-        primitive_desc(dnnl_primitive_desc_t pd)
-            : primitive_desc_base(pd, dnnl::primitive::kind::sum) {}
-
-        /// @copydoc dnnl::primitive_desc_base::src_desc(int)const
-        memory::desc src_desc(int idx = 0) const { return base::src_desc(idx); }
-
-        /// @copydoc dnnl::primitive_desc_base::dst_desc()const
-        memory::desc dst_desc() const { return base::dst_desc(0); }
-    };
-
-    /// Default constructor. Produces an empty object.
-    sum() = default;
-
-    /// Constructs a sum primitive.
-    /// @param pd Primitive descriptor for sum primitive.
-    sum(const primitive_desc &pd) : primitive(pd.get()) {}
-};
-
-/// @} dnnl_api_sum
-
-/// @addtogroup dnnl_api_primitives_common
-/// @{
-
-/// A base class for descriptors of all primitives that have an operation
-/// descriptor and that support iteration over multiple implementations.
-struct primitive_desc : public primitive_desc_base {
-    using primitive_desc_base::primitive_desc_base;
-
-    primitive_desc() = default;
-
-    /// Constructs a primitive descriptor.
-    ///
-    /// @note
-    ///     If @p allow_empty is true, the constructor does not throw if a
-    ///     primitive descriptor cannot be created. But calling next_impl() in
-    ///     this case will throw.
-    ///
-    /// @note
-    ///     This is a low-level implementation detail that is typically not
-    ///     needed in application code.
-    ///
-    /// @param desc Constant C API operation descriptor.
-    /// @param attr Pointer to primitive attributes. It is safe to pass
-    ///     nullptr to indicate absence of attributes.
-    /// @param aengine Engine to use.
-    /// @param hint_fwd_pd C API primitive descriptor for a forward
-    ///     propagation primitive. It is used as a hint for deciding which
-    ///     memory format to use for backward propagation or weights gradient.
-    /// @param allow_empty A flag signifying whether construction is allowed
-    ///     to fail without throwing an exception. In this case an empty
-    ///     object will be produced. This flag is optional and defaults to
-    ///     false.
-    primitive_desc(const_dnnl_op_desc_t desc, const primitive_attr *attr,
-            const engine &aengine, const_dnnl_primitive_desc_t hint_fwd_pd,
-            bool allow_empty = false)
-        : allow_empty_(allow_empty) {
-        dnnl_primitive_desc_iterator_t iterator = nullptr;
-        dnnl_status_t status = dnnl_primitive_desc_iterator_create(&iterator,
-                desc, attr ? attr->get() : nullptr, aengine.get(), hint_fwd_pd);
-        if (!allow_empty)
-            error::wrap_c_api(
-                    status, "could not create a primitive descriptor iterator");
-        pd_iterator.reset(iterator);
-        fetch_impl();
-    }
-
-    /// Advances the primitive iterator to the next implementation.
-    ///
-    /// @returns @c true on success, and @c false if the last implementation
-    ///     reached, and the primitive descriptor itself is kept unchanged
-    bool next_impl() {
-        dnnl_status_t status
-                = dnnl_primitive_desc_iterator_next(pd_iterator.get());
-        if (status == dnnl_iterator_ends) return false;
-        error::wrap_c_api(
-                status, "could not advance a primitive descriptor iterator");
-        fetch_impl();
-        return true;
-    }
-
-private:
-    bool allow_empty_ = false;
-    handle<dnnl_primitive_desc_iterator_t> pd_iterator;
-    void fetch_impl() {
-        dnnl_primitive_desc_t pd = dnnl_primitive_desc_iterator_fetch(
-                pd_iterator.get(allow_empty_));
-        error::wrap_c_api(pd != nullptr || allow_empty_ ? dnnl_success
-                                                        : dnnl_out_of_memory,
-                "could not fetch a primitive descriptor from a primitive "
-                "descriptor iterator");
-        reset(pd);
-    }
-};
-
-/// @} dnnl_api_primitives_common
-
-/// @addtogroup dnnl_api_convolution Convolution
-///
-/// A primitive to perform 1D, 2D or 3D convolution. Supported variants are
-/// forward propagation, backward propagation, and weights gradient with or
-/// without bias.
-///
-/// @sa @ref dev_guide_convolution in developer guide
-///
-/// @{
-
-/// Convolution forward propagation primitive.
-struct convolution_forward : public primitive {
-    /// Descriptor for a convolution forward propagation primitive.
-    struct desc {
-        dnnl_convolution_desc_t data;
-
-        /// Constructs a descriptor for a convolution forward propagation
-        /// primitive with bias.
-        ///
-        /// @note
-        ///     All the memory descriptors may be initialized with the
-        ///     #dnnl::memory::format_tag::any value of @p format_tag.
-        ///
-        /// Arrays @p strides, @p padding_l, and @p padding_r contain values
-        /// for spatial dimensions only and hence must have the same number of
-        /// elements as there are spatial dimensions. The order of values is
-        /// the same as in the tensor: depth (for 3D tensors), height (for 3D
-        /// and 2D tensors), and width.
-        ///
-        /// @param aprop_kind Propagation kind. Possible values are
-        ///     #dnnl::prop_kind::forward_training, and
-        ///     #dnnl::prop_kind::forward_inference.
-        /// @param aalgorithm Convolution algorithm. Possible values are
-        ///     #dnnl::algorithm::convolution_direct,
-        ///     #dnnl::algorithm::convolution_winograd, and
-        ///     #dnnl::algorithm::convolution_auto.
-        /// @param src_desc Source memory descriptor.
-        /// @param weights_desc Weights memory descriptor.
-        /// @param bias_desc Bias memory descriptor. Passing zero memory
-        ///     descriptor disables the bias term.
-        /// @param dst_desc Destination memory descriptor.
-        /// @param strides Strides for each spatial dimension.
-        /// @param padding_l Vector of padding values for low indices for each
-        ///     spatial dimension `([[front,] top,] left)`.
-        /// @param padding_r Vector of padding values for high indices for
-        ///     each spatial dimension `([[back,] bottom,] right)`.
-        desc(prop_kind aprop_kind, algorithm aalgorithm,
-                const memory::desc &src_desc, const memory::desc &weights_desc,
-                const memory::desc &bias_desc, const memory::desc &dst_desc,
-                const memory::dims &strides, const memory::dims &padding_l,
-                const memory::dims &padding_r) {
-            memory::validate_dims(strides, src_desc.data.ndims - 2);
-            memory::validate_dims(padding_l, src_desc.data.ndims - 2);
-            memory::validate_dims(padding_r, src_desc.data.ndims - 2);
-            error::wrap_c_api(
-                    dnnl_convolution_forward_desc_init(&data,
-                            dnnl::convert_to_c(aprop_kind),
-                            convert_to_c(aalgorithm), &src_desc.data,
-                            &weights_desc.data, &bias_desc.data, &dst_desc.data,
-                            &strides[0], &padding_l[0], &padding_r[0]),
-                    "could not create a descriptor for a convolution forward "
-                    "propagation primitive");
-        }
-
-        /// Constructs a descriptor for a convolution forward propagation
-        /// primitive without bias.
-        ///
-        /// @note
-        ///     All the memory descriptors may be initialized with the
-        ///     #dnnl::memory::format_tag::any value of @p format_tag.
-        ///
-        /// Arrays @p strides, @p padding_l, and @p padding_r contain values
-        /// for spatial dimensions only and hence must have the same number of
-        /// elements as there are spatial dimensions. The order of values is
-        /// the same as in the tensor: depth (for 3D tensors), height (for 3D
-        /// and 2D tensors), and width.
-        ///
-        /// @param aprop_kind Propagation kind. Possible values are
-        ///     #dnnl::prop_kind::forward_training, and
-        ///     #dnnl::prop_kind::forward_inference.
-        /// @param aalgorithm Convolution algorithm. Possible values are
-        ///     #dnnl::algorithm::convolution_direct,
-        ///     #dnnl::algorithm::convolution_winograd, and
-        ///     #dnnl::algorithm::convolution_auto.
-        /// @param src_desc Source memory descriptor.
-        /// @param weights_desc Weights memory descriptor.
-        /// @param dst_desc Destination memory descriptor.
-        /// @param strides Strides for each spatial dimension.
-        /// @param padding_l Vector of padding values for low indices for each
-        ///     spatial dimension `([[front,] top,] left)`.
-        /// @param padding_r Vector of padding values for high indices for
-        ///     each spatial dimension `([[back,] bottom,] right)`.
-        desc(prop_kind aprop_kind, algorithm aalgorithm,
-                const memory::desc &src_desc, const memory::desc &weights_desc,
-                const memory::desc &dst_desc, const memory::dims &strides,
-                const memory::dims &padding_l, const memory::dims &padding_r) {
-            memory::validate_dims(strides, src_desc.data.ndims - 2);
-            memory::validate_dims(padding_l, src_desc.data.ndims - 2);
-            memory::validate_dims(padding_r, src_desc.data.ndims - 2);
-            error::wrap_c_api(
-                    dnnl_convolution_forward_desc_init(&data,
-                            dnnl::convert_to_c(aprop_kind),
-                            convert_to_c(aalgorithm), &src_desc.data,
-                            &weights_desc.data, nullptr, &dst_desc.data,
-                            &strides[0], &padding_l[0], &padding_r[0]),
-                    "could not create a descriptor for a convolution forward "
-                    "propagation primitive");
-        }
-
-        /// Constructs a descriptor for a dilated convolution forward
-        /// propagation primitive with bias.
-        ///
-        /// @note
-        ///     All the memory descriptors may be initialized with the
-        ///     #dnnl::memory::format_tag::any value of @p format_tag.
-        ///
-        /// Arrays @p strides, @p dilates, @p padding_l, and @p padding_r
-        /// contain values for spatial dimensions only and hence must have the
-        /// same number of elements as there are spatial dimensions. The order
-        /// of values is the same as in the tensor: depth (for 3D tensors),
-        /// height (for 3D and 2D tensors), and width.
-        ///
-        /// @param aprop_kind Propagation kind. Possible values are
-        ///     #dnnl::prop_kind::forward_training, and
-        ///     #dnnl::prop_kind::forward_inference.
-        /// @param aalgorithm Convolution algorithm. Possible values are
-        ///     #dnnl::algorithm::convolution_direct,
-        ///     #dnnl::algorithm::convolution_winograd, and
-        ///     #dnnl::algorithm::convolution_auto.
-        /// @param src_desc Source memory descriptor.
-        /// @param weights_desc Weights memory descriptor.
-        /// @param bias_desc Bias memory descriptor. Passing zero memory
-        ///     descriptor disables the bias term.
-        /// @param dst_desc Destination memory descriptor.
-        /// @param strides Strides for each spatial dimension.
-        /// @param dilates Dilations for each spatial dimension. A zero value
-        ///     means no dilation in the corresponding dimension.
-        /// @param padding_l Vector of padding values for low indices for each
-        ///     spatial dimension `([[front,] top,] left)`.
-        /// @param padding_r Vector of padding values for high indices for
-        ///     each spatial dimension `([[back,] bottom,] right)`.
-        desc(prop_kind aprop_kind, algorithm aalgorithm,
-                const memory::desc &src_desc, const memory::desc &weights_desc,
-                const memory::desc &bias_desc, const memory::desc &dst_desc,
-                const memory::dims &strides, const memory::dims &dilates,
-                const memory::dims &padding_l, const memory::dims &padding_r) {
-            memory::validate_dims(strides, src_desc.data.ndims - 2);
-            memory::validate_dims(dilates, src_desc.data.ndims - 2);
-            memory::validate_dims(padding_l, src_desc.data.ndims - 2);
-            memory::validate_dims(padding_r, src_desc.data.ndims - 2);
-            error::wrap_c_api(dnnl_dilated_convolution_forward_desc_init(&data,
-                                      dnnl::convert_to_c(aprop_kind),
-                                      convert_to_c(aalgorithm), &src_desc.data,
-                                      &weights_desc.data, &bias_desc.data,
-                                      &dst_desc.data, &strides[0], &dilates[0],
-                                      &padding_l[0], &padding_r[0]),
-                    "could not create a descriptor for a dilated convolution "
-                    "forward propagation primitive");
-        }
-
-        /// Constructs a descriptor for a dilated convolution forward
-        /// propagation primitive without bias.
-        ///
-        /// @note
-        ///     All the memory descriptors may be initialized with the
-        ///     #dnnl::memory::format_tag::any value of @p format_tag.
-        ///
-        /// Arrays @p strides, @p dilates, @p padding_l, and @p padding_r
-        /// contain values for spatial dimensions only and hence must have the
-        /// same number of elements as there are spatial dimensions. The order
-        /// of values is the same as in the tensor: depth (for 3D tensors),
-        /// height (for 3D and 2D tensors), and width.
-        ///
-        /// @param aprop_kind Propagation kind. Possible values are
-        ///     #dnnl::prop_kind::forward_training, and
-        ///     #dnnl::prop_kind::forward_inference.
-        /// @param aalgorithm Convolution algorithm. Possible values are
-        ///     #dnnl::algorithm::convolution_direct,
-        ///     #dnnl::algorithm::convolution_winograd, and
-        ///     #dnnl::algorithm::convolution_auto.
-        /// @param src_desc Source memory descriptor.
-        /// @param weights_desc Weights memory descriptor.
-        /// @param dst_desc Destination memory descriptor.
-        /// @param strides Strides for each spatial dimension.
-        /// @param dilates Dilations for each spatial dimension. A zero value
-        ///     means no dilation in the corresponding dimension.
-        /// @param padding_l Vector of padding values for low indices for each
-        ///     spatial dimension `([[front,] top,] left)`.
-        /// @param padding_r Vector of padding values for high indices for
-        ///     each spatial dimension `([[back,] bottom,] right)`.
-        desc(prop_kind aprop_kind, algorithm aalgorithm,
-                const memory::desc &src_desc, const memory::desc &weights_desc,
-                const memory::desc &dst_desc, const memory::dims &strides,
-                const memory::dims &dilates, const memory::dims &padding_l,
-                const memory::dims &padding_r) {
-            memory::validate_dims(strides, src_desc.data.ndims - 2);
-            memory::validate_dims(dilates, src_desc.data.ndims - 2);
-            memory::validate_dims(padding_l, src_desc.data.ndims - 2);
-            memory::validate_dims(padding_r, src_desc.data.ndims - 2);
-            error::wrap_c_api(dnnl_dilated_convolution_forward_desc_init(&data,
-                                      dnnl::convert_to_c(aprop_kind),
-                                      convert_to_c(aalgorithm), &src_desc.data,
-                                      &weights_desc.data, nullptr,
-                                      &dst_desc.data, &strides[0], &dilates[0],
-                                      &padding_l[0], &padding_r[0]),
-                    "could not create a descriptor for a dilated convolution "
-                    "forward propagation primitive");
-        }
-    };
-
-    /// Primitive descriptor for a convolution forward propagation primitive.
-    struct primitive_desc : public dnnl::primitive_desc {
-        /// Default constructor. Produces an empty object.
-        primitive_desc() = default;
-
-        /// Constructs a primitive descriptor for a convolution forward
-        /// propagation primitive.
-        ///
-        /// @param adesc Descriptor for a convolution forward propagation
-        ///     primitive.
-        /// @param aengine Engine to use.
-        /// @param allow_empty A flag signifying whether construction is
-        ///     allowed to fail without throwing an exception. In this case
-        ///     an empty object will be produced. This flag is optional and
-        ///     defaults to false.
-        primitive_desc(const desc &adesc, const engine &aengine,
-                bool allow_empty = false)
-            : dnnl::primitive_desc(
-                    &adesc.data, nullptr, aengine, nullptr, allow_empty) {}
-
-        /// Constructs a primitive descriptor for a convolution forward
-        /// propagation primitive.
-        ///
-        /// @param adesc Descriptor for a convolution forward propagation
-        ///     primitive.
-        /// @param aengine Engine to use.
-        /// @param attr Primitive attributes to use.
-        /// @param allow_empty A flag signifying whether construction is
-        ///     allowed to fail without throwing an exception. In this case
-        ///     an empty object will be produced. This flag is optional and
-        ///     defaults to false.
-        primitive_desc(const desc &adesc, const primitive_attr &attr,
-                const engine &aengine, bool allow_empty = false)
-            : dnnl::primitive_desc(
-                    &adesc.data, &attr, aengine, nullptr, allow_empty) {}
-
-        /// Constructs a primitive descriptor for a convolution forward
-        /// propagation primitive from a C API primitive descriptor that must
-        /// have a matching kind.
-        ///
-        /// @param pd C API primitive descriptor for a convolution forward
-        ///     propagation primitive.
-        primitive_desc(dnnl_primitive_desc_t pd)
-            : dnnl::primitive_desc(pd, dnnl::primitive::kind::convolution,
-                    dnnl::prop_kind::forward_training,
-                    dnnl::prop_kind::forward_inference) {}
-
-        /// @copydoc dnnl::primitive_desc_base::src_desc()const
-        memory::desc src_desc() const { return base::src_desc(0); }
-
-        /// @copydoc dnnl::primitive_desc_base::weights_desc()const
-        memory::desc weights_desc() const { return base::weights_desc(0); }
-
-        /// @copydoc dnnl::primitive_desc_base::dst_desc()const
-        memory::desc dst_desc() const { return base::dst_desc(0); }
-
-        /// Returns the bias memory descriptor.
-        /// @returns The bias memory descriptor.
-        /// @returns A zero memory descriptor of the primitive does not have a
-        ///     bias parameter.
-        memory::desc bias_desc() const { return base::weights_desc(1); }
-    };
-
-    /// Default constructor. Produces an empty object.
-    convolution_forward() = default;
-
-    /// Constructs a convolution forward propagation primitive.
-    /// @param pd Primitive descriptor for a convolution forward propagation
-    ///     primitive.
-    convolution_forward(const primitive_desc &pd) : primitive(pd) {}
-};
-
-/// Convolution backward propagation primitive.
-struct convolution_backward_data : public primitive {
-
-    /// Descriptor for a convolution backward propagation primitive.
-    struct desc {
-        dnnl_convolution_desc_t data;
-
-        /// Constructs a descriptor for a convolution backward propagation
-        /// primitive.
-        ///
-        /// @note
-        ///     All the memory descriptors may be initialized with the
-        ///     #dnnl::memory::format_tag::any value of @p format_tag.
-        ///
-        /// Arrays @p strides, @p padding_l, and @p padding_r contain values
-        /// for spatial dimensions only and hence must have the same number of
-        /// elements as there are spatial dimensions. The order of values is
-        /// the same as in the tensor: depth (for 3D tensors), height (for 3D
-        /// and 2D tensors), and width.
-        ///
-        /// @param aalgorithm Convolution algorithm. Possible values are
-        ///     #dnnl::algorithm::convolution_direct,
-        ///     #dnnl::algorithm::convolution_winograd, and
-        ///     #dnnl::algorithm::convolution_auto.
-        /// @param diff_src_desc Diff source memory descriptor.
-        /// @param weights_desc Weights memory descriptor.
-        /// @param diff_dst_desc Diff destination memory descriptor.
-        /// @param strides Strides for each spatial dimension.
-        /// @param padding_l Vector of padding values for low indices for each
-        ///     spatial dimension `([[front,] top,] left)`.
-        /// @param padding_r Vector of padding values for high indices for
-        ///     each spatial dimension `([[back,] bottom,] right)`.
-        desc(algorithm aalgorithm, const memory::desc &diff_src_desc,
-                const memory::desc &weights_desc,
-                const memory::desc &diff_dst_desc, const memory::dims &strides,
-                const memory::dims &padding_l, const memory::dims &padding_r) {
-            memory::validate_dims(strides, diff_src_desc.data.ndims - 2);
-            memory::validate_dims(padding_l, diff_src_desc.data.ndims - 2);
-            memory::validate_dims(padding_r, diff_src_desc.data.ndims - 2);
-            error::wrap_c_api(
-                    dnnl_convolution_backward_data_desc_init(&data,
-                            convert_to_c(aalgorithm), &diff_src_desc.data,
-                            &weights_desc.data, &diff_dst_desc.data,
-                            &strides[0], &padding_l[0], &padding_r[0]),
-                    "could not create a descriptor for a convolution backward "
-                    "propagation primitive");
-        }
-
-        /// Constructs a descriptor for dilated convolution backward
-        /// propagation primitive.
-        ///
-        /// @note
-        ///     All the memory descriptors may be initialized with the
-        ///     #dnnl::memory::format_tag::any value of @p format_tag.
-        ///
-        /// Arrays @p strides, @p dilates, @p padding_l, and @p padding_r
-        /// contain values for spatial dimensions only and hence must have the
-        /// same number of elements as there are spatial dimensions. The order
-        /// of values is the same as in the tensor: depth (for 3D tensors),
-        /// height (for 3D and 2D tensors), and width.
-        ///
-        /// @param aalgorithm Convolution algorithm. Possible values are
-        ///     #dnnl::algorithm::convolution_direct,
-        ///     #dnnl::algorithm::convolution_winograd, and
-        ///     #dnnl::algorithm::convolution_auto.
-        /// @param diff_src_desc Diff source memory descriptor.
-        /// @param weights_desc Weights memory descriptor.
-        /// @param diff_dst_desc Diff destination memory descriptor.
-        /// @param strides Strides for each spatial dimension.
-        /// @param dilates Dilations for each spatial dimension. A zero value
-        ///     means no dilation in the corresponding dimension.
-        /// @param padding_l Vector of padding values for low indices for each
-        ///     spatial dimension `([[front,] top,] left)`.
-        /// @param padding_r Vector of padding values for high indices for
-        ///     each spatial dimension `([[back,] bottom,] right)`.
-        desc(algorithm aalgorithm, const memory::desc &diff_src_desc,
-                const memory::desc &weights_desc,
-                const memory::desc &diff_dst_desc, const memory::dims &strides,
-                const memory::dims &dilates, const memory::dims &padding_l,
-                const memory::dims &padding_r) {
-            memory::validate_dims(strides, diff_src_desc.data.ndims - 2);
-            memory::validate_dims(dilates, diff_src_desc.data.ndims - 2);
-            memory::validate_dims(padding_l, diff_src_desc.data.ndims - 2);
-            memory::validate_dims(padding_r, diff_src_desc.data.ndims - 2);
-            error::wrap_c_api(
-                    dnnl_dilated_convolution_backward_data_desc_init(&data,
-                            convert_to_c(aalgorithm), &diff_src_desc.data,
-                            &weights_desc.data, &diff_dst_desc.data,
-                            &strides[0], &dilates[0], &padding_l[0],
-                            &padding_r[0]),
-                    "could not create a descriptor for a dilated convolution "
-                    "backward propagation primitive");
-        }
-    };
-
-    /// Primitive descriptor for a convolution backward propagation primitive.
-    struct primitive_desc : public dnnl::primitive_desc {
-        /// Default constructor. Produces an empty object.
-        primitive_desc() = default;
-
-        /// Constructs a primitive descriptor for a convolution backward
-        /// propagation primitive.
-        ///
-        /// @param adesc Descriptor for a convolution backward propagation
-        ///     primitive.
-        /// @param aengine Engine to perform the operation on.
-        /// @param hint_fwd_pd Primitive descriptor for a convolution forward
-        ///     propagation primitive. It is used as a hint for deciding which
-        ///     memory format to use.
-        /// @param allow_empty A flag signifying whether construction is
-        ///     allowed to fail without throwing an exception. In this case
-        ///     an empty object will be produced. This flag is optional and
-        ///     defaults to false.
-        primitive_desc(const desc &adesc, const engine &aengine,
-                const convolution_forward::primitive_desc &hint_fwd_pd,
-                bool allow_empty = false)
-            : dnnl::primitive_desc(&adesc.data, nullptr, aengine,
-                    hint_fwd_pd.get(), allow_empty) {}
-
-        /// Constructs a primitive descriptor for a convolution backward
-        /// propagation primitive.
-        ///
-        /// @param adesc Descriptor for a convolution backward propagation
-        ///     primitive.
-        /// @param aengine Engine to perform the operation on.
-        /// @param attr Primitive attributes to use.
-        /// @param hint_fwd_pd Primitive descriptor for a convolution forward
-        ///     propagation primitive. It is used as a hint for deciding which
-        ///     memory format to use.
-        /// @param allow_empty A flag signifying whether construction is
-        ///     allowed to fail without throwing an exception. In this case
-        ///     an empty object will be produced. This flag is optional and
-        ///     defaults to false.
-        primitive_desc(const desc &adesc, const primitive_attr &attr,
-                const engine &aengine,
-                const convolution_forward::primitive_desc &hint_fwd_pd,
-                bool allow_empty = false)
-            : dnnl::primitive_desc(&adesc.data, &attr, aengine,
-                    hint_fwd_pd.get(), allow_empty) {}
-
-        /// Constructs a primitive descriptor for a convolution backward
-        /// propagation primitive from a C API primitive descriptor that must
-        /// have a matching kind.
-        ///
-        /// @param pd C API primitive descriptor for a convolution backward
-        ///     propagation primitive.
-        primitive_desc(dnnl_primitive_desc_t pd)
-            : dnnl::primitive_desc(pd, dnnl::primitive::kind::convolution,
-                    dnnl::prop_kind::backward_data) {}
-
-        /// @copydoc dnnl::primitive_desc_base::diff_src_desc()const
-        memory::desc diff_src_desc() const { return base::diff_src_desc(0); }
-
-        /// @copydoc dnnl::primitive_desc_base::weights_desc()const
-        memory::desc weights_desc() const { return base::weights_desc(0); }
-
-        /// @copydoc dnnl::primitive_desc_base::diff_dst_desc()const
-        memory::desc diff_dst_desc() const { return base::diff_dst_desc(0); }
-    };
-
-    /// Default constructor. Produces an empty object.
-    convolution_backward_data() = default;
-
-    /// Constructs a convolution backward propagation primitive.
-    /// @param pd Primitive descriptor for a convolution backward propagation
-    ///     primitive.
-    convolution_backward_data(const primitive_desc &pd) : primitive(pd) {}
-};
-
-/// Convolution weights gradient primitive.
-struct convolution_backward_weights : public primitive {
-    /// Descriptor for a convolution weights gradient primitive.
-    struct desc {
-        dnnl_convolution_desc_t data;
-
-        /// Constructs a descriptor for a convolution weights gradient primitive
-        /// with bias.
-        ///
-        /// @note
-        ///     All the memory descriptors may be initialized with the
-        ///     #dnnl::memory::format_tag::any value of @p format_tag.
-        ///
-        /// Arrays @p strides, @p padding_l, and @p padding_r contain values
-        /// for spatial dimensions only and hence must have the same number of
-        /// elements as there are spatial dimensions. The order of values is
-        /// the same as in the tensor: depth (for 3D tensors), height (for 3D
-        /// and 2D tensors), and width.
-        ///
-        /// @param aalgorithm Convolution algorithm. Possible values are
-        ///     #dnnl::algorithm::convolution_direct,
-        ///     #dnnl::algorithm::convolution_winograd, and
-        ///     #dnnl::algorithm::convolution_auto.
-        /// @param src_desc Source memory descriptor.
-        /// @param diff_weights_desc Diff weights memory descriptor.
-        /// @param diff_bias_desc Diff bias memory descriptor. Passing zero
-        ///     memory descriptor disables the bias term.
-        /// @param diff_dst_desc Diff destination memory descriptor.
-        /// @param strides Strides for each spatial dimension.
-        /// @param padding_l Vector of padding values for low indices for each
-        ///     spatial dimension `([[front,] top,] left)`.
-        /// @param padding_r Vector of padding values for high indices for
-        ///     each spatial dimension `([[back,] bottom,] right)`.
-        desc(algorithm aalgorithm, const memory::desc &src_desc,
-                const memory::desc &diff_weights_desc,
-                const memory::desc &diff_bias_desc,
-                const memory::desc &diff_dst_desc, const memory::dims &strides,
-                const memory::dims &padding_l, const memory::dims &padding_r) {
-            memory::validate_dims(strides, src_desc.data.ndims - 2);
-            memory::validate_dims(padding_l, src_desc.data.ndims - 2);
-            memory::validate_dims(padding_r, src_desc.data.ndims - 2);
-            error::wrap_c_api(
-                    dnnl_convolution_backward_weights_desc_init(&data,
-                            convert_to_c(aalgorithm), &src_desc.data,
-                            &diff_weights_desc.data, &diff_bias_desc.data,
-                            &diff_dst_desc.data, &strides[0], &padding_l[0],
-                            &padding_r[0]),
-                    "could not create a descriptor for a convolution weights "
-                    "update primitive");
-        }
-
-        /// Constructs a descriptor for a convolution weights gradient primitive
-        /// without bias.
-        ///
-        /// @note
-        ///     All the memory descriptors may be initialized with the
-        ///     #dnnl::memory::format_tag::any value of @p format_tag.
-        ///
-        /// Arrays @p strides, @p padding_l, and @p padding_r contain values
-        /// for spatial dimensions only and hence must have the same number of
-        /// elements as there are spatial dimensions. The order of values is
-        /// the same as in the tensor: depth (for 3D tensors), height (for 3D
-        /// and 2D tensors), and width.
-        ///
-        /// @param aalgorithm Convolution algorithm. Possible values are
-        ///     #dnnl::algorithm::convolution_direct,
-        ///     #dnnl::algorithm::convolution_winograd, and
-        ///     #dnnl::algorithm::convolution_auto.
-        /// @param src_desc Source memory descriptor.
-        /// @param diff_weights_desc Diff weights memory descriptor.
-        /// @param diff_dst_desc Diff destination memory descriptor.
-        /// @param strides Strides for each spatial dimension.
-        /// @param padding_l Vector of padding values for low indices for each
-        ///     spatial dimension `([[front,] top,] left)`.
-        /// @param padding_r Vector of padding values for high indices for
-        ///     each spatial dimension `([[back,] bottom,] right)`.
-        desc(algorithm aalgorithm, const memory::desc &src_desc,
-                const memory::desc &diff_weights_desc,
-                const memory::desc &diff_dst_desc, const memory::dims &strides,
-                const memory::dims &padding_l, const memory::dims &padding_r) {
-            memory::validate_dims(strides, src_desc.data.ndims - 2);
-            memory::validate_dims(padding_l, src_desc.data.ndims - 2);
-            memory::validate_dims(padding_r, src_desc.data.ndims - 2);
-            error::wrap_c_api(dnnl_convolution_backward_weights_desc_init(&data,
-                                      convert_to_c(aalgorithm), &src_desc.data,
-                                      &diff_weights_desc.data, nullptr,
-                                      &diff_dst_desc.data, &strides[0],
-                                      &padding_l[0], &padding_r[0]),
-                    "could not create a descriptor for a convolution weights "
-                    "update primitive");
-        }
-
-        /// Constructs a descriptor for a dilated convolution weights gradient
-        /// primitive with bias.
-        ///
-        /// @note
-        ///     All the memory descriptors may be initialized with the
-        ///     #dnnl::memory::format_tag::any value of @p format_tag.
-        ///
-        /// Arrays @p strides, @p dilates, @p padding_l, and @p padding_r
-        /// contain values for spatial dimensions only and hence must have the
-        /// same number of elements as there are spatial dimensions. The order
-        /// of values is the same as in the tensor: depth (for 3D tensors),
-        /// height (for 3D and 2D tensors), and width.
-        ///
-        /// @param aalgorithm Convolution algorithm. Possible values are
-        ///     #dnnl::algorithm::convolution_direct,
-        ///     #dnnl::algorithm::convolution_winograd, and
-        ///     #dnnl::algorithm::convolution_auto.
-        /// @param src_desc Source memory descriptor.
-        /// @param diff_weights_desc Diff weights memory descriptor.
-        /// @param diff_bias_desc Diff bias memory descriptor. Passing zero
-        ///     memory descriptor disables the bias term.
-        /// @param diff_dst_desc Diff destination memory descriptor.
-        /// @param strides Strides for each spatial dimension.
-        /// @param dilates Dilations for each spatial dimension. A zero value
-        ///     means no dilation in the corresponding dimension.
-        /// @param padding_l Vector of padding values for low indices for each
-        ///     spatial dimension `([[front,] top,] left)`.
-        /// @param padding_r Vector of padding values for high indices for
-        ///     each spatial dimension `([[back,] bottom,] right)`.
-        desc(algorithm aalgorithm, const memory::desc &src_desc,
-                const memory::desc &diff_weights_desc,
-                const memory::desc &diff_bias_desc,
-                const memory::desc &diff_dst_desc, const memory::dims &strides,
-                const memory::dims &dilates, const memory::dims &padding_l,
-                const memory::dims &padding_r) {
-            memory::validate_dims(strides, src_desc.data.ndims - 2);
-            memory::validate_dims(dilates, src_desc.data.ndims - 2);
-            memory::validate_dims(padding_l, src_desc.data.ndims - 2);
-            memory::validate_dims(padding_r, src_desc.data.ndims - 2);
-            error::wrap_c_api(
-                    dnnl_dilated_convolution_backward_weights_desc_init(&data,
-                            convert_to_c(aalgorithm), &src_desc.data,
-                            &diff_weights_desc.data, &diff_bias_desc.data,
-                            &diff_dst_desc.data, &strides[0], &dilates[0],
-                            &padding_l[0], &padding_r[0]),
-                    "could not create a descriptor for a dilated convolution "
-                    "weights gradient primitive");
-        }
-
-        /// Constructs a descriptor for a dilated convolution weights gradient
-        /// primitive without bias.
-        ///
-        /// @note
-        ///     All the memory descriptors may be initialized with the
-        ///     #dnnl::memory::format_tag::any value of @p format_tag.
-        ///
-        /// Arrays @p strides, @p dilates, @p padding_l, and @p padding_r
-        /// contain values for spatial dimensions only and hence must have the
-        /// same number of elements as there are spatial dimensions. The order
-        /// of values is the same as in the tensor: depth (for 3D tensors),
-        /// height (for 3D and 2D tensors), and width.
-        ///
-        /// @param aalgorithm Convolution algorithm. Possible values are
-        ///     #dnnl::algorithm::convolution_direct,
-        ///     #dnnl::algorithm::convolution_winograd, and
-        ///     #dnnl::algorithm::convolution_auto.
-        /// @param src_desc Source memory descriptor.
-        /// @param diff_weights_desc Diff weights memory descriptor.
-        /// @param diff_dst_desc Diff destination memory descriptor.
-        /// @param strides Strides for each spatial dimension.
-        /// @param dilates Dilations for each spatial dimension. A zero value
-        ///     means no dilation in the corresponding dimension.
-        /// @param padding_l Vector of padding values for low indices for each
-        ///     spatial dimension `([[front,] top,] left)`.
-        /// @param padding_r Vector of padding values for high indices for
-        ///     each spatial dimension `([[back,] bottom,] right)`.
-        desc(algorithm aalgorithm, const memory::desc &src_desc,
-                const memory::desc &diff_weights_desc,
-                const memory::desc &diff_dst_desc, const memory::dims &strides,
-                const memory::dims &dilates, const memory::dims &padding_l,
-                const memory::dims &padding_r) {
-            memory::validate_dims(strides, src_desc.data.ndims - 2);
-            memory::validate_dims(dilates, src_desc.data.ndims - 2);
-            memory::validate_dims(padding_l, src_desc.data.ndims - 2);
-            memory::validate_dims(padding_r, src_desc.data.ndims - 2);
-            error::wrap_c_api(
-                    dnnl_dilated_convolution_backward_weights_desc_init(&data,
-                            convert_to_c(aalgorithm), &src_desc.data,
-                            &diff_weights_desc.data, nullptr,
-                            &diff_dst_desc.data, &strides[0], &dilates[0],
-                            &padding_l[0], &padding_r[0]),
-                    "could not create a descriptor for a dilated convolution "
-                    "weights gradient primitive");
-        }
-    };
-
-    /// Primitive descriptor for a convolution weights gradient primitive.
-    struct primitive_desc : public dnnl::primitive_desc {
-        /// Default constructor. Produces an empty object.
-        primitive_desc() = default;
-
-        /// Constructs a primitive descriptor for a convolution weights gradient
-        /// primitive.
-        ///
-        /// @param adesc Descriptor for a convolution weights gradient primitive.
-        /// @param aengine Engine to use.
-        /// @param hint_fwd_pd Primitive descriptor for a convolution forward
-        ///     propagation primitive. It is used as a hint for deciding which
-        ///     memory format to use.
-        /// @param allow_empty A flag signifying whether construction is
-        ///     allowed to fail without throwing an exception. In this case
-        ///     an empty object will be produced. This flag is optional and
-        ///     defaults to false.
-        primitive_desc(const desc &adesc, const engine &aengine,
-                const convolution_forward::primitive_desc &hint_fwd_pd,
-                bool allow_empty = false)
-            : dnnl::primitive_desc(&adesc.data, nullptr, aengine,
-                    hint_fwd_pd.get(), allow_empty) {}
-
-        /// Constructs a primitive descriptor for a convolution weights gradient
-        /// primitive.
-        ///
-        /// @param adesc Descriptor for a convolution weights gradient primitive.
-        /// @param attr Primitive attributes to use.
-        /// @param aengine Engine to use.
-        /// @param hint_fwd_pd Primitive descriptor for a convolution forward
-        ///     propagation primitive. It is used as a hint for deciding which
-        ///     memory format to use.
-        /// @param allow_empty A flag signifying whether construction is
-        ///     allowed to fail without throwing an exception. In this case
-        ///     an empty object will be produced. This flag is optional and
-        ///     defaults to false.
-        primitive_desc(const desc &adesc, const primitive_attr &attr,
-                const engine &aengine,
-                const convolution_forward::primitive_desc &hint_fwd_pd,
-                bool allow_empty = false)
-            : dnnl::primitive_desc(&adesc.data, &attr, aengine,
-                    hint_fwd_pd.get(), allow_empty) {}
-
-        /// Constructs a primitive descriptor for a convolution weights gradient
-        /// primitive from a C API primitive descriptor that must have a
-        /// matching kind.
-        ///
-        /// @param pd C API primitive descriptor for a convolution weights
-        ///     gradient primitive.
-        primitive_desc(dnnl_primitive_desc_t pd)
-            : dnnl::primitive_desc(pd, dnnl::primitive::kind::convolution,
-                    dnnl::prop_kind::backward_weights) {}
-
-        /// @copydoc dnnl::primitive_desc_base::src_desc()const
-        memory::desc src_desc() const { return base::src_desc(0); }
-
-        /// @copydoc dnnl::primitive_desc_base::diff_weights_desc()const
-        memory::desc diff_weights_desc() const {
-            return base::diff_weights_desc(0);
-        }
-
-        /// @copydoc dnnl::primitive_desc_base::diff_dst_desc()const
-        memory::desc diff_dst_desc() const { return base::diff_dst_desc(0); }
-
-        /// Returns the diff bias memory descriptor.
-        /// @returns The diff bias memory descriptor.
-        /// @returns A zero memory descriptor of the primitive does not have a
-        ///          diff bias parameter.
-        memory::desc diff_bias_desc() const {
-            return base::diff_weights_desc(1);
-        }
-    };
-
-    /// Default constructor. Produces an empty object.
-    convolution_backward_weights() = default;
-
-    /// Constructs a convolution weights gradient primitive.
-    /// @param pd Primitive descriptor for a convolution weights gradient
-    ///     primitive.
-    convolution_backward_weights(const primitive_desc &pd) : primitive(pd) {}
-};
-
-/// @} dnnl_api_convolution
-//
-/// @addtogroup dnnl_api_deconvolution Deconvolution
-///
-/// A primitive to perform 1D, 2D or 3D deconvolution. Supported variants are
-/// forward propagation, backward propagation, and weights gradient with or
-/// without bias.
-///
-/// @{
-
-/// Deconvolution forward propagation primitive.
-struct deconvolution_forward : public primitive {
-    /// Descriptor for a deconvolution forward propagation primitive.
-    struct desc {
-        dnnl_deconvolution_desc_t data;
-
-        /// Constructs a descriptor for a deconvolution forward propagation
-        /// primitive with bias.
-        ///
-        /// @note
-        ///     All the memory descriptors may be initialized with the
-        ///     #dnnl::memory::format_tag::any value of @p format_tag.
-        ///
-        /// Arrays @p strides, @p padding_l, and @p padding_r contain values
-        /// for spatial dimensions only and hence must have the same number of
-        /// elements as there are spatial dimensions. The order of values is
-        /// the same as in the tensor: depth (for 3D tensors), height (for 3D
-        /// and 2D tensors), and width.
-        ///
-        /// @param aprop_kind Propagation kind. Possible values are
-        ///     #dnnl::prop_kind::forward_training, and
-        ///     #dnnl::prop_kind::forward_inference.
-        /// @param aalgorithm Deconvolution algorithm:
-        ///     #dnnl::algorithm::deconvolution_direct, and
-        ///     #dnnl::algorithm::deconvolution_winograd.
-        /// @param src_desc Source memory descriptor.
-        /// @param weights_desc Weights memory descriptor.
-        /// @param bias_desc Bias memory descriptor. Passing zero memory
-        ///     descriptor disables the bias term.
-        /// @param dst_desc Destination memory descriptor.
-        /// @param strides Vector of strides for spatial dimension.
-        /// @param padding_l Vector of padding values for low indices for each
-        ///     spatial dimension `([[front,] top,] left)`.
-        /// @param padding_r Vector of padding values for high indices for
-        ///     each spatial dimension `([[back,] bottom,] right)`.
-        desc(prop_kind aprop_kind, algorithm aalgorithm,
-                const memory::desc &src_desc, const memory::desc &weights_desc,
-                const memory::desc &bias_desc, const memory::desc &dst_desc,
-                const memory::dims &strides, const memory::dims &padding_l,
-                const memory::dims &padding_r) {
-            memory::validate_dims(strides, src_desc.data.ndims - 2);
-            memory::validate_dims(padding_l, src_desc.data.ndims - 2);
-            memory::validate_dims(padding_r, src_desc.data.ndims - 2);
-            error::wrap_c_api(
-                    dnnl_deconvolution_forward_desc_init(&data,
-                            dnnl::convert_to_c(aprop_kind),
-                            convert_to_c(aalgorithm), &src_desc.data,
-                            &weights_desc.data, &bias_desc.data, &dst_desc.data,
-                            &strides[0], &padding_l[0], &padding_r[0]),
-                    "could not create a descriptor for a deconvolution forward "
-                    "propagation primitive");
-        }
-
-        /// Constructs a descriptor for a deconvolution forward propagation
-        /// primitive without bias.
-        ///
-        /// @note
-        ///     All the memory descriptors may be initialized with the
-        ///     #dnnl::memory::format_tag::any value of @p format_tag.
-        ///
-        /// Arrays @p strides, @p padding_l, and @p padding_r contain values
-        /// for spatial dimensions only and hence must have the same number of
-        /// elements as there are spatial dimensions. The order of values is
-        /// the same as in the tensor: depth (for 3D tensors), height (for 3D
-        /// and 2D tensors), and width.
-        ///
-        /// @param aprop_kind Propagation kind. Possible values are
-        ///     #dnnl::prop_kind::forward_training, and
-        ///     #dnnl::prop_kind::forward_inference.
-        /// @param aalgorithm Deconvolution algorithm:
-        ///     #dnnl::algorithm::deconvolution_direct, and
-        ///     #dnnl::algorithm::deconvolution_winograd.
-        /// @param src_desc Source memory descriptor.
-        /// @param weights_desc Weights memory descriptor.
-        /// @param dst_desc Destination memory descriptor.
-        /// @param strides Vector of strides for spatial dimension.
-        /// @param padding_l Vector of padding values for low indices for each
-        ///     spatial dimension `([[front,] top,] left)`.
-        /// @param padding_r Vector of padding values for high indices for
-        ///     each spatial dimension `([[back,] bottom,] right)`.
-        desc(prop_kind aprop_kind, algorithm aalgorithm,
-                const memory::desc &src_desc, const memory::desc &weights_desc,
-                const memory::desc &dst_desc, const memory::dims &strides,
-                const memory::dims &padding_l, const memory::dims &padding_r) {
-            memory::validate_dims(strides, src_desc.data.ndims - 2);
-            memory::validate_dims(padding_l, src_desc.data.ndims - 2);
-            memory::validate_dims(padding_r, src_desc.data.ndims - 2);
-            error::wrap_c_api(
-                    dnnl_deconvolution_forward_desc_init(&data,
-                            dnnl::convert_to_c(aprop_kind),
-                            convert_to_c(aalgorithm), &src_desc.data,
-                            &weights_desc.data, nullptr, &dst_desc.data,
-                            &strides[0], &padding_l[0], &padding_r[0]),
-                    "could not create a descriptor for a deconvolution forward "
-                    "propagation primitive");
-        }
-
-        /// Constructs a descriptor for a dilated deconvolution forward
-        /// propagation primitive with bias.
-        ///
-        /// @note
-        ///     All the memory descriptors may be initialized with the
-        ///     #dnnl::memory::format_tag::any value of @p format_tag.
-        ///
-        /// Arrays @p strides, @p dilates, @p padding_l, and @p padding_r
-        /// contain values for spatial dimensions only and hence must have the
-        /// same number of elements as there are spatial dimensions. The order
-        /// of values is the same as in the tensor: depth (for 3D tensors),
-        /// height (for 3D and 2D tensors), and width.
-        ///
-        /// @param aprop_kind Propagation kind. Possible values are
-        ///     #dnnl::prop_kind::forward_training, and
-        ///     #dnnl::prop_kind::forward_inference.
-        /// @param aalgorithm Deconvolution algorithm:
-        ///     #dnnl::algorithm::deconvolution_direct, and
-        ///     #dnnl::algorithm::deconvolution_winograd.
-        /// @param src_desc Source memory descriptor.
-        /// @param weights_desc Weights memory descriptor.
-        /// @param bias_desc Bias memory descriptor. Passing zero memory
-        ///     descriptor disables the bias term.
-        /// @param dst_desc Destination memory descriptor.
-        /// @param strides Vector of strides for spatial dimension.
-        /// @param dilates Dilations for each spatial dimension. A zero value
-        ///     means no dilation in the corresponding dimension.
-        /// @param padding_l Vector of padding values for low indices for each
-        ///     spatial dimension `([[front,] top,] left)`.
-        /// @param padding_r Vector of padding values for high indices for
-        ///     each spatial dimension `([[back,] bottom,] right)`.
-        desc(prop_kind aprop_kind, algorithm aalgorithm,
-                const memory::desc &src_desc, const memory::desc &weights_desc,
-                const memory::desc &bias_desc, const memory::desc &dst_desc,
-                const memory::dims &strides, const memory::dims &dilates,
-                const memory::dims &padding_l, const memory::dims &padding_r) {
-            memory::validate_dims(strides, src_desc.data.ndims - 2);
-            memory::validate_dims(dilates, src_desc.data.ndims - 2);
-            memory::validate_dims(padding_l, src_desc.data.ndims - 2);
-            memory::validate_dims(padding_r, src_desc.data.ndims - 2);
-            error::wrap_c_api(dnnl_dilated_deconvolution_forward_desc_init(
-                                      &data, dnnl::convert_to_c(aprop_kind),
-                                      convert_to_c(aalgorithm), &src_desc.data,
-                                      &weights_desc.data, &bias_desc.data,
-                                      &dst_desc.data, &strides[0], &dilates[0],
-                                      &padding_l[0], &padding_r[0]),
-                    "could not create a descriptor for a dilated deconvolution "
-                    "forward propagation primitive");
-        }
-
-        /// Constructs a descriptor for a dilated deconvolution forward
-        /// propagation primitive without bias.
-        ///
-        /// @note
-        ///     All the memory descriptors may be initialized with the
-        ///     #dnnl::memory::format_tag::any value of @p format_tag.
-        ///
-        /// Arrays @p strides, @p dilates, @p padding_l, and @p padding_r
-        /// contain values for spatial dimensions only and hence must have the
-        /// same number of elements as there are spatial dimensions. The order
-        /// of values is the same as in the tensor: depth (for 3D tensors),
-        /// height (for 3D and 2D tensors), and width.
-        ///
-        /// @param aprop_kind Propagation kind. Possible values are
-        ///     #dnnl::prop_kind::forward_training, and
-        ///     #dnnl::prop_kind::forward_inference.
-        /// @param aalgorithm Deconvolution algorithm:
-        ///     #dnnl::algorithm::deconvolution_direct, and
-        ///     #dnnl::algorithm::deconvolution_winograd.
-        /// @param src_desc Source memory descriptor.
-        /// @param weights_desc Weights memory descriptor.
-        /// @param dst_desc Destination memory descriptor.
-        /// @param strides Vector of strides for spatial dimension.
-        /// @param dilates Dilations for each spatial dimension. A zero value
-        ///     means no dilation in the corresponding dimension.
-        /// @param padding_l Vector of padding values for low indices for each
-        ///     spatial dimension `([[front,] top,] left)`.
-        /// @param padding_r Vector of padding values for high indices for
-        ///     each spatial dimension `([[back,] bottom,] right)`.
-        desc(prop_kind aprop_kind, algorithm aalgorithm,
-                const memory::desc &src_desc, const memory::desc &weights_desc,
-                const memory::desc &dst_desc, const memory::dims &strides,
-                const memory::dims &dilates, const memory::dims &padding_l,
-                const memory::dims &padding_r) {
-            memory::validate_dims(strides, src_desc.data.ndims - 2);
-            memory::validate_dims(dilates, src_desc.data.ndims - 2);
-            memory::validate_dims(padding_l, src_desc.data.ndims - 2);
-            memory::validate_dims(padding_r, src_desc.data.ndims - 2);
-            error::wrap_c_api(dnnl_dilated_deconvolution_forward_desc_init(
-                                      &data, dnnl::convert_to_c(aprop_kind),
-                                      convert_to_c(aalgorithm), &src_desc.data,
-                                      &weights_desc.data, nullptr,
-                                      &dst_desc.data, &strides[0], &dilates[0],
-                                      &padding_l[0], &padding_r[0]),
-                    "could not create a descriptor for a dilated deconvolution "
-                    "forward propagation primitive");
-        }
-    };
-
-    /// Primitive descriptor for a deconvolution forward propagation primitive.
-    struct primitive_desc : public dnnl::primitive_desc {
-        /// Default constructor. Produces an empty object.
-        primitive_desc() = default;
-
-        /// Constructs a primitive descriptor for a deconvolution forward
-        /// propagation primitive.
-        ///
-        /// @param adesc Descriptor for a deconvolution forward propagation
-        ///     primitive.
-        /// @param aengine Engine to use.
-        /// @param allow_empty A flag signifying whether construction is
-        ///     allowed to fail without throwing an exception. In this case an
-        ///     empty object will be produced. This flag is optional and
-        ///     defaults to false.
-        primitive_desc(const desc &adesc, const engine &aengine,
-                bool allow_empty = false)
-            : dnnl::primitive_desc(
-                    &adesc.data, nullptr, aengine, nullptr, allow_empty) {}
-
-        /// Constructs a primitive descriptor for a deconvolution forward
-        /// propagation primitive.
-        ///
-        /// @param adesc Descriptor for a deconvolution forward propagation
-        ///     primitive.
-        /// @param aengine Engine to use.
-        /// @param attr Primitive attributes to use.
-        /// @param allow_empty A flag signifying whether construction is
-        ///     allowed to fail without throwing an exception. In this case an
-        ///     empty object will be produced. This flag is optional and
-        ///     defaults to false.
-        primitive_desc(const desc &adesc, const primitive_attr &attr,
-                const engine &aengine, bool allow_empty = false)
-            : dnnl::primitive_desc(
-                    &adesc.data, &attr, aengine, nullptr, allow_empty) {}
-
-        /// Constructs a primitive descriptor for a deconvolution forward
-        /// propagation primitive from a C API primitive descriptor that must
-        /// have a matching kind.
-        ///
-        /// @param pd C API primitive descriptor for a deconvolution forward
-        ///     propagation primitive.
-        primitive_desc(dnnl_primitive_desc_t pd)
-            : dnnl::primitive_desc(pd, dnnl::primitive::kind::deconvolution,
-                    dnnl::prop_kind::forward_training,
-                    dnnl::prop_kind::forward_inference) {}
-
-        /// @copydoc dnnl::primitive_desc_base::src_desc()const
-        memory::desc src_desc() const { return base::src_desc(0); }
-
-        /// @copydoc dnnl::primitive_desc_base::weights_desc()const
-        memory::desc weights_desc() const { return base::weights_desc(0); }
-
-        /// @copydoc dnnl::primitive_desc_base::dst_desc()const
-        memory::desc dst_desc() const { return base::dst_desc(0); }
-
-        /// @copydoc dnnl::convolution_forward::primitive_desc::bias_desc()const
-        memory::desc bias_desc() const { return base::weights_desc(1); }
-    };
-
-    /// Default constructor. Produces an empty object.
-    deconvolution_forward() = default;
-
-    /// Constructs a deconvolution forward propagation primitive.
-    /// @param pd Primitive descriptor for a deconvolution forward propagation
-    ///     primitive.
-    deconvolution_forward(const primitive_desc &pd) : primitive(pd) {}
-};
-
-/// Deconvolution backward propagation primitive.
-struct deconvolution_backward_data : public primitive {
-    /// Descriptor for a deconvolution backward propagation primitive.
-    struct desc {
-        dnnl_deconvolution_desc_t data;
-
-        /// Constructs a descriptor for a deconvolution backward propagation
-        /// primitive.
-        ///
-        /// @note
-        ///     All the memory descriptors may be initialized with the
-        ///     #dnnl::memory::format_tag::any value of @p format_tag.
-        ///
-        /// Arrays @p strides, @p padding_l, and @p padding_r contain values
-        /// for spatial dimensions only and hence must have the same number of
-        /// elements as there are spatial dimensions. The order of values is
-        /// the same as in the tensor: depth (for 3D tensors), height (for 3D
-        /// and 2D tensors), and width.
-        ///
-        /// @param aalgorithm Deconvolution algorithm
-        ///     (#dnnl::algorithm::convolution_direct,
-        ///     #dnnl::algorithm::convolution_winograd).
-        /// @param diff_src_desc Diff source memory descriptor.
-        /// @param weights_desc Weights memory descriptor.
-        /// @param diff_dst_desc Diff destination memory descriptor.
-        /// @param strides Strides for each spatial dimension.
-        /// @param padding_l Vector of padding values for low indices for each
-        ///     spatial dimension `([[front,] top,] left)`.
-        /// @param padding_r Vector of padding values for high indices for
-        ///     each spatial dimension `([[back,] bottom,] right)`.
-        desc(algorithm aalgorithm, const memory::desc &diff_src_desc,
-                const memory::desc &weights_desc,
-                const memory::desc &diff_dst_desc, const memory::dims &strides,
-                const memory::dims &padding_l, const memory::dims &padding_r) {
-            memory::validate_dims(strides, diff_src_desc.data.ndims - 2);
-            memory::validate_dims(padding_l, diff_src_desc.data.ndims - 2);
-            memory::validate_dims(padding_r, diff_src_desc.data.ndims - 2);
-            error::wrap_c_api(
-                    dnnl_deconvolution_backward_data_desc_init(&data,
-                            convert_to_c(aalgorithm), &diff_src_desc.data,
-                            &weights_desc.data, &diff_dst_desc.data,
-                            &strides[0], &padding_l[0], &padding_r[0]),
-                    "could not create a descriptor for a deconvolution "
-                    "backward propagation primitive");
-        }
-
-        /// Constructs a descriptor for a dilated deconvolution backward
-        /// propagation primitive.
-        ///
-        /// @note
-        ///     All the memory descriptors may be initialized with the
-        ///     #dnnl::memory::format_tag::any value of @p format_tag.
-        ///
-        /// Arrays @p strides, @p dilates, @p padding_l, and @p padding_r
-        /// contain values for spatial dimensions only and hence must have the
-        /// same number of elements as there are spatial dimensions. The order
-        /// of values is the same as in the tensor: depth (for 3D tensors),
-        /// height (for 3D and 2D tensors), and width.
-        ///
-        /// @param aalgorithm Deconvolution algorithm
-        ///     (#dnnl::algorithm::convolution_direct,
-        ///     #dnnl::algorithm::convolution_winograd).
-        /// @param diff_src_desc Diff source memory descriptor.
-        /// @param weights_desc Weights memory descriptor.
-        /// @param diff_dst_desc Diff destination memory descriptor.
-        /// @param strides Strides for each spatial dimension.
-        /// @param dilates Dilations for each spatial dimension. A zero value
-        ///     means no dilation in the corresponding dimension.
-        /// @param padding_l Vector of padding values for low indices for each
-        ///     spatial dimension `([[front,] top,] left)`.
-        /// @param padding_r Vector of padding values for high indices for
-        ///     each spatial dimension `([[back,] bottom,] right)`.
-        desc(algorithm aalgorithm, const memory::desc &diff_src_desc,
-                const memory::desc &weights_desc,
-                const memory::desc &diff_dst_desc, const memory::dims &strides,
-                const memory::dims &dilates, const memory::dims &padding_l,
-                const memory::dims &padding_r) {
-            memory::validate_dims(strides, diff_src_desc.data.ndims - 2);
-            memory::validate_dims(dilates, diff_src_desc.data.ndims - 2);
-            memory::validate_dims(padding_l, diff_src_desc.data.ndims - 2);
-            memory::validate_dims(padding_r, diff_src_desc.data.ndims - 2);
-            error::wrap_c_api(
-                    dnnl_dilated_deconvolution_backward_data_desc_init(&data,
-                            convert_to_c(aalgorithm), &diff_src_desc.data,
-                            &weights_desc.data, &diff_dst_desc.data,
-                            &strides[0], &dilates[0], &padding_l[0],
-                            &padding_r[0]),
-                    "could not create a descriptor for a dilated deconvolution "
-                    "backward propagation primitive");
-        }
-    };
-
-    /// Primitive descriptor for a deconvolution backward propagation primitive.
-    struct primitive_desc : public dnnl::primitive_desc {
-        /// Default constructor. Produces an empty object.
-        primitive_desc() = default;
-
-        /// Constructs a primitive descriptor for a deconvolution backward
-        /// propagation primitive.
-        ///
-        /// @param adesc Descriptor for a deconvolution backward propagation
-        ///     primitive.
-        /// @param aengine Engine to use.
-        /// @param hint_fwd_pd Primitive descriptor for a deconvolution forward
-        ///     propagation primitive. It is used as a hint for deciding which
-        ///     memory format to use.
-        /// @param allow_empty A flag signifying whether construction is
-        ///     allowed to fail without throwing an exception. In this case an
-        ///     empty object will be produced. This flag is optional and
-        ///     defaults to false.
-        primitive_desc(const desc &adesc, const engine &aengine,
-                const deconvolution_forward::primitive_desc &hint_fwd_pd,
-                bool allow_empty = false)
-            : dnnl::primitive_desc(&adesc.data, nullptr, aengine,
-                    hint_fwd_pd.get(), allow_empty) {}
-
-        /// Constructs a primitive descriptor for a deconvolution backward
-        /// propagation primitive.
-        ///
-        /// @param adesc Descriptor for a deconvolution backward propagation
-        ///     primitive.
-        /// @param attr Primitive attributes to use.
-        /// @param aengine Engine to use.
-        /// @param hint_fwd_pd Primitive descriptor for a deconvolution forward
-        ///     propagation primitive. It is used as a hint for deciding which
-        ///     memory format to use.
-        /// @param allow_empty A flag signifying whether construction is
-        ///     allowed to fail without throwing an exception. In this case an
-        ///     empty object will be produced. This flag is optional and
-        ///     defaults to false.
-        primitive_desc(const desc &adesc, const primitive_attr &attr,
-                const engine &aengine,
-                const deconvolution_forward::primitive_desc &hint_fwd_pd,
-                bool allow_empty = false)
-            : dnnl::primitive_desc(&adesc.data, &attr, aengine,
-                    hint_fwd_pd.get(), allow_empty) {}
-
-        /// Constructs a primitive descriptor for a deconvolution backward
-        /// propagation primitive from a C API primitive descriptor that must
-        /// have a matching kind.
-        ///
-        /// @param pd C API primitive descriptor for a deconvolution backward
-        ///     propagation primitive.
-        primitive_desc(dnnl_primitive_desc_t pd)
-            : dnnl::primitive_desc(pd, dnnl::primitive::kind::deconvolution,
-                    dnnl::prop_kind::backward_data) {}
-
-        /// @copydoc dnnl::primitive_desc_base::diff_src_desc()const
-        memory::desc diff_src_desc() const { return base::diff_src_desc(0); }
-
-        /// @copydoc dnnl::primitive_desc_base::weights_desc()const
-        memory::desc weights_desc() const { return base::weights_desc(0); }
-
-        /// @copydoc dnnl::primitive_desc_base::diff_dst_desc()const
-        memory::desc diff_dst_desc() const { return base::diff_dst_desc(0); }
-    };
-
-    /// Default constructor. Produces an empty object.
-    deconvolution_backward_data() = default;
-
-    /// Constructs a deconvolution backward propagation primitive.
-    /// @param pd Primitive descriptor for a deconvolution backward propagation
-    ///     primitive.
-    deconvolution_backward_data(const primitive_desc &pd) : primitive(pd) {}
-};
-
-/// Deconvolution weights gradient primitive.
-struct deconvolution_backward_weights : public primitive {
-    /// Descriptor for a deconvolution weights gradient primitive.
-    struct desc {
-        dnnl_deconvolution_desc_t data;
-
-        /// Constructs a descriptor for a deconvolution weights gradient
-        /// primitive with bias.
-        ///
-        /// @note
-        ///     All the memory descriptors may be initialized with the
-        ///     #dnnl::memory::format_tag::any value of @p format_tag.
-        ///
-        /// Arrays @p strides, @p padding_l, and @p padding_r contain values
-        /// for spatial dimensions only and hence must have the same number of
-        /// elements as there are spatial dimensions. The order of values is
-        /// the same as in the tensor: depth (for 3D tensors), height (for 3D
-        /// and 2D tensors), and width.
-        ///
-        /// @param aalgorithm Deconvolution algorithm. Possible values are
-        ///     #dnnl::algorithm::deconvolution_direct, and
-        ///     #dnnl::algorithm::deconvolution_winograd.
-        /// @param src_desc Source memory descriptor.
-        /// @param diff_weights_desc Diff weights memory descriptor.
-        /// @param diff_bias_desc Diff bias memory descriptor. Passing zero
-        ///     memory descriptor disables the bias term.
-        /// @param diff_dst_desc Diff destination memory descriptor.
-        /// @param strides Strides for each spatial dimension.
-        /// @param padding_l Vector of padding values for low indices for each
-        ///     spatial dimension `([[front,] top,] left)`.
-        /// @param padding_r Vector of padding values for high indices for
-        ///     each spatial dimension `([[back,] bottom,] right)`.
-        desc(algorithm aalgorithm, const memory::desc &src_desc,
-                const memory::desc &diff_weights_desc,
-                const memory::desc &diff_bias_desc,
-                const memory::desc &diff_dst_desc, const memory::dims &strides,
-                const memory::dims &padding_l, const memory::dims &padding_r) {
-            memory::validate_dims(strides, src_desc.data.ndims - 2);
-            memory::validate_dims(padding_l, src_desc.data.ndims - 2);
-            memory::validate_dims(padding_r, src_desc.data.ndims - 2);
-            error::wrap_c_api(
-                    dnnl_deconvolution_backward_weights_desc_init(&data,
-                            convert_to_c(aalgorithm), &src_desc.data,
-                            &diff_weights_desc.data, &diff_bias_desc.data,
-                            &diff_dst_desc.data, &strides[0], &padding_l[0],
-                            &padding_r[0]),
-                    "could not create a descriptor for a deconvolution weights "
-                    "update primitive");
-        }
-
-        /// Constructs a descriptor for a deconvolution weights gradient
-        /// primitive without bias.
-        ///
-        /// @note
-        ///     All the memory descriptors may be initialized with the
-        ///     #dnnl::memory::format_tag::any value of @p format_tag.
-        ///
-        /// Arrays @p strides, @p padding_l, and @p padding_r contain values
-        /// for spatial dimensions only and hence must have the same number of
-        /// elements as there are spatial dimensions. The order of values is
-        /// the same as in the tensor: depth (for 3D tensors), height (for 3D
-        /// and 2D tensors), and width.
-        ///
-        /// @param aalgorithm Deconvolution algorithm. Possible values are
-        ///     #dnnl::algorithm::deconvolution_direct, and
-        ///     #dnnl::algorithm::deconvolution_winograd.
-        /// @param src_desc Source memory descriptor.
-        /// @param diff_weights_desc Diff weights memory descriptor.
-        /// @param diff_dst_desc Diff destination memory descriptor.
-        /// @param strides Strides for each spatial dimension.
-        /// @param padding_l Vector of padding values for low indices for each
-        ///     spatial dimension `([[front,] top,] left)`.
-        /// @param padding_r Vector of padding values for high indices for
-        ///     each spatial dimension `([[back,] bottom,] right)`.
-        desc(algorithm aalgorithm, const memory::desc &src_desc,
-                const memory::desc &diff_weights_desc,
-                const memory::desc &diff_dst_desc, const memory::dims &strides,
-                const memory::dims &padding_l, const memory::dims &padding_r) {
-            memory::validate_dims(strides, src_desc.data.ndims - 2);
-            memory::validate_dims(padding_l, src_desc.data.ndims - 2);
-            memory::validate_dims(padding_r, src_desc.data.ndims - 2);
-            error::wrap_c_api(dnnl_deconvolution_backward_weights_desc_init(
-                                      &data, convert_to_c(aalgorithm),
-                                      &src_desc.data, &diff_weights_desc.data,
-                                      nullptr, &diff_dst_desc.data, &strides[0],
-                                      &padding_l[0], &padding_r[0]),
-                    "could not create a descriptor for a deconvolution weights "
-                    "update primitive");
-        }
-
-        /// Constructs a descriptor for a dilated deconvolution weights gradient
-        /// primitive with bias.
-        ///
-        /// @note
-        ///     All the memory descriptors may be initialized with the
-        ///     #dnnl::memory::format_tag::any value of @p format_tag.
-        ///
-        /// Arrays @p strides, @p dilates, @p padding_l, and @p padding_r
-        /// contain values for spatial dimensions only and hence must have the
-        /// same number of elements as there are spatial dimensions. The order
-        /// of values is the same as in the tensor: depth (for 3D tensors),
-        /// height (for 3D and 2D tensors), and width.
-        ///
-        /// @param aalgorithm Deconvolution algorithm. Possible values are
-        ///     #dnnl::algorithm::deconvolution_direct, and
-        ///     #dnnl::algorithm::deconvolution_winograd.
-        /// @param src_desc Source memory descriptor.
-        /// @param diff_weights_desc Diff weights memory descriptor.
-        /// @param diff_bias_desc Diff bias memory descriptor. Passing zero
-        ///     memory descriptor disables the bias term.
-        /// @param diff_dst_desc Diff destination memory descriptor.
-        /// @param strides Strides for each spatial dimension.
-        /// @param dilates Dilations for each spatial dimension. A zero value
-        ///     means no dilation in the corresponding dimension.
-        /// @param padding_l Vector of padding values for low indices for each
-        ///     spatial dimension `([[front,] top,] left)`.
-        /// @param padding_r Vector of padding values for high indices for
-        ///     each spatial dimension `([[back,] bottom,] right)`.
-        desc(algorithm aalgorithm, const memory::desc &src_desc,
-                const memory::desc &diff_weights_desc,
-                const memory::desc &diff_bias_desc,
-                const memory::desc &diff_dst_desc, const memory::dims &strides,
-                const memory::dims &dilates, const memory::dims &padding_l,
-                const memory::dims &padding_r) {
-            memory::validate_dims(strides, src_desc.data.ndims - 2);
-            memory::validate_dims(dilates, src_desc.data.ndims - 2);
-            memory::validate_dims(padding_l, src_desc.data.ndims - 2);
-            memory::validate_dims(padding_r, src_desc.data.ndims - 2);
-            error::wrap_c_api(
-                    dnnl_dilated_deconvolution_backward_weights_desc_init(&data,
-                            convert_to_c(aalgorithm), &src_desc.data,
-                            &diff_weights_desc.data, &diff_bias_desc.data,
-                            &diff_dst_desc.data, &strides[0], &dilates[0],
-                            &padding_l[0], &padding_r[0]),
-                    "could not create a descriptor for a dilated deconvolution "
-                    "weights gradient primitive");
-        }
-
-        /// Constructs a descriptor for a dilated deconvolution weights gradient
-        /// primitive without bias.
-        ///
-        /// @note
-        ///     All the memory descriptors may be initialized with the
-        ///     #dnnl::memory::format_tag::any value of @p format_tag.
-        ///
-        /// Arrays @p strides, @p dilates, @p padding_l, and @p padding_r
-        /// contain values for spatial dimensions only and hence must have the
-        /// same number of elements as there are spatial dimensions. The order
-        /// of values is the same as in the tensor: depth (for 3D tensors),
-        /// height (for 3D and 2D tensors), and width.
-        ///
-        /// @param aalgorithm Deconvolution algorithm. Possible values are
-        ///     #dnnl::algorithm::deconvolution_direct, and
-        ///     #dnnl::algorithm::deconvolution_winograd.
-        /// @param src_desc Source memory descriptor.
-        /// @param diff_weights_desc Diff weights memory descriptor.
-        /// @param diff_dst_desc Diff destination memory descriptor.
-        /// @param strides Strides for each spatial dimension.
-        /// @param dilates Dilations for each spatial dimension. A zero value
-        ///     means no dilation in the corresponding dimension.
-        /// @param padding_l Vector of padding values for low indices for each
-        ///     spatial dimension `([[front,] top,] left)`.
-        /// @param padding_r Vector of padding values for high indices for
-        ///     each spatial dimension `([[back,] bottom,] right)`.
-        desc(algorithm aalgorithm, const memory::desc &src_desc,
-                const memory::desc &diff_weights_desc,
-                const memory::desc &diff_dst_desc, const memory::dims &strides,
-                const memory::dims &dilates, const memory::dims &padding_l,
-                const memory::dims &padding_r) {
-            memory::validate_dims(strides, src_desc.data.ndims - 2);
-            memory::validate_dims(dilates, src_desc.data.ndims - 2);
-            memory::validate_dims(padding_l, src_desc.data.ndims - 2);
-            memory::validate_dims(padding_r, src_desc.data.ndims - 2);
-            error::wrap_c_api(
-                    dnnl_dilated_deconvolution_backward_weights_desc_init(&data,
-                            convert_to_c(aalgorithm), &src_desc.data,
-                            &diff_weights_desc.data, nullptr,
-                            &diff_dst_desc.data, &strides[0], &dilates[0],
-                            &padding_l[0], &padding_r[0]),
-                    "could not create a descriptor for a dilated deconvolution "
-                    "weights gradient primitive");
-        }
-    };
-
-    /// Primitive descriptor for a deconvolution weights gradient primitive.
-    struct primitive_desc : public dnnl::primitive_desc {
-        /// Default constructor. Produces an empty object.
-        primitive_desc() = default;
-
-        /// Constructs a primitive descriptor for a deconvolution weights
-        /// update primitive.
-        ///
-        /// @param adesc Descriptor for a deconvolution weights gradient
-        ///     primitive.
-        /// @param aengine Engine to use.
-        /// @param hint_fwd_pd Primitive descriptor for a deconvolution forward
-        ///     propagation primitive. It is used as a hint for deciding which
-        ///     memory format to use.
-        /// @param allow_empty A flag signifying whether construction is
-        ///     allowed to fail without throwing an exception.  In this case
-        ///     an empty object will be produced.  This flag is optional and
-        ///     defaults to false.
-        primitive_desc(const desc &adesc, const engine &aengine,
-                const deconvolution_forward::primitive_desc &hint_fwd_pd,
-                bool allow_empty = false)
-            : dnnl::primitive_desc(&adesc.data, nullptr, aengine,
-                    hint_fwd_pd.get(), allow_empty) {}
-
-        /// Constructs a primitive descriptor for a deconvolution weights
-        /// update primitive.
-        ///
-        /// @param adesc Descriptor for a deconvolution weights gradient
-        ///     primitive.
-        /// @param attr Primitive attributes to use.
-        /// @param aengine Engine to use.
-        /// @param hint_fwd_pd Primitive descriptor for a deconvolution forward
-        ///     propagation primitive. It is used as a hint for deciding which
-        ///     memory format to use.
-        /// @param allow_empty A flag signifying whether construction is
-        ///     allowed to fail without throwing an exception. In this case an
-        ///     empty object will be produced. This flag is optional and
-        ///     defaults to false.
-        primitive_desc(const desc &adesc, const primitive_attr &attr,
-                const engine &aengine,
-                const deconvolution_forward::primitive_desc &hint_fwd_pd,
-                bool allow_empty = false)
-            : dnnl::primitive_desc(&adesc.data, &attr, aengine,
-                    hint_fwd_pd.get(), allow_empty) {}
-
-        /// Constructs a primitive descriptor for a deconvolution weights
-        /// gradient primitive from a C API primitive descriptor that must
-        /// have a matching kind.
-        ///
-        /// @param pd C API primitive descriptor for a deconvolution weights
-        ///     gradient primitive.
-        primitive_desc(dnnl_primitive_desc_t pd)
-            : dnnl::primitive_desc(pd, dnnl::primitive::kind::deconvolution,
-                    dnnl::prop_kind::backward_weights) {}
-
-        /// @copydoc dnnl::primitive_desc_base::src_desc()const
-        memory::desc src_desc() const { return base::src_desc(0); }
-
-        /// @copydoc dnnl::primitive_desc_base::diff_weights_desc()const
-        memory::desc diff_weights_desc() const {
-            return base::diff_weights_desc(0);
-        }
-
-        /// @copydoc dnnl::primitive_desc_base::diff_dst_desc()const
-        memory::desc diff_dst_desc() const { return base::diff_dst_desc(0); }
-
-        /// @copydoc dnnl::convolution_backward_weights::primitive_desc::diff_bias_desc()const
-        memory::desc diff_bias_desc() const {
-            return base::diff_weights_desc(1);
-        }
-    };
-
-    /// Default constructor. Produces an empty object.
-    deconvolution_backward_weights() = default;
-
-    /// Constructs a deconvolution weights gradient primitive.
-    /// @param pd Primitive descriptor for a deconvolution weights gradient
-    ///     primitive.
-    deconvolution_backward_weights(const primitive_desc &pd) : primitive(pd) {}
-};
-
-/// @} dnnl_api_deconvolution
-
-/// @addtogroup dnnl_api_lrn LRN
-///
-/// A primitive to perform local response normalization (LRN) across or within
-/// channels.
-///
-/// @sa @ref dev_guide_lrn in developer guide
-///
-/// @{
-
-/// Local response normalization (LRN) forward propagation primitive.
-struct lrn_forward : public primitive {
-    /// Descriptor for an LRN forward propagation primitive.
-    struct desc {
-        dnnl_lrn_desc_t data;
-
-        /// Constructs a descriptor for a LRN forward propagation primitive.
-        ///
-        /// @param aprop_kind Propagation kind. Possible values are
-        ///     #dnnl::prop_kind::forward_training, and
-        ///     #dnnl::prop_kind::forward_inference.
-        /// @param aalgorithm LRN algorithm kind: either
-        ///     #dnnl::algorithm::lrn_across_channels, or
-        ///     #dnnl::algorithm::lrn_within_channel.
-        /// @param data_desc Source and destination memory descriptors.
-        /// @param local_size Regularization local size.
-        /// @param alpha The alpha regularization parameter.
-        /// @param beta The beta regularization parameter.
-        /// @param k The k regularization parameter.
-        desc(prop_kind aprop_kind, algorithm aalgorithm,
-                const memory::desc &data_desc, memory::dim local_size,
-                float alpha, float beta, float k = 1.f) {
-            error::wrap_c_api(dnnl_lrn_forward_desc_init(&data,
-                                      dnnl::convert_to_c(aprop_kind),
-                                      convert_to_c(aalgorithm), &data_desc.data,
-                                      local_size, alpha, beta, k),
-                    "could not create a descriptor for a lrn forward "
-                    "propagation primitive");
-        }
-    };
-
-    /// Primitive descriptor for an LRN forward propagation primitive.
-    struct primitive_desc : public dnnl::primitive_desc {
-        /// Default constructor. Produces an empty object.
-        primitive_desc() = default;
-
-        /// Constructs a primitive descriptor for an LRN forward propagation
-        /// primitive.
-        ///
-        /// @param adesc Descriptor for an LRN forward propagation primitive.
-        /// @param aengine Engine to use.
-        /// @param allow_empty A flag signifying whether construction is
-        ///     allowed to fail without throwing an exception. In this case an
-        ///     empty object will be produced. This flag is optional and
-        ///     defaults to false.
-        primitive_desc(const desc &adesc, const engine &aengine,
-                bool allow_empty = false)
-            : dnnl::primitive_desc(
-                    &adesc.data, nullptr, aengine, nullptr, allow_empty) {}
-
-        /// Constructs a primitive descriptor for an LRN forward propagation
-        /// primitive.
-        ///
-        /// @param adesc Descriptor for an LRN forward propagation primitive.
-        /// @param aengine Engine to use.
-        /// @param attr Primitive attributes to use.
-        /// @param allow_empty A flag signifying whether construction is
-        ///     allowed to fail without throwing an exception. In this case an
-        ///     empty object will be produced. This flag is optional and
-        ///     defaults to false.
-        primitive_desc(const desc &adesc, const primitive_attr &attr,
-                const engine &aengine, bool allow_empty = false)
-            : dnnl::primitive_desc(
-                    &adesc.data, &attr, aengine, nullptr, allow_empty) {}
-
-        /// Constructs a primitive descriptor for an LRN forward propagation
-        /// primitive from a C API primitive descriptor that must have a
-        /// matching kind.
-        ///
-        /// @param pd C API primitive descriptor for an LRN forward
-        ///     propagation primitive.
-        primitive_desc(dnnl_primitive_desc_t pd)
-            : dnnl::primitive_desc(pd, dnnl::primitive::kind::lrn,
-                    dnnl::prop_kind::forward_training,
-                    dnnl::prop_kind::forward_inference) {}
-
-        /// @copydoc dnnl::primitive_desc_base::src_desc()const
-        memory::desc src_desc() const { return base::src_desc(0); }
-
-        /// @copydoc dnnl::primitive_desc_base::dst_desc()const
-        memory::desc dst_desc() const { return base::dst_desc(0); }
-
-        /// @copydoc dnnl::primitive_desc_base::workspace_desc()const
-        memory::desc workspace_desc() const { return base::workspace_desc(); }
-    };
-
-    /// Default constructor. Produces an empty object.
-    lrn_forward() = default;
-
-    /// Constructs an LRN forward propagation primitive.
-    /// @param pd Primitive descriptor for an LRN forward propagation
-    ///     primitive.
-    lrn_forward(const primitive_desc &pd) : primitive(pd) {}
-};
-
-/// Local response normalization (LRN) backward propagation primitive.
-struct lrn_backward : public primitive {
-    /// Descriptor for an LRN backward propagation primitive.
-    struct desc {
-        dnnl_lrn_desc_t data;
-
-        /// Constructs a descriptor for an LRN backward propagation primitive.
-        ///
-        /// @param aalgorithm LRN algorithm kind: either
-        ///     #dnnl::algorithm::lrn_across_channels, or
-        ///     #dnnl::algorithm::lrn_within_channel.
-        /// @param diff_data_desc Diff source and diff destination memory
-        ///     descriptor.
-        /// @param data_desc Source memory descriptor.
-        /// @param local_size Regularization local size.
-        /// @param alpha The alpha regularization parameter.
-        /// @param beta The beta regularization parameter.
-        /// @param k The k regularization parameter.
-        desc(algorithm aalgorithm, const memory::desc &data_desc,
-                const memory::desc &diff_data_desc, memory::dim local_size,
-                float alpha, float beta, float k = 1.f) {
-            error::wrap_c_api(
-                    dnnl_lrn_backward_desc_init(&data, convert_to_c(aalgorithm),
-                            &diff_data_desc.data, &data_desc.data, local_size,
-                            alpha, beta, k),
-                    "could not create a descriptor for a lrn backward "
-                    "propagation primitive");
-        }
-    };
-
-    /// Primitive descriptor for an LRN backward propagation primitive.
-    struct primitive_desc : public dnnl::primitive_desc {
-        /// Default constructor. Produces an empty object.
-        primitive_desc() = default;
-
-        /// Constructs a primitive descriptor for an LRN backward propagation
-        /// primitive.
-        ///
-        /// @param adesc Descriptor for an LRN backward propagation primitive.
-        /// @param aengine Engine to use.
-        /// @param hint_fwd_pd Primitive descriptor for an LRN forward
-        ///     propagation primitive. It is used as a hint for deciding which
-        ///     memory format to use.
-        /// @param allow_empty A flag signifying whether construction is
-        ///     allowed to fail without throwing an exception. In this case an
-        ///     empty object will be produced. This flag is optional and
-        ///     defaults to false.
-        primitive_desc(const desc &adesc, const engine &aengine,
-                const lrn_forward::primitive_desc &hint_fwd_pd,
-                bool allow_empty = false)
-            : dnnl::primitive_desc(&adesc.data, nullptr, aengine,
-                    hint_fwd_pd.get(), allow_empty) {}
-
-        /// Constructs a primitive descriptor for an LRN backward propagation
-        /// primitive.
-        ///
-        /// @param adesc Descriptor for an LRN backward propagation primitive.
-        /// @param attr Primitive attributes to use.
-        /// @param aengine Engine to use.
-        /// @param hint_fwd_pd Primitive descriptor for an LRN forward
-        ///     propagation primitive. It is used as a hint for deciding which
-        ///     memory format to use.
-        /// @param allow_empty A flag signifying whether construction is
-        ///     allowed to fail without throwing an exception. In this case an
-        ///     empty object will be produced. This flag is optional and
-        ///     defaults to false.
-        primitive_desc(const desc &adesc, const primitive_attr &attr,
-                const engine &aengine,
-                const lrn_forward::primitive_desc &hint_fwd_pd,
-                bool allow_empty = false)
-            : dnnl::primitive_desc(&adesc.data, &attr, aengine,
-                    hint_fwd_pd.get(), allow_empty) {}
-
-        /// Constructs a primitive descriptor for an LRN backward propagation
-        /// primitive from a C API primitive descriptor that must have a
-        /// matching kind.
-        ///
-        /// @param pd C API primitive descriptor for an LRN backward
-        ///     propagation primitive.
-        primitive_desc(dnnl_primitive_desc_t pd)
-            : dnnl::primitive_desc(pd, dnnl::primitive::kind::lrn,
-                    dnnl::prop_kind::backward_data) {}
-
-        /// @copydoc dnnl::primitive_desc_base::src_desc()const
-        memory::desc diff_src_desc() const { return base::diff_src_desc(0); }
-
-        /// @copydoc dnnl::primitive_desc_base::diff_dst_desc()const
-        memory::desc diff_dst_desc() const { return base::diff_dst_desc(0); }
-
-        /// @copydoc dnnl::primitive_desc_base::workspace_desc()const
-        memory::desc workspace_desc() const { return base::workspace_desc(); }
-    };
-
-    /// Default constructor. Produces an empty object.
-    lrn_backward() = default;
-
-    /// Constructs an LRN backward propagation primitive.
-    /// @param pd Primitive descriptor for an LRN backward propagation
-    ///     primitive.
-    lrn_backward(const primitive_desc &pd) : primitive(pd) {}
-};
-
-/// @} dnnl_api_lrn
-
-/// @addtogroup dnnl_api_pooling Pooling
-///
-/// A primitive to perform max or average pooling.
-///
-/// @sa @ref dev_guide_pooling in developer guide
-///
-/// @{
-
-/// Pooling forward propagation primitive.
-struct pooling_forward : public primitive {
-    /// Descriptor for a pooling forward propagation primitive.
-    struct desc {
-        dnnl_pooling_desc_t data;
-
-        /// Constructs a descriptor for pooling forward propagation primitive.
-        ///
-        /// Arrays @p strides, @p kernel, @p padding_l, and @p padding_r
-        /// contain values for spatial dimensions only and hence must have the
-        /// same number of elements as there are spatial dimensions. The order
-        /// of values is the same as in the tensor: depth (for 3D tensors),
-        /// height (for 3D and 2D tensors), and width.
-        ///
-        /// @param aprop_kind Propagation kind. Possible values are
-        ///     #dnnl::prop_kind::forward_training, and
-        ///     #dnnl::prop_kind::forward_inference.
-        /// @param aalgorithm Pooling algorithm kind: either
-        ///     #dnnl::algorithm::pooling_max,
-        ///     #dnnl::algorithm::pooling_avg_include_padding,
-        ///     or #dnnl::algorithm::pooling_avg (same as
-        ///     #dnnl::algorithm::pooling_avg_exclude_padding).
-        /// @param src_desc Source memory descriptor.
-        /// @param dst_desc Destination memory descriptor.
-        /// @param strides Vector of strides for spatial dimension.
-        /// @param kernel Vector of kernel spatial dimensions.
-        /// @param padding_l Vector of padding values for low indices for each
-        ///     spatial dimension `([[front,] top,] left)`.
-        /// @param padding_r Vector of padding values for high indices for
-        ///     each spatial dimension `([[back,] bottom,] right)`.
-        desc(prop_kind aprop_kind, algorithm aalgorithm,
-                const memory::desc &src_desc, const memory::desc &dst_desc,
-                const memory::dims &strides, const memory::dims &kernel,
-                const memory::dims &padding_l, const memory::dims &padding_r) {
-            memory::validate_dims(strides, src_desc.data.ndims - 2);
-            memory::validate_dims(kernel, src_desc.data.ndims - 2);
-            memory::validate_dims(padding_l, src_desc.data.ndims - 2);
-            memory::validate_dims(padding_r, src_desc.data.ndims - 2);
-            error::wrap_c_api(dnnl_pooling_forward_desc_init(&data,
-                                      dnnl::convert_to_c(aprop_kind),
-                                      convert_to_c(aalgorithm), &src_desc.data,
-                                      &dst_desc.data, &strides[0], &kernel[0],
-                                      &padding_l[0], &padding_r[0]),
-                    "could not create a descriptor for a pooling forward "
-                    "propagation primitive");
-        }
-    };
-
-    /// Primitive descriptor for a pooling forward propagation primitive.
-    struct primitive_desc : public dnnl::primitive_desc {
-        /// Default constructor. Produces an empty object.
-        primitive_desc() = default;
-
-        /// Constructs a primitive descriptor for a pooling forward
-        /// propagation primitive.
-        ///
-        /// @param adesc Descriptor for a pooling forward propagation primitive.
-        /// @param aengine Engine to use.
-        /// @param allow_empty A flag signifying whether construction is
-        ///     allowed to fail without throwing an exception. In this case an
-        ///     empty object will be produced. This flag is optional and
-        ///     defaults to false.
-        primitive_desc(const desc &adesc, const engine &aengine,
-                bool allow_empty = false)
-            : dnnl::primitive_desc(
-                    &adesc.data, nullptr, aengine, nullptr, allow_empty) {}
-
-        /// Constructs a primitive descriptor for a pooling forward
-        /// propagation primitive.
-        ///
-        /// @param adesc Descriptor for a pooling forward propagation primitive.
-        /// @param aengine Engine to use.
-        /// @param attr Primitive attributes to use.
-        /// @param allow_empty A flag signifying whether construction is
-        ///     allowed to fail without throwing an exception. In this case an
-        ///     empty object will be produced. This flag is optional and
-        ///     defaults to false.
-        primitive_desc(const desc &adesc, const primitive_attr &attr,
-                const engine &aengine, bool allow_empty = false)
-            : dnnl::primitive_desc(
-                    &adesc.data, &attr, aengine, nullptr, allow_empty) {}
-
-        /// Constructs a primitive descriptor for a pooling forward
-        /// propagation primitive from a C API primitive descriptor that must
-        /// have a matching kind.
-        ///
-        /// @param pd C API primitive descriptor for a pooling forward
-        ///     propagation primitive.
-        primitive_desc(dnnl_primitive_desc_t pd)
-            : dnnl::primitive_desc(pd, dnnl::primitive::kind::pooling,
-                    dnnl::prop_kind::forward_training,
-                    dnnl::prop_kind::forward_inference) {}
-
-        /// @copydoc dnnl::primitive_desc_base::src_desc()const
-        memory::desc src_desc() const { return base::src_desc(0); }
-
-        /// @copydoc dnnl::primitive_desc_base::dst_desc()const
-        memory::desc dst_desc() const { return base::dst_desc(0); }
-
-        /// @copydoc dnnl::primitive_desc_base::workspace_desc()const
-        memory::desc workspace_desc() const { return base::workspace_desc(); }
-    };
-
-    /// Default constructor. Produces an empty object.
-    pooling_forward() = default;
-
-    /// Constructs a pooling forward propagation primitive.
-    /// @param pd Primitive descriptor for a pooling forward propagation
-    ///     primitive.
-    pooling_forward(const primitive_desc &pd) : primitive(pd) {}
-};
-
-/// Pooling backward propagation primitive.
-struct pooling_backward : public primitive {
-    /// Descriptor for a pooling backward propagation primitive.
-    struct desc {
-        dnnl_pooling_desc_t data;
-
-        /// Constructs a descriptor for pooling backward propagation primitive.
-        ///
-        /// Arrays @p strides, @p kernel, @p padding_l, and @p padding_r
-        /// contain values for spatial dimensions only and hence must have the
-        /// same number of elements as there are spatial dimensions. The order
-        /// of values is the same as in the tensor: depth (for 3D tensors),
-        /// height (for 3D and 2D tensors), and width.
-        ///
-        /// @param aalgorithm Pooling algorithm kind: either
-        ///     #dnnl::algorithm::pooling_max,
-        ///     #dnnl::algorithm::pooling_avg_include_padding,
-        ///     or #dnnl::algorithm::pooling_avg (same as
-        ///     #dnnl::algorithm::pooling_avg_exclude_padding).
-        /// @param diff_src_desc Diff source memory descriptor.
-        /// @param diff_dst_desc Diff destination memory descriptor.
-        /// @param strides Vector of strides for spatial dimension.
-        /// @param kernel Vector of kernel spatial dimensions.
-        /// @param dilation Array of dilations for spatial dimension.
-        /// @param padding_l Vector of padding values for low indices for each
-        ///     spatial dimension `([[front,] top,] left)`.
-        /// @param padding_r Vector of padding values for high indices for
-        ///     each spatial dimension `([[back,] bottom,] right)`.
-        desc(algorithm aalgorithm, const memory::desc &diff_src_desc,
-                const memory::desc &diff_dst_desc, const memory::dims &strides,
-                const memory::dims &kernel, const memory::dims &padding_l,
-                const memory::dims &padding_r) {
-            memory::validate_dims(strides, diff_src_desc.data.ndims - 2);
-            memory::validate_dims(kernel, diff_src_desc.data.ndims - 2);
-            memory::validate_dims(padding_l, diff_src_desc.data.ndims - 2);
-            memory::validate_dims(padding_r, diff_src_desc.data.ndims - 2);
-            error::wrap_c_api(
-                    dnnl_pooling_backward_desc_init(&data,
-                            convert_to_c(aalgorithm), &diff_src_desc.data,
-                            &diff_dst_desc.data, &strides[0], &kernel[0],
-                            &padding_l[0], &padding_r[0]),
-                    "could not create a descriptor for a pooling backward "
-                    "propagation primitive");
-        }
-    };
-
-    /// Primitive descriptor for a pooling backward propagation primitive.
-    struct primitive_desc : public dnnl::primitive_desc {
-        /// Default constructor. Produces an empty object.
-        primitive_desc() = default;
-
-        /// Constructs a primitive descriptor for a pooling backward
-        /// propagation primitive.
-        ///
-        /// @param adesc Descriptor for a pooling backward propagation primitive.
-        /// @param aengine Engine to use.
-        /// @param hint_fwd_pd Primitive descriptor for a pooling forward
-        ///     propagation primitive. It is used as a hint for deciding which
-        ///     memory format to use.
-        /// @param allow_empty A flag signifying whether construction is
-        ///     allowed to fail without throwing an exception. In this case an
-        ///     empty object will be produced. This flag is optional and
-        ///     defaults to false.
-        primitive_desc(const desc &adesc, const engine &aengine,
-                const pooling_forward::primitive_desc &hint_fwd_pd,
-                bool allow_empty = false)
-            : dnnl::primitive_desc(&adesc.data, nullptr, aengine,
-                    hint_fwd_pd.get(), allow_empty) {}
-
-        /// Constructs a primitive descriptor for a pooling backward
-        /// propagation primitive.
-        ///
-        /// @param adesc Descriptor for a pooling backward propagation primitive.
-        /// @param attr Primitive attributes to use.
-        /// @param aengine Engine to use.
-        /// @param hint_fwd_pd Primitive descriptor for a pooling forward
-        ///     propagation primitive. It is used as a hint for deciding which
-        ///     memory format to use.
-        /// @param allow_empty A flag signifying whether construction is
-        ///     allowed to fail without throwing an exception. In this case an
-        ///     empty object will be produced. This flag is optional and
-        ///     defaults to false.
-        primitive_desc(const desc &adesc, const primitive_attr &attr,
-                const engine &aengine,
-                const pooling_forward::primitive_desc &hint_fwd_pd,
-                bool allow_empty = false)
-            : dnnl::primitive_desc(&adesc.data, &attr, aengine,
-                    hint_fwd_pd.get(), allow_empty) {}
-
-        /// Constructs a primitive descriptor for a pooling backward
-        /// propagation primitive from a C API primitive descriptor that must
-        /// have a matching kind.
-        ///
-        /// @param pd C API primitive descriptor for a pooling backward
-        ///     propagation primitive.
-        primitive_desc(dnnl_primitive_desc_t pd)
-            : dnnl::primitive_desc(pd, dnnl::primitive::kind::pooling,
-                    dnnl::prop_kind::backward_data) {}
-
-        /// @copydoc dnnl::primitive_desc_base::src_desc()const
-        memory::desc diff_src_desc() const { return base::diff_src_desc(0); }
-
-        /// @copydoc dnnl::primitive_desc_base::diff_dst_desc()const
-        memory::desc diff_dst_desc() const { return base::diff_dst_desc(0); }
-
-        /// @copydoc dnnl::primitive_desc_base::workspace_desc()const
-        memory::desc workspace_desc() const { return base::workspace_desc(); }
-    };
-
-    /// Default constructor. Produces an empty object.
-    pooling_backward() = default;
-
-    /// Constructs a pooling backward propagation primitive.
-    /// @param pd Primitive descriptor for a pooling backward propagation
-    ///     primitive.
-    pooling_backward(const primitive_desc &pd) : primitive(pd) {}
-};
-
-/// @} dnnl_api_pooling
-
-/// @addtogroup dnnl_api_eltwise Eltwise
-///
-/// A primitive to perform elementwise operations such as the
-/// rectifier linear unit (ReLU).
-///
-/// Both forward and backward propagation primitives support in-place
-/// operation; that is, src and dst can refer to the same memory for forward
-/// propagation, and diff_dst and diff_src can refer to the same memory for
-/// backward propagation.
-///
-/// @warning
-///     Because the original source data is required for backward propagation,
-///     in-place forward propagation is not generally supported in the
-///     training mode. However, for algorithms supporting destination as input
-///     memory, dst can be used for the backward propagation, which makes it
-///     possible to get performance benefit even in the training mode.
-///
-/// @sa @ref dev_guide_eltwise in developer guide
-///
-/// @{
-
-/// Elementwise unary operation forward propagation primitive.
-struct eltwise_forward : public primitive {
-    /// Descriptor for an elementwise forward propagation primitive.
-    struct desc {
-        dnnl_eltwise_desc_t data;
-
-        /// Constructs a descriptor for an elementwise forward propagation
-        /// primitive.
-        ///
-        /// @param aprop_kind Propagation kind. Possible values are
-        ///     #dnnl::prop_kind::forward_training, and
-        ///     #dnnl::prop_kind::forward_inference.
-        /// @param aalgorithm Elementwise algorithm kind.
-        /// @param data_desc Source and destination memory descriptors.
-        /// @param alpha The alpha parameter for the elementwise operation.
-        ///     Specific meaning depends on the algorithm.
-        /// @param beta The beta parameter for the elementwise operation.
-        ///     Specific meaning depends on the algorithm.
-        desc(prop_kind aprop_kind, algorithm aalgorithm,
-                const memory::desc &data_desc, float alpha = 0,
-                float beta = 0) {
-            error::wrap_c_api(dnnl_eltwise_forward_desc_init(&data,
-                                      dnnl::convert_to_c(aprop_kind),
-                                      dnnl::convert_to_c(aalgorithm),
-                                      &data_desc.data, alpha, beta),
-                    "could not create a descriptor for an eltwise forward "
-                    "propagation primitive");
-        }
-    };
-
-    /// Primitive descriptor for an elementwise forward propagation primitive.
-    struct primitive_desc : public dnnl::primitive_desc {
-        /// Default constructor. Produces an empty object.
-        primitive_desc() = default;
-
-        /// Constructs a primitive descriptor for an elementwise forward
-        /// propagation primitive.
-        ///
-        /// @param adesc Descriptor for an elementwise forward propagation
-        ///     primitive.
-        /// @param aengine Engine to use.
-        /// @param allow_empty A flag signifying whether construction is
-        ///     allowed to fail without throwing an exception. In this case an
-        ///     empty object will be produced. This flag is optional and
-        ///     defaults to false.
-        primitive_desc(const desc &adesc, const engine &aengine,
-                bool allow_empty = false)
-            : dnnl::primitive_desc(
-                    &adesc.data, nullptr, aengine, nullptr, allow_empty) {}
-
-        /// Constructs a primitive descriptor for an elementwise forward
-        /// propagation primitive.
-        ///
-        /// @param adesc Descriptor for an elementwise forward propagation
-        ///     primitive.
-        /// @param aengine Engine to use.
-        /// @param attr Primitive attributes to use.
-        /// @param allow_empty A flag signifying whether construction is
-        ///     allowed to fail without throwing an exception. In this case an
-        ///     empty object will be produced. This flag is optional and
-        ///     defaults to false.
-        primitive_desc(const desc &adesc, const primitive_attr &attr,
-                const engine &aengine, bool allow_empty = false)
-            : dnnl::primitive_desc(
-                    &adesc.data, &attr, aengine, nullptr, allow_empty) {}
-
-        /// Constructs a primitive descriptor for an eltwise forward
-        /// propagation primitive from a C API primitive descriptor that must
-        /// have a matching kind.
-        ///
-        /// @param pd C API primitive descriptor for an eltwise forward
-        ///     propagation primitive.
-        primitive_desc(dnnl_primitive_desc_t pd)
-            : dnnl::primitive_desc(pd, dnnl::primitive::kind::eltwise,
-                    dnnl::prop_kind::forward_training,
-                    dnnl::prop_kind::forward_inference) {}
-
-        /// @copydoc dnnl::primitive_desc_base::src_desc()const
-        memory::desc src_desc() const { return base::src_desc(0); }
-
-        /// @copydoc dnnl::primitive_desc_base::dst_desc()const
-        memory::desc dst_desc() const { return base::dst_desc(0); }
-    };
-
-    /// Default constructor. Produces an empty object.
-    eltwise_forward() = default;
-
-    /// Constructs an eltwise forward propagation primitive.
-    /// @param pd Primitive descriptor for an eltwise forward propagation
-    ///     primitive.
-    eltwise_forward(const primitive_desc &pd) : primitive(pd) {}
-};
-
-/// Elementwise unary operation backward propagation primitive.
-struct eltwise_backward : public primitive {
-    /// Descriptor for an elementwise backward propagation primitive.
-    struct desc {
-        dnnl_eltwise_desc_t data;
-
-        /// Constructs a descriptor for an elementwise backward propagation
-        /// primitive.
-        ///
-        /// @param aalgorithm Elementwise algorithm kind.
-        /// @param diff_data_desc Diff source and destination memory
-        ///     descriptors.
-        /// @param data_desc Source memory descriptor.
-        /// @param alpha The alpha parameter for the elementwise operation.
-        ///     Specific meaning depends on the algorithm.
-        /// @param beta The beta parameter for the elementwise operation.
-        ///     Specific meaning depends on the algorithm.
-        desc(algorithm aalgorithm, const memory::desc &diff_data_desc,
-                const memory::desc &data_desc, float alpha = 0,
-                float beta = 0) {
-            error::wrap_c_api(
-                    dnnl_eltwise_backward_desc_init(&data,
-                            dnnl::convert_to_c(aalgorithm),
-                            &diff_data_desc.data, &data_desc.data, alpha, beta),
-                    "could not create a descriptor for an eltwise backward "
-                    "propagation primitive");
-        }
-    };
-
-    /// Primitive descriptor for eltwise backward propagation.
-    struct primitive_desc : public dnnl::primitive_desc {
-        /// Default constructor. Produces an empty object.
-        primitive_desc() = default;
-
-        /// Constructs a primitive descriptor for an elementwise backward
-        /// propagation primitive.
-        ///
-        /// @param adesc Descriptor for an elementwise backward propagation
-        ///     primitive.
-        /// @param aengine Engine to use.
-        /// @param hint_fwd_pd Primitive descriptor for an elementwise forward
-        ///     propagation primitive. It is used as a hint for deciding which
-        ///     memory format to use.
-        /// @param allow_empty A flag signifying whether construction is
-        ///     allowed to fail without throwing an exception. In this case an
-        ///     empty object will be produced. This flag is optional and
-        ///     defaults to false.
-        primitive_desc(const desc &adesc, const engine &aengine,
-                const eltwise_forward::primitive_desc &hint_fwd_pd,
-                bool allow_empty = false)
-            : dnnl::primitive_desc(&adesc.data, nullptr, aengine,
-                    hint_fwd_pd.get(), allow_empty) {}
-
-        /// Constructs a primitive descriptor for an elementwise backward
-        /// propagation primitive.
-        ///
-        /// @param adesc Descriptor for an elementwise backward propagation
-        ///     primitive.
-        /// @param attr Primitive attributes to use.
-        /// @param aengine Engine to use.
-        /// @param hint_fwd_pd Primitive descriptor for an elementwise forward
-        ///     propagation primitive. It is used as a hint for deciding which
-        ///     memory format to use.
-        /// @param allow_empty A flag signifying whether construction is
-        ///     allowed to fail without throwing an exception. In this case an
-        ///     empty object will be produced. This flag is optional and
-        ///     defaults to false.
-        primitive_desc(const desc &adesc, const primitive_attr &attr,
-                const engine &aengine,
-                const eltwise_forward::primitive_desc &hint_fwd_pd,
-                bool allow_empty = false)
-            : dnnl::primitive_desc(&adesc.data, &attr, aengine,
-                    hint_fwd_pd.get(), allow_empty) {}
-
-        /// Constructs a primitive descriptor for an eltwise backward
-        /// propagation primitive from a C API primitive descriptor that must
-        /// have a matching kind.
-        ///
-        /// @param pd C API primitive descriptor for an eltwise backward
-        ///     propagation primitive.
-        primitive_desc(dnnl_primitive_desc_t pd)
-            : dnnl::primitive_desc(pd, dnnl::primitive::kind::eltwise,
-                    dnnl::prop_kind::backward_data) {}
-
-        /// @copydoc dnnl::primitive_desc_base::src_desc()const
-        memory::desc src_desc() const { return base::src_desc(0); }
-
-        /// @copydoc dnnl::primitive_desc_base::diff_src_desc()const
-        memory::desc diff_src_desc() const { return base::diff_src_desc(0); }
-
-        /// @copydoc dnnl::primitive_desc_base::diff_dst_desc()const
-        memory::desc diff_dst_desc() const { return base::diff_dst_desc(0); }
-    };
-
-    /// Default constructor. Produces an empty object.
-    eltwise_backward() = default;
-
-    /// Constructs an eltwise backward propagation primitive.
-    /// @param pd Primitive descriptor for an eltwise backward propagation
-    ///     primitive.
-    eltwise_backward(const primitive_desc &pd) : primitive(pd) {}
-};
-
-/// @} dnnl_api_eltwise
-
-/// @addtogroup dnnl_api_softmax Softmax
-///
-/// A primitive to perform softmax.
-///
-/// @sa @ref dev_guide_softmax in developer guide
-///
-/// @{
-
-/// Softmax forward propagation primitive.
-struct softmax_forward : public primitive {
-    /// Descriptor for a softmax forward propagation primitive.
-    struct desc {
-        dnnl_softmax_desc_t data;
-
-        /// Default constructor. Produces an empty object.
-        desc() = default;
-
-        /// Constructs a descriptor for a softmax forward propagation
-        /// primitive.
-        ///
-        /// @param aprop_kind Propagation kind. Possible values are
-        ///     #dnnl::prop_kind::forward_training, and
-        ///     #dnnl::prop_kind::forward_inference.
-        /// @param data_desc Source and destination memory descriptor.
-        /// @param softmax_axis Axis over which softmax is computed.
-        desc(prop_kind aprop_kind, const memory::desc &data_desc,
-                int softmax_axis) {
-            error::wrap_c_api(dnnl_softmax_forward_desc_init(&data,
-                                      dnnl::convert_to_c(aprop_kind),
-                                      &data_desc.data, softmax_axis),
-                    "could not create a descriptor for a softmax forward "
-                    "propagation primitive");
-        }
-    };
-
-    /// Primitive descriptor for a softmax forward propagation primitive.
-    struct primitive_desc : public dnnl::primitive_desc {
-        /// Default constructor. Produces an empty object.
-        primitive_desc() = default;
-
-        /// Constructs a primitive descriptor for a softmax forward
-        /// propagation primitive.
-        ///
-        /// @param adesc descriptor for a softmax forward propagation
-        ///     primitive.
-        /// @param aengine Engine to use.
-        /// @param allow_empty A flag signifying whether construction is
-        ///     allowed to fail without throwing an exception. In this case an
-        ///     empty object will be produced. This flag is optional and
-        ///     defaults to false.
-        primitive_desc(const desc &adesc, const engine &aengine,
-                bool allow_empty = false)
-            : dnnl::primitive_desc(
-                    &adesc.data, nullptr, aengine, nullptr, allow_empty) {}
-
-        /// Constructs a primitive descriptor for a softmax forward
-        /// propagation primitive.
-        ///
-        /// @param adesc Descriptor for a softmax forward propagation
-        ///     primitive.
-        /// @param aengine Engine to use.
-        /// @param attr Primitive attributes to use.
-        /// @param allow_empty A flag signifying whether construction is
-        ///     allowed to fail without throwing an exception. In this case an
-        ///     empty object will be produced. This flag is optional and
-        ///     defaults to false.
-        primitive_desc(const desc &adesc, const primitive_attr &attr,
-                const engine &aengine, bool allow_empty = false)
-            : dnnl::primitive_desc(
-                    &adesc.data, &attr, aengine, nullptr, allow_empty) {}
-
-        /// Constructs a primitive descriptor for a softmax forward
-        /// propagation primitive from a C API primitive descriptor that must
-        /// have a matching kind.
-        ///
-        /// @param pd C API primitive descriptor for a softmax forward
-        ///     propagation primitive.
-        primitive_desc(dnnl_primitive_desc_t pd)
-            : dnnl::primitive_desc(pd, dnnl::primitive::kind::softmax,
-                    dnnl::prop_kind::forward_training,
-                    dnnl::prop_kind::forward_inference) {}
-
-        /// @copydoc dnnl::primitive_desc_base::src_desc()const
-        memory::desc src_desc() const { return base::src_desc(0); }
-
-        /// @copydoc dnnl::primitive_desc_base::dst_desc()const
-        memory::desc dst_desc() const { return base::dst_desc(0); }
-    };
-
-    /// Default constructor. Produces an empty object.
-    softmax_forward() = default;
-
-    /// Constructs a softmax forward propagation primitive.
-    /// @param pd Primitive descriptor for a softmax forward propagation
-    ///     primitive.
-    softmax_forward(const primitive_desc &pd) : primitive(pd) {}
-};
-
-/// Softmax backward propagation primitive.
-struct softmax_backward : public primitive {
-    /// Descriptor for a softmax backward propagation primitive.
-    struct desc {
-        dnnl_softmax_desc_t data;
-
-        /// Default constructor. Produces an empty object.
-        desc() = default;
-
-        /// Constructs a descriptor for a softmax backward propagation
-        /// primitive.
-        ///
-        /// @param diff_data_desc Diff source and diff destination memory
-        ///     descriptor.
-        /// @param data_desc Destination memory descriptor.
-        /// @param softmax_axis Axis over which softmax is computed.
-        desc(const memory::desc &diff_data_desc, const memory::desc &data_desc,
-                int softmax_axis) {
-            error::wrap_c_api(
-                    dnnl_softmax_backward_desc_init(&data, &diff_data_desc.data,
-                            &data_desc.data, softmax_axis),
-                    "could not create a descriptor for a softmax backward "
-                    "propagation primitive");
-        }
-    };
-
-    /// Primitive descriptor for a softmax backward propagation primitive.
-    struct primitive_desc : public dnnl::primitive_desc {
-        /// Default constructor. Produces an empty object.
-        primitive_desc() = default;
-
-        /// Constructs a primitive descriptor for a softmax backward
-        /// propagation primitive.
-        ///
-        /// @param adesc Descriptor for a softmax backward propagation
-        ///     primitive.
-        /// @param aengine Engine to use.
-        /// @param hint_fwd_pd Primitive descriptor for a softmax forward
-        ///     propagation primitive. It is used as a hint for deciding which
-        ///     memory format to use.
-        /// @param allow_empty A flag signifying whether construction is
-        ///     allowed to fail without throwing an exception. In this case an
-        ///     empty object will be produced. This flag is optional and
-        ///     defaults to false.
-        primitive_desc(const desc &adesc, const engine &aengine,
-                const softmax_forward::primitive_desc &hint_fwd_pd,
-                bool allow_empty = false)
-            : dnnl::primitive_desc(&adesc.data, nullptr, aengine,
-                    hint_fwd_pd.get(), allow_empty) {}
-
-        /// Constructs a primitive descriptor for a softmax backward
-        /// propagation primitive.
-        ///
-        /// @param adesc Descriptor for a softmax backward propagation
-        ///     primitive.
-        /// @param attr Primitive attributes to use.
-        /// @param aengine Engine to use.
-        /// @param hint_fwd_pd Primitive descriptor for a softmax forward
-        ///     propagation primitive. It is used as a hint for deciding which
-        ///     memory format to use.
-        /// @param allow_empty A flag signifying whether construction is
-        ///     allowed to fail without throwing an exception. In this case an
-        ///     empty object will be produced. This flag is optional and
-        ///     defaults to false.
-        primitive_desc(const desc &adesc, const primitive_attr &attr,
-                const engine &aengine,
-                const softmax_forward::primitive_desc &hint_fwd_pd,
-                bool allow_empty = false)
-            : dnnl::primitive_desc(&adesc.data, &attr, aengine,
-                    hint_fwd_pd.get(), allow_empty) {}
-
-        /// Constructs a primitive descriptor for a softmax backward
-        /// propagation primitive from a C API primitive descriptor that must
-        /// have a matching kind.
-        ///
-        /// @param pd C API primitive descriptor for a softmax backward
-        ///     propagation primitive.
-        primitive_desc(dnnl_primitive_desc_t pd)
-            : dnnl::primitive_desc(pd, dnnl::primitive::kind::softmax,
-                    dnnl::prop_kind::backward_data) {}
-
-        /// @copydoc dnnl::primitive_desc_base::dst_desc()const
-        memory::desc dst_desc() const { return base::dst_desc(0); }
-
-        /// @copydoc dnnl::primitive_desc_base::diff_src_desc()const
-        memory::desc diff_src_desc() const { return base::diff_src_desc(0); }
-
-        /// @copydoc dnnl::primitive_desc_base::dst_desc()const
-        memory::desc diff_dst_desc() const { return base::diff_dst_desc(0); }
-    };
-
-    /// Default constructor. Produces an empty object.
-    softmax_backward() = default;
-
-    /// Constructs a softmax backward propagation primitive.
-    /// @param pd Primitive descriptor for a softmax backward propagation
-    ///     primitive.
-    softmax_backward(const primitive_desc &pd) : primitive(pd) {}
-};
-
-/// @} dnnl_api_softmax
-
-/// @addtogroup dnnl_api_logsoftmax LogSoftmax
-///
-/// A primitive to perform logsoftmax.
-///
-/// @sa @ref dev_guide_logsoftmax in developer guide
-///
-/// @{
-
-/// Logsoftmax forward propagation primitive.
-struct logsoftmax_forward : public primitive {
-    /// Descriptor for a logsoftmax forward propagation primitive.
-    struct desc {
-        dnnl_logsoftmax_desc_t data;
-
-        /// Default constructor. Produces an empty object.
-        desc() = default;
-
-        /// Constructs a descriptor for a logsoftmax forward propagation
-        /// primitive.
-        ///
-        /// @param aprop_kind Propagation kind. Possible values are
-        ///     #dnnl::prop_kind::forward_training, and
-        ///     #dnnl::prop_kind::forward_inference.
-        /// @param data_desc Source and destination memory descriptor.
-        /// @param logsoftmax_axis Axis over which softmax is computed.
-        desc(prop_kind aprop_kind, const memory::desc &data_desc,
-                int logsoftmax_axis) {
-            error::wrap_c_api(dnnl_logsoftmax_forward_desc_init(&data,
-                                      dnnl::convert_to_c(aprop_kind),
-                                      &data_desc.data, logsoftmax_axis),
-                    "could not create a descriptor for a logsoftmax forward "
-                    "propagation primitive");
-        }
-    };
-
-    /// Primitive descriptor for a logsoftmax forward propagation primitive.
-    struct primitive_desc : public dnnl::primitive_desc {
-        /// Default constructor. Produces an empty object.
-        primitive_desc() = default;
-
-        /// Constructs a primitive descriptor for a logsoftmax forward
-        /// propagation primitive.
-        ///
-        /// @param adesc descriptor for a logsoftmax forward propagation
-        ///     primitive.
-        /// @param aengine Engine to use.
-        /// @param allow_empty A flag signifying whether construction is
-        ///     allowed to fail without throwing an exception. In this case an
-        ///     empty object will be produced. This flag is optional and
-        ///     defaults to false.
-        primitive_desc(const desc &adesc, const engine &aengine,
-                bool allow_empty = false)
-            : dnnl::primitive_desc(
-                    &adesc.data, nullptr, aengine, nullptr, allow_empty) {}
-
-        /// Constructs a primitive descriptor for a logsoftmax forward
-        /// propagation primitive.
-        ///
-        /// @param adesc Descriptor for a logsoftmax forward propagation
-        ///     primitive.
-        /// @param aengine Engine to use.
-        /// @param attr Primitive attributes to use.
-        /// @param allow_empty A flag signifying whether construction is
-        ///     allowed to fail without throwing an exception. In this case an
-        ///     empty object will be produced. This flag is optional and
-        ///     defaults to false.
-        primitive_desc(const desc &adesc, const primitive_attr &attr,
-                const engine &aengine, bool allow_empty = false)
-            : dnnl::primitive_desc(
-                    &adesc.data, &attr, aengine, nullptr, allow_empty) {}
-
-        /// Constructs a primitive descriptor for a logsoftmax forward
-        /// propagation primitive from a C API primitive descriptor that must
-        /// have a matching kind.
-        ///
-        /// @param pd C API primitive descriptor for a logsoftmax forward
-        ///     propagation primitive.
-        primitive_desc(dnnl_primitive_desc_t pd)
-            : dnnl::primitive_desc(pd,
-                    // Logsoftmax and softmax share the implementation and
-                    // currently report the same primitive kind. Hence this
-                    // must be softmax and not logsoftmax.
-                    dnnl::primitive::kind::softmax,
-                    dnnl::prop_kind::forward_training,
-                    dnnl::prop_kind::forward_inference) {}
-
-        /// @copydoc dnnl::primitive_desc_base::src_desc()const
-        memory::desc src_desc() const { return base::src_desc(0); }
-
-        /// @copydoc dnnl::primitive_desc_base::dst_desc()const
-        memory::desc dst_desc() const { return base::dst_desc(0); }
-    };
-
-    /// Default constructor. Produces an empty object.
-    logsoftmax_forward() = default;
-
-    /// Constructs a logsoftmax forward propagation primitive.
-    /// @param pd Primitive descriptor for a logsoftmax forward propagation
-    ///     primitive.
-    logsoftmax_forward(const primitive_desc &pd) : primitive(pd) {}
-};
-
-/// Logsoftmax backward propagation primitive.
-struct logsoftmax_backward : public primitive {
-    /// Descriptor for a logsoftmax backward propagation primitive.
-    struct desc {
-        dnnl_logsoftmax_desc_t data;
-
-        /// Default constructor. Produces an empty object.
-        desc() = default;
-
-        /// Constructs a descriptor for a logsoftmax backward propagation
-        /// primitive.
-        ///
-        /// @param diff_data_desc Diff source and diff destination memory
-        ///     descriptors.
-        /// @param data_desc Destination memory descriptor.
-        /// @param logsoftmax_axis Axis over which softmax is computed.
-        desc(const memory::desc &diff_data_desc, const memory::desc &data_desc,
-                int logsoftmax_axis) {
-            error::wrap_c_api(dnnl_logsoftmax_backward_desc_init(&data,
-                                      &diff_data_desc.data, &data_desc.data,
-                                      logsoftmax_axis),
-                    "could not create a descriptor for a logsoftmax backward "
-                    "propagation primitive");
-        }
-    };
-
-    /// Primitive descriptor for a logsoftmax backward propagation primitive.
-    struct primitive_desc : public dnnl::primitive_desc {
-        /// Default constructor. Produces an empty object.
-        primitive_desc() = default;
-
-        /// Constructs a primitive descriptor for a logsoftmax backward
-        /// propagation primitive.
-        ///
-        /// @param adesc Descriptor for a logsoftmax backward propagation
-        ///     primitive.
-        /// @param aengine Engine to use.
-        /// @param hint_fwd_pd Primitive descriptor for a logsoftmax forward
-        ///     propagation primitive. It is used as a hint for deciding which
-        ///     memory format to use.
-        /// @param allow_empty A flag signifying whether construction is
-        ///     allowed to fail without throwing an exception. In this case an
-        ///     empty object will be produced. This flag is optional and
-        ///     defaults to false.
-        primitive_desc(const desc &adesc, const engine &aengine,
-                const logsoftmax_forward::primitive_desc &hint_fwd_pd,
-                bool allow_empty = false)
-            : dnnl::primitive_desc(&adesc.data, nullptr, aengine,
-                    hint_fwd_pd.get(), allow_empty) {}
-
-        /// Constructs a primitive descriptor for a logsoftmax backward
-        /// propagation primitive.
-        ///
-        /// @param adesc Descriptor for a logsoftmax backward propagation
-        ///     primitive.
-        /// @param attr Primitive attributes to use.
-        /// @param aengine Engine to use.
-        /// @param hint_fwd_pd Primitive descriptor for a logsoftmax forward
-        ///     propagation primitive. It is used as a hint for deciding which
-        ///     memory format to use.
-        /// @param allow_empty A flag signifying whether construction is
-        ///     allowed to fail without throwing an exception. In this case an
-        ///     empty object will be produced. This flag is optional and
-        ///     defaults to false.
-        primitive_desc(const desc &adesc, const primitive_attr &attr,
-                const engine &aengine,
-                const logsoftmax_forward::primitive_desc &hint_fwd_pd,
-                bool allow_empty = false)
-            : dnnl::primitive_desc(&adesc.data, &attr, aengine,
-                    hint_fwd_pd.get(), allow_empty) {}
-
-        /// Constructs a primitive descriptor for a logsoftmax backward
-        /// propagation primitive from a C API primitive descriptor that must
-        /// have a matching kind.
-        ///
-        /// @param pd C API primitive descriptor for a logsoftmax backward
-        ///     propagation primitive.
-        primitive_desc(dnnl_primitive_desc_t pd)
-            : dnnl::primitive_desc(pd,
-                    // Logsoftmax and softmax share the implementation and
-                    // currently report the same primitive kind. Hence this
-                    // must be softmax and not logsoftmax.
-                    dnnl::primitive::kind::softmax,
-                    dnnl::prop_kind::backward_data) {}
-
-        /// @copydoc dnnl::primitive_desc_base::dst_desc()const
-        memory::desc dst_desc() const { return base::dst_desc(0); }
-
-        /// @copydoc dnnl::primitive_desc_base::diff_src_desc()const
-        memory::desc diff_src_desc() const { return base::diff_src_desc(0); }
-
-        /// @copydoc dnnl::primitive_desc_base::dst_desc()const
-        memory::desc diff_dst_desc() const { return base::diff_dst_desc(0); }
-    };
-
-    /// Default constructor. Produces an empty object.
-    logsoftmax_backward() = default;
-
-    /// Constructs a logsoftmax backward propagation primitive.
-    /// @param pd Primitive descriptor for a logsoftmax backward propagation
-    ///     primitive.
-    logsoftmax_backward(const primitive_desc &pd) : primitive(pd) {}
-};
-
-/// @} dnnl_api_logsoftmax
-
-/// @addtogroup dnnl_api_batch_normalization Batch Normalization
-///
-/// A primitive to perform batch normalization.
-///
-/// Both forward and backward propagation primitives support in-place
-/// operation; that is, src and dst can refer to the same memory for forward
-/// propagation, and diff_dst and diff_src can refer to the same memory for
-/// backward propagation.
-///
-/// The batch normalization primitives computations can be controlled by
-/// specifying different @ref dnnl::normalization_flags values. For example,
-/// batch normalization can compute the mean and variance on its own or take
-/// them as inputs.  It can either perform scaling and shifting using gamma
-/// and beta parameters or not. Optionally, it can also perform a fused ReLU,
-/// which in case of training would also require a workspace.
-///
-/// @sa @ref dev_guide_batch_normalization in developer guide
-///
-/// @{
-
-/// Batch normalization forward propagation primitive.
-struct batch_normalization_forward : public primitive {
-    /// Descriptor for a batch normalization forward propagation primitive.
-    struct desc {
-        dnnl_batch_normalization_desc_t data;
-
-        /// Constructs a batch normalization descriptor for forward
-        /// propagation.
-        ///
-        /// @note
-        ///     In-place operation is supported: the dst can refer to the same
-        ///     memory as the src.
-        ///
-        /// @param aprop_kind Propagation kind. Possible values are
-        ///     #dnnl::prop_kind::forward_training and
-        ///     #dnnl::prop_kind::forward_inference.
-        /// @param data_desc Source and destination memory descriptors.
-        /// @param epsilon Batch normalization epsilon parameter.
-        /// @param flags Batch normalization flags (@ref
-        ///     dnnl::normalization_flags).
-        desc(prop_kind aprop_kind, const memory::desc &data_desc, float epsilon,
-                normalization_flags flags) {
-            error::wrap_c_api(
-                    dnnl_batch_normalization_forward_desc_init(&data,
-                            dnnl::convert_to_c(aprop_kind), &data_desc.data,
-                            epsilon, convert_to_c(flags)),
-                    "could not create a descriptor for a batch normalization "
-                    "forward propagation primitive");
-        }
-    };
-
-    /// Primitive descriptor for a batch normalization forward propagation
-    /// primitive.
-    struct primitive_desc : public dnnl::primitive_desc {
-        /// Default constructor. Produces an empty object.
-        primitive_desc() = default;
-
-        /// Constructs a primitive descriptor for a batch normalization forward
-        /// propagation primitive.
-        ///
-        /// @param adesc Descriptor for a batch normalization forward propagation
-        ///     primitive.
-        /// @param aengine Engine to use.
-        /// @param allow_empty A flag signifying whether construction is
-        ///     allowed to fail without throwing an exception. In this case an
-        ///     empty object will be produced. This flag is optional and
-        ///     defaults to false.
-        primitive_desc(const desc &adesc, const engine &aengine,
-                bool allow_empty = false)
-            : dnnl::primitive_desc(
-                    &adesc.data, nullptr, aengine, nullptr, allow_empty) {}
-
-        /// Constructs a primitive descriptor for a batch normalization forward
-        /// propagation primitive.
-        ///
-        /// @param adesc Descriptor for a batch normalization forward propagation
-        ///     primitive.
-        /// @param attr Primitive attributes to use.
-        /// @param aengine Engine to use.
-        /// @param allow_empty A flag signifying whether construction is
-        ///     allowed to fail without throwing an exception. In this case an
-        ///     empty object will be produced. This flag is optional and
-        ///     defaults to false.
-        primitive_desc(const desc &adesc, const primitive_attr &attr,
-                const engine &aengine, bool allow_empty = false)
-            : dnnl::primitive_desc(
-                    &adesc.data, &attr, aengine, nullptr, allow_empty) {}
-
-        /// Constructs a primitive descriptor for a batch normalization
-        /// forward propagation primitive from a C API primitive descriptor
-        /// that must have a matching kind.
-        ///
-        /// @param pd C API primitive descriptor for a batch normalization
-        ///     forward propagation primitive.
-        primitive_desc(dnnl_primitive_desc_t pd)
-            : dnnl::primitive_desc(pd,
-                    dnnl::primitive::kind::batch_normalization,
-                    dnnl::prop_kind::forward_training,
-                    dnnl::prop_kind::forward_inference) {}
-
-        /// @copydoc dnnl::primitive_desc_base::src_desc()const
-        memory::desc src_desc() const { return base::src_desc(0); }
-
-        /// @copydoc dnnl::primitive_desc_base::dst_desc()const
-        memory::desc dst_desc() const { return base::dst_desc(0); }
-
-        /// @copydoc dnnl::primitive_desc_base::weights_desc()const
-        memory::desc weights_desc() const { return base::weights_desc(0); }
-
-        /// @copydoc dnnl::primitive_desc_base::workspace_desc()const
-        memory::desc workspace_desc() const { return base::workspace_desc(); }
-
-        /// Returns memory descriptor for mean.
-        /// @returns Memory descriptor for mean.
-        memory::desc mean_desc() const { return stat_desc(mean); }
-
-        /// Returns memory descriptor for variance.
-        /// @returns Memory descriptor for variance.
-        memory::desc variance_desc() const { return stat_desc(var); }
-
-    private:
-        enum {
-            mean = 1,
-            var = 2,
-        };
-        memory::desc stat_desc(int kind) const {
-            dnnl_batch_normalization_desc_t *p;
-            error::wrap_c_api(
-                    dnnl_primitive_desc_query(get(),
-                            dnnl::convert_to_c(query::batch_normalization_d), 0,
-                            &p),
-                    "could not retrieve a descriptor from a primitive "
-                    "descriptor for batch normalization forward propagation "
-                    "primitive");
-            return query_md(p->flags & dnnl_use_global_stats ? query::src_md
-                                                             : query::dst_md,
-                    kind);
-        }
-    };
-
-    /// Default constructor. Produces an empty object.
-    batch_normalization_forward() = default;
-
-    /// Constructs a batch normalization forward propagation primitive.
-    /// @param pd Primitive descriptor for a batch normalization forward
-    ///     propagation primitive.
-    batch_normalization_forward(const primitive_desc &pd) : primitive(pd) {}
-};
-
-/// Batch normalization backward propagation primitive.
-struct batch_normalization_backward : public primitive {
-    /// Descriptor for a batch normalization backward propagation primitive.
-    struct desc {
-        dnnl_batch_normalization_desc_t data;
-
-        /// Constructs a batch normalization descriptor for backward
-        /// propagation.
-        ///
-        /// @param aprop_kind Propagation kind. Possible values are
-        ///     #dnnl::prop_kind::backward_data and #dnnl::prop_kind::backward
-        ///     (diffs for all parameters are computed in this case).
-        /// @param diff_data_desc Diff source and diff destination memory
-        ///     descriptor.
-        /// @param data_desc Source memory descriptor.
-        /// @param epsilon Batch normalization epsilon parameter.
-        /// @param flags Batch normalization flags (@ref
-        ///     dnnl::normalization_flags).
-        desc(prop_kind aprop_kind, const memory::desc &diff_data_desc,
-                const memory::desc &data_desc, float epsilon,
-                normalization_flags flags) {
-            error::wrap_c_api(dnnl_batch_normalization_backward_desc_init(&data,
-                                      dnnl::convert_to_c(aprop_kind),
-                                      &diff_data_desc.data, &data_desc.data,
-                                      epsilon, convert_to_c(flags)),
-                    "could not create a descriptor for a batch normalization "
-                    "backward propagation primitive");
-        }
-    };
-
-    /// Primitive descriptor for a batch normalization backward propagation
-    /// primitive.
-    struct primitive_desc : public dnnl::primitive_desc {
-        /// Default constructor. Produces an empty object.
-        primitive_desc() = default;
-
-        /// Constructs a primitive descriptor for a batch normalization backward
-        /// propagation primitive.
-        ///
-        /// @param adesc Descriptor for a batch normalization backward
-        ///     propagation primitive.
-        /// @param aengine Engine to use.
-        /// @param hint_fwd_pd Primitive descriptor for a batch normalization
-        ///     forward propagation primitive. It is used as a hint for
-        ///     deciding which memory format to use.
-        /// @param allow_empty A flag signifying whether construction is
-        ///     allowed to fail without throwing an exception. In this case an
-        ///     empty object will be produced. This flag is optional and
-        ///     defaults to false.
-        primitive_desc(const desc &adesc, const engine &aengine,
-                const batch_normalization_forward::primitive_desc &hint_fwd_pd,
-                bool allow_empty = false)
-            : dnnl::primitive_desc(&adesc.data, nullptr, aengine,
-                    hint_fwd_pd.get(), allow_empty) {}
-
-        /// Constructs a primitive descriptor for a batch normalization backward
-        /// propagation primitive.
-        ///
-        /// @param adesc Descriptor for a batch normalization backward
-        ///     propagation primitive.
-        /// @param attr Primitive attributes to use.
-        /// @param aengine Engine to use.
-        /// @param hint_fwd_pd Primitive descriptor for a batch normalization
-        ///     forward propagation primitive. It is used as a hint for
-        ///     deciding which memory format to use.
-        /// @param allow_empty A flag signifying whether construction is
-        ///     allowed to fail without throwing an exception. In this case an
-        ///     empty object will be produced. This flag is optional and
-        ///     defaults to false.
-        primitive_desc(const desc &adesc, const primitive_attr &attr,
-                const engine &aengine,
-                const batch_normalization_forward::primitive_desc &hint_fwd_pd,
-                bool allow_empty = false)
-            : dnnl::primitive_desc(&adesc.data, &attr, aengine,
-                    hint_fwd_pd.get(), allow_empty) {}
-
-        /// Constructs a primitive descriptor for a batch normalization
-        /// backward propagation primitive from a C API primitive descriptor
-        /// that must have a matching kind.
-        ///
-        /// @param pd C API primitive descriptor for a batch normalization
-        ///     backward propagation primitive.
-        primitive_desc(dnnl_primitive_desc_t pd)
-            : dnnl::primitive_desc(pd,
-                    dnnl::primitive::kind::batch_normalization,
-                    dnnl::prop_kind::backward, dnnl::prop_kind::backward_data) {
-        }
-
-        /// @copydoc dnnl::primitive_desc_base::src_desc()const
-        memory::desc src_desc() const { return base::src_desc(0); }
-
-        /// @copydoc dnnl::primitive_desc_base::weights_desc()const
-        memory::desc weights_desc() const { return base::weights_desc(0); }
-
-        /// @copydoc dnnl::primitive_desc_base::dst_desc()const
-        memory::desc dst_desc() const { return base::dst_desc(0); }
-
-        /// @copydoc dnnl::primitive_desc_base::diff_src_desc()const
-        memory::desc diff_src_desc() const { return base::diff_src_desc(0); }
-
-        /// @copydoc dnnl::primitive_desc_base::diff_dst_desc()const
-        memory::desc diff_dst_desc() const { return base::diff_dst_desc(0); }
-
-        /// @copydoc dnnl::primitive_desc_base::diff_weights_desc()const
-        memory::desc diff_weights_desc() const {
-            return base::diff_weights_desc(0);
-        }
-
-        /// @copydoc dnnl::batch_normalization_forward::primitive_desc::mean_desc()const
-        memory::desc mean_desc() const { return query_md(query::src_md, 1); }
-
-        /// @copydoc dnnl::batch_normalization_forward::primitive_desc::variance_desc()const
-        memory::desc variance_desc() const {
-            return query_md(query::src_md, 2);
-        }
-
-        /// @copydoc dnnl::primitive_desc_base::workspace_desc()const
-        memory::desc workspace_desc() const { return base::workspace_desc(); }
-    };
-
-    /// Default constructor. Produces an empty object.
-    batch_normalization_backward() = default;
-
-    /// Constructs a batch normalization backward propagation primitive.
-    /// @param pd Primitive descriptor for a batch normalization backward
-    ///     propagation primitive.
-    batch_normalization_backward(const primitive_desc &pd) : primitive(pd) {}
-};
-
-/// @} dnnl_api_batch_normalization
-
-/// @addtogroup dnnl_api_layer_normalization Layer Normalization
-///
-/// A primitive to perform layer normalization. Normalization is performed
-/// within the last logical dimension of data tensor.
-///
-/// Both forward and backward propagation primitives support in-place
-/// operation; that is, src and dst can refer to the same memory for forward
-/// propagation, and diff_dst and diff_src can refer to the same memory for
-/// backward propagation.
-///
-/// The layer normalization primitives computations can be controlled by
-/// specifying different dnnl::normalization_flags values. For example,
-/// layer normalization forward propagation can be configured to either
-/// compute the mean and variance or take them as arguments. It can either
-/// perform scaling and shifting using gamma and beta parameters or not.
-/// Optionally, it can also perform a fused ReLU, which in case of training
-/// would also require a workspace.
-///
-/// @sa @ref dev_guide_layer_normalization in developer guide
-///
-/// @{
-
-/// Layer normalization forward propagation primitive.
-struct layer_normalization_forward : public primitive {
-    /// Descriptor for a layer normalization forward propagation primitive.
-    struct desc {
-        dnnl_layer_normalization_desc_t data;
-
-        /// Constructs a descriptor for layer normalization forward
-        /// propagation primitive.
-        ///
-        /// @param aprop_kind Propagation kind. Possible values are
-        ///     #dnnl::prop_kind::forward_training, and
-        ///     #dnnl::prop_kind::forward_inference.
-        /// @param data_desc Source and destination memory descriptor.
-        /// @param stat_desc Statistics memory descriptors.
-        /// @param epsilon Layer normalization epsilon parameter.
-        /// @param flags Layer normalization flags (@ref
-        ///     dnnl::normalization_flags).
-        desc(prop_kind aprop_kind, const memory::desc &data_desc,
-                const memory::desc &stat_desc, float epsilon,
-                normalization_flags flags) {
-            error::wrap_c_api(
-                    dnnl_layer_normalization_forward_desc_init(&data,
-                            dnnl::convert_to_c(aprop_kind), &data_desc.data,
-                            &stat_desc.data, epsilon, convert_to_c(flags)),
-                    "could not create a descriptor for a layer normalization "
-                    "forward propagation primitive");
-        }
-
-        /// Constructs a descriptor for layer normalization forward
-        /// propagation primitive.
-        ///
-        /// @param aprop_kind Propagation kind. Possible values are
-        ///     #dnnl::prop_kind::forward_training, and
-        ///     #dnnl::prop_kind::forward_inference.
-        /// @param data_desc Source and destination memory descriptor.
-        /// @param epsilon Layer normalization epsilon parameter.
-        /// @param flags Layer normalization flags (@ref
-        ///     dnnl::normalization_flags).
-        desc(prop_kind aprop_kind, const memory::desc &data_desc, float epsilon,
-                normalization_flags flags) {
-            error::wrap_c_api(
-                    dnnl_layer_normalization_forward_desc_init(&data,
-                            dnnl::convert_to_c(aprop_kind), &data_desc.data,
-                            nullptr, epsilon, convert_to_c(flags)),
-                    "could not create a descriptor for a layer normalization "
-                    "forward propagation primitive");
-        }
-    };
-
-    /// Primitive descriptor for a layer normalization forward propagation
-    /// primitive.
-    struct primitive_desc : public dnnl::primitive_desc {
-        /// Default constructor. Produces an empty object.
-        primitive_desc() = default;
-
-        /// Constructs a primitive descriptor for a layer normalization forward
-        /// propagation primitive.
-        ///
-        /// @param adesc Descriptor for a layer normalization forward propagation
-        ///     primitive.
-        /// @param aengine Engine to use.
-        /// @param allow_empty A flag signifying whether construction is
-        ///     allowed to fail without throwing an exception. In this case an
-        ///     empty object will be produced. This flag is optional and
-        ///     defaults to false.
-        primitive_desc(const desc &adesc, const engine &aengine,
-                bool allow_empty = false)
-            : dnnl::primitive_desc(
-                    &adesc.data, nullptr, aengine, nullptr, allow_empty) {}
-
-        /// Constructs a primitive descriptor for a layer normalization forward
-        /// propagation primitive.
-        ///
-        /// @param adesc Descriptor for a layer normalization forward propagation
-        ///     primitive.
-        /// @param attr Primitive attributes to use.
-        /// @param aengine Engine to use.
-        /// @param allow_empty A flag signifying whether construction is
-        ///     allowed to fail without throwing an exception. In this case an
-        ///     empty object will be produced. This flag is optional and
-        ///     defaults to false.
-        primitive_desc(const desc &adesc, const primitive_attr &attr,
-                const engine &aengine, bool allow_empty = false)
-            : dnnl::primitive_desc(
-                    &adesc.data, &attr, aengine, nullptr, allow_empty) {}
-
-        /// Constructs a primitive descriptor for a layer normalization
-        /// forward propagation primitive from a C API primitive descriptor
-        /// that must have a matching kind.
-        ///
-        /// @param pd C API primitive descriptor for a layer normalization
-        ///     forward propagation primitive.
-        primitive_desc(dnnl_primitive_desc_t pd)
-            : dnnl::primitive_desc(pd,
-                    dnnl::primitive::kind::layer_normalization,
-                    dnnl::prop_kind::forward_training,
-                    dnnl::prop_kind::forward_inference) {}
-
-        /// @copydoc dnnl::primitive_desc_base::src_desc()const
-        memory::desc src_desc() const { return base::src_desc(0); }
-
-        /// @copydoc dnnl::primitive_desc_base::dst_desc()const
-        memory::desc dst_desc() const { return base::dst_desc(0); }
-
-        /// @copydoc dnnl::primitive_desc_base::weights_desc()const
-        memory::desc weights_desc() const { return base::weights_desc(0); }
-
-        /// @copydoc dnnl::primitive_desc_base::workspace_desc()const
-        memory::desc workspace_desc() const { return base::workspace_desc(); }
-
-        /// @copydoc dnnl::batch_normalization_forward::primitive_desc::mean_desc()const
-        memory::desc mean_desc() const { return stat_desc(mean); }
-
-        /// @copydoc dnnl::batch_normalization_forward::primitive_desc::variance_desc()const
-        memory::desc variance_desc() const { return stat_desc(var); }
-
-    private:
-        enum {
-            mean = 1,
-            var = 2,
-        };
-        memory::desc stat_desc(int kind) const {
-            dnnl_layer_normalization_desc_t *p;
-            error::wrap_c_api(
-                    dnnl_primitive_desc_query(get(),
-                            dnnl::convert_to_c(query::layer_normalization_d), 0,
-                            &p),
-                    "could not retrieve a descriptor from a primitive "
-                    "descriptor for layer normalization forward propagation "
-                    "primitive");
-            return query_md(p->flags & dnnl_use_global_stats ? query::src_md
-                                                             : query::dst_md,
-                    kind);
-        }
-    };
-
-    /// Default constructor. Produces an empty object.
-    layer_normalization_forward() = default;
-
-    /// Constructs a layer normalization forward propagation primitive.
-    /// @param pd Primitive descriptor for a layer normalization forward
-    ///     propagation primitive.
-    layer_normalization_forward(const primitive_desc &pd) : primitive(pd) {}
-};
-
-/// Layer normalization backward propagation primitive.
-struct layer_normalization_backward : public primitive {
-    /// Descriptor for a layer normalization backward propagation primitive.
-    struct desc {
-        dnnl_layer_normalization_desc_t data;
-
-        /// Constructs a descriptor for layer normalization backward
-        /// propagation primitive.
-        ///
-        /// @param aprop_kind Propagation kind. Possible values are
-        ///     #dnnl::prop_kind::backward_data and #dnnl::prop_kind::backward
-        ///     (diffs for all parameters are computed in this case).
-        /// @param diff_data_desc Diff source and diff destination memory
-        ///     descriptor.
-        /// @param data_desc Source memory descriptor.
-        /// @param stat_desc Statistics memory descriptors.
-        /// @param epsilon Layer normalization epsilon parameter.
-        /// @param flags Layer normalization flags (@ref
-        ///     dnnl::normalization_flags).
-        desc(prop_kind aprop_kind, const memory::desc &diff_data_desc,
-                const memory::desc &data_desc, const memory::desc &stat_desc,
-                float epsilon, normalization_flags flags) {
-            error::wrap_c_api(
-                    dnnl_layer_normalization_backward_desc_init(&data,
-                            dnnl::convert_to_c(aprop_kind),
-                            &diff_data_desc.data, &data_desc.data,
-                            &stat_desc.data, epsilon, convert_to_c(flags)),
-                    "could not create a descriptor for a batch normalization "
-                    "backward propagation primitive");
-        }
-
-        /// Constructs a descriptor for layer normalization backward
-        /// propagation primitive.
-        ///
-        /// @param aprop_kind Propagation kind. Possible values are
-        ///     #dnnl::prop_kind::backward_data and #dnnl::prop_kind::backward
-        ///     (diffs for all parameters are computed in this case).
-        /// @param diff_data_desc Diff source and diff destination memory
-        ///     descriptor.
-        /// @param data_desc Source memory descriptor.
-        /// @param epsilon Layer normalization epsilon parameter.
-        /// @param flags Layer normalization flags (@ref
-        ///     dnnl::normalization_flags).
-        desc(prop_kind aprop_kind, const memory::desc &diff_data_desc,
-                const memory::desc &data_desc, float epsilon,
-                normalization_flags flags) {
-            error::wrap_c_api(dnnl_layer_normalization_backward_desc_init(&data,
-                                      dnnl::convert_to_c(aprop_kind),
-                                      &diff_data_desc.data, &data_desc.data,
-                                      nullptr, epsilon, convert_to_c(flags)),
-                    "could not create a descriptor for a batch normalization "
-                    "backward propagation primitive");
-        }
-    };
-
-    /// Primitive descriptor for a layer normalization backward propagation
-    /// primitive.
-    struct primitive_desc : public dnnl::primitive_desc {
-        /// Default constructor. Produces an empty object.
-        primitive_desc() = default;
-
-        /// Constructs a primitive descriptor for a layer normalization backward
-        /// propagation primitive.
-        ///
-        /// @param adesc Descriptor for a layer normalization backward
-        ///     propagation primitive.
-        /// @param aengine Engine to use.
-        /// @param hint_fwd_pd Primitive descriptor for a layer normalization
-        ///     forward propagation primitive. It is used as a hint for
-        ///     deciding which memory format to use.
-        /// @param allow_empty A flag signifying whether construction is
-        ///     allowed to fail without throwing an exception. In this case an
-        ///     empty object will be produced. This flag is optional and
-        ///     defaults to false.
-        primitive_desc(const desc &adesc, const engine &aengine,
-                const layer_normalization_forward::primitive_desc &hint_fwd_pd,
-                bool allow_empty = false)
-            : dnnl::primitive_desc(&adesc.data, nullptr, aengine,
-                    hint_fwd_pd.get(), allow_empty) {}
-
-        /// Constructs a primitive descriptor for a layer normalization backward
-        /// propagation primitive.
-        ///
-        /// @param adesc Descriptor for a layer normalization backward
-        ///     propagation primitive.
-        /// @param attr Primitive attributes to use.
-        /// @param aengine Engine to use.
-        /// @param hint_fwd_pd Primitive descriptor for a layer normalization
-        ///     forward propagation primitive. It is used as a hint for
-        ///     deciding which memory format to use.
-        /// @param allow_empty A flag signifying whether construction is
-        ///     allowed to fail without throwing an exception. In this case an
-        ///     empty object will be produced. This flag is optional and
-        ///     defaults to false.
-        primitive_desc(const desc &adesc, const primitive_attr &attr,
-                const engine &aengine,
-                const layer_normalization_forward::primitive_desc &hint_fwd_pd,
-                bool allow_empty = false)
-            : dnnl::primitive_desc(&adesc.data, &attr, aengine,
-                    hint_fwd_pd.get(), allow_empty) {}
-
-        /// Constructs a primitive descriptor for a layer normalization
-        /// backward propagation primitive from a C API primitive descriptor
-        /// that must have a matching kind.
-        ///
-        /// @param pd C API primitive descriptor for a layer normalization
-        ///     backward propagation primitive.
-        primitive_desc(dnnl_primitive_desc_t pd)
-            : dnnl::primitive_desc(pd,
-                    dnnl::primitive::kind::layer_normalization,
-                    dnnl::prop_kind::backward, dnnl::prop_kind::backward_data) {
-        }
-
-        /// @copydoc dnnl::primitive_desc_base::src_desc()const
-        memory::desc src_desc() const { return base::src_desc(0); }
-
-        /// @copydoc dnnl::primitive_desc_base::weights_desc()const
-        memory::desc weights_desc() const { return base::weights_desc(0); }
-
-        /// @copydoc dnnl::primitive_desc_base::dst_desc()const
-        memory::desc dst_desc() const { return base::dst_desc(0); }
-
-        /// @copydoc dnnl::primitive_desc_base::diff_src_desc()const
-        memory::desc diff_src_desc() const { return base::diff_src_desc(0); }
-
-        /// @copydoc dnnl::primitive_desc_base::diff_dst_desc()const
-        memory::desc diff_dst_desc() const { return base::diff_dst_desc(0); }
-
-        /// @copydoc dnnl::primitive_desc_base::diff_weights_desc()const
-        memory::desc diff_weights_desc() const {
-            return base::diff_weights_desc(0);
-        }
-
-        /// @copydoc dnnl::batch_normalization_forward::primitive_desc::mean_desc()const
-        memory::desc mean_desc() const { return query_md(query::src_md, 1); }
-
-        /// @copydoc dnnl::batch_normalization_forward::primitive_desc::variance_desc()const
-        memory::desc variance_desc() const {
-            return query_md(query::src_md, 2);
-        }
-
-        /// @copydoc dnnl::primitive_desc_base::workspace_desc()const
-        memory::desc workspace_desc() const { return base::workspace_desc(); }
-    };
-
-    /// Default constructor. Produces an empty object.
-    layer_normalization_backward() = default;
-
-    /// Constructs a layer normalization backward propagation primitive.
-    /// @param pd Primitive descriptor for a layer normalization backward
-    ///     propagation primitive.
-    layer_normalization_backward(const primitive_desc &pd) : primitive(pd) {}
-};
-
-/// @} dnnl_api_layer_normalization
-
-/// @addtogroup dnnl_api_inner_product Inner Product
-///
-/// A primitive to compute an inner product.
-///
-/// @sa @ref dev_guide_inner_product in developer guide
-///
-/// @{
-
-/// Inner product forward propagation primitive.
-struct inner_product_forward : public primitive {
-    /// Descriptor for an inner product forward propagation primitive.
-    struct desc {
-        dnnl_inner_product_desc_t data;
-
-        /// Constructs a descriptor for an inner product forward propagation
-        /// primitive with bias.
-        ///
-        /// @note
-        ///     All the memory descriptors may be initialized with the
-        ///     #dnnl::memory::format_tag::any value of @p format_tag.
-        ///
-        /// @param aprop_kind Propagation kind. Possible values are
-        ///     #dnnl::prop_kind::forward_training, and
-        ///     #dnnl::prop_kind::forward_inference.
-        /// @param src_desc Memory descriptor for src.
-        /// @param weights_desc Memory descriptor for diff weights.
-        /// @param bias_desc Memory descriptor for diff bias.
-        /// @param dst_desc Memory descriptor for diff dst.
-        desc(prop_kind aprop_kind, const memory::desc &src_desc,
-                const memory::desc &weights_desc, const memory::desc &bias_desc,
-                const memory::desc &dst_desc) {
-            error::wrap_c_api(dnnl_inner_product_forward_desc_init(&data,
-                                      dnnl::convert_to_c(aprop_kind),
-                                      &src_desc.data, &weights_desc.data,
-                                      &bias_desc.data, &dst_desc.data),
-                    "could not create a descriptor for an inner product "
-                    "forward propagation primitive");
-        }
-
-        /// Constructs a descriptor for an inner product forward propagation
-        /// primitive without bias.
-        ///
-        /// @note
-        ///     All the memory descriptors may be initialized with the
-        ///     #dnnl::memory::format_tag::any value of @p format_tag.
-        ///
-        /// @param aprop_kind Propagation kind. Possible values are
-        ///     #dnnl::prop_kind::forward_training, and
-        ///     #dnnl::prop_kind::forward_inference.
-        /// @param src_desc Memory descriptor for src.
-        /// @param weights_desc Memory descriptor for diff weights.
-        /// @param dst_desc Memory descriptor for dst.
-        desc(prop_kind aprop_kind, const memory::desc &src_desc,
-                const memory::desc &weights_desc,
-                const memory::desc &dst_desc) {
-            error::wrap_c_api(
-                    dnnl_inner_product_forward_desc_init(&data,
-                            dnnl::convert_to_c(aprop_kind), &src_desc.data,
-                            &weights_desc.data, nullptr, &dst_desc.data),
-                    "could not create a descriptor for an inner product "
-                    "forward propagation primitive");
-        }
-    };
-
-    /// Primitive descriptor for an inner product forward propagation primitive.
-    struct primitive_desc : public dnnl::primitive_desc {
-        /// Default constructor. Produces an empty object.
-        primitive_desc() = default;
-
-        /// Constructs a primitive descriptor for an inner product forward
-        /// propagation primitive.
-        ///
-        /// @param adesc Descriptor for an inner product forward propagation
-        ///     primitive.
-        /// @param aengine Engine to use.
-        /// @param allow_empty A flag signifying whether construction is
-        ///     allowed to fail without throwing an exception. In this case an
-        ///     empty object will be produced. This flag is optional and
-        ///     defaults to false.
-        primitive_desc(const desc &adesc, const engine &aengine,
-                bool allow_empty = false)
-            : dnnl::primitive_desc(
-                    &adesc.data, nullptr, aengine, nullptr, allow_empty) {}
-
-        /// Constructs a primitive descriptor for an inner product forward
-        /// propagation primitive.
-        ///
-        /// @param adesc Descriptor for an inner product forward propagation
-        ///     primitive.
-        /// @param attr Primitive attributes to use.
-        /// @param aengine Engine to use.
-        /// @param allow_empty A flag signifying whether construction is
-        ///     allowed to fail without throwing an exception. In this case an
-        ///     empty object will be produced. This flag is optional and
-        ///     defaults to false.
-        primitive_desc(const desc &adesc, const primitive_attr &attr,
-                const engine &aengine, bool allow_empty = false)
-            : dnnl::primitive_desc(
-                    &adesc.data, &attr, aengine, nullptr, allow_empty) {}
-
-        /// Constructs a primitive descriptor for an inner product forward
-        /// propagation primitive from a C API primitive descriptor that must
-        /// have a matching kind.
-        ///
-        /// @param pd C API primitive descriptor for an inner product forward
-        ///     propagation primitive.
-        primitive_desc(dnnl_primitive_desc_t pd)
-            : dnnl::primitive_desc(pd, dnnl::primitive::kind::inner_product,
-                    dnnl::prop_kind::forward_training,
-                    dnnl::prop_kind::forward_inference) {}
-
-        /// @copydoc dnnl::primitive_desc_base::src_desc()const
-        memory::desc src_desc() const { return base::src_desc(0); }
-
-        /// @copydoc dnnl::primitive_desc_base::weights_desc()const
-        memory::desc weights_desc() const { return base::weights_desc(0); }
-
-        /// @copydoc dnnl::primitive_desc_base::dst_desc()const
-        memory::desc dst_desc() const { return base::dst_desc(0); }
-
-        /// @copydoc dnnl::convolution_forward::primitive_desc::bias_desc()const
-        memory::desc bias_desc() const { return base::weights_desc(1); }
-    };
-
-    /// Default constructor. Produces an empty object.
-    inner_product_forward() = default;
-
-    /// Constructs an inner product forward propagation primitive.
-    /// @param pd Primitive descriptor for an inner product forward
-    ///     propagation primitive.
-    inner_product_forward(const primitive_desc &pd) : primitive(pd) {}
-};
-
-/// Inner product backward propagation primitive.
-struct inner_product_backward_data : public primitive {
-    /// Descriptor for an inner product backward propagation primitive.
-    struct desc {
-        dnnl_inner_product_desc_t data;
-
-        /// Constructs a descriptor for an inner product backward propagation
-        /// primitive.
-        ///
-        /// @note
-        ///     All the memory descriptors may be initialized with the
-        ///     #dnnl::memory::format_tag::any value of @p format_tag.
-        ///
-        /// @param diff_src_desc Memory descriptor for diff src.
-        /// @param weights_desc Memory descriptor for weights.
-        /// @param diff_dst_desc Memory descriptor for diff dst.
-        desc(const memory::desc &diff_src_desc,
-                const memory::desc &weights_desc,
-                const memory::desc &diff_dst_desc) {
-            error::wrap_c_api(dnnl_inner_product_backward_data_desc_init(&data,
-                                      &diff_src_desc.data, &weights_desc.data,
-                                      &diff_dst_desc.data),
-                    "could not create a descriptor for an inner product "
-                    "backward propagation primitive");
-        }
-    };
-
-    /// Primitive descriptor for an inner product backward propagation
-    /// primitive.
-    struct primitive_desc : public dnnl::primitive_desc {
-        /// Default constructor. Produces an empty object.
-        primitive_desc() = default;
-
-        /// Constructs a primitive descriptor for an inner product backward
-        /// propagation primitive.
-        ///
-        /// @param adesc Descriptor for an inner product backward propagation
-        ///     primitive.
-        /// @param aengine Engine to use.
-        /// @param hint_fwd_pd Primitive descriptor for an inner product
-        ///     forward propagation primitive. It is used as a hint for
-        ///     deciding which memory format to use.
-        /// @param allow_empty A flag signifying whether construction is
-        ///     allowed to fail without throwing an exception. In this case an
-        ///     empty object will be produced. This flag is optional and
-        ///     defaults to false.
-        primitive_desc(const desc &adesc, const engine &aengine,
-                const inner_product_forward::primitive_desc &hint_fwd_pd,
-                bool allow_empty = false)
-            : dnnl::primitive_desc(&adesc.data, nullptr, aengine,
-                    hint_fwd_pd.get(), allow_empty) {}
-
-        /// Constructs a primitive descriptor for an inner product backward
-        /// propagation primitive.
-        ///
-        /// @param adesc Descriptor for an inner product backward propagation
-        ///     primitive.
-        /// @param attr Primitive attributes to use.
-        /// @param aengine Engine to use.
-        /// @param hint_fwd_pd Primitive descriptor for an inner product
-        ///     forward propagation primitive. It is used as a hint for
-        ///     deciding which memory format to use.
-        /// @param allow_empty A flag signifying whether construction is
-        ///     allowed to fail without throwing an exception. In this case an
-        ///     empty object will be produced. This flag is optional and
-        ///     defaults to false.
-        primitive_desc(const desc &adesc, const primitive_attr &attr,
-                const engine &aengine,
-                const inner_product_forward::primitive_desc &hint_fwd_pd,
-                bool allow_empty = false)
-            : dnnl::primitive_desc(&adesc.data, &attr, aengine,
-                    hint_fwd_pd.get(), allow_empty) {}
-
-        /// Constructs a primitive descriptor for an inner product backward
-        /// propagation primitive from a C API primitive descriptor that must
-        /// have a matching kind.
-        ///
-        /// @param pd C API primitive descriptor for an inner product backward
-        ///     propagation primitive.
-        primitive_desc(dnnl_primitive_desc_t pd)
-            : dnnl::primitive_desc(pd, dnnl::primitive::kind::inner_product,
-                    dnnl::prop_kind::backward_data) {}
-
-        /// @copydoc dnnl::primitive_desc_base::diff_src_desc()const
-        memory::desc diff_src_desc() const { return base::diff_src_desc(0); }
-
-        /// @copydoc dnnl::primitive_desc_base::weights_desc()const
-        memory::desc weights_desc() const { return base::weights_desc(0); }
-
-        /// @copydoc dnnl::primitive_desc_base::diff_dst_desc()const
-        memory::desc diff_dst_desc() const { return base::diff_dst_desc(0); }
-    };
-
-    /// Default constructor. Produces an empty object.
-    inner_product_backward_data() = default;
-
-    /// Constructs an inner product backward propagation primitive.
-    /// @param pd Primitive descriptor for an inner product backward
-    ///     propagation primitive.
-    inner_product_backward_data(const primitive_desc &pd) : primitive(pd) {}
-};
-
-/// Inner product weights gradient primitive.
-struct inner_product_backward_weights : public primitive {
-    /// Descriptor for an inner product weights gradient primitive.
-    struct desc {
-        dnnl_inner_product_desc_t data;
-
-        /// Constructs a descriptor for an inner product descriptor weights
-        /// update primitive with bias.
-        ///
-        /// @note
-        ///     All the memory descriptors may be initialized with the
-        ///     #dnnl::memory::format_tag::any value of @p format_tag.
-        ///
-        /// @param src_desc Memory descriptor for src.
-        /// @param diff_weights_desc Memory descriptor for diff weights.
-        /// @param diff_bias_desc Memory descriptor for diff bias.
-        /// @param diff_dst_desc Memory descriptor for diff dst.
-        desc(const memory::desc &src_desc,
-                const memory::desc &diff_weights_desc,
-                const memory::desc &diff_bias_desc,
-                const memory::desc &diff_dst_desc) {
-            error::wrap_c_api(
-                    dnnl_inner_product_backward_weights_desc_init(&data,
-                            &src_desc.data, &diff_weights_desc.data,
-                            &diff_bias_desc.data, &diff_dst_desc.data),
-                    "could not create a descriptor for an inner product "
-                    "weights gradient primitive");
-        }
-
-        /// Constructs a descriptor for an inner product descriptor weights
-        /// update primitive without bias.
-        ///
-        /// @note
-        ///     All the memory descriptors may be initialized with the
-        ///     #dnnl::memory::format_tag::any value of @p format_tag.
-        ///
-        /// @param src_desc Memory descriptor for src.
-        /// @param diff_weights_desc Memory descriptor for diff weights.
-        /// @param diff_dst_desc Memory descriptor for diff dst.
-        desc(const memory::desc &src_desc,
-                const memory::desc &diff_weights_desc,
-                const memory::desc &diff_dst_desc) {
-            error::wrap_c_api(
-                    dnnl_inner_product_backward_weights_desc_init(&data,
-                            &src_desc.data, &diff_weights_desc.data, nullptr,
-                            &diff_dst_desc.data),
-                    "could not create a descriptor for an inner product "
-                    "weights gradient primitive");
-        }
-    };
-
-    /// Primitive descriptor for an inner product weights gradient primitive.
-    struct primitive_desc : public dnnl::primitive_desc {
-        /// Default constructor. Produces an empty object.
-        primitive_desc() = default;
-
-        /// Constructs a primitive descriptor for an inner product weights
-        /// update primitive.
-        ///
-        /// @param adesc Descriptor for an inner product weights gradient
-        ///     primitive.
-        /// @param aengine Engine to use.
-        /// @param hint_fwd_pd Primitive descriptor for an inner product
-        ///     forward propagation primitive. It is used as a hint for
-        ///     deciding which memory format to use.
-        /// @param allow_empty A flag signifying whether construction is
-        ///     allowed to fail without throwing an exception. In this case an
-        ///     empty object will be produced. This flag is optional and
-        ///     defaults to false.
-        primitive_desc(const desc &adesc, const engine &aengine,
-                const inner_product_forward::primitive_desc &hint_fwd_pd,
-                bool allow_empty = false)
-            : dnnl::primitive_desc(&adesc.data, nullptr, aengine,
-                    hint_fwd_pd.get(), allow_empty) {}
-
-        /// Constructs a primitive descriptor for an inner product weights
-        /// update primitive.
-        ///
-        /// @param adesc Descriptor for an inner product weights gradient
-        ///     primitive.
-        /// @param attr Primitive attributes to use.
-        /// @param aengine Engine to use.
-        /// @param hint_fwd_pd Primitive descriptor for an inner product
-        ///     forward propagation primitive. It is used as a hint for
-        ///     deciding which memory format to use.
-        /// @param allow_empty A flag signifying whether construction is
-        ///     allowed to fail without throwing an exception. In this case an
-        ///     empty object will be produced. This flag is optional and
-        ///     defaults to false.
-        primitive_desc(const desc &adesc, const primitive_attr &attr,
-                const engine &aengine,
-                const inner_product_forward::primitive_desc &hint_fwd_pd,
-                bool allow_empty = false)
-            : dnnl::primitive_desc(&adesc.data, &attr, aengine,
-                    hint_fwd_pd.get(), allow_empty) {}
-
-        /// Constructs a primitive descriptor for an inner product weights
-        /// update primitive from a C API primitive descriptor that must
-        /// have a matching kind.
-        ///
-        /// @param pd C API primitive descriptor for an inner product weights
-        ///     gradient primitive.
-        primitive_desc(dnnl_primitive_desc_t pd)
-            : dnnl::primitive_desc(pd, dnnl::primitive::kind::inner_product,
-                    dnnl::prop_kind::backward_weights) {}
-
-        /// @copydoc dnnl::primitive_desc_base::src_desc()const
-        memory::desc src_desc() const { return base::src_desc(0); }
-
-        /// @copydoc dnnl::primitive_desc_base::diff_weights_desc()const
-        memory::desc diff_weights_desc() const {
-            return base::diff_weights_desc(0);
-        }
-
-        /// @copydoc dnnl::primitive_desc_base::diff_dst_desc()const
-        memory::desc diff_dst_desc() const { return base::diff_dst_desc(0); }
-
-        /// @copydoc dnnl::convolution_backward_weights::primitive_desc::diff_bias_desc()const
-        memory::desc diff_bias_desc() const {
-            return base::diff_weights_desc(1);
-        }
-    };
-
-    /// Default constructor. Produces an empty object.
-    inner_product_backward_weights() = default;
-
-    /// Constructs an inner product weights gradient primitive.
-    /// @param pd Primitive descriptor for an inner product weights gradient
-    ///     primitive.
-    inner_product_backward_weights(const primitive_desc &pd) : primitive(pd) {}
-};
-
-/// @} dnnl_api_inner_product
-
-/// @addtogroup dnnl_api_rnn RNN
-///
-/// A primitive to compute recurrent neural network layers.
-///
-/// @sa @ref dev_guide_rnn in developer guide
-///
-/// @{
-
-/// Base class for primitive descriptors for RNN primitives.
-struct rnn_primitive_desc_base : public primitive_desc {
-    using primitive_desc::primitive_desc;
-
-    /// Default constructor. Produces an empty object.
-    rnn_primitive_desc_base() = default;
-
-    /// Constructs an RNN primitive descriptor base from a C API primitive
-    /// descriptor while checking that it actually describes the expected
-    /// primitive by comparing propagation and primitive kinds.
-    ///
-    /// @param pd C API primitive descriptor.
-    /// @param aprop_kind Expected propagation kind.
-    /// @param cell_kind Expected cell kind.
-    rnn_primitive_desc_base(dnnl_primitive_desc_t pd,
-            dnnl::prop_kind aprop_kind, dnnl::algorithm cell_kind)
-        : rnn_primitive_desc_base(pd, aprop_kind, aprop_kind, cell_kind) {}
-
-    /// Returns source layer memory descriptor.
-    /// @returns Source layer memory descriptor.
-    memory::desc src_layer_desc() const {
-        return base::query_md(query::exec_arg_md, DNNL_ARG_SRC_LAYER);
-    }
-
-    /// Returns source iteration memory descriptor.
-    /// @returns Source iteration memory descriptor.
-    /// @returns A zero memory descriptor if the primitive does not have a
-    ///          source iteration parameter.
-    memory::desc src_iter_desc() const {
-        return base::query_md(query::exec_arg_md, DNNL_ARG_SRC_ITER);
-    }
-
-    /// Returns source recurrent cell state memory descriptor.
-    /// @returns Source recurrent cell state memory descriptor.
-    memory::desc src_iter_c_desc() const {
-        return base::query_md(query::exec_arg_md, DNNL_ARG_SRC_ITER_C);
-    }
-
-    /// Returns weights layer memory descriptor.
-    /// @returns Weights layer memory descriptor.
-    memory::desc weights_layer_desc() const {
-        return base::query_md(query::exec_arg_md, DNNL_ARG_WEIGHTS_LAYER);
-    }
-
-    /// Returns weights iteration memory descriptor.
-    /// @returns Weights iteration memory descriptor.
-    memory::desc weights_iter_desc() const {
-        return base::query_md(query::exec_arg_md, DNNL_ARG_WEIGHTS_ITER);
-    }
-
-    /// Returns weights peephole memory descriptor.
-    /// @returns Weights peephole memory descriptor.
-    memory::desc weights_peephole_desc() const {
-        return base::query_md(query::exec_arg_md, DNNL_ARG_WEIGHTS_PEEPHOLE);
-    }
-
-    /// Returns weights projection memory descriptor.
-    /// @returns Weights projection memory descriptor.
-    memory::desc weights_projection_desc() const {
-        return base::query_md(query::exec_arg_md, DNNL_ARG_WEIGHTS_PROJECTION);
-    }
-
-    /// Returns bias memory descriptor.
-    /// @returns Bias memory descriptor.
-    /// @returns A zero memory descriptor if the primitive does not have a
-    ///          bias parameter.
-    memory::desc bias_desc() const {
-        return base::query_md(query::exec_arg_md, DNNL_ARG_BIAS);
-    }
-
-    /// Returns destination layer memory descriptor.
-    /// @returns Destination layer memory descriptor.
-    memory::desc dst_layer_desc() const {
-        return base::query_md(query::exec_arg_md, DNNL_ARG_DST_LAYER);
-    }
-
-    /// Returns destination iteration memory descriptor.
-    /// @returns Destination iteration memory descriptor.
-    /// @returns A zero memory descriptor if the primitive does not have a
-    ///          destination iteration parameter.
-    memory::desc dst_iter_desc() const {
-        return base::query_md(query::exec_arg_md, DNNL_ARG_DST_ITER);
-    }
-
-    /// Returns destination recurrent cell state memory descriptor.
-    /// @returns Destination recurrent cell state memory descriptor.
-    memory::desc dst_iter_c_desc() const {
-        return base::query_md(query::exec_arg_md, DNNL_ARG_DST_ITER_C);
-    }
-
-    /// Returns diff source layer memory descriptor.
-    /// @returns Diff source layer memory descriptor.
-    memory::desc diff_src_layer_desc() const {
-        return base::query_md(query::exec_arg_md, DNNL_ARG_DIFF_SRC_LAYER);
-    }
-
-    /// Returns diff source iteration memory descriptor.
-    /// @returns Diff source iteration memory descriptor.
-    /// @returns A zero memory descriptor if the primitive does not have a
-    ///          diff source iteration parameter.
-    memory::desc diff_src_iter_desc() const {
-        return base::query_md(query::exec_arg_md, DNNL_ARG_DIFF_SRC_ITER);
-    }
-
-    /// Returns diff source recurrent cell state memory descriptor.
-    /// @returns Diff source recurrent cell state memory descriptor.
-    memory::desc diff_src_iter_c_desc() const {
-        return base::query_md(query::exec_arg_md, DNNL_ARG_DIFF_SRC_ITER_C);
-    }
-
-    /// Returns diff weights layer memory descriptor.
-    /// @returns Diff weights layer memory descriptor.
-    memory::desc diff_weights_layer_desc() const {
-        return base::query_md(query::exec_arg_md, DNNL_ARG_DIFF_WEIGHTS_LAYER);
-    }
-
-    /// Returns diff weights iteration memory descriptor.
-    /// @returns Diff weights iteration memory descriptor.
-    memory::desc diff_weights_iter_desc() const {
-        return base::query_md(query::exec_arg_md, DNNL_ARG_DIFF_WEIGHTS_ITER);
-    }
-
-    /// Returns diff weights peephole memory descriptor.
-    /// @returns Diff weights peephole memory descriptor.
-    memory::desc diff_weights_peephole_desc() const {
-        return base::query_md(
-                query::exec_arg_md, DNNL_ARG_DIFF_WEIGHTS_PEEPHOLE);
-    }
-
-    /// Returns diff weights projection memory descriptor.
-    /// @returns Diff weights projection memory descriptor.
-    memory::desc diff_weights_projection_desc() const {
-        return base::query_md(
-                query::exec_arg_md, DNNL_ARG_DIFF_WEIGHTS_PROJECTION);
-    }
-
-    /// Returns diff bias memory descriptor.
-    /// @returns Diff bias memory descriptor.
-    /// @returns A zero memory descriptor if the primitive does not have a
-    ///          diff bias parameter.
-    memory::desc diff_bias_desc() const {
-        return base::query_md(query::exec_arg_md, DNNL_ARG_DIFF_BIAS);
-    }
-
-    /// Returns diff destination layer memory descriptor.
-    /// @returns Diff destination layer memory descriptor.
-    memory::desc diff_dst_layer_desc() const {
-        return base::query_md(query::exec_arg_md, DNNL_ARG_DIFF_DST_LAYER);
-    }
-
-    /// Returns diff destination iteration memory descriptor.
-    /// @returns Diff destination iteration memory descriptor.
-    /// @returns A zero memory descriptor if the primitive does not have a
-    ///          diff destination iteration parameter.
-    memory::desc diff_dst_iter_desc() const {
-        return base::query_md(query::exec_arg_md, DNNL_ARG_DIFF_DST_ITER);
-    }
-
-    /// Returns diff destination recurrent cell state memory descriptor.
-    /// @returns Diff destination recurrent cell state memory descriptor.
-    memory::desc diff_dst_iter_c_desc() const {
-        return base::query_md(query::exec_arg_md, DNNL_ARG_DIFF_DST_ITER_C);
-    }
-
-protected:
-    using rnn_base = rnn_primitive_desc_base;
-
-    // (Deliberately not using doxygen comments)
-    //
-    // Constructs an RNN primitive descriptor base from a C API primitive
-    // descriptor while checking that it actually describes the expected
-    // primitive by comparing propagation and primitive kinds. Caller can
-    // pass two options propagation kinds. This is typically used to check
-    // that propagation kind is inference or training forward propagation.
-    //
-    // @param pd C API primitive descriptor.
-    // @param prop_kind1 Expected propagation kind.
-    // @param prop_kind2 Expected propagation kind.
-    // @param cell_kind Expected cell kind.
-    rnn_primitive_desc_base(dnnl_primitive_desc_t pd,
-            dnnl::prop_kind prop_kind1, dnnl::prop_kind prop_kind2,
-            dnnl::algorithm cell_kind) {
-        dnnl_rnn_desc_t *rnn_d;
-        dnnl_status_t rc;
-        rc = dnnl_primitive_desc_query(pd, dnnl_query_rnn_d, 0, &rnn_d);
-        error::wrap_c_api(rc,
-                "could not retrieve a descriptor from a primitive descriptor "
-                "for an RNN primitive");
-
-        dnnl_prop_kind_t c_prop_kind1 = convert_to_c(prop_kind1);
-        dnnl_prop_kind_t c_prop_kind2 = convert_to_c(prop_kind2);
-        dnnl_alg_kind_t c_cell_kind = convert_to_c(cell_kind);
-
-        bool ok = rnn_d->primitive_kind == dnnl_rnn
-                && (rnn_d->prop_kind == c_prop_kind1
-                        || rnn_d->prop_kind == c_prop_kind2)
-                && rnn_d->cell_kind == c_cell_kind;
-
-        if (!ok)
-            DNNL_THROW_ERROR(dnnl_invalid_arguments,
-                    "mismatch between expected and provided descriptors for an "
-                    "RNN primitive");
-
-        reset_with_clone(pd);
-    }
-};
-
-/// Vanilla RNN forward propagation primitive.
-struct vanilla_rnn_forward : public primitive {
-    /// Descriptor for a vanilla RNN forward propagation primitive.
-    struct desc {
-        dnnl_rnn_desc_t data;
-
-        /// Constructs a descriptor for a vanilla RNN forward propagation
-        /// primitive.
-        ///
-        /// The following arguments may point to a zero memory descriptor:
-        /// - @p src_iter_desc,
-        /// - @p bias_desc,
-        /// - @p dst_iter_desc.
-        ///
-        /// This would then indicate that the RNN forward propagation primitive
-        /// should not use them and should default to zero values instead.
-        ///
-        /// @note
-        ///     All memory descriptors except @p src_iter_desc can be
-        ///     initialized with an #dnnl::memory::format_tag::any value of @p
-        ///     format_tag.
-        ///
-        /// @param aprop_kind Propagation kind. Possible values are
-        ///     #dnnl::prop_kind::forward_training, and
-        ///     #dnnl::prop_kind::forward_inference.
-        /// @param activation Activation kind. Possible values are
-        ///     #dnnl::algorithm::eltwise_relu,
-        ///     #dnnl::algorithm::eltwise_tanh, or
-        ///     #dnnl::algorithm::eltwise_logistic.
-        /// @param direction RNN direction. See @ref dnnl::rnn_direction for
-        ///     more info.
-        /// @param src_layer_desc Memory descriptor for the input vector.
-        /// @param src_iter_desc Memory descriptor for the input recurrent
-        ///     hidden state vector.
-        /// @param weights_layer_desc Memory descriptor for the weights
-        ///     applied to the layer input.
-        /// @param weights_iter_desc Memory descriptor for the weights applied
-        ///     to the recurrent input.
-        /// @param bias_desc Bias memory descriptor.
-        /// @param dst_layer_desc Memory descriptor for the output vector.
-        /// @param dst_iter_desc Memory descriptor for the output recurrent
-        ///     hidden state vector.
-        /// @param flags Unused.
-        /// @param alpha Negative slope if activation is
-        ///     #dnnl::algorithm::eltwise_relu.
-        /// @param beta Unused.
-        desc(prop_kind aprop_kind, algorithm activation,
-                rnn_direction direction, const memory::desc &src_layer_desc,
-                const memory::desc &src_iter_desc,
-                const memory::desc &weights_layer_desc,
-                const memory::desc &weights_iter_desc,
-                const memory::desc &bias_desc,
-                const memory::desc &dst_layer_desc,
-                const memory::desc &dst_iter_desc,
-                rnn_flags flags = rnn_flags::undef, float alpha = 0.0f,
-                float beta = 0.0f) {
-            error::wrap_c_api(
-                    dnnl_vanilla_rnn_forward_desc_init(&data,
-                            dnnl::convert_to_c(aprop_kind),
-                            dnnl::convert_to_c(activation),
-                            dnnl::convert_to_c(direction), &src_layer_desc.data,
-                            &src_iter_desc.data, &weights_layer_desc.data,
-                            &weights_iter_desc.data, &bias_desc.data,
-                            &dst_layer_desc.data, &dst_iter_desc.data,
-                            dnnl::convert_to_c(flags), alpha, beta),
-                    "could not create a descriptor for a vanilla RNN forward "
-                    "propagation primitive");
-        }
-    };
-
-    /// Primitive descriptor for a vanilla RNN forward propagation primitive.
-    struct primitive_desc : public rnn_primitive_desc_base {
-        /// Default constructor. Produces an empty object.
-        primitive_desc() = default;
-
-        /// Constructs a primitive descriptor for a vanilla RNN forward
-        /// propagation primitive.
-        ///
-        /// @param adesc Descriptor for a vanilla RNN forward propagation
-        ///     primitive.
-        /// @param aengine Engine to use.
-        /// @param allow_empty A flag signifying whether construction is
-        ///     allowed to fail without throwing an exception. In this case an
-        ///     empty object will be produced. This flag is optional and
-        ///     defaults to false.
-        primitive_desc(const desc &adesc, const engine &aengine,
-                bool allow_empty = false)
-            : rnn_primitive_desc_base(
-                    &adesc.data, nullptr, aengine, nullptr, allow_empty) {}
-
-        /// Constructs a primitive descriptor for a vanilla RNN forward
-        /// propagation primitive.
-        ///
-        /// @param adesc Descriptor for a vanilla RNN forward propagation
-        ///     primitive.
-        /// @param attr Primitive attributes to use.
-        /// @param aengine Engine to use.
-        /// @param allow_empty A flag signifying whether construction is
-        ///     allowed to fail without throwing an exception. In this case an
-        ///     empty object will be produced. This flag is optional and
-        ///     defaults to false.
-        primitive_desc(const desc &adesc, const primitive_attr &attr,
-                const engine &aengine, bool allow_empty = false)
-            : rnn_primitive_desc_base(
-                    &adesc.data, &attr, aengine, nullptr, allow_empty) {}
-
-        /// Constructs a primitive descriptor for a vanilla RNN forward
-        /// propagation primitive from a C API primitive descriptor that must
-        /// have a matching kind.
-        ///
-        /// @param pd C API primitive descriptor for a vanilla RNN forward
-        ///     propagation primitive.
-        primitive_desc(dnnl_primitive_desc_t pd)
-            : rnn_primitive_desc_base(pd, dnnl::prop_kind::forward_training,
-                    dnnl::prop_kind::forward_inference,
-                    dnnl::algorithm::vanilla_rnn) {}
-
-        /// @copydoc dnnl::rnn_primitive_desc_base::src_layer_desc()const
-        memory::desc src_layer_desc() const {
-            return rnn_base::src_layer_desc();
-        }
-
-        /// @copydoc dnnl::rnn_primitive_desc_base::src_iter_desc()const
-        memory::desc src_iter_desc() const { return rnn_base::src_iter_desc(); }
-
-        /// @copydoc dnnl::rnn_primitive_desc_base::weights_layer_desc()const
-        memory::desc weights_layer_desc() const {
-            return rnn_base::weights_layer_desc();
-        }
-
-        /// @copydoc dnnl::rnn_primitive_desc_base::weights_iter_desc()const
-        memory::desc weights_iter_desc() const {
-            return rnn_base::weights_iter_desc();
-        }
-
-        /// @copydoc dnnl::rnn_primitive_desc_base::bias_desc()const
-        memory::desc bias_desc() const { return rnn_base::bias_desc(); }
-
-        /// @copydoc dnnl::rnn_primitive_desc_base::dst_layer_desc()const
-        memory::desc dst_layer_desc() const {
-            return rnn_base::dst_layer_desc();
-        }
-
-        /// @copydoc dnnl::rnn_primitive_desc_base::dst_iter_desc()const
-        memory::desc dst_iter_desc() const { return rnn_base::dst_iter_desc(); }
-
-        /// @copydoc dnnl::rnn_primitive_desc_base::workspace_desc()const
-        memory::desc workspace_desc() const {
-            return rnn_base::workspace_desc();
-        }
-    };
-
-    /// Default constructor. Produces an empty object.
-    vanilla_rnn_forward() = default;
-
-    /// Constructs a vanilla RNN forward propagation primitive.
-    /// @param pd Primitive descriptor for a vanilla RNN forward
-    ///     propagation primitive.
-    vanilla_rnn_forward(const primitive_desc &pd) : primitive(pd) {}
-};
-
-/// Vanilla RNN backward propagation primitive.
-struct vanilla_rnn_backward : public primitive {
-    /// Descriptor for a vanilla RNN backward propagation primitive.
-    struct desc {
-        dnnl_rnn_desc_t data;
-
-        /// Constructs a descriptor for a vanilla RNN backward propagation
-        /// primitive.
-        ///
-        /// The following arguments may point to a zero memory descriptor:
-        /// - @p src_iter_desc together with @p diff_src_iter_desc,
-        /// - @p bias_desc together with @p diff_bias_desc,
-        /// - @p dst_iter_desc together with @p diff_dst_iter_desc.
-        ///
-        /// This would then indicate that the RNN backward propagation
-        /// primitive should not use the respective data and should use zero
-        /// values instead.
-        ///
-        /// @note
-        ///     All the memory descriptors may be initialized with the
-        ///     #dnnl::memory::format_tag::any value of @p format_tag.
-        ///
-        /// @param aprop_kind Propagation kind. Must be
-        ///     #dnnl::prop_kind::backward.
-        /// @param activation Activation kind. Possible values are
-        ///     #dnnl::algorithm::eltwise_relu,
-        ///     #dnnl::algorithm::eltwise_tanh, or
-        ///     #dnnl::algorithm::eltwise_logistic.
-        /// @param direction RNN direction. See @ref dnnl::rnn_direction for
-        ///     more info.
-        /// @param src_layer_desc Memory descriptor for the input vector.
-        /// @param src_iter_desc Memory descriptor for the input recurrent
-        ///     hidden state vector.
-        /// @param weights_layer_desc Memory descriptor for the weights
-        ///     applied to the layer input.
-        /// @param weights_iter_desc Memory descriptor for the weights applied
-        ///     to the recurrent input.
-        /// @param bias_desc Bias memory descriptor.
-        /// @param dst_layer_desc Memory descriptor for the output vector.
-        /// @param dst_iter_desc Memory descriptor for the output recurrent
-        ///     hidden state vector.
-        /// @param diff_src_layer_desc Memory descriptor for the diff of input
-        ///     vector.
-        /// @param diff_src_iter_desc Memory descriptor for the diff of input
-        ///     recurrent hidden state vector.
-        /// @param diff_weights_layer_desc Memory descriptor for the diff of
-        ///     weights applied to the layer input.
-        /// @param diff_weights_iter_desc Memory descriptor for the diff of
-        ///     weights applied to the recurrent input.
-        /// @param diff_bias_desc Diff bias memory descriptor.
-        /// @param diff_dst_layer_desc Memory descriptor for the diff of
-        ///     output vector.
-        /// @param diff_dst_iter_desc Memory descriptor for the diff of output
-        ///     recurrent hidden state vector.
-        /// @param flags Unused.
-        /// @param alpha Negative slope if activation is
-        ///     #dnnl::algorithm::eltwise_relu.
-        /// @param beta Unused.
-        desc(prop_kind aprop_kind, algorithm activation,
-                rnn_direction direction, const memory::desc &src_layer_desc,
-                const memory::desc &src_iter_desc,
-                const memory::desc &weights_layer_desc,
-                const memory::desc &weights_iter_desc,
-                const memory::desc &bias_desc,
-                const memory::desc &dst_layer_desc,
-                const memory::desc &dst_iter_desc,
-                const memory::desc &diff_src_layer_desc,
-                const memory::desc &diff_src_iter_desc,
-                const memory::desc &diff_weights_layer_desc,
-                const memory::desc &diff_weights_iter_desc,
-                const memory::desc &diff_bias_desc,
-                const memory::desc &diff_dst_layer_desc,
-                const memory::desc &diff_dst_iter_desc,
-                rnn_flags flags = rnn_flags::undef, float alpha = 0.0f,
-                float beta = 0.0f) {
-            error::wrap_c_api(
-                    dnnl_vanilla_rnn_backward_desc_init(&data,
-                            dnnl::convert_to_c(aprop_kind),
-                            dnnl::convert_to_c(activation),
-                            dnnl::convert_to_c(direction), &src_layer_desc.data,
-                            &src_iter_desc.data, &weights_layer_desc.data,
-                            &weights_iter_desc.data, &bias_desc.data,
-                            &dst_layer_desc.data, &dst_iter_desc.data,
-                            &diff_src_layer_desc.data, &diff_src_iter_desc.data,
-                            &diff_weights_layer_desc.data,
-                            &diff_weights_iter_desc.data, &diff_bias_desc.data,
-                            &diff_dst_layer_desc.data, &diff_dst_iter_desc.data,
-                            dnnl::convert_to_c(flags), alpha, beta),
-                    "could not create a descriptor for a vanilla RNN backward "
-                    "propagation primitive");
-        }
-    };
-
-    /// Primitive descriptor for an RNN backward propagation primitive.
-    struct primitive_desc : public rnn_primitive_desc_base {
-        /// Default constructor. Produces an empty object.
-        primitive_desc() = default;
-
-        /// Constructs a primitive descriptor for a vanilla RNN backward
-        /// propagation primitive.
-        ///
-        /// @param adesc Descriptor for a vanilla RNN backward propagation
-        ///     primitive.
-        /// @param aengine Engine to use.
-        /// @param hint_fwd_pd Primitive descriptor for a vanilla RNN
-        ///     forward propagation primitive. It is used as a hint for
-        ///     deciding which memory format to use.
-        /// @param allow_empty A flag signifying whether construction is
-        ///     allowed to fail without throwing an exception. In this case an
-        ///     empty object will be produced. This flag is optional and
-        ///     defaults to false.
-        primitive_desc(const desc &adesc, const engine &aengine,
-                const vanilla_rnn_forward::primitive_desc &hint_fwd_pd,
-                bool allow_empty = false)
-            : rnn_primitive_desc_base(&adesc.data, nullptr, aengine,
-                    hint_fwd_pd.get(), allow_empty) {}
-
-        /// Constructs a primitive descriptor for a vanilla RNN backward
-        /// propagation primitive.
-        ///
-        /// @param adesc Descriptor for a vanilla RNN backward propagation
-        ///     primitive.
-        /// @param attr Primitive attributes to use.
-        /// @param aengine Engine to use.
-        /// @param hint_fwd_pd Primitive descriptor for a vanilla RNN
-        ///     forward propagation primitive. It is used as a hint for
-        ///     deciding which memory format to use.
-        /// @param allow_empty A flag signifying whether construction is
-        ///     allowed to fail without throwing an exception. In this case an
-        ///     empty object will be produced. This flag is optional and
-        ///     defaults to false.
-        primitive_desc(const desc &adesc, const primitive_attr &attr,
-                const engine &aengine,
-                const vanilla_rnn_forward::primitive_desc &hint_fwd_pd,
-                bool allow_empty = false)
-            : rnn_primitive_desc_base(&adesc.data, &attr, aengine,
-                    hint_fwd_pd.get(), allow_empty) {}
-
-        /// Constructs a primitive descriptor for a vanilla RNN backward
-        /// propagation primitive from a C API primitive descriptor that must
-        /// have a matching kind.
-        ///
-        /// @param pd C API primitive descriptor for a vanilla RNN backward
-        ///     propagation primitive.
-        primitive_desc(dnnl_primitive_desc_t pd)
-            : rnn_primitive_desc_base(pd, dnnl::prop_kind::backward,
-                    dnnl::algorithm::vanilla_rnn) {}
-
-        /// @copydoc dnnl::rnn_primitive_desc_base::src_layer_desc()const
-        memory::desc src_layer_desc() const {
-            return rnn_base::src_layer_desc();
-        }
-
-        /// @copydoc dnnl::rnn_primitive_desc_base::src_iter_desc()const
-        memory::desc src_iter_desc() const { return rnn_base::src_iter_desc(); }
-
-        /// @copydoc dnnl::rnn_primitive_desc_base::weights_layer_desc()const
-        memory::desc weights_layer_desc() const {
-            return rnn_base::weights_layer_desc();
-        }
-
-        /// @copydoc dnnl::rnn_primitive_desc_base::weights_iter_desc()const
-        memory::desc weights_iter_desc() const {
-            return rnn_base::weights_iter_desc();
-        }
-
-        /// @copydoc dnnl::rnn_primitive_desc_base::bias_desc()const
-        memory::desc bias_desc() const { return rnn_base::bias_desc(); }
-
-        /// @copydoc dnnl::rnn_primitive_desc_base::dst_layer_desc()const
-        memory::desc dst_layer_desc() const {
-            return rnn_base::dst_layer_desc();
-        }
-
-        /// @copydoc dnnl::rnn_primitive_desc_base::dst_iter_desc()const
-        memory::desc dst_iter_desc() const { return rnn_base::dst_iter_desc(); }
-
-        /// @copydoc dnnl::rnn_primitive_desc_base::workspace_desc()const
-        memory::desc workspace_desc() const {
-            return rnn_base::workspace_desc();
-        }
-
-        /// @copydoc dnnl::rnn_primitive_desc_base::diff_src_layer_desc()const
-        memory::desc diff_src_layer_desc() const {
-            return rnn_base::diff_src_layer_desc();
-        }
-
-        /// @copydoc dnnl::rnn_primitive_desc_base::diff_src_iter_desc()const
-        memory::desc diff_src_iter_desc() const {
-            return rnn_base::diff_src_iter_desc();
-        }
-
-        /// @copydoc dnnl::rnn_primitive_desc_base::diff_weights_layer_desc()const
-        memory::desc diff_weights_layer_desc() const {
-            return rnn_base::diff_weights_layer_desc();
-        }
-
-        /// @copydoc dnnl::rnn_primitive_desc_base::diff_weights_iter_desc()const
-        memory::desc diff_weights_iter_desc() const {
-            return rnn_base::diff_weights_iter_desc();
-        }
-
-        /// @copydoc dnnl::rnn_primitive_desc_base::diff_bias_desc()const
-        memory::desc diff_bias_desc() const {
-            return rnn_base::diff_bias_desc();
-        }
-
-        /// @copydoc dnnl::rnn_primitive_desc_base::diff_dst_layer_desc()const
-        memory::desc diff_dst_layer_desc() const {
-            return rnn_base::diff_dst_layer_desc();
-        }
-
-        /// @copydoc dnnl::rnn_primitive_desc_base::diff_dst_iter_desc()const
-        memory::desc diff_dst_iter_desc() const {
-            return rnn_base::diff_dst_iter_desc();
-        }
-    };
-
-    /// Default constructor. Produces an empty object.
-    vanilla_rnn_backward() = default;
-
-    /// Constructs a vanilla RNN backward propagation primitive.
-    /// @param pd Primitive descriptor for a vanilla RNN backward
-    ///     propagation primitive.
-    vanilla_rnn_backward(const primitive_desc &pd) : primitive(pd) {}
-};
-
-/// LSTM forward propagation primitive.
-struct lstm_forward : public primitive {
-    /// Descriptor for an LSTM forward propagation primitive.
-    struct desc {
-        dnnl_rnn_desc_t data;
-
-        /// Constructs a descriptor for an LSTM (with or without peephole)
-        /// forward propagation primitive.
-        ///
-        /// The following arguments may point to a zero memory descriptor:
-        /// - @p src_iter_desc together with @p src_iter_c_desc,
-        /// - @p weights_peephole_desc,
-        /// - @p bias_desc,
-        /// - @p dst_iter_desc together with @p dst_iter_c_desc.
-        ///
-        /// This would then indicate that the LSTM forward propagation
-        /// primitive should not use them and should default to zero values
-        /// instead.
-        ///
-        /// Inputs:
-        ///  - `src_layer` (#dnnl::primitive_desc_base::src_desc(`0`))
-        ///  - `src_iter` (#dnnl::primitive_desc_base::src_desc(`1`)), if used
-        ///  - `src_iter_c` (#dnnl::primitive_desc_base::src_desc(`2`)), if used
-        ///  - `weights_layer` (#dnnl::primitive_desc_base::weights_desc(`0`))
-        ///  - `weights_iter` (#dnnl::primitive_desc_base::weights_desc(`1`))
-        ///  - `weights_peephole` (#dnnl::primitive_desc_base::weights_desc(`2`)),
-        ///    if used
-        ///  - `bias` (#dnnl::primitive_desc_base::weights_desc(`2`)), if used and
-        ///    LSTM is without peephole
-        ///  - `bias` (#dnnl::primitive_desc_base::weights_desc(`3`)), if used and
-        ///    LSTM is with peephole
-        ///
-        /// Outputs:
-        ///  - `dst_layer` (#dnnl::primitive_desc_base::dst_desc(`0`))
-        ///  - `dst_iter` (#dnnl::primitive_desc_base::dst_desc(`1`)), if used
-        ///  - `dst_iter_c` (#dnnl::primitive_desc_base::dst_desc(`2`)), if used
-        ///  - `workspace` (#dnnl::primitive_desc_base::workspace_desc(`0`)),
-        ///     if @p prop_kind equals #dnnl::prop_kind::forward_training;
-        ///     must be queried for using @ref
-        ///     dnnl::primitive_desc_base::query_md() after a corresponding
-        ///     primitive descriptor is created
-        ///
-        /// @note
-        ///     All memory descriptors can be initialized with an
-        ///     #dnnl::memory::format_tag::any value of @p format_tag.
-        ///
-        /// @param prop_kind Propagation kind. Possible values are
-        ///     #dnnl::prop_kind::forward_training, and
-        ///     #dnnl::prop_kind::forward_inference.
-        /// @param direction RNN direction. See @ref dnnl::rnn_direction for
-        ///     more info.
-        /// @param src_layer_desc Memory descriptor for the input vector.
-        /// @param src_iter_desc Memory descriptor for the input recurrent
-        ///     hidden state vector.
-        /// @param src_iter_c_desc Memory descriptor for the input recurrent
-        ///     cell state vector.
-        /// @param weights_layer_desc Memory descriptor for the weights
-        ///     applied to the layer input.
-        /// @param weights_iter_desc Memory descriptor for the weights applied
-        ///     to the recurrent input.
-        /// @param weights_peephole_desc Memory descriptor for the weights
-        ///     applied to the cell states (according to the Peephole LSTM
-        ///     formula).
-        /// @param bias_desc Bias memory descriptor.
-        /// @param dst_layer_desc Memory descriptor for the output vector.
-        /// @param dst_iter_desc Memory descriptor for the output recurrent
-        ///     hidden state vector.
-        /// @param dst_iter_c_desc Memory descriptor for the output recurrent
-        ///     cell state vector.
-        /// @param flags Unused.
-        desc(prop_kind aprop_kind, rnn_direction direction,
-                const memory::desc &src_layer_desc,
-                const memory::desc &src_iter_desc,
-                const memory::desc &src_iter_c_desc,
-                const memory::desc &weights_layer_desc,
-                const memory::desc &weights_iter_desc,
-                const memory::desc &weights_peephole_desc,
-                const memory::desc &weights_projection_desc,
-                const memory::desc &bias_desc,
-                const memory::desc &dst_layer_desc,
-                const memory::desc &dst_iter_desc,
-                const memory::desc &dst_iter_c_desc,
-                rnn_flags flags = rnn_flags::undef) {
-            error::wrap_c_api(
-                    dnnl_lstm_forward_desc_init_v3(&data,
-                            dnnl::convert_to_c(aprop_kind),
-                            dnnl::convert_to_c(direction), &src_layer_desc.data,
-                            &src_iter_desc.data, &src_iter_c_desc.data,
-                            &weights_layer_desc.data, &weights_iter_desc.data,
-                            &weights_peephole_desc.data,
-                            &weights_projection_desc.data, &bias_desc.data,
-                            &dst_layer_desc.data, &dst_iter_desc.data,
-                            &dst_iter_c_desc.data, dnnl::convert_to_c(flags)),
-                    "could not create a descriptor for an LSTM forward "
-                    "propagation primitive");
-        }
-
-        /// Constructs a descriptor for an LSTM (with or without peephole)
-        /// forward propagation primitive.
-        ///
-        /// The following arguments may point to a zero memory descriptor:
-        /// - @p src_iter_desc together with @p src_iter_c_desc,
-        /// - @p weights_peephole_desc,
-        /// - @p bias_desc,
-        /// - @p dst_iter_desc together with @p dst_iter_c_desc.
-        ///
-        /// This would then indicate that the LSTM forward propagation
-        /// primitive should not use them and should default to zero values
-        /// instead.
-        ///
-        /// @note
-        ///     All memory descriptors can be initialized with an
-        ///     #dnnl::memory::format_tag::any value of @p format_tag.
-        ///
-        /// @param aprop_kind Propagation kind. Possible values are
-        ///     #dnnl::prop_kind::forward_training, and
-        ///     #dnnl::prop_kind::forward_inference.
-        /// @param direction RNN direction. See @ref dnnl::rnn_direction for
-        ///     more info.
-        /// @param src_layer_desc Memory descriptor for the input vector.
-        /// @param src_iter_desc Memory descriptor for the input recurrent
-        ///     hidden state vector.
-        /// @param src_iter_c_desc Memory descriptor for the input recurrent
-        ///     cell state vector.
-        /// @param weights_layer_desc Memory descriptor for the weights
-        ///     applied to the layer input.
-        /// @param weights_iter_desc Memory descriptor for the weights applied
-        ///     to the recurrent input.
-        /// @param weights_peephole_desc Memory descriptor for the weights
-        ///     applied to the cell states (according to the Peephole LSTM
-        ///     formula).
-        /// @param bias_desc Bias memory descriptor.
-        /// @param dst_layer_desc Memory descriptor for the output vector.
-        /// @param dst_iter_desc Memory descriptor for the output recurrent
-        ///     hidden state vector.
-        /// @param dst_iter_c_desc Memory descriptor for the output recurrent
-        ///     cell state vector.
-        /// @param flags Unused.
-        desc(prop_kind aprop_kind, rnn_direction direction,
-                const memory::desc &src_layer_desc,
-                const memory::desc &src_iter_desc,
-                const memory::desc &src_iter_c_desc,
-                const memory::desc &weights_layer_desc,
-                const memory::desc &weights_iter_desc,
-                const memory::desc &weights_peephole_desc,
-                const memory::desc &bias_desc,
-                const memory::desc &dst_layer_desc,
-                const memory::desc &dst_iter_desc,
-                const memory::desc &dst_iter_c_desc,
-                rnn_flags flags = rnn_flags::undef) {
-            error::wrap_c_api(
-                    dnnl_lstm_forward_desc_init_v2(&data,
-                            dnnl::convert_to_c(aprop_kind),
-                            dnnl::convert_to_c(direction), &src_layer_desc.data,
-                            &src_iter_desc.data, &src_iter_c_desc.data,
-                            &weights_layer_desc.data, &weights_iter_desc.data,
-                            &weights_peephole_desc.data, &bias_desc.data,
-                            &dst_layer_desc.data, &dst_iter_desc.data,
-                            &dst_iter_c_desc.data, dnnl::convert_to_c(flags)),
-                    "could not create a descriptor for an LSTM forward "
-                    "propagation primitive");
-        }
-
-        /// Constructs a descriptor for an LSTM forward propagation primitive.
-        ///
-        /// The following arguments may point to a zero memory descriptor:
-        /// - @p src_iter_desc together with @p src_iter_c_desc,
-        /// - @p bias_desc,
-        /// - @p dst_iter_desc together with @p dst_iter_c_desc.
-        ///
-        /// This would then indicate that the LSTM forward propagation
-        /// primitive should not use them and should default to zero values
-        /// instead.
-        ///
-        /// @note
-        ///     All memory descriptors can be initialized with an
-        ///     #dnnl::memory::format_tag::any value of @p format_tag.
-        ///
-        /// @param aprop_kind Propagation kind. Possible values are
-        ///     #dnnl::prop_kind::forward_training, and
-        ///     #dnnl::prop_kind::forward_inference.
-        /// @param direction RNN direction. See @ref dnnl::rnn_direction for
-        ///     more info.
-        /// @param src_layer_desc Memory descriptor for the input vector.
-        /// @param src_iter_desc Memory descriptor for the input recurrent
-        ///     hidden state vector.
-        /// @param src_iter_c_desc Memory descriptor for the input recurrent
-        ///     cell state vector.
-        /// @param weights_layer_desc Memory descriptor for the weights
-        ///     applied to the layer input.
-        /// @param weights_iter_desc Memory descriptor for the weights applied
-        ///     to the recurrent input.
-        /// @param bias_desc Bias memory descriptor.
-        /// @param dst_layer_desc Memory descriptor for the output vector.
-        /// @param dst_iter_desc Memory descriptor for the output recurrent
-        ///     hidden state vector.
-        /// @param dst_iter_c_desc Memory descriptor for the output recurrent
-        ///     cell state vector.
-        /// @param flags Unused.
-        desc(prop_kind aprop_kind, rnn_direction direction,
-                const memory::desc &src_layer_desc,
-                const memory::desc &src_iter_desc,
-                const memory::desc &src_iter_c_desc,
-                const memory::desc &weights_layer_desc,
-                const memory::desc &weights_iter_desc,
-                const memory::desc &bias_desc,
-                const memory::desc &dst_layer_desc,
-                const memory::desc &dst_iter_desc,
-                const memory::desc &dst_iter_c_desc,
-                rnn_flags flags = rnn_flags::undef) {
-            error::wrap_c_api(
-                    dnnl_lstm_forward_desc_init(&data,
-                            dnnl::convert_to_c(aprop_kind),
-                            dnnl::convert_to_c(direction), &src_layer_desc.data,
-                            &src_iter_desc.data, &src_iter_c_desc.data,
-                            &weights_layer_desc.data, &weights_iter_desc.data,
-                            &bias_desc.data, &dst_layer_desc.data,
-                            &dst_iter_desc.data, &dst_iter_c_desc.data,
-                            dnnl::convert_to_c(flags)),
-                    "could not create a descriptor for an LSTM forward "
-                    "propagation primitive");
-        }
-    };
-
-    /// Primitive descriptor for an LSTM forward propagation primitive.
-    struct primitive_desc : public rnn_primitive_desc_base {
-        /// Default constructor. Produces an empty object.
-        primitive_desc() = default;
-
-        /// Constructs a primitive descriptor for an LSTM forward propagation
-        /// primitive.
-        ///
-        /// @param adesc Descriptor for an LSTM forward propagation primitive.
-        /// @param aengine Engine to use.
-        /// @param allow_empty A flag signifying whether construction is
-        ///     allowed to fail without throwing an exception. In this case an
-        ///     empty object will be produced. This flag is optional and
-        ///     defaults to false.
-        primitive_desc(const desc &adesc, const engine &aengine,
-                bool allow_empty = false)
-            : rnn_primitive_desc_base(
-                    &adesc.data, nullptr, aengine, nullptr, allow_empty) {}
-
-        /// Constructs a primitive descriptor for an LSTM forward propagation
-        /// primitive.
-        ///
-        /// @param adesc Descriptor for an LSTM forward propagation primitive.
-        /// @param attr Primitive attributes to use.
-        /// @param aengine Engine to use.
-        /// @param allow_empty A flag signifying whether construction is
-        ///     allowed to fail without throwing an exception. In this case an
-        ///     empty object will be produced. This flag is optional and
-        ///     defaults to false.
-        primitive_desc(const desc &adesc, const primitive_attr &attr,
-                const engine &aengine, bool allow_empty = false)
-            : rnn_primitive_desc_base(
-                    &adesc.data, &attr, aengine, nullptr, allow_empty) {}
-
-        /// Constructs a primitive descriptor for an LSTM forward propagation
-        /// primitive from a C API primitive descriptor that must have a
-        /// matching kind.
-        ///
-        /// @param pd C API primitive descriptor for an LSTM forward
-        ///     propagation primitive.
-        primitive_desc(dnnl_primitive_desc_t pd)
-            : rnn_primitive_desc_base(pd, dnnl::prop_kind::forward_training,
-                    dnnl::prop_kind::forward_inference,
-                    dnnl::algorithm::vanilla_lstm) {}
-
-        /// @copydoc dnnl::rnn_primitive_desc_base::src_layer_desc()const
-        memory::desc src_layer_desc() const {
-            return rnn_base::src_layer_desc();
-        }
-
-        /// @copydoc dnnl::rnn_primitive_desc_base::src_iter_desc()const
-        memory::desc src_iter_desc() const { return rnn_base::src_iter_desc(); }
-
-        /// @copydoc dnnl::rnn_primitive_desc_base::src_iter_desc()const
-        memory::desc src_iter_c_desc() const {
-            return rnn_base::src_iter_c_desc();
-        }
-
-        /// @copydoc dnnl::rnn_primitive_desc_base::weights_layer_desc()const
-        memory::desc weights_layer_desc() const {
-            return rnn_base::weights_layer_desc();
-        }
-
-        /// @copydoc dnnl::rnn_primitive_desc_base::weights_iter_desc()const
-        memory::desc weights_iter_desc() const {
-            return rnn_base::weights_iter_desc();
-        }
-
-        /// @copydoc dnnl::rnn_primitive_desc_base::weights_peephole_desc()const
-        memory::desc weights_peephole_desc() const {
-            return rnn_base::weights_peephole_desc();
-        }
-
-        /// @copydoc dnnl::rnn_primitive_desc_base::weights_projection_desc()const
-        memory::desc weights_projection_desc() const {
-            return rnn_base::weights_projection_desc();
-        }
-
-        /// @copydoc dnnl::rnn_primitive_desc_base::bias_desc()const
-        memory::desc bias_desc() const { return rnn_base::bias_desc(); }
-
-        /// @copydoc dnnl::rnn_primitive_desc_base::dst_layer_desc()const
-        memory::desc dst_layer_desc() const {
-            return rnn_base::dst_layer_desc();
-        }
-
-        /// @copydoc dnnl::rnn_primitive_desc_base::dst_iter_desc()const
-        memory::desc dst_iter_desc() const { return rnn_base::dst_iter_desc(); }
-
-        /// @copydoc dnnl::rnn_primitive_desc_base::src_iter_desc()const
-        memory::desc dst_iter_c_desc() const {
-            return rnn_base::dst_iter_c_desc();
-        }
-
-        /// @copydoc dnnl::rnn_primitive_desc_base::workspace_desc()const
-        memory::desc workspace_desc() const {
-            return rnn_base::workspace_desc();
-        }
-    };
-
-    /// Default constructor. Produces an empty object.
-    lstm_forward() = default;
-
-    /// Constructs an LSTM forward propagation primitive.
-    /// @param pd Primitive descriptor for an LSTM forward propagation
-    ///     primitive.
-    lstm_forward(const primitive_desc &pd) : primitive(pd) {}
-};
-
-/// LSTM backward propagation primitive.
-struct lstm_backward : public primitive {
-    /// Descriptor for an LSTM backward propagation primitive.
-    struct desc {
-        dnnl_rnn_desc_t data;
-
-        /// Constructs an LSTM (with or without peephole and with or without
-        /// projection) descriptor for backward propagation using @p prop_kind,
-        /// @p direction, and memory descriptors.
-        ///
-        /// The following arguments may point to a zero memory descriptor:
-        /// - @p src_iter_desc together with @p src_iter_c_desc,
-        ///   @p diff_src_iter_desc, and @p diff_src_iter_c_desc,
-        /// - @p weights_peephole_desc together with
-        ///   @p diff_weights_peephole_desc
-        /// - @p bias_desc together with @p diff_bias_desc,
-        /// - @p dst_iter_desc together with @p dst_iter_c_desc,
-        ///   @p diff_dst_iter_desc, and @p diff_dst_iter_c_desc.
-        ///
-        /// This would then indicate that the LSTM backward propagation
-        /// primitive should not use them and should default to zero values
-        /// instead.
-        ///
-        /// The @p weights_projection_desc together with @p
-        /// diff_weights_projection_desc may point to a zero memory descriptor.
-        /// This would then indicate that the LSTM doesn't have recurrent
-        /// projection layer.
-        ///
-        /// @note
-        ///     All memory descriptors can be initialized with
-        ///     #dnnl::memory::format_tag::any value of @p format_tag.
-        ///
-        /// @param aprop_kind Propagation kind. Must be
-        ///     #dnnl::prop_kind::backward.
-        /// @param direction RNN direction. See @ref dnnl::rnn_direction for
-        ///     more info.
-        /// @param src_layer_desc Memory descriptor for the input vector.
-        /// @param src_iter_desc Memory descriptor for the input recurrent
-        ///     hidden state vector.
-        /// @param src_iter_c_desc Memory descriptor for the input recurrent
-        ///     cell state vector.
-        /// @param weights_layer_desc Memory descriptor for the weights
-        ///     applied to the layer input.
-        /// @param weights_iter_desc Memory descriptor for the weights applied
-        ///     to the recurrent input.
-        /// @param weights_peephole_desc Memory descriptor for the weights
-        ///     applied to the cell states (according to the Peephole LSTM
-        ///     formula).
-        /// @param weights_projection_desc Memory descriptor for the weights
-        ///     applied to the hidden states to get the recurrent projection
-        ///     (according to the Projection LSTM formula).
-        /// @param bias_desc Bias memory descriptor.
-        /// @param dst_layer_desc Memory descriptor for the output vector.
-        /// @param dst_iter_desc Memory descriptor for the output recurrent
-        ///     hidden state vector.
-        /// @param dst_iter_c_desc Memory descriptor for the output recurrent
-        ///     cell state vector.
-        /// @param diff_src_layer_desc Memory descriptor for the diff of input
-        ///     vector.
-        /// @param diff_src_iter_desc Memory descriptor for the diff of input
-        ///     recurrent hidden state vector.
-        /// @param diff_src_iter_c_desc Memory descriptor for the diff of
-        ///     input recurrent cell state vector.
-        /// @param diff_weights_layer_desc Memory descriptor for the diff of
-        ///     weights applied to the layer input.
-        /// @param diff_weights_iter_desc Memory descriptor for the diff of
-        ///     weights applied to the recurrent input.
-        /// @param diff_weights_peephole_desc Memory descriptor for the diff of
-        ///     weights applied to the cell states (according to the Peephole
-        ///     LSTM formula).
-        /// @param diff_weights_projection_desc Memory descriptor for the diff
-        ///     of weights applied to the hidden states to get the recurrent
-        ///     projection (according to the Projection LSTM formula).
-        /// @param diff_bias_desc Diff bias memory descriptor.
-        /// @param diff_dst_layer_desc Memory descriptor for the diff of
-        ///     output vector.
-        /// @param diff_dst_iter_desc Memory descriptor for the diff of output
-        ///     recurrent hidden state vector.
-        /// @param diff_dst_iter_c_desc Memory descriptor for the diff of
-        ///     output recurrent cell state vector.
-        /// @param flags Unused.
-        desc(prop_kind aprop_kind, rnn_direction direction,
-                const memory::desc &src_layer_desc,
-                const memory::desc &src_iter_desc,
-                const memory::desc &src_iter_c_desc,
-                const memory::desc &weights_layer_desc,
-                const memory::desc &weights_iter_desc,
-                const memory::desc &weights_peephole_desc,
-                const memory::desc &weights_projection_desc,
-                const memory::desc &bias_desc,
-                const memory::desc &dst_layer_desc,
-                const memory::desc &dst_iter_desc,
-                const memory::desc &dst_iter_c_desc,
-                const memory::desc &diff_src_layer_desc,
-                const memory::desc &diff_src_iter_desc,
-                const memory::desc &diff_src_iter_c_desc,
-                const memory::desc &diff_weights_layer_desc,
-                const memory::desc &diff_weights_iter_desc,
-                const memory::desc &diff_weights_peephole_desc,
-                const memory::desc &diff_weights_projection_desc,
-                const memory::desc &diff_bias_desc,
-                const memory::desc &diff_dst_layer_desc,
-                const memory::desc &diff_dst_iter_desc,
-                const memory::desc &diff_dst_iter_c_desc,
-                rnn_flags flags = rnn_flags::undef) {
-            error::wrap_c_api(
-                    dnnl_lstm_backward_desc_init_v3(&data,
-                            dnnl::convert_to_c(aprop_kind),
-                            dnnl::convert_to_c(direction), &src_layer_desc.data,
-                            &src_iter_desc.data, &src_iter_c_desc.data,
-                            &weights_layer_desc.data, &weights_iter_desc.data,
-                            &weights_peephole_desc.data,
-                            &weights_projection_desc.data, &bias_desc.data,
-                            &dst_layer_desc.data, &dst_iter_desc.data,
-                            &dst_iter_c_desc.data, &diff_src_layer_desc.data,
-                            &diff_src_iter_desc.data,
-                            &diff_src_iter_c_desc.data,
-                            &diff_weights_layer_desc.data,
-                            &diff_weights_iter_desc.data,
-                            &diff_weights_peephole_desc.data,
-                            &diff_weights_projection_desc.data,
-                            &diff_bias_desc.data, &diff_dst_layer_desc.data,
-                            &diff_dst_iter_desc.data,
-                            &diff_dst_iter_c_desc.data,
-                            dnnl::convert_to_c(flags)),
-                    "could not create a descriptor for an LSTM backward "
-                    "propagation primitive");
-        }
-
-        /// Constructs an LSTM (with or without peephole) descriptor for
-        /// backward propagation using @p prop_kind, @p direction, and memory
-        /// descriptors.
-        ///
-        /// The following arguments may point to a zero memory descriptor:
-        /// - @p src_iter_desc together with @p src_iter_c_desc,
-        ///   @p diff_src_iter_desc, and @p diff_src_iter_c_desc,
-        /// - @p weights_peephole_desc together with
-        ///   @p diff_weights_peephole_desc
-        /// - @p bias_desc together with @p diff_bias_desc,
-        /// - @p dst_iter_desc together with @p dst_iter_c_desc,
-        ///   @p diff_dst_iter_desc, and @p diff_dst_iter_c_desc.
-        ///
-        /// This would then indicate that the LSTM backward propagation
-        /// primitive should not use them and should default to zero values
-        /// instead.
-        ///
-        /// @note
-        ///     All memory descriptors may be initialized with
-        ///     #dnnl::memory::format_tag::any value of @p format_tag.
-        ///
-        /// @param aprop_kind Propagation kind. Must be
-        ///     #dnnl::prop_kind::backward.
-        /// @param direction RNN direction. See @ref dnnl::rnn_direction for
-        ///     more info.
-        /// @param src_layer_desc Memory descriptor for the input vector.
-        /// @param src_iter_desc Memory descriptor for the input recurrent
-        ///     hidden state vector.
-        /// @param src_iter_c_desc Memory descriptor for the input recurrent
-        ///     cell state vector.
-        /// @param weights_layer_desc Memory descriptor for the weights
-        ///     applied to the layer input.
-        /// @param weights_iter_desc Memory descriptor for the weights applied
-        ///     to the recurrent input.
-        /// @param weights_peephole_desc Memory descriptor for the weights
-        ///     applied to the cell states (according to the Peephole LSTM
-        ///     formula).
-        /// @param bias_desc Bias memory descriptor.
-        /// @param dst_layer_desc Memory descriptor for the output vector.
-        /// @param dst_iter_desc Memory descriptor for the output recurrent
-        ///     hidden state vector.
-        /// @param dst_iter_c_desc Memory descriptor for the output recurrent
-        ///     cell state vector.
-        /// @param diff_src_layer_desc Memory descriptor for the diff of input
-        ///     vector.
-        /// @param diff_src_iter_desc Memory descriptor for the diff of input
-        ///     recurrent hidden state vector.
-        /// @param diff_src_iter_c_desc Memory descriptor for the diff of
-        ///     input recurrent cell state vector.
-        /// @param diff_weights_layer_desc Memory descriptor for the diff of
-        ///     weights applied to the layer input.
-        /// @param diff_weights_iter_desc Memory descriptor for the diff of
-        ///     weights applied to the recurrent input.
-        /// @param diff_weights_peephole_desc Memory descriptor for the diff of
-        ///     weights applied to the cell states (according to the Peephole
-        ///     LSTM formula).
-        /// @param diff_bias_desc Diff bias memory descriptor.
-        /// @param diff_dst_layer_desc Memory descriptor for the diff of
-        ///     output vector.
-        /// @param diff_dst_iter_desc Memory descriptor for the diff of output
-        ///     recurrent hidden state vector.
-        /// @param diff_dst_iter_c_desc Memory descriptor for the diff of
-        ///     output recurrent cell state vector.
-        /// @param flags Unused.
-        desc(prop_kind aprop_kind, rnn_direction direction,
-                const memory::desc &src_layer_desc,
-                const memory::desc &src_iter_desc,
-                const memory::desc &src_iter_c_desc,
-                const memory::desc &weights_layer_desc,
-                const memory::desc &weights_iter_desc,
-                const memory::desc &weights_peephole_desc,
-                const memory::desc &bias_desc,
-                const memory::desc &dst_layer_desc,
-                const memory::desc &dst_iter_desc,
-                const memory::desc &dst_iter_c_desc,
-                const memory::desc &diff_src_layer_desc,
-                const memory::desc &diff_src_iter_desc,
-                const memory::desc &diff_src_iter_c_desc,
-                const memory::desc &diff_weights_layer_desc,
-                const memory::desc &diff_weights_iter_desc,
-                const memory::desc &diff_weights_peephole_desc,
-                const memory::desc &diff_bias_desc,
-                const memory::desc &diff_dst_layer_desc,
-                const memory::desc &diff_dst_iter_desc,
-                const memory::desc &diff_dst_iter_c_desc,
-                rnn_flags flags = rnn_flags::undef) {
-            error::wrap_c_api(
-                    dnnl_lstm_backward_desc_init_v2(&data,
-                            dnnl::convert_to_c(aprop_kind),
-                            dnnl::convert_to_c(direction), &src_layer_desc.data,
-                            &src_iter_desc.data, &src_iter_c_desc.data,
-                            &weights_layer_desc.data, &weights_iter_desc.data,
-                            &weights_peephole_desc.data, &bias_desc.data,
-                            &dst_layer_desc.data, &dst_iter_desc.data,
-                            &dst_iter_c_desc.data, &diff_src_layer_desc.data,
-                            &diff_src_iter_desc.data,
-                            &diff_src_iter_c_desc.data,
-                            &diff_weights_layer_desc.data,
-                            &diff_weights_iter_desc.data,
-                            &diff_weights_peephole_desc.data,
-                            &diff_bias_desc.data, &diff_dst_layer_desc.data,
-                            &diff_dst_iter_desc.data,
-                            &diff_dst_iter_c_desc.data,
-                            dnnl::convert_to_c(flags)),
-                    "could not create a descriptor for an LSTM backward "
-                    "propagation primitive");
-        }
-
-        /// Constructs an LSTM descriptor for backward propagation using @p
-        /// prop_kind, @p direction, and memory descriptors.
-        ///
-        /// The following arguments may point to a zero memory descriptor:
-        /// - @p src_iter_desc together with @p src_iter_c_desc,
-        ///   @p diff_src_iter_desc, and @p diff_src_iter_c_desc,
-        /// - @p bias_desc together with @p diff_bias_desc,
-        /// - @p dst_iter_desc together with @p dst_iter_c_desc,
-        ///   @p diff_dst_iter_desc, and @p diff_dst_iter_c_desc.
-        ///
-        /// This would then indicate that the LSTM backward propagation
-        /// primitive should not use them and should default to zero values
-        /// instead.
-        ///
-        /// @note
-        ///     All memory descriptors may be initialized with
-        ///     #dnnl::memory::format_tag::any value of @p format_tag.
-        ///
-        /// @param aprop_kind Propagation kind. Must be
-        ///     #dnnl::prop_kind::backward.
-        /// @param direction RNN direction. See @ref dnnl::rnn_direction for
-        ///     more info.
-        /// @param src_layer_desc Memory descriptor for the input vector.
-        /// @param src_iter_desc Memory descriptor for the input recurrent
-        ///     hidden state vector.
-        /// @param src_iter_c_desc Memory descriptor for the input recurrent
-        ///     cell state vector.
-        /// @param weights_layer_desc Memory descriptor for the weights
-        ///     applied to the layer input.
-        /// @param weights_iter_desc Memory descriptor for the weights applied
-        ///     to the recurrent input.
-        /// @param bias_desc Bias memory descriptor.
-        /// @param dst_layer_desc Memory descriptor for the output vector.
-        /// @param dst_iter_desc Memory descriptor for the output recurrent
-        ///     hidden state vector.
-        /// @param dst_iter_c_desc Memory descriptor for the output recurrent
-        ///     cell state vector.
-        /// @param diff_src_layer_desc Memory descriptor for the diff of input
-        ///     vector.
-        /// @param diff_src_iter_desc Memory descriptor for the diff of input
-        ///     recurrent hidden state vector.
-        /// @param diff_src_iter_c_desc Memory descriptor for the diff of
-        ///     input recurrent cell state vector.
-        /// @param diff_weights_layer_desc Memory descriptor for the diff of
-        ///     weights applied to the layer input.
-        /// @param diff_weights_iter_desc Memory descriptor for the diff of
-        ///     weights applied to the recurrent input.
-        /// @param diff_bias_desc Diff bias memory descriptor.
-        /// @param diff_dst_layer_desc Memory descriptor for the diff of
-        ///     output vector.
-        /// @param diff_dst_iter_desc Memory descriptor for the diff of output
-        ///     recurrent hidden state vector.
-        /// @param diff_dst_iter_c_desc Memory descriptor for the diff of
-        ///     output recurrent cell state vector.
-        /// @param flags Unused.
-        desc(prop_kind aprop_kind, rnn_direction direction,
-                const memory::desc &src_layer_desc,
-                const memory::desc &src_iter_desc,
-                const memory::desc &src_iter_c_desc,
-                const memory::desc &weights_layer_desc,
-                const memory::desc &weights_iter_desc,
-                const memory::desc &bias_desc,
-                const memory::desc &dst_layer_desc,
-                const memory::desc &dst_iter_desc,
-                const memory::desc &dst_iter_c_desc,
-                const memory::desc &diff_src_layer_desc,
-                const memory::desc &diff_src_iter_desc,
-                const memory::desc &diff_src_iter_c_desc,
-                const memory::desc &diff_weights_layer_desc,
-                const memory::desc &diff_weights_iter_desc,
-                const memory::desc &diff_bias_desc,
-                const memory::desc &diff_dst_layer_desc,
-                const memory::desc &diff_dst_iter_desc,
-                const memory::desc &diff_dst_iter_c_desc,
-                rnn_flags flags = rnn_flags::undef) {
-            error::wrap_c_api(
-                    dnnl_lstm_backward_desc_init(&data,
-                            dnnl::convert_to_c(aprop_kind),
-                            dnnl::convert_to_c(direction), &src_layer_desc.data,
-                            &src_iter_desc.data, &src_iter_c_desc.data,
-                            &weights_layer_desc.data, &weights_iter_desc.data,
-                            &bias_desc.data, &dst_layer_desc.data,
-                            &dst_iter_desc.data, &dst_iter_c_desc.data,
-                            &diff_src_layer_desc.data, &diff_src_iter_desc.data,
-                            &diff_src_iter_c_desc.data,
-                            &diff_weights_layer_desc.data,
-                            &diff_weights_iter_desc.data, &diff_bias_desc.data,
-                            &diff_dst_layer_desc.data, &diff_dst_iter_desc.data,
-                            &diff_dst_iter_c_desc.data,
-                            dnnl::convert_to_c(flags)),
-                    "could not create a descriptor for an LSTM backward "
-                    "propagation primitive");
-        }
-    };
-
-    /// Primitive descriptor for an LSTM backward propagation primitive.
-    struct primitive_desc : public rnn_primitive_desc_base {
-        /// Default constructor. Produces an empty object.
-        primitive_desc() = default;
-
-        /// Constructs a primitive descriptor for an LSTM backward propagation
-        /// primitive.
-        ///
-        /// @param adesc Descriptor for LSTM backward propagation primitive.
-        /// @param aengine Engine to use.
-        /// @param hint_fwd_pd Primitive descriptor for an LSTM
-        ///     forward propagation primitive. It is used as a hint for
-        ///     deciding which memory format to use.
-        /// @param allow_empty A flag signifying whether construction is
-        ///     allowed to fail without throwing an exception. In this case an
-        ///     empty object will be produced. This flag is optional and
-        ///     defaults to false.
-        primitive_desc(const desc &adesc, const engine &aengine,
-                const lstm_forward::primitive_desc &hint_fwd_pd,
-                bool allow_empty = false)
-            : rnn_primitive_desc_base(&adesc.data, nullptr, aengine,
-                    hint_fwd_pd.get(), allow_empty) {}
-
-        /// Constructs a primitive descriptor for an LSTM backward propagation
-        /// primitive.
-        ///
-        /// @param adesc Descriptor for an LSTM backward propagation primitive.
-        /// @param attr Primitive attributes to use.
-        /// @param aengine Engine to use.
-        /// @param hint_fwd_pd Primitive descriptor for an LSTM
-        ///     forward propagation primitive. It is used as a hint for
-        ///     deciding which memory format to use.
-        /// @param allow_empty A flag signifying whether construction is
-        ///     allowed to fail without throwing an exception. In this case an
-        ///     empty object will be produced. This flag is optional and
-        ///     defaults to false.
-        primitive_desc(const desc &adesc, const primitive_attr &attr,
-                const engine &aengine,
-                const lstm_forward::primitive_desc &hint_fwd_pd,
-                bool allow_empty = false)
-            : rnn_primitive_desc_base(&adesc.data, &attr, aengine,
-                    hint_fwd_pd.get(), allow_empty) {}
-
-        /// Constructs a primitive descriptor for an LSTM backward propagation
-        /// primitive from a C API primitive descriptor that must have a
-        /// matching kind.
-        ///
-        /// @param pd C API primitive descriptor for an LSTM backward
-        ///     propagation primitive.
-        primitive_desc(dnnl_primitive_desc_t pd)
-            : rnn_primitive_desc_base(pd, dnnl::prop_kind::backward,
-                    dnnl::algorithm::vanilla_lstm) {}
-
-        /// @copydoc dnnl::rnn_primitive_desc_base::src_layer_desc()const
-        memory::desc src_layer_desc() const {
-            return rnn_base::src_layer_desc();
-        }
-
-        /// @copydoc dnnl::rnn_primitive_desc_base::src_iter_desc()const
-        memory::desc src_iter_desc() const { return rnn_base::src_iter_desc(); }
-
-        /// @copydoc dnnl::rnn_primitive_desc_base::src_iter_desc()const
-        memory::desc src_iter_c_desc() const {
-            return rnn_base::src_iter_c_desc();
-        }
-
-        /// @copydoc dnnl::rnn_primitive_desc_base::weights_layer_desc()const
-        memory::desc weights_layer_desc() const {
-            return rnn_base::weights_layer_desc();
-        }
-
-        /// @copydoc dnnl::rnn_primitive_desc_base::weights_iter_desc()const
-        memory::desc weights_iter_desc() const {
-            return rnn_base::weights_iter_desc();
-        }
-
-        /// @copydoc dnnl::rnn_primitive_desc_base::weights_peephole_desc()const
-        memory::desc weights_peephole_desc() const {
-            return rnn_base::weights_peephole_desc();
-        }
-
-        /// @copydoc dnnl::rnn_primitive_desc_base::weights_projection_desc()const
-        memory::desc weights_projection_desc() const {
-            return rnn_base::weights_projection_desc();
-        }
-
-        /// @copydoc dnnl::rnn_primitive_desc_base::bias_desc()const
-        memory::desc bias_desc() const { return rnn_base::bias_desc(); }
-
-        /// @copydoc dnnl::rnn_primitive_desc_base::dst_layer_desc()const
-        memory::desc dst_layer_desc() const {
-            return rnn_base::dst_layer_desc();
-        }
-
-        /// @copydoc dnnl::rnn_primitive_desc_base::dst_iter_desc()const
-        memory::desc dst_iter_desc() const { return rnn_base::dst_iter_desc(); }
-
-        /// @copydoc dnnl::rnn_primitive_desc_base::src_iter_desc()const
-        memory::desc dst_iter_c_desc() const {
-            return rnn_base::dst_iter_c_desc();
-        }
-
-        /// @copydoc dnnl::rnn_primitive_desc_base::workspace_desc()const
-        memory::desc workspace_desc() const {
-            return rnn_base::workspace_desc();
-        }
-
-        /// @copydoc dnnl::rnn_primitive_desc_base::diff_src_layer_desc()const
-        memory::desc diff_src_layer_desc() const {
-            return rnn_base::diff_src_layer_desc();
-        }
-
-        /// @copydoc dnnl::rnn_primitive_desc_base::diff_src_iter_desc()const
-        memory::desc diff_src_iter_desc() const {
-            return rnn_base::diff_src_iter_desc();
-        }
-
-        /// @copydoc dnnl::rnn_primitive_desc_base::diff_src_iter_c_desc()const
-        memory::desc diff_src_iter_c_desc() const {
-            return rnn_base::diff_src_iter_c_desc();
-        }
-
-        /// @copydoc dnnl::rnn_primitive_desc_base::diff_weights_layer_desc()const
-        memory::desc diff_weights_layer_desc() const {
-            return rnn_base::diff_weights_layer_desc();
-        }
-
-        /// @copydoc dnnl::rnn_primitive_desc_base::diff_weights_iter_desc()const
-        memory::desc diff_weights_iter_desc() const {
-            return rnn_base::diff_weights_iter_desc();
-        }
-
-        /// @copydoc dnnl::rnn_primitive_desc_base::diff_weights_peephole_desc()const
-        memory::desc diff_weights_peephole_desc() const {
-            return rnn_base::diff_weights_peephole_desc();
-        }
-
-        /// @copydoc dnnl::rnn_primitive_desc_base::diff_weights_projection_desc()const
-        memory::desc diff_weights_projection_desc() const {
-            return rnn_base::diff_weights_projection_desc();
-        }
-
-        /// @copydoc dnnl::rnn_primitive_desc_base::diff_bias_desc()const
-        memory::desc diff_bias_desc() const {
-            return rnn_base::diff_bias_desc();
-        }
-
-        /// @copydoc dnnl::rnn_primitive_desc_base::diff_dst_layer_desc()const
-        memory::desc diff_dst_layer_desc() const {
-            return rnn_base::diff_dst_layer_desc();
-        }
-
-        /// @copydoc dnnl::rnn_primitive_desc_base::diff_dst_iter_desc()const
-        memory::desc diff_dst_iter_desc() const {
-            return rnn_base::diff_dst_iter_desc();
-        }
-
-        /// @copydoc dnnl::rnn_primitive_desc_base::diff_dst_iter_c_desc()const
-        memory::desc diff_dst_iter_c_desc() const {
-            return rnn_base::diff_dst_iter_c_desc();
-        }
-    };
-
-    /// Default constructor. Produces an empty object.
-    lstm_backward() = default;
-
-    /// Constructs an LSTM backward propagation primitive.
-    /// @param pd Primitive descriptor for an LSTM backward propagation
-    ///     primitive.
-    lstm_backward(const primitive_desc &pd) : primitive(pd) {}
-};
-
-/// GRU forward propagation primitive.
-struct gru_forward : public primitive {
-    /// Descriptor for a GRU forward propagation primitive.
-    struct desc {
-        dnnl_rnn_desc_t data;
-
-        /// Constructs a descriptor for a GRU forward propagation primitive.
-        ///
-        /// The following arguments may point to a zero memory descriptor:
-        /// - @p src_iter_desc,
-        /// - @p bias_desc,
-        /// - @p dst_iter_desc.
-        ///
-        /// This would then indicate that the GRU forward propagation primitive
-        /// should not use them and should default to zero values instead.
-        ///
-        /// @note
-        ///     All memory descriptors except @p src_iter_desc may be
-        ///     initialized with an #dnnl::memory::format_tag::any value of @p
-        ///     format_tag.
-        ///
-        /// @param aprop_kind Propagation kind. Possible values are
-        ///     #dnnl::prop_kind::forward_training, and
-        ///     #dnnl::prop_kind::forward_inference.
-        /// @param direction RNN direction. See @ref dnnl::rnn_direction for
-        ///     more info.
-        /// @param src_layer_desc Memory descriptor for the input vector.
-        /// @param src_iter_desc Memory descriptor for the input recurrent
-        ///     hidden state vector.
-        /// @param weights_layer_desc Memory descriptor for the weights
-        ///     applied to the layer input.
-        /// @param weights_iter_desc Memory descriptor for the weights applied
-        ///     to the recurrent input.
-        /// @param bias_desc Bias memory descriptor.
-        /// @param dst_layer_desc Memory descriptor for the output vector.
-        /// @param dst_iter_desc Memory descriptor for the output recurrent
-        ///     hidden state vector.
-        /// @param flags Unused.
-        desc(prop_kind aprop_kind, rnn_direction direction,
-                const memory::desc &src_layer_desc,
-                const memory::desc &src_iter_desc,
-                const memory::desc &weights_layer_desc,
-                const memory::desc &weights_iter_desc,
-                const memory::desc &bias_desc,
-                const memory::desc &dst_layer_desc,
-                const memory::desc &dst_iter_desc,
-                rnn_flags flags = rnn_flags::undef) {
-            error::wrap_c_api(
-                    dnnl_gru_forward_desc_init(&data,
-                            dnnl::convert_to_c(aprop_kind),
-                            dnnl::convert_to_c(direction), &src_layer_desc.data,
-                            &src_iter_desc.data, &weights_layer_desc.data,
-                            &weights_iter_desc.data, &bias_desc.data,
-                            &dst_layer_desc.data, &dst_iter_desc.data,
-                            dnnl::convert_to_c(flags)),
-                    "could not create a descriptor for a GRU forward "
-                    "propagation primitive");
-        }
-    };
-
-    /// Primitive descriptor for a GRU forward propagation primitive.
-    struct primitive_desc : public rnn_primitive_desc_base {
-        /// Default constructor. Produces an empty object.
-        primitive_desc() = default;
-
-        /// Constructs a primitive descriptor for a GRU forward propagation
-        /// primitive.
-        ///
-        /// @param adesc Descriptor for a GRU forward propagation primitive.
-        /// @param aengine Engine to use.
-        /// @param allow_empty A flag signifying whether construction is
-        ///     allowed to fail without throwing an exception. In this case an
-        ///     empty object will be produced. This flag is optional and
-        ///     defaults to false.
-        primitive_desc(const desc &adesc, const engine &aengine,
-                bool allow_empty = false)
-            : rnn_primitive_desc_base(
-                    &adesc.data, nullptr, aengine, nullptr, allow_empty) {}
-
-        /// Constructs a primitive descriptor for a GRU forward propagation
-        /// primitive.
-        ///
-        /// @param adesc Descriptor for a GRU forward propagation primitive.
-        /// @param attr Primitive attributes to use.
-        /// @param aengine Engine to use.
-        /// @param allow_empty A flag signifying whether construction is
-        ///     allowed to fail without throwing an exception. In this case an
-        ///     empty object will be produced. This flag is optional and
-        ///     defaults to false.
-        primitive_desc(const desc &adesc, const primitive_attr &attr,
-                const engine &aengine, bool allow_empty = false)
-            : rnn_primitive_desc_base(
-                    &adesc.data, &attr, aengine, nullptr, allow_empty) {}
-
-        /// Constructs a primitive descriptor for a GRU forward propagation
-        /// primitive from a C API primitive descriptor that must have a
-        /// matching kind.
-        ///
-        /// @param pd C API primitive descriptor for a GRU forward
-        ///     propagation primitive.
-        primitive_desc(dnnl_primitive_desc_t pd)
-            : rnn_primitive_desc_base(pd, dnnl::prop_kind::forward_training,
-                    dnnl::prop_kind::forward_inference,
-                    dnnl::algorithm::vanilla_gru) {}
-
-        /// @copydoc dnnl::rnn_primitive_desc_base::src_layer_desc()const
-        memory::desc src_layer_desc() const {
-            return rnn_base::src_layer_desc();
-        }
-
-        /// @copydoc dnnl::rnn_primitive_desc_base::src_iter_desc()const
-        memory::desc src_iter_desc() const { return rnn_base::src_iter_desc(); }
-
-        /// @copydoc dnnl::rnn_primitive_desc_base::weights_layer_desc()const
-        memory::desc weights_layer_desc() const {
-            return rnn_base::weights_layer_desc();
-        }
-
-        /// @copydoc dnnl::rnn_primitive_desc_base::weights_iter_desc()const
-        memory::desc weights_iter_desc() const {
-            return rnn_base::weights_iter_desc();
-        }
-
-        /// @copydoc dnnl::rnn_primitive_desc_base::bias_desc()const
-        memory::desc bias_desc() const { return rnn_base::bias_desc(); }
-
-        /// @copydoc dnnl::rnn_primitive_desc_base::dst_layer_desc()const
-        memory::desc dst_layer_desc() const {
-            return rnn_base::dst_layer_desc();
-        }
-
-        /// @copydoc dnnl::rnn_primitive_desc_base::dst_iter_desc()const
-        memory::desc dst_iter_desc() const { return rnn_base::dst_iter_desc(); }
-
-        /// @copydoc dnnl::rnn_primitive_desc_base::workspace_desc()const
-        memory::desc workspace_desc() const {
-            return rnn_base::workspace_desc();
-        }
-    };
-
-    /// Default constructor. Produces an empty object.
-    gru_forward() = default;
-
-    /// Constructs a GRU forward propagation primitive.
-    /// @param pd Primitive descriptor for a GRU forward propagation
-    ///     primitive.
-    gru_forward(const primitive_desc &pd) : primitive(pd) {}
-};
-
-/// GRU backward propagation primitive.
-struct gru_backward : public primitive {
-    /// Descriptor for a GRU backward propagation primitive.
-    struct desc {
-        dnnl_rnn_desc_t data;
-
-        /// Constructs a descriptor for a GRU backward propagation primitive.
-        ///
-        /// The following arguments may point to a zero memory descriptor:
-        /// - @p src_iter_desc together with @p diff_src_iter_desc,
-        /// - @p bias_desc together with @p diff_bias_desc,
-        /// - @p dst_iter_desc together with @p diff_dst_iter_desc.
-        ///
-        /// This would then indicate that the GRU backward propagation
-        /// primitive should not use them and should default to zero values
-        /// instead.
-        ///
-        /// @note
-        ///     All memory descriptors may be initialized with
-        ///     #dnnl::memory::format_tag::any value of @p format_tag.
-        ///
-        /// @param aprop_kind Propagation kind. Must be
-        ///     #dnnl::prop_kind::backward.
-        /// @param direction RNN direction. See @ref dnnl::rnn_direction for
-        ///     more info.
-        /// @param src_layer_desc Memory descriptor for the input vector.
-        /// @param src_iter_desc Memory descriptor for the input recurrent
-        ///     hidden state vector.
-        /// @param weights_layer_desc Memory descriptor for the weights
-        ///     applied to the layer input.
-        /// @param weights_iter_desc Memory descriptor for the weights applied
-        ///     to the recurrent input.
-        /// @param bias_desc Bias memory descriptor.
-        /// @param dst_layer_desc Memory descriptor for the output vector.
-        /// @param dst_iter_desc Memory descriptor for the output recurrent
-        ///     hidden state vector.
-        /// @param diff_src_layer_desc Memory descriptor for the diff of input
-        ///     vector.
-        /// @param diff_src_iter_desc Memory descriptor for the diff of input
-        ///     recurrent hidden state vector.
-        /// @param diff_weights_layer_desc Memory descriptor for the diff of
-        ///     weights applied to the layer input.
-        /// @param diff_weights_iter_desc Memory descriptor for the diff of
-        ///     weights applied to the recurrent input.
-        /// @param diff_bias_desc Diff bias memory descriptor.
-        /// @param diff_dst_layer_desc Memory descriptor for the diff of
-        ///     output vector.
-        /// @param diff_dst_iter_desc Memory descriptor for the diff of output
-        ///     recurrent hidden state vector.
-        /// @param flags Unused.
-        desc(prop_kind aprop_kind, rnn_direction direction,
-                const memory::desc &src_layer_desc,
-                const memory::desc &src_iter_desc,
-                const memory::desc &weights_layer_desc,
-                const memory::desc &weights_iter_desc,
-                const memory::desc &bias_desc,
-                const memory::desc &dst_layer_desc,
-                const memory::desc &dst_iter_desc,
-                const memory::desc &diff_src_layer_desc,
-                const memory::desc &diff_src_iter_desc,
-                const memory::desc &diff_weights_layer_desc,
-                const memory::desc &diff_weights_iter_desc,
-                const memory::desc &diff_bias_desc,
-                const memory::desc &diff_dst_layer_desc,
-                const memory::desc &diff_dst_iter_desc,
-                rnn_flags flags = rnn_flags::undef) {
-            error::wrap_c_api(
-                    dnnl_gru_backward_desc_init(&data,
-                            dnnl::convert_to_c(aprop_kind),
-                            dnnl::convert_to_c(direction), &src_layer_desc.data,
-                            &src_iter_desc.data, &weights_layer_desc.data,
-                            &weights_iter_desc.data, &bias_desc.data,
-                            &dst_layer_desc.data, &dst_iter_desc.data,
-                            &diff_src_layer_desc.data, &diff_src_iter_desc.data,
-                            &diff_weights_layer_desc.data,
-                            &diff_weights_iter_desc.data, &diff_bias_desc.data,
-                            &diff_dst_layer_desc.data, &diff_dst_iter_desc.data,
-                            dnnl::convert_to_c(flags)),
-                    "could not create a descriptor for a GRU backward "
-                    "propagation primitive");
-        }
-    };
-
-    /// Primitive descriptor for a GRU backward propagation primitive.
-    struct primitive_desc : public rnn_primitive_desc_base {
-        /// Default constructor. Produces an empty object.
-        primitive_desc() = default;
-
-        /// Constructs a primitive descriptor for a GRU backward propagation
-        /// primitive.
-        ///
-        /// @param adesc Descriptor for a GRU backward propagation primitive.
-        /// @param aengine Engine to use.
-        /// @param hint_fwd_pd Primitive descriptor for a GRU
-        ///     forward propagation primitive. It is used as a hint for
-        ///     deciding which memory format to use.
-        /// @param allow_empty A flag signifying whether construction is
-        ///     allowed to fail without throwing an exception. In this case an
-        ///     empty object will be produced. This flag is optional and
-        ///     defaults to false.
-        primitive_desc(const desc &adesc, const engine &aengine,
-                const gru_forward::primitive_desc &hint_fwd_pd,
-                bool allow_empty = false)
-            : rnn_primitive_desc_base(&adesc.data, nullptr, aengine,
-                    hint_fwd_pd.get(), allow_empty) {}
-
-        /// Constructs a primitive descriptor for a GRU backward propagation
-        /// primitive.
-        ///
-        /// @param adesc Descriptor for a GRU backward propagation primitive.
-        /// @param attr Primitive attributes to use.
-        /// @param aengine Engine to use.
-        /// @param hint_fwd_pd Primitive descriptor for a GRU
-        ///     forward propagation primitive. It is used as a hint for
-        ///     deciding which memory format to use.
-        /// @param allow_empty A flag signifying whether construction is
-        ///     allowed to fail without throwing an exception. In this case an
-        ///     empty object will be produced. This flag is optional and
-        ///     defaults to false.
-        primitive_desc(const desc &adesc, const primitive_attr &attr,
-                const engine &aengine,
-                const gru_forward::primitive_desc &hint_fwd_pd,
-                bool allow_empty = false)
-            : rnn_primitive_desc_base(&adesc.data, &attr, aengine,
-                    hint_fwd_pd.get(), allow_empty) {}
-
-        /// Constructs a primitive descriptor for a GRU backward propagation
-        /// primitive from a C API primitive descriptor that must have a
-        /// matching kind.
-        ///
-        /// @param pd C API primitive descriptor for a GRU backward
-        ///     propagation primitive.
-        primitive_desc(dnnl_primitive_desc_t pd)
-            : rnn_primitive_desc_base(pd, dnnl::prop_kind::backward,
-                    dnnl::algorithm::vanilla_gru) {}
-
-        /// @copydoc dnnl::rnn_primitive_desc_base::src_layer_desc()const
-        memory::desc src_layer_desc() const {
-            return rnn_base::src_layer_desc();
-        }
-
-        /// @copydoc dnnl::rnn_primitive_desc_base::src_iter_desc()const
-        memory::desc src_iter_desc() const { return rnn_base::src_iter_desc(); }
-
-        /// @copydoc dnnl::rnn_primitive_desc_base::weights_layer_desc()const
-        memory::desc weights_layer_desc() const {
-            return rnn_base::weights_layer_desc();
-        }
-
-        /// @copydoc dnnl::rnn_primitive_desc_base::weights_iter_desc()const
-        memory::desc weights_iter_desc() const {
-            return rnn_base::weights_iter_desc();
-        }
-
-        /// @copydoc dnnl::rnn_primitive_desc_base::bias_desc()const
-        memory::desc bias_desc() const { return rnn_base::bias_desc(); }
-
-        /// @copydoc dnnl::rnn_primitive_desc_base::dst_layer_desc()const
-        memory::desc dst_layer_desc() const {
-            return rnn_base::dst_layer_desc();
-        }
-
-        /// @copydoc dnnl::rnn_primitive_desc_base::dst_iter_desc()const
-        memory::desc dst_iter_desc() const { return rnn_base::dst_iter_desc(); }
-
-        /// @copydoc dnnl::rnn_primitive_desc_base::workspace_desc()const
-        memory::desc workspace_desc() const {
-            return rnn_base::workspace_desc();
-        }
-
-        /// @copydoc dnnl::rnn_primitive_desc_base::diff_src_layer_desc()const
-        memory::desc diff_src_layer_desc() const {
-            return rnn_base::diff_src_layer_desc();
-        }
-
-        /// @copydoc dnnl::rnn_primitive_desc_base::diff_src_iter_desc()const
-        memory::desc diff_src_iter_desc() const {
-            return rnn_base::diff_src_iter_desc();
-        }
-
-        /// @copydoc dnnl::rnn_primitive_desc_base::diff_weights_layer_desc()const
-        memory::desc diff_weights_layer_desc() const {
-            return rnn_base::diff_weights_layer_desc();
-        }
-
-        /// @copydoc dnnl::rnn_primitive_desc_base::diff_weights_iter_desc()const
-        memory::desc diff_weights_iter_desc() const {
-            return rnn_base::diff_weights_iter_desc();
-        }
-
-        /// @copydoc dnnl::rnn_primitive_desc_base::diff_bias_desc()const
-        memory::desc diff_bias_desc() const {
-            return rnn_base::diff_bias_desc();
-        }
-
-        /// @copydoc dnnl::rnn_primitive_desc_base::diff_dst_layer_desc()const
-        memory::desc diff_dst_layer_desc() const {
-            return rnn_base::diff_dst_layer_desc();
-        }
-
-        /// @copydoc dnnl::rnn_primitive_desc_base::diff_dst_iter_desc()const
-        memory::desc diff_dst_iter_desc() const {
-            return rnn_base::diff_dst_iter_desc();
-        }
-    };
-
-    /// Default constructor. Produces an empty object.
-    gru_backward() = default;
-
-    /// Constructs a GRU backward propagation primitive.
-    /// @param pd Primitive descriptor for a GRU backward propagation
-    ///     primitive.
-    gru_backward(const primitive_desc &pd) : primitive(pd) {}
-};
-
-/// LBR GRU forward propagation primitive.
-struct lbr_gru_forward : public primitive {
-    /// Descriptor for an LBR GRU forward propagation primitive.
-    struct desc {
-        dnnl_rnn_desc_t data;
-
-        /// Constructs a descriptor for LBR GRU forward propagation primitive.
-        ///
-        /// The following arguments may point to a zero memory descriptor:
-        /// - @p src_iter_desc,
-        /// - @p bias_desc,
-        /// - @p dst_iter_desc.
-        ///
-        /// This would then indicate that the LBR GRU forward propagation
-        /// primitive should not use them and should default to zero values
-        /// instead.
-        ///
-        /// @note
-        ///     All memory descriptors except @p src_iter_desc may be
-        ///     initialized with an #dnnl::memory::format_tag::any value of @p
-        ///     format_tag.
-        ///
-        /// @param aprop_kind Propagation kind. Possible values are
-        ///     #dnnl::prop_kind::forward_training, and
-        ///     #dnnl::prop_kind::forward_inference.
-        /// @param direction RNN direction. See @ref dnnl::rnn_direction for
-        ///     more info.
-        /// @param src_layer_desc Memory descriptor for the input vector.
-        /// @param src_iter_desc Memory descriptor for the input recurrent
-        ///     hidden state vector.
-        /// @param weights_layer_desc Memory descriptor for the weights
-        ///     applied to the layer input.
-        /// @param weights_iter_desc Memory descriptor for the weights applied
-        ///     to the recurrent input.
-        /// @param bias_desc Bias memory descriptor.
-        /// @param dst_layer_desc Memory descriptor for the output vector.
-        /// @param dst_iter_desc Memory descriptor for the output recurrent
-        ///     hidden state vector.
-        /// @param flags Unused.
-        desc(prop_kind aprop_kind, rnn_direction direction,
-                const memory::desc &src_layer_desc,
-                const memory::desc &src_iter_desc,
-                const memory::desc &weights_layer_desc,
-                const memory::desc &weights_iter_desc,
-                const memory::desc &bias_desc,
-                const memory::desc &dst_layer_desc,
-                const memory::desc &dst_iter_desc,
-                rnn_flags flags = rnn_flags::undef) {
-            error::wrap_c_api(
-                    dnnl_lbr_gru_forward_desc_init(&data,
-                            dnnl::convert_to_c(aprop_kind),
-                            dnnl::convert_to_c(direction), &src_layer_desc.data,
-                            &src_iter_desc.data, &weights_layer_desc.data,
-                            &weights_iter_desc.data, &bias_desc.data,
-                            &dst_layer_desc.data, &dst_iter_desc.data,
-                            dnnl::convert_to_c(flags)),
-                    "could not create a descriptor for an LBR GRU forward "
-                    "propagation primitive");
-        }
-    };
-
-    /// Primitive descriptor for an LBR GRU forward propagation primitive.
-    struct primitive_desc : public rnn_primitive_desc_base {
-        /// Default constructor. Produces an empty object.
-        primitive_desc() = default;
-
-        /// Constructs a primitive descriptor for a LBR GRU forward
-        /// propagation primitive.
-        ///
-        /// @param adesc Descriptor for a LBR GRU forward propagation
-        ///     primitive.
-        /// @param aengine Engine to use.
-        /// @param allow_empty A flag signifying whether construction is
-        ///     allowed to fail without throwing an exception. In this case an
-        ///     empty object will be produced. This flag is optional and
-        ///     defaults to false.
-        primitive_desc(const desc &adesc, const engine &aengine,
-                bool allow_empty = false)
-            : rnn_primitive_desc_base(
-                    &adesc.data, nullptr, aengine, nullptr, allow_empty) {}
-
-        /// Constructs a primitive descriptor for a LBR GRU forward
-        /// propagation primitive.
-        ///
-        /// @param adesc Descriptor for a LBR GRU forward propagation
-        ///     primitive.
-        /// @param attr Primitive attributes to use.
-        /// @param aengine Engine to use.
-        /// @param allow_empty A flag signifying whether construction is
-        ///     allowed to fail without throwing an exception. In this case an
-        ///     empty object will be produced. This flag is optional and
-        ///     defaults to false.
-        primitive_desc(const desc &adesc, const primitive_attr &attr,
-                const engine &aengine, bool allow_empty = false)
-            : rnn_primitive_desc_base(
-                    &adesc.data, &attr, aengine, nullptr, allow_empty) {}
-
-        /// Constructs a primitive descriptor for a LBR GRU forward propagation
-        /// primitive from a C API primitive descriptor that must have a
-        /// matching kind.
-        ///
-        /// @param pd C API primitive descriptor for a LBR GRU forward
-        ///     propagation primitive.
-        primitive_desc(dnnl_primitive_desc_t pd)
-            : rnn_primitive_desc_base(pd, dnnl::prop_kind::forward_training,
-                    dnnl::prop_kind::forward_inference,
-                    dnnl::algorithm::lbr_gru) {}
-
-        /// @copydoc dnnl::rnn_primitive_desc_base::src_layer_desc()const
-        memory::desc src_layer_desc() const {
-            return rnn_base::src_layer_desc();
-        }
-
-        /// @copydoc dnnl::rnn_primitive_desc_base::src_iter_desc()const
-        memory::desc src_iter_desc() const { return rnn_base::src_iter_desc(); }
-
-        /// @copydoc dnnl::rnn_primitive_desc_base::weights_layer_desc()const
-        memory::desc weights_layer_desc() const {
-            return rnn_base::weights_layer_desc();
-        }
-
-        /// @copydoc dnnl::rnn_primitive_desc_base::weights_iter_desc()const
-        memory::desc weights_iter_desc() const {
-            return rnn_base::weights_iter_desc();
-        }
-
-        /// @copydoc dnnl::rnn_primitive_desc_base::bias_desc()const
-        memory::desc bias_desc() const { return rnn_base::bias_desc(); }
-
-        /// @copydoc dnnl::rnn_primitive_desc_base::dst_layer_desc()const
-        memory::desc dst_layer_desc() const {
-            return rnn_base::dst_layer_desc();
-        }
-
-        /// @copydoc dnnl::rnn_primitive_desc_base::dst_iter_desc()const
-        memory::desc dst_iter_desc() const { return rnn_base::dst_iter_desc(); }
-
-        /// @copydoc dnnl::rnn_primitive_desc_base::workspace_desc()const
-        memory::desc workspace_desc() const {
-            return rnn_base::workspace_desc();
-        }
-    };
-
-    /// Default constructor. Produces an empty object.
-    lbr_gru_forward() = default;
-
-    /// Constructs an LBR GRU forward propagation primitive.
-    /// @param pd Primitive descriptor for an LBR GRU forward propagation
-    ///     primitive.
-    lbr_gru_forward(const primitive_desc &pd) : primitive(pd) {}
-};
-
-/// LBR GRU backward propagation primitive.
-struct lbr_gru_backward : public primitive {
-    /// Descriptor for a LBR GRU backward propagation primitive.
-    struct desc {
-        dnnl_rnn_desc_t data;
-
-        /// Constructs a descriptor for LBR GRU backward propagation
-        /// primitive.
-        ///
-        /// The following arguments may point to a zero memory descriptor:
-        /// - @p src_iter_desc together with @p diff_src_iter_desc,
-        /// - @p bias_desc together with @p diff_bias_desc,
-        /// - @p dst_iter_desc together with @p diff_dst_iter_desc.
-        ///
-        /// This would then indicate that the LBR GRU backward propagation
-        /// primitive should not use them and should default to zero values
-        /// instead.
-        ///
-        /// @note
-        ///     All memory descriptors may be initialized with
-        ///     #dnnl::memory::format_tag::any value of @p format_tag.
-        ///
-        /// @param aprop_kind Propagation kind. Must be
-        ///     #dnnl::prop_kind::backward.
-        /// @param direction RNN direction. See @ref dnnl::rnn_direction for
-        ///     more info.
-        /// @param src_layer_desc Memory descriptor for the input vector.
-        /// @param src_iter_desc Memory descriptor for the input recurrent
-        ///     hidden state vector.
-        /// @param weights_layer_desc Memory descriptor for the weights
-        ///     applied to the layer input.
-        /// @param weights_iter_desc Memory descriptor for the weights applied
-        ///     to the recurrent input.
-        /// @param bias_desc Bias memory descriptor.
-        /// @param dst_layer_desc Memory descriptor for the output vector.
-        /// @param dst_iter_desc Memory descriptor for the output recurrent
-        ///     hidden state vector.
-        /// @param diff_src_layer_desc Memory descriptor for the diff of input
-        ///     vector.
-        /// @param diff_src_iter_desc Memory descriptor for the diff of input
-        ///     recurrent hidden state vector.
-        /// @param diff_weights_layer_desc Memory descriptor for the diff of
-        ///     weights applied to the layer input.
-        /// @param diff_weights_iter_desc Memory descriptor for the diff of
-        ///     weights applied to the recurrent input.
-        /// @param diff_bias_desc Diff bias memory descriptor.
-        /// @param diff_dst_layer_desc Memory descriptor for the diff of
-        ///     output vector.
-        /// @param diff_dst_iter_desc Memory descriptor for the diff of output
-        ///     recurrent hidden state vector.
-        /// @param flags Unused.
-        desc(prop_kind aprop_kind, rnn_direction direction,
-                const memory::desc &src_layer_desc,
-                const memory::desc &src_iter_desc,
-                const memory::desc &weights_layer_desc,
-                const memory::desc &weights_iter_desc,
-                const memory::desc &bias_desc,
-                const memory::desc &dst_layer_desc,
-                const memory::desc &dst_iter_desc,
-                const memory::desc &diff_src_layer_desc,
-                const memory::desc &diff_src_iter_desc,
-                const memory::desc &diff_weights_layer_desc,
-                const memory::desc &diff_weights_iter_desc,
-                const memory::desc &diff_bias_desc,
-                const memory::desc &diff_dst_layer_desc,
-                const memory::desc &diff_dst_iter_desc,
-                rnn_flags flags = rnn_flags::undef) {
-            error::wrap_c_api(
-                    dnnl_lbr_gru_backward_desc_init(&data,
-                            dnnl::convert_to_c(aprop_kind),
-                            dnnl::convert_to_c(direction), &src_layer_desc.data,
-                            &src_iter_desc.data, &weights_layer_desc.data,
-                            &weights_iter_desc.data, &bias_desc.data,
-                            &dst_layer_desc.data, &dst_iter_desc.data,
-                            &diff_src_layer_desc.data, &diff_src_iter_desc.data,
-                            &diff_weights_layer_desc.data,
-                            &diff_weights_iter_desc.data, &diff_bias_desc.data,
-                            &diff_dst_layer_desc.data, &diff_dst_iter_desc.data,
-                            dnnl::convert_to_c(flags)),
-                    "could not create a descriptor for an LBR GRU backward "
-                    "propagation primitive");
-        }
-    };
-
-    /// Primitive descriptor for an LBR GRU backward propagation primitive.
-    struct primitive_desc : public rnn_primitive_desc_base {
-        /// Default constructor. Produces an empty object.
-        primitive_desc() = default;
-
-        /// Constructs a primitive descriptor for an LBR GRU backward
-        /// propagation primitive.
-        ///
-        /// @param adesc Descriptor for an LBR GRU backward propagation
-        ///     primitive.
-        /// @param aengine Engine to use.
-        /// @param hint_fwd_pd Primitive descriptor for an LBR GRU
-        ///     forward propagation primitive. It is used as a hint for
-        ///     deciding which memory format to use.
-        /// @param allow_empty A flag signifying whether construction is
-        ///     allowed to fail without throwing an exception. In this case an
-        ///     empty object will be produced. This flag is optional and
-        ///     defaults to false.
-        primitive_desc(const desc &adesc, const engine &aengine,
-                const lbr_gru_forward::primitive_desc &hint_fwd_pd,
-                bool allow_empty = false)
-            : rnn_primitive_desc_base(&adesc.data, nullptr, aengine,
-                    hint_fwd_pd.get(), allow_empty) {}
-
-        /// Constructs a primitive descriptor for an LBR GRU backward
-        /// propagation primitive.
-        ///
-        /// @param adesc Descriptor for an LBR GRU backward propagation
-        ///     primitive.
-        /// @param attr Primitive attributes to use.
-        /// @param aengine Engine to use.
-        /// @param hint_fwd_pd Primitive descriptor for an LBR GRU
-        ///     forward propagation primitive. It is used as a hint for
-        ///     deciding which memory format to use.
-        /// @param allow_empty A flag signifying whether construction is
-        ///     allowed to fail without throwing an exception. In this case an
-        ///     empty object will be produced. This flag is optional and
-        ///     defaults to false.
-        primitive_desc(const desc &adesc, const primitive_attr &attr,
-                const engine &aengine,
-                const lbr_gru_forward::primitive_desc &hint_fwd_pd,
-                bool allow_empty = false)
-            : rnn_primitive_desc_base(&adesc.data, &attr, aengine,
-                    hint_fwd_pd.get(), allow_empty) {}
-
-        /// Constructs a primitive descriptor for a LBR GRU backward propagation
-        /// primitive from a C API primitive descriptor that must have a
-        /// matching kind.
-        ///
-        /// @param pd C API primitive descriptor for a LBR GRU backward
-        ///     propagation primitive.
-        primitive_desc(dnnl_primitive_desc_t pd)
-            : rnn_primitive_desc_base(
-                    pd, dnnl::prop_kind::backward, dnnl::algorithm::lbr_gru) {}
-
-        /// @copydoc dnnl::rnn_primitive_desc_base::src_layer_desc()const
-        memory::desc src_layer_desc() const {
-            return rnn_base::src_layer_desc();
-        }
-
-        /// @copydoc dnnl::rnn_primitive_desc_base::src_iter_desc()const
-        memory::desc src_iter_desc() const { return rnn_base::src_iter_desc(); }
-
-        /// @copydoc dnnl::rnn_primitive_desc_base::weights_layer_desc()const
-        memory::desc weights_layer_desc() const {
-            return rnn_base::weights_layer_desc();
-        }
-
-        /// @copydoc dnnl::rnn_primitive_desc_base::weights_iter_desc()const
-        memory::desc weights_iter_desc() const {
-            return rnn_base::weights_iter_desc();
-        }
-
-        /// @copydoc dnnl::rnn_primitive_desc_base::bias_desc()const
-        memory::desc bias_desc() const { return rnn_base::bias_desc(); }
-
-        /// @copydoc dnnl::rnn_primitive_desc_base::dst_layer_desc()const
-        memory::desc dst_layer_desc() const {
-            return rnn_base::dst_layer_desc();
-        }
-
-        /// @copydoc dnnl::rnn_primitive_desc_base::dst_iter_desc()const
-        memory::desc dst_iter_desc() const { return rnn_base::dst_iter_desc(); }
-
-        /// @copydoc dnnl::rnn_primitive_desc_base::workspace_desc()const
-        memory::desc workspace_desc() const {
-            return rnn_base::workspace_desc();
-        }
-
-        /// @copydoc dnnl::rnn_primitive_desc_base::diff_src_layer_desc()const
-        memory::desc diff_src_layer_desc() const {
-            return rnn_base::diff_src_layer_desc();
-        }
-
-        /// @copydoc dnnl::rnn_primitive_desc_base::diff_src_iter_desc()const
-        memory::desc diff_src_iter_desc() const {
-            return rnn_base::diff_src_iter_desc();
-        }
-
-        /// @copydoc dnnl::rnn_primitive_desc_base::diff_weights_layer_desc()const
-        memory::desc diff_weights_layer_desc() const {
-            return rnn_base::diff_weights_layer_desc();
-        }
-
-        /// @copydoc dnnl::rnn_primitive_desc_base::diff_weights_iter_desc()const
-        memory::desc diff_weights_iter_desc() const {
-            return rnn_base::diff_weights_iter_desc();
-        }
-
-        /// @copydoc dnnl::rnn_primitive_desc_base::diff_bias_desc()const
-        memory::desc diff_bias_desc() const {
-            return rnn_base::diff_bias_desc();
-        }
-
-        /// @copydoc dnnl::rnn_primitive_desc_base::diff_dst_layer_desc()const
-        memory::desc diff_dst_layer_desc() const {
-            return rnn_base::diff_dst_layer_desc();
-        }
-
-        /// @copydoc dnnl::rnn_primitive_desc_base::diff_dst_iter_desc()const
-        memory::desc diff_dst_iter_desc() const {
-            return rnn_base::diff_dst_iter_desc();
-        }
-    };
-
-    /// Default constructor. Produces an empty object.
-    lbr_gru_backward() = default;
-
-    /// Constructs an LBR GRU backward propagation primitive.
-    /// @param pd Primitive descriptor for an LBR GRU backward propagation
-    ///     primitive.
-    lbr_gru_backward(const primitive_desc &pd) : primitive(pd) {}
-};
-
-/// @} dnnl_api_rnn
-
-/// @addtogroup dnnl_api_shuffle Shuffle
-///
-/// A primitive to shuffle tensor data along an axis.
-///
-/// @sa @ref dev_guide_shuffle in developer guide
-///
-/// @{
-
-/// Shuffle forward propagation primitive.
-struct shuffle_forward : public primitive {
-    /// Descriptor for a shuffle forward propagation primitive.
-    struct desc {
-        dnnl_shuffle_desc_t data;
-
-        /// Constructs a descriptor for a shuffle forward propagation
-        /// primitive.
-        ///
-        /// @param aprop_kind Propagation kind. Possible values are
-        ///     #dnnl::prop_kind::forward_training, and
-        ///     #dnnl::prop_kind::forward_inference.
-        /// @param data_desc Source and destination memory descriptor.
-        /// @param axis The axis along which the data is shuffled.
-        /// @param group_size Shuffle group size.
-        desc(prop_kind aprop_kind, const memory::desc &data_desc, int axis,
-                int group_size) {
-            error::wrap_c_api(dnnl_shuffle_forward_desc_init(&data,
-                                      dnnl::convert_to_c(aprop_kind),
-                                      &data_desc.data, axis, group_size),
-                    "could not create a descriptor for a shuffle forward "
-                    "propagation primitive");
-        }
-    };
-
-    /// Primitive descriptor for a shuffle forward propagation primitive.
-    struct primitive_desc : public dnnl::primitive_desc {
-        /// Default constructor. Produces an empty object.
-        primitive_desc() = default;
-
-        /// Constructs a primitive descriptor for a shuffle forward
-        /// propagation primitive.
-        ///
-        /// @param adesc Descriptor for a shuffle forward propagation
-        ///     primitive.
-        /// @param aengine Engine to use.
-        /// @param attr Primitive attributes to use.
-        /// @param allow_empty A flag signifying whether construction is
-        ///     allowed to fail without throwing an exception. In this case an
-        ///     empty object will be produced. This flag is optional and
-        ///     defaults to false.
-        primitive_desc(const desc &adesc, const engine &aengine,
-                const primitive_attr &attr = primitive_attr(),
-                bool allow_empty = false)
-            : dnnl::primitive_desc(
-                    &adesc.data, &attr, aengine, nullptr, allow_empty) {}
-
-        /// Constructs a primitive descriptor for a shuffle forward propagation
-        /// primitive from a C API primitive descriptor that must have a
-        /// matching kind.
-        ///
-        /// @param pd C API primitive descriptor for a shuffle forward
-        ///     propagation primitive.
-        primitive_desc(dnnl_primitive_desc_t pd)
-            : dnnl::primitive_desc(pd, dnnl::primitive::kind::shuffle,
-                    dnnl::prop_kind::forward_training,
-                    dnnl::prop_kind::forward_inference) {}
-
-        /// @copydoc dnnl::primitive_desc_base::src_desc()const
-        memory::desc src_desc() const { return base::src_desc(0); }
-
-        /// @copydoc dnnl::primitive_desc_base::dst_desc()const
-        memory::desc dst_desc() const { return base::dst_desc(0); }
-    };
-
-    /// Default constructor. Produces an empty object.
-    shuffle_forward() = default;
-
-    /// Constructs a shuffle forward propagation primitive.
-    /// @param pd Primitive descriptor for a shuffle forward propagation
-    ///     primitive.
-    shuffle_forward(const primitive_desc &pd) : primitive(pd) {}
-};
-
-/// Shuffle backward propagation primitive.
-struct shuffle_backward : public primitive {
-    /// Descriptor for a shuffle primitive backward propagation
-    /// primitive.
-    struct desc {
-        dnnl_shuffle_desc_t data;
-
-        /// Constructs a descriptor for a shuffle backward propagation
-        /// primitive.
-        ///
-        /// @param diff_data_desc Diff source and diff destination memory
-        ///     descriptor.
-        /// @param axis The axis along which the data is shuffled.
-        /// @param group_size Shuffle group size.
-        desc(const memory::desc &diff_data_desc, int axis, int group_size) {
-            error::wrap_c_api(dnnl_shuffle_backward_desc_init(&data,
-                                      &diff_data_desc.data, axis, group_size),
-                    "could not create a descriptor for a shuffle backward "
-                    "propagation primitive");
-        }
-    };
-
-    /// Primitive descriptor for a shuffle backward propagation primitive.
-    struct primitive_desc : public dnnl::primitive_desc {
-        /// Default constructor. Produces an empty object.
-        primitive_desc() = default;
-
-        /// Constructs a primitive descriptor for a shuffle backward
-        /// propagation primitive.
-        ///
-        /// @param adesc Descriptor for a shuffle backward propagation
-        ///     primitive.
-        /// @param aengine Engine to use.
-        /// @param attr Primitive attributes to use.
-        /// @param hint_fwd_pd Primitive descriptor for a shuffle
-        ///     forward propagation primitive. It is used as a hint for
-        ///     deciding which memory format to use.
-        /// @param allow_empty A flag signifying whether construction is
-        ///     allowed to fail without throwing an exception. In this case an
-        ///     empty object will be produced. This flag is optional and
-        ///     defaults to false.
-        primitive_desc(const desc &adesc, const engine &aengine,
-                const shuffle_forward::primitive_desc &hint_fwd_pd,
-                const primitive_attr &attr = primitive_attr(),
-                bool allow_empty = false)
-            : dnnl::primitive_desc(&adesc.data, &attr, aengine,
-                    hint_fwd_pd.get(), allow_empty) {}
-
-        /// Constructs a primitive descriptor for a shuffle backward
-        /// propagation primitive from a C API primitive descriptor that must
-        /// have a matching kind.
-        ///
-        /// @param pd C API primitive descriptor for a shuffle backward
-        ///     propagation primitive.
-        primitive_desc(dnnl_primitive_desc_t pd)
-            : dnnl::primitive_desc(pd, dnnl::primitive::kind::shuffle,
-                    dnnl::prop_kind::backward_data) {}
-
-        /// @copydoc dnnl::primitive_desc_base::diff_src_desc()const
-        memory::desc diff_src_desc() const { return base::diff_src_desc(0); }
-
-        /// @copydoc dnnl::primitive_desc_base::diff_dst_desc()const
-        memory::desc diff_dst_desc() const { return base::diff_dst_desc(0); }
-    };
-
-    /// Default constructor. Produces an empty object.
-    shuffle_backward() = default;
-
-    /// Constructs a shuffle backward propagation primitive.
-    /// @param pd Primitive descriptor for a shuffle backward propagation
-    ///     primitive.
-    shuffle_backward(const primitive_desc &pd) : primitive(pd) {}
-};
-
-/// @} dnnl_api_shuffle
-
-/// @addtogroup dnnl_api_binary Binary
-///
-/// A primitive to perform tensor operations over two tensors.
-///
-/// @sa @ref dev_guide_binary in developer guide
-///
-/// @{
-
-/// Elementwise binary operator primitive.
-struct binary : public primitive {
-    /// Descriptor for an elementwise binary operator primitive.
-    struct desc {
-        /// Underlying C operation descriptor.
-        dnnl_binary_desc_t data;
-
-        /// Default constructor. Produces an empty object.
-        desc() = default;
-
-        /// Constructs a descriptor for an elementwise binary operator
-        /// primitive.
-        ///
-        /// @param aalgorithm Elementwise binary algorithm.
-        /// @param src0 Memory descriptor for source tensor #0.
-        /// @param src1 Memory descriptor for source tensor #1.
-        /// @param dst Memory descriptor for destination tensor.
-        desc(algorithm aalgorithm, const memory::desc &src0,
-                const memory::desc &src1, const memory::desc &dst) {
-            error::wrap_c_api(
-                    dnnl_binary_desc_init(&data, dnnl::convert_to_c(aalgorithm),
-                            &src0.data, &src1.data, &dst.data),
-                    "could not create a descriptor for a binary operation "
-                    "primitive");
-        }
-    };
-
-    /// Primitive descriptor for an elementwise binary operator primitive.
-    struct primitive_desc : public dnnl::primitive_desc {
-        /// Default constructor. Produces an empty object.
-        primitive_desc() = default;
-
-        /// Constructs a primitive descriptor for an elementwise binary operator
-        /// primitive.
-        ///
-        /// @param adesc Descriptor for an elementwise binary operator primitive.
-        /// @param aengine Engine to use.
-        /// @param allow_empty A flag signifying whether construction is
-        ///     allowed to fail without throwing an exception. In this case an
-        ///     empty object will be produced. This flag is optional and
-        ///     defaults to false.
-        primitive_desc(const desc &adesc, const engine &aengine,
-                bool allow_empty = false)
-            : dnnl::primitive_desc(
-                    &adesc.data, nullptr, aengine, nullptr, allow_empty) {}
-
-        /// Constructs a primitive descriptor for an elementwise binary operator
-        /// primitive.
-        ///
-        /// @param adesc Descriptor for an elementwise binary operator primitive.
-        /// @param aengine Engine to use.
-        /// @param attr Primitive attributes to use.
-        /// @param allow_empty A flag signifying whether construction is
-        ///     allowed to fail without throwing an exception. In this case an
-        ///     empty object will be produced. This flag is optional and
-        ///     defaults to false.
-        primitive_desc(const desc &adesc, const primitive_attr &attr,
-                const engine &aengine, bool allow_empty = false)
-            : dnnl::primitive_desc(
-                    &adesc.data, &attr, aengine, nullptr, allow_empty) {}
-
-        /// Constructs a primitive descriptor for a binary primitive from a C
-        /// API primitive descriptor that must have a matching kind.
-        ///
-        /// @param pd C API primitive descriptor for a binary primitive.
-        primitive_desc(dnnl_primitive_desc_t pd)
-            : dnnl::primitive_desc(pd, dnnl::primitive::kind::binary) {}
-
-        /// @copydoc dnnl::primitive_desc_base::src_desc(int)const
-        memory::desc src_desc(int idx = 0) const { return base::src_desc(idx); }
-
-        /// Returns the memory descriptor for source #0.
-        memory::desc src0_desc() const { return base::src_desc(0); }
-
-        /// Returns the memory descriptor for source #1.
-        memory::desc src1_desc() const { return base::src_desc(1); }
-
-        /// @copydoc dnnl::primitive_desc_base::dst_desc()const
-        memory::desc dst_desc() const { return base::dst_desc(0); }
-    };
-
-    /// Default constructor. Produces an empty object.
-    binary() = default;
-
-    /// Constructs an elementwise binary operation primitive.
-    /// @param pd Primitive descriptor for an elementwise binary operation
-    ///     primitive.
-    binary(const primitive_desc &pd) : primitive(pd) {}
-};
-
-/// @} dnnl_api_binary
-
-/// @addtogroup dnnl_api_matmul Matrix Multiplication
-///
-/// A primitive to perform matrix-matrix multiplication. The batched mode
-/// is supported with 3D tensors.
-///
-/// @sa @ref dev_guide_matmul in developer guide
-///
-///
-/// @{
-
-/// Matrix multiplication (matmul) primitive.
-struct matmul : public primitive {
-    /// Descriptor for a matmul primitive.
-    struct desc {
-        dnnl_matmul_desc_t data;
-
-        /// Constructs a descriptor for a matmul primitive.
-        ///
-        /// @param src_desc Memory descriptor for source (matrix A).
-        /// @param weights_desc Memory descriptor for weights (matrix B).
-        /// @param dst_desc Memory descriptor for destination (matrix C).
-        desc(const memory::desc &src_desc, const memory::desc &weights_desc,
-                const memory::desc &dst_desc) {
-            error::wrap_c_api(
-                    dnnl_matmul_desc_init(&data, &src_desc.data,
-                            &weights_desc.data, nullptr, &dst_desc.data),
-                    "could not create a descriptor for a matmul primitive");
-        }
-
-        /// Constructs a descriptor for a matmul primitive.
-        ///
-        /// @param src_desc Memory descriptor for source (matrix A).
-        /// @param weights_desc Memory descriptor for weights (matrix B).
-        /// @param dst_desc Memory descriptor for destination (matrix C).
-        /// @param bias_desc Memory descriptor for bias.
-        desc(const memory::desc &src_desc, const memory::desc &weights_desc,
-                const memory::desc &bias_desc, const memory::desc &dst_desc) {
-            error::wrap_c_api(dnnl_matmul_desc_init(&data, &src_desc.data,
-                                      &weights_desc.data, &bias_desc.data,
-                                      &dst_desc.data),
-                    "could not create a descriptor for a matmul primitive");
-        }
-    };
-
-    /// Primitive descriptor for a matmul primitive.
-    struct primitive_desc : public dnnl::primitive_desc {
-        /// Default constructor. Produces an empty object.
-        primitive_desc() = default;
-
-        /// Constructs a primitive descriptor for a matmul primitive.
-        ///
-        /// @param adesc Descriptor for a matmul primitive.
-        /// @param aengine Engine to use.
-        /// @param allow_empty A flag signifying whether construction is
-        ///     allowed to fail without throwing an exception. In this case an
-        ///     empty object will be produced. This flag is optional and
-        ///     defaults to false.
-        primitive_desc(const desc &adesc, const engine &aengine,
-                bool allow_empty = false)
-            : dnnl::primitive_desc(
-                    &adesc.data, nullptr, aengine, nullptr, allow_empty) {}
-
-        /// Constructs a primitive descriptor for a matmul primitive.
-        ///
-        /// @param adesc Descriptor for a matmul primitive.
-        /// @param attr Primitive attributes to use.
-        /// @param aengine Engine to use.
-        /// @param allow_empty A flag signifying whether construction is
-        ///     allowed to fail without throwing an exception. In this case an
-        ///     empty object will be produced. This flag is optional and
-        ///     defaults to false.
-        primitive_desc(const desc &adesc, const primitive_attr &attr,
-                const engine &aengine, bool allow_empty = false)
-            : dnnl::primitive_desc(
-                    &adesc.data, &attr, aengine, nullptr, allow_empty) {}
-
-        /// Constructs a primitive descriptor for a matmul primitive from a C
-        /// API primitive descriptor that must have a matching kind.
-        ///
-        /// @param pd C API primitive descriptor for a matmul primitive.
-        primitive_desc(dnnl_primitive_desc_t pd)
-            : dnnl::primitive_desc(pd, dnnl::primitive::kind::matmul) {}
-
-        /// @copydoc dnnl::primitive_desc_base::src_desc()const
-        memory::desc src_desc() const { return query_md(query::src_md, 0); }
-
-        /// @copydoc dnnl::primitive_desc_base::weights_desc()const
-        memory::desc weights_desc() const {
-            return query_md(query::weights_md, 0);
-        }
-
-        /// @copydoc dnnl::convolution_forward::primitive_desc::bias_desc()const
-        memory::desc bias_desc() const {
-            return query_md(query::weights_md, 1);
-        }
-
-        /// @copydoc dnnl::primitive_desc_base::dst_desc()const
-        memory::desc dst_desc() const { return query_md(query::dst_md, 0); }
-    };
-
-    /// Default constructor. Produces an empty object.
-    matmul() = default;
-
-    /// Constructs a matmul primitive.
-    /// @param pd Primitive descriptor for a matmul primitive.
-    matmul(const primitive_desc &pd) : primitive(pd) {}
-};
-
-/// @} dnnl_api_matmul
-
-/// @addtogroup dnnl_api_resampling Resampling
-///
-/// A primitive to compute resampling operation on 1D, 2D or 3D data tensor
-/// using Nearest Neighbor, or Linear (Bilinear, Trilinear) interpolation
-/// method.
-///
-/// @sa @ref dev_guide_resampling in developer guide
-///
-/// @{
-
-/// Resampling forward propagation.
-struct resampling_forward : public primitive {
-    /// Descriptor for resampling forward propagation.
-    struct desc {
-        dnnl_resampling_desc_t data;
-
-        /// Constructs a descriptor for a resampling forward propagation
-        /// primitive using source and destination memory descriptors.
-        ///
-        /// @note
-        ///     Destination memory descriptor may be initialized with
-        ///     #dnnl::memory::format_tag::any value of @p format_tag.
-        ///
-        /// @param aprop_kind Propagation kind. Possible values are
-        ///     #dnnl::prop_kind::forward_training, and
-        ///     #dnnl::prop_kind::forward_inference.
-        /// @param aalgorithm resampling algorithm kind: either
-        ///     #dnnl::algorithm::resampling_nearest, or
-        ///     #dnnl::algorithm::resampling_linear
-        /// @param src_desc Source memory descriptor.
-        /// @param dst_desc Destination memory descriptor.
-        desc(prop_kind aprop_kind, algorithm aalgorithm,
-                const memory::desc &src_desc, const memory::desc &dst_desc) {
-            error::wrap_c_api(dnnl_resampling_forward_desc_init(&data,
-                                      dnnl::convert_to_c(aprop_kind),
-                                      convert_to_c(aalgorithm), nullptr,
-                                      &src_desc.data, &dst_desc.data),
-                    "could not create a resampling forward descriptor");
-        }
-
-        /// Constructs a descriptor for a resampling forward propagation
-        /// primitive using source memory descriptor and factors.
-        ///
-        /// @param aprop_kind Propagation kind. Possible values are
-        ///     #dnnl::prop_kind::forward_training, and
-        ///     #dnnl::prop_kind::forward_inference.
-        /// @param aalgorithm resampling algorithm kind: either
-        ///     #dnnl::algorithm::resampling_nearest, or
-        ///     #dnnl::algorithm::resampling_linear
-        /// @param factors Vector of scaling factors for spatial dimension.
-        /// @param src_desc Source memory descriptor.
-        desc(prop_kind aprop_kind, algorithm aalgorithm,
-                const std::vector<float> &factors,
-                const memory::desc &src_desc) {
-            memory::validate_dims(factors, src_desc.data.ndims - 2);
-            error::wrap_c_api(dnnl_resampling_forward_desc_init(&data,
-                                      dnnl::convert_to_c(aprop_kind),
-                                      convert_to_c(aalgorithm), &factors[0],
-                                      &src_desc.data, nullptr),
-                    "could not create a resampling forward descriptor");
-        }
-
-        /// Constructs a descriptor for a resampling forward propagation
-        /// primitive.
-        ///
-        /// @note
-        ///     The destination memory descriptor may be initialized with
-        ///     #dnnl::memory::format_tag::any value of @p format_tag.
-        ///
-        /// @param aprop_kind Propagation kind. Possible values are
-        ///     #dnnl::prop_kind::forward_training, and
-        ///     #dnnl::prop_kind::forward_inference.
-        /// @param aalgorithm resampling algorithm kind: either
-        ///     #dnnl::algorithm::resampling_nearest, or
-        ///     #dnnl::algorithm::resampling_linear
-        /// @param factors Vector of scaling factors for spatial dimension.
-        /// @param src_desc Source memory descriptor.
-        /// @param dst_desc Destination memory descriptor.
-        desc(prop_kind aprop_kind, algorithm aalgorithm,
-                const std::vector<float> &factors, const memory::desc &src_desc,
-                const memory::desc &dst_desc) {
-            if (!factors.empty())
-                memory::validate_dims(factors, src_desc.data.ndims - 2);
-            error::wrap_c_api(dnnl_resampling_forward_desc_init(&data,
-                                      dnnl::convert_to_c(aprop_kind),
-                                      convert_to_c(aalgorithm), factors.data(),
-                                      &src_desc.data, &dst_desc.data),
-                    "could not create a resampling forward descriptor");
-        }
-    };
-
-    /// Primitive descriptor for a resampling forward propagation primitive.
-    struct primitive_desc : public dnnl::primitive_desc {
-        /// Default constructor. Produces an empty object.
-        primitive_desc() = default;
-
-        /// Constructs a primitive descriptor for a resampling forward
-        /// propagation primitive.
-        ///
-        /// @param adesc Descriptor for a resampling forward propagation
-        /// primitive.
-        /// @param aengine Engine to use.
-        /// @param allow_empty A flag signifying whether construction is
-        ///     allowed to fail without throwing an exception. In this case an
-        ///     empty object will be produced. This flag is optional and
-        ///     defaults to false.
-        primitive_desc(const desc &adesc, const engine &aengine,
-                bool allow_empty = false)
-            : dnnl::primitive_desc(
-                    &adesc.data, nullptr, aengine, nullptr, allow_empty) {}
-
-        /// Constructs a primitive descriptor for a resampling forward
-        /// propagation primitive.
-        ///
-        /// @param adesc Descriptor for a resampling forward propagation
-        ///     primitive.
-        /// @param aengine Engine to use.
-        /// @param attr Primitive attributes to use.
-        /// @param allow_empty A flag signifying whether construction is
-        ///     allowed to fail without throwing an exception. In this case an
-        ///     empty object will be produced. This flag is optional and
-        ///     defaults to false.
-        primitive_desc(const desc &adesc, const primitive_attr &attr,
-                const engine &aengine, bool allow_empty = false)
-            : dnnl::primitive_desc(
-                    &adesc.data, &attr, aengine, nullptr, allow_empty) {}
-
-        /// Constructs a primitive descriptor for a resampling forward
-        /// propagation primitive from a C API primitive descriptor that must
-        /// have a matching kind.
-        ///
-        /// @param pd C API primitive descriptor for a resampling forward
-        ///     propagation primitive.
-        primitive_desc(dnnl_primitive_desc_t pd)
-            : dnnl::primitive_desc(pd, dnnl::primitive::kind::resampling,
-                    dnnl::prop_kind::forward_training,
-                    dnnl::prop_kind::forward_inference) {}
-
-        /// @copydoc dnnl::primitive_desc_base::src_desc()const
-        memory::desc src_desc() const { return base::src_desc(0); }
-
-        /// @copydoc dnnl::primitive_desc_base::dst_desc()const
-        memory::desc dst_desc() const { return base::dst_desc(0); }
-    };
-
-    /// Default constructor. Produces an empty object.
-    resampling_forward() = default;
-
-    /// Constructs a resampling forward propagation primitive.
-    /// @param pd Primitive descriptor for a resampling forward propagation
-    ///     primitive.
-    resampling_forward(const primitive_desc &pd) : primitive(pd) {}
-};
-
-/// Resampling backward propagation primitive.
-struct resampling_backward : public primitive {
-    /// Descriptor for a resampling backward propagation primitive.
-    struct desc {
-        dnnl_resampling_desc_t data;
-
-        /// Constructs a descriptor for a resampling backward propagation
-        /// primitive using source and destination memory descriptors.
-        ///
-        /// @param aalgorithm resampling algorithm kind: either
-        ///     #dnnl::algorithm::resampling_nearest, or
-        ///     #dnnl::algorithm::resampling_linear
-        /// @param diff_src_desc Diff source memory descriptor.
-        /// @param diff_dst_desc Diff destination memory descriptor.
-        desc(algorithm aalgorithm, const memory::desc &diff_src_desc,
-                const memory::desc &diff_dst_desc) {
-            error::wrap_c_api(dnnl_resampling_backward_desc_init(&data,
-                                      convert_to_c(aalgorithm), nullptr,
-                                      &diff_src_desc.data, &diff_dst_desc.data),
-                    "could not create a resampling backward data descriptor");
-        }
-
-        /// Constructs a descriptor for resampling backward propagation
-        /// primitive.
-        ///
-        /// @param aalgorithm resampling algorithm kind: either
-        ///     #dnnl::algorithm::resampling_nearest, or
-        ///     #dnnl::algorithm::resampling_linear
-        /// @param factors Vector of scaling factors for spatial dimension.
-        /// @param diff_src_desc Diff source memory descriptor.
-        /// @param diff_dst_desc Diff destination memory descriptor.
-        desc(algorithm aalgorithm, const std::vector<float> &factors,
-                const memory::desc &diff_src_desc,
-                const memory::desc &diff_dst_desc) {
-            if (!factors.empty())
-                memory::validate_dims(factors, diff_src_desc.data.ndims - 2);
-            error::wrap_c_api(dnnl_resampling_backward_desc_init(&data,
-                                      convert_to_c(aalgorithm), factors.data(),
-                                      &diff_src_desc.data, &diff_dst_desc.data),
-                    "could not create a resampling backward data descriptor");
-        }
-    };
-
-    /// Primitive descriptor for resampling backward propagation primitive.
-    struct primitive_desc : public dnnl::primitive_desc {
-        /// Default constructor. Produces an empty object.
-        primitive_desc() = default;
-
-        /// Constructs a primitive descriptor for a resampling backward
-        /// propagation primitive.
-        ///
-        /// @param adesc Descriptor for a resampling backward propagation
-        ///     primitive.
-        /// @param aengine Engine to use.
-        /// @param hint_fwd_pd Primitive descriptor for a resampling forward
-        ///     propagation primitive. It is used as a hint for deciding which
-        ///     memory format to use.
-        /// @param allow_empty A flag signifying whether construction is
-        ///     allowed to fail without throwing an exception. In this case an
-        ///     empty object will be produced. This flag is optional and
-        ///     defaults to false.
-        primitive_desc(const desc &adesc, const engine &aengine,
-                const resampling_forward::primitive_desc &hint_fwd_pd,
-                bool allow_empty = false)
-            : dnnl::primitive_desc(&adesc.data, nullptr, aengine,
-                    hint_fwd_pd.get(), allow_empty) {}
-
-        /// Constructs a primitive descriptor for a resampling backward
-        /// propagation primitive.
-        ///
-        /// @param adesc Descriptor for a resampling backward propagation
-        ///     primitive.
-        /// @param attr Primitive attributes to use.
-        /// @param aengine Engine to use.
-        /// @param hint_fwd_pd Primitive descriptor for a resampling forward
-        ///     propagation primitive. It is used as a hint for deciding which
-        ///     memory format to use.
-        /// @param allow_empty A flag signifying whether construction is
-        ///     allowed to fail without throwing an exception. In this case an
-        ///     empty object will be produced. This flag is optional and
-        ///     defaults to false.
-        primitive_desc(const desc &adesc, const primitive_attr &attr,
-                const engine &aengine,
-                const resampling_forward::primitive_desc &hint_fwd_pd,
-                bool allow_empty = false)
-            : dnnl::primitive_desc(&adesc.data, &attr, aengine,
-                    hint_fwd_pd.get(), allow_empty) {}
-
-        /// Constructs a primitive descriptor for a resampling backward
-        /// propagation primitive from a C API primitive descriptor that must
-        /// have a matching kind.
-        ///
-        /// @param pd C API primitive descriptor for a resampling backward
-        ///     propagation primitive.
-        primitive_desc(dnnl_primitive_desc_t pd)
-            : dnnl::primitive_desc(pd, dnnl::primitive::kind::resampling,
-                    dnnl::prop_kind::backward_data) {}
-
-        /// @copydoc dnnl::primitive_desc_base::diff_src_desc()const
-        memory::desc diff_src_desc() const { return base::diff_src_desc(0); }
-
-        /// @copydoc dnnl::primitive_desc_base::diff_dst_desc()const
-        memory::desc diff_dst_desc() const { return base::diff_dst_desc(0); }
-    };
-
-    /// Default constructor. Produces an empty object.
-    resampling_backward() = default;
-
-    /// Constructs a resampling backward propagation primitive.
-    /// @param pd Primitive descriptor for a resampling backward propagation
-    ///     primitive.
-    resampling_backward(const primitive_desc &pd) : primitive(pd) {}
-};
-
-/// @} dnnl_api_resampling
-
-/// @addtogroup dnnl_api_pooling Pooling
-///
-/// Pooling version 2 (dilated pooling).
-///
-/// A primitive to perform max or average pooling.
-///
-/// @sa @ref dev_guide_pooling in developer guide
-///
-/// @{
-
-/// Pooling v2 (dilated pooling) forward propagation primitive.
-struct pooling_v2_forward : public primitive {
-    /// Descriptor for a pooling forward propagation primitive.
-    struct desc {
-        dnnl_pooling_v2_desc_t data;
-
-        /// Constructs a descriptor for pooling v2
-        /// (dilated pooling) forward propagation primitive.
-        ///
-        /// Arrays @p strides, @p kernel, @p dilation, @p padding_l
-        /// and @p padding_r contain values for spatial dimensions only and
-        /// hence must have the same number of elements as there are spatial
-        /// dimensions. The order of values is the same as in the tensor:
-        /// depth (for 3D tensors), height (for 3D and 2D tensors), and width.
-        ///
-        /// @param aprop_kind Propagation kind. Possible values are
-        ///     #dnnl::prop_kind::forward_training, and
-        ///     #dnnl::prop_kind::forward_inference.
-        /// @param aalgorithm Pooling algorithm kind: either
-        ///     #dnnl::algorithm::pooling_max,
-        ///     #dnnl::algorithm::pooling_avg_include_padding,
-        ///     or #dnnl::algorithm::pooling_avg (same as
-        ///     #dnnl::algorithm::pooling_avg_exclude_padding).
-        /// @param src_desc Source memory descriptor.
-        /// @param dst_desc Destination memory descriptor.
-        /// @param strides Vector of strides for spatial dimension.
-        /// @param kernel Vector of kernel spatial dimensions.
-        /// @param dilation Array of dilations for spatial dimension.
-        /// @param padding_l Vector of padding values for low indices for each
-        ///     spatial dimension `([[front,] top,] left)`.
-        /// @param padding_r Vector of padding values for high indices for
-        ///     each spatial dimension `([[back,] bottom,] right)`.
-        desc(prop_kind aprop_kind, algorithm aalgorithm,
-                const memory::desc &src_desc, const memory::desc &dst_desc,
-                const memory::dims &strides, const memory::dims &kernel,
-                const memory::dims &dilation, const memory::dims &padding_l,
-                const memory::dims &padding_r) {
-            memory::validate_dims(strides, src_desc.data.ndims - 2);
-            memory::validate_dims(kernel, src_desc.data.ndims - 2);
-            memory::validate_dims(padding_l, src_desc.data.ndims - 2);
-            memory::validate_dims(padding_r, src_desc.data.ndims - 2);
-            memory::validate_dims(dilation, src_desc.data.ndims - 2);
-            error::wrap_c_api(
-                    dnnl_pooling_v2_forward_desc_init(&data,
-                            dnnl::convert_to_c(aprop_kind),
-                            convert_to_c(aalgorithm), &src_desc.data,
-                            &dst_desc.data, &strides[0], &kernel[0],
-                            &dilation[0], &padding_l[0], &padding_r[0]),
-                    "could not create a descriptor for a pooling forward "
-                    "propagation primitive");
-        }
-    };
-
-    /// Primitive descriptor for a pooling forward propagation primitive.
-    struct primitive_desc : public dnnl::primitive_desc {
-        /// Default constructor. Produces an empty object.
-        primitive_desc() = default;
-
-        /// Constructs a primitive descriptor for a pooling v2
-        /// (dilated pooling) forward
-        /// propagation primitive.
-        ///
-        /// @param adesc Descriptor for a pooling forward propagation primitive.
-        /// @param aengine Engine to use.
-        /// @param allow_empty A flag signifying whether construction is
-        ///     allowed to fail without throwing an exception. In this case an
-        ///     empty object will be produced. This flag is optional and
-        ///     defaults to false.
-        primitive_desc(const desc &adesc, const engine &aengine,
-                bool allow_empty = false)
-            : dnnl::primitive_desc(
-                    &adesc.data, nullptr, aengine, nullptr, allow_empty) {}
-
-        /// Constructs a primitive descriptor for a pooling v2
-        /// (dilated pooling) forward
-        /// propagation primitive.
-        ///
-        /// @param adesc Descriptor for a pooling forward propagation primitive.
-        /// @param aengine Engine to use.
-        /// @param attr Primitive attributes to use.
-        /// @param allow_empty A flag signifying whether construction is
-        ///     allowed to fail without throwing an exception. In this case an
-        ///     empty object will be produced. This flag is optional and
-        ///     defaults to false.
-        primitive_desc(const desc &adesc, const primitive_attr &attr,
-                const engine &aengine, bool allow_empty = false)
-            : dnnl::primitive_desc(
-                    &adesc.data, &attr, aengine, nullptr, allow_empty) {}
-
-        /// Constructs a primitive descriptor for a pooling v2
-        /// (dilated pooling) forward
-        /// propagation primitive from a C API primitive descriptor that must
-        /// have a matching kind.
-        ///
-        /// @param pd C API primitive descriptor for a pooling forward
-        ///     propagation primitive.
-        primitive_desc(dnnl_primitive_desc_t pd)
-            : dnnl::primitive_desc(pd, dnnl::primitive::kind::pooling_v2,
-                    dnnl::prop_kind::forward_training,
-                    dnnl::prop_kind::forward_inference) {}
-
-        /// @copydoc dnnl::primitive_desc_base::src_desc()const
-        memory::desc src_desc() const { return base::src_desc(0); }
-
-        /// @copydoc dnnl::primitive_desc_base::dst_desc()const
-        memory::desc dst_desc() const { return base::dst_desc(0); }
-
-        /// @copydoc dnnl::primitive_desc_base::workspace_desc()const
-        memory::desc workspace_desc() const { return base::workspace_desc(); }
-    };
-
-    /// Default constructor. Produces an empty object.
-    pooling_v2_forward() = default;
-
-    /// Constructs a pooling v2 (dilated pooling) forward
-    /// propagation primitive.
-    /// @param pd Primitive descriptor for a pooling v2
-    /// (dilated pooling) forward propagation primitive.
-    pooling_v2_forward(const primitive_desc &pd) : primitive(pd) {}
-};
-
-/// Pooling v2 (dilated pooling) backward propagation primitive.
-struct pooling_v2_backward : public primitive {
-    /// Descriptor for a pooling backward propagation primitive.
-    struct desc {
-        dnnl_pooling_v2_desc_t data;
-
-        /// Constructs a descriptor for pooling v2 (dilated pooling) backward
-        /// propagation primitive.
-        ///
-        /// Arrays @p strides, @p kernel, @p dilation, @p padding_l
-        /// and @p padding_r contain values for spatial dimensions only and
-        /// hence must have the same number of elements as there are spatial
-        /// dimensions. The order of values is the same as in the tensor:
-        /// depth (for 3D tensors), height (for 3D and 2D tensors), and width.
-        ///
-        /// @param aalgorithm Pooling algorithm kind: either
-        ///     #dnnl::algorithm::pooling_max,
-        ///     #dnnl::algorithm::pooling_avg_include_padding,
-        ///     or #dnnl::algorithm::pooling_avg (same as
-        ///     #dnnl::algorithm::pooling_avg_exclude_padding).
-        /// @param diff_src_desc Diff source memory descriptor.
-        /// @param diff_dst_desc Diff destination memory descriptor.
-        /// @param strides Vector of strides for spatial dimension.
-        /// @param kernel Vector of kernel spatial dimensions.
-        /// @param dilation Array of dilations for spatial dimension.
-        /// @param padding_l Vector of padding values for low indices for each
-        ///     spatial dimension `([[front,] top,] left)`.
-        /// @param padding_r Vector of padding values for high indices for
-        ///     each spatial dimension `([[back,] bottom,] right)`.
-        desc(algorithm aalgorithm, const memory::desc &diff_src_desc,
-                const memory::desc &diff_dst_desc, const memory::dims &strides,
-                const memory::dims &kernel, const memory::dims &dilation,
-                const memory::dims &padding_l, const memory::dims &padding_r) {
-            memory::validate_dims(strides, diff_src_desc.data.ndims - 2);
-            memory::validate_dims(kernel, diff_src_desc.data.ndims - 2);
-            memory::validate_dims(padding_l, diff_src_desc.data.ndims - 2);
-            memory::validate_dims(padding_r, diff_src_desc.data.ndims - 2);
-            memory::validate_dims(dilation, diff_src_desc.data.ndims - 2);
-            error::wrap_c_api(
-                    dnnl_pooling_v2_backward_desc_init(&data,
-                            convert_to_c(aalgorithm), &diff_src_desc.data,
-                            &diff_dst_desc.data, &strides[0], &kernel[0],
-                            &dilation[0], &padding_l[0], &padding_r[0]),
-                    "could not create a descriptor for a pooling backward "
-                    "propagation primitive");
-        }
-    };
-
-    /// Primitive descriptor for a pooling v2 (dilated pooling) backward
-    /// propagation primitive.
-    struct primitive_desc : public dnnl::primitive_desc {
-        /// Default constructor. Produces an empty object.
-        primitive_desc() = default;
-
-        /// Constructs a primitive descriptor for a pooling v2
-        /// (dilated pooling) backward
-        /// propagation primitive.
-        ///
-        /// @param adesc Descriptor for a pooling backward propagation primitive.
-        /// @param aengine Engine to use.
-        /// @param hint_fwd_pd Primitive descriptor for a pooling forward
-        ///     propagation primitive. It is used as a hint for deciding which
-        ///     memory format to use.
-        /// @param allow_empty A flag signifying whether construction is
-        ///     allowed to fail without throwing an exception. In this case an
-        ///     empty object will be produced. This flag is optional and
-        ///     defaults to false.
-        primitive_desc(const desc &adesc, const engine &aengine,
-                const pooling_v2_forward::primitive_desc &hint_fwd_pd,
-                bool allow_empty = false)
-            : dnnl::primitive_desc(&adesc.data, nullptr, aengine,
-                    hint_fwd_pd.get(), allow_empty) {}
-
-        /// Constructs a primitive descriptor for a pooling v2
-        /// (dilated pooling) backward
-        /// propagation primitive.
-        ///
-        /// @param adesc Descriptor for a pooling backward propagation primitive.
-        /// @param attr Primitive attributes to use.
-        /// @param aengine Engine to use.
-        /// @param hint_fwd_pd Primitive descriptor for a pooling forward
-        ///     propagation primitive. It is used as a hint for deciding which
-        ///     memory format to use.
-        /// @param allow_empty A flag signifying whether construction is
-        ///     allowed to fail without throwing an exception. In this case an
-        ///     empty object will be produced. This flag is optional and
-        ///     defaults to false.
-        primitive_desc(const desc &adesc, const primitive_attr &attr,
-                const engine &aengine,
-                const pooling_v2_forward::primitive_desc &hint_fwd_pd,
-                bool allow_empty = false)
-            : dnnl::primitive_desc(&adesc.data, &attr, aengine,
-                    hint_fwd_pd.get(), allow_empty) {}
-
-        /// Constructs a primitive descriptor for a pooling v2
-        /// (dilated pooling) backward
-        /// propagation primitive from a C API primitive descriptor that must
-        /// have a matching kind.
-        ///
-        /// @param pd C API primitive descriptor for a pooling backward
-        ///     propagation primitive.
-        primitive_desc(dnnl_primitive_desc_t pd)
-            : dnnl::primitive_desc(pd, dnnl::primitive::kind::pooling_v2,
-                    dnnl::prop_kind::backward_data) {}
-
-        /// @copydoc dnnl::primitive_desc_base::src_desc()const
-        memory::desc diff_src_desc() const { return base::diff_src_desc(0); }
-
-        /// @copydoc dnnl::primitive_desc_base::diff_dst_desc()const
-        memory::desc diff_dst_desc() const { return base::diff_dst_desc(0); }
-
-        /// @copydoc dnnl::primitive_desc_base::workspace_desc()const
-        memory::desc workspace_desc() const { return base::workspace_desc(); }
-    };
-
-    /// Default constructor. Produces an empty object.
-    pooling_v2_backward() = default;
-
-    /// Constructs a pooling v2 (dilated pooling) backward
-    /// propagation primitive.
-    /// @param pd Primitive descriptor for a pooling backward propagation
-    ///     primitive.
-    pooling_v2_backward(const primitive_desc &pd) : primitive(pd) {}
-};
-
-/// @} dnnl_api_pooling_v2
-
-/// @} dnnl_api_primitives
-
-/// @addtogroup dnnl_api_service Service
-///
-/// A set of functions that aid in oneDNN debugging and profiling.
-///
-/// @{
-
-/// @copydoc dnnl_version_t
-using version_t = dnnl_version_t;
-
-/// Status values returned by the library functions.
-enum class status {
-    /// @copydoc dnnl_success
-    success = dnnl_success,
-    /// @copydoc dnnl_out_of_memory
-    out_of_memory = dnnl_out_of_memory,
-    /// @copydoc dnnl_invalid_arguments
-    invalid_arguments = dnnl_invalid_arguments,
-    /// @copydoc dnnl_unimplemented
-    unimplemented = dnnl_unimplemented,
-    /// @copydoc dnnl_iterator_ends
-    iterator_ends = dnnl_iterator_ends,
-    /// @copydoc dnnl_runtime_error
-    runtime_error = dnnl_runtime_error,
-    /// @copydoc dnnl_not_required
-    not_required = dnnl_not_required,
-};
-
-/// @copydoc dnnl_set_verbose()
-inline status set_verbose(int level) {
-    return static_cast<status>(dnnl_set_verbose(level));
-}
-
-/// @copydoc dnnl_version()
-inline const version_t *version() {
-    return dnnl_version();
-}
-
-/// @copydoc dnnl_set_jit_dump()
-inline status set_jit_dump(int enable) {
-    return static_cast<status>(dnnl_set_jit_dump(enable));
-}
-
-/// @copydoc dnnl_set_jit_profiling_flags()
-inline status set_jit_profiling_flags(unsigned flags) {
-    return static_cast<status>(dnnl_set_jit_profiling_flags(flags));
-}
-
-/// @copydoc dnnl_set_jit_profiling_jitdumpdir()
-inline status set_jit_profiling_jitdumpdir(const std::string &dir) {
-    return static_cast<status>(dnnl_set_jit_profiling_jitdumpdir(dir.c_str()));
-}
-
-/// @copydoc dnnl_cpu_isa_t
-enum class cpu_isa {
-    /// @copydoc dnnl_cpu_isa_all
-    all = dnnl_cpu_isa_all,
-    /// @copydoc dnnl_cpu_isa_sse41
-    sse41 = dnnl_cpu_isa_sse41,
-    /// @copydoc dnnl_cpu_isa_avx
-    avx = dnnl_cpu_isa_avx,
-    /// @copydoc dnnl_cpu_isa_avx2
-    avx2 = dnnl_cpu_isa_avx2,
-    /// @copydoc dnnl_cpu_isa_avx512_mic
-    avx512_mic = dnnl_cpu_isa_avx512_mic,
-    /// @copydoc dnnl_cpu_isa_avx512_mic_4ops
-    avx512_mic_4ops = dnnl_cpu_isa_avx512_mic_4ops,
-    /// @copydoc dnnl_cpu_isa_avx512_core
-    avx512_core = dnnl_cpu_isa_avx512_core,
-    /// @copydoc dnnl_cpu_isa_avx512_core_vnni
-    avx512_core_vnni = dnnl_cpu_isa_avx512_core_vnni,
-    /// @copydoc dnnl_cpu_isa_avx512_core_bf16
-    avx512_core_bf16 = dnnl_cpu_isa_avx512_core_bf16,
-    /// @copydoc dnnl_cpu_isa_avx512_core_amx
-    avx512_core_amx = dnnl_cpu_isa_avx512_core_amx,
-};
-
-/// @copydoc dnnl_set_max_cpu_isa()
-inline status set_max_cpu_isa(cpu_isa isa) {
-    return static_cast<status>(
-            dnnl_set_max_cpu_isa(static_cast<dnnl_cpu_isa_t>(isa)));
-}
-
-/// @copydoc dnnl_get_effective_cpu_isa()
-inline cpu_isa get_effective_cpu_isa() {
-    return static_cast<cpu_isa>(dnnl_get_effective_cpu_isa());
-}
-
-/// @} dnnl_api_service
-
-/// @addtogroup dnnl_api_primitive_cache Primitive Cache
-///
-/// A set of functions that provide primitive cache control.
-///
-/// @{
-
-/// Returns the number of primitives that can be held in the primitive cache
-/// at the same time.
-inline int get_primitive_cache_capacity() {
-    int result = 0;
-    error::wrap_c_api(dnnl_get_primitive_cache_capacity(&result),
-            "could not get primitive cache capacity");
-    return result;
-}
-
-/// @copydoc dnnl_set_primitive_cache_capacity(int capacity)
-inline void set_primitive_cache_capacity(int capacity) {
-    error::wrap_c_api(dnnl_set_primitive_cache_capacity(capacity),
-            "could not set primitive cache capacity");
-}
-
-/// @} dnnl_api_primitive_cache
-
-/// @addtogroup dnnl_api_blas BLAS functions
-///
-/// A subset of Basic Linear Algebra (BLAS) functions that perform
-/// matrix-matrix multiplication.
-///
-/// @{
-
-/// @copydoc dnnl_sgemm()
-inline status sgemm(char transa, char transb, dnnl_dim_t M, dnnl_dim_t N,
-        dnnl_dim_t K, float alpha, const float *A, dnnl_dim_t lda,
-        const float *B, dnnl_dim_t ldb, float beta, float *C, dnnl_dim_t ldc) {
-    return static_cast<status>(dnnl_sgemm(
-            transa, transb, M, N, K, alpha, A, lda, B, ldb, beta, C, ldc));
-}
-
-/// @copydoc dnnl_gemm_u8s8s32()
-inline status gemm_u8s8s32(char transa, char transb, char offsetc, dnnl_dim_t M,
-        dnnl_dim_t N, dnnl_dim_t K, float alpha, const uint8_t *A,
-        dnnl_dim_t lda, uint8_t ao, const int8_t *B, dnnl_dim_t ldb, int8_t bo,
-        float beta, int32_t *C, dnnl_dim_t ldc, const int32_t *co) {
-    return static_cast<status>(dnnl_gemm_u8s8s32(transa, transb, offsetc, M, N,
-            K, alpha, A, lda, ao, B, ldb, bo, beta, C, ldc, co));
-}
-
-/// @copydoc dnnl_gemm_s8s8s32()
-inline status gemm_s8s8s32(char transa, char transb, char offsetc, dnnl_dim_t M,
-        dnnl_dim_t N, dnnl_dim_t K, float alpha, const int8_t *A,
-        dnnl_dim_t lda, int8_t ao, const int8_t *B, dnnl_dim_t ldb, int8_t bo,
-        float beta, int32_t *C, dnnl_dim_t ldc, const int32_t *co) {
-    return static_cast<status>(dnnl_gemm_s8s8s32(transa, transb, offsetc, M, N,
-            K, alpha, A, lda, ao, B, ldb, bo, beta, C, ldc, co));
-}
-
-#if DNNL_CPU_RUNTIME == DNNL_RUNTIME_THREADPOOL
-/// @copydoc dnnl_sgemm_tp()
-inline status sgemm(char transa, char transb, dnnl_dim_t M, dnnl_dim_t N,
-        dnnl_dim_t K, float alpha, const float *A, dnnl_dim_t lda,
-        const float *B, dnnl_dim_t ldb, float beta, float *C, dnnl_dim_t ldc,
-        dnnl::threadpool_iface *tp) {
-    return static_cast<status>(dnnl_sgemm_tp(
-            transa, transb, M, N, K, alpha, A, lda, B, ldb, beta, C, ldc, tp));
-}
-/// @copydoc dnnl_gemm_u8s8s32_tp()
-inline status gemm_u8s8s32(char transa, char transb, char offsetc, dnnl_dim_t M,
-        dnnl_dim_t N, dnnl_dim_t K, float alpha, const uint8_t *A,
-        dnnl_dim_t lda, uint8_t ao, const int8_t *B, dnnl_dim_t ldb, int8_t bo,
-        float beta, int32_t *C, dnnl_dim_t ldc, const int32_t *co,
-        dnnl::threadpool_iface *tp) {
-    return static_cast<status>(dnnl_gemm_u8s8s32_tp(transa, transb, offsetc, M,
-            N, K, alpha, A, lda, ao, B, ldb, bo, beta, C, ldc, co, tp));
-}
-
-/// @copydoc dnnl_gemm_s8s8s32_tp()
-inline status gemm_s8s8s32(char transa, char transb, char offsetc, dnnl_dim_t M,
-        dnnl_dim_t N, dnnl_dim_t K, float alpha, const int8_t *A,
-        dnnl_dim_t lda, int8_t ao, const int8_t *B, dnnl_dim_t ldb, int8_t bo,
-        float beta, int32_t *C, dnnl_dim_t ldc, const int32_t *co,
-        dnnl::threadpool_iface *tp) {
-    return static_cast<status>(dnnl_gemm_s8s8s32_tp(transa, transb, offsetc, M,
-            N, K, alpha, A, lda, ao, B, ldb, bo, beta, C, ldc, co, tp));
-}
-#endif
-
-/// @} dnnl_api_blas
-
-// implementation section
-
-/// @cond DO_NOT_DOCUMENT_THIS
-inline primitive::primitive(const_dnnl_primitive_desc_t c_pd) {
-    dnnl_primitive_t result;
-    error::wrap_c_api(dnnl_primitive_create(&result, c_pd),
-            "could not create a primitive");
-    reset(result);
-}
-
-inline primitive::primitive(const primitive_desc &pd) : primitive(pd.get()) {}
-
-inline void primitive::execute(const stream &astream,
-        const std::unordered_map<int, memory> &args) const {
-    std::vector<dnnl_exec_arg_t> c_args;
-    c_args.reserve(args.size());
-    for (const auto &a : args)
-        c_args.push_back({a.first, a.second.get(true)});
-
-    error::wrap_c_api(dnnl_primitive_execute(get(), astream.get(),
-                              (int)c_args.size(), c_args.data()),
-            "could not execute a primitive");
-}
-
-/// @endcond
-
-#undef DNNL_DEFINE_BITMASK_OPS
-
-} // namespace dnnl
-
-/// @} dnnl_api
-=======
 #include "oneapi/dnnl/dnnl.hpp"
->>>>>>> 9e7b3904
 
 #endif /* DNNL_HPP */