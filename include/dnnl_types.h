/*******************************************************************************
* Copyright 2016-2019 Intel Corporation
*
* Licensed under the Apache License, Version 2.0 (the "License");
* you may not use this file except in compliance with the License.
* You may obtain a copy of the License at
*
*     http://www.apache.org/licenses/LICENSE-2.0
*
* Unless required by applicable law or agreed to in writing, software
* distributed under the License is distributed on an "AS IS" BASIS,
* WITHOUT WARRANTIES OR CONDITIONS OF ANY KIND, either express or implied.
* See the License for the specific language governing permissions and
* limitations under the License.
*******************************************************************************/

/// @file
/// C API types definitions

#ifndef DNNL_TYPES_H
#define DNNL_TYPES_H

#ifdef __cplusplus
extern "C" {
#endif

/// @cond DO_NOT_DOCUMENT_THIS
#include <stddef.h>
#include <stdint.h>
/// @endcond

/// @addtogroup dnnl_api
/// @{

/// @addtogroup dnnl_api_utils
/// @{

/// Status values returned by the library functions.
typedef enum {
    /// The operation was successful
    dnnl_success = 0,
    /// The operation failed due to an out-of-memory condition
    dnnl_out_of_memory = 1,
    /// The operation failed because of incorrect function arguments
    dnnl_invalid_arguments = 2,
    /// The operation failed because requested functionality is not implemented
    dnnl_unimplemented = 3,
    /// Primitive iterator passed over last primitive descriptor
    dnnl_iterator_ends = 4,
    /// Primitive or engine failed on execution
    dnnl_runtime_error = 5,
    /// Queried element is not required for given primitive
    dnnl_not_required = 6,
} dnnl_status_t;

/// @} dnnl_api_utils

/// @addtogroup dnnl_api_memory
/// @{

/// Data type specification
typedef enum {
    /// Undefined data type, used for empty memory descriptors.
    dnnl_data_type_undef = 0,
    /// 16-bit/half-precision floating point.
    dnnl_f16 = 1,
    /// non-standard 16-bit (bfloat16 w/ 7 bit mantissa) floating point.
    dnnl_bf16 = 2,
    /// 32-bit/single-precision floating point.
    dnnl_f32 = 3,
    /// 32-bit signed integer.
    dnnl_s32 = 4,
    /// 8-bit signed integer.
    dnnl_s8 = 5,
    /// 8-bit unsigned integer.
    dnnl_u8 = 6,
} dnnl_data_type_t;

/// Memory format kind
typedef enum {
    /// Undefined memory format kind, used for empty memory descriptors.
    dnnl_format_kind_undef = 0,
    /// Unspecified format kind.
    /// The primitive selects a format automatically.
    dnnl_format_kind_any,
    /// A tensor in a generic format described by the stride and blocking
    /// values in each dimension. See @ref dnnl_blocking_desc_t for more
    /// information.
    dnnl_blocked,
    /// Weights format used in 8bit Winograd convolution
    dnnl_format_kind_wino,
    /// Packed weights format used in RNN
    dnnl_format_kind_rnn_packed,
} dnnl_format_kind_t;

/// Memory format tag specification.
///
/// DNNL formats describe physical data layout. The physical layout
/// is described as a sequence of the dimensions as they are laid out in the
/// memory (from the outer-most to the inner-most). Note that this order
/// doesn't affect the logical order of the dimensions that is kept in the
/// `dims` field of the dnnl_memory_desc_t structure. The logical order of the
/// dimensions is specified by the primitive that uses the tensor.
///
/// For example, CNN 5D tensor always has its logical dimensions in the order
/// `(batch, channels, depth, height, width)`, while the physical layout might be
/// `NCDHW` (corresponds to #dnnl_ncdhw format tag) or
/// `NDHWC` (corresponds to #dnnl_ndhwc format tag).
///
/// ~~~cpp
/// int batch = 2, channels = 16, depth = 13, height = 13, width = 13;
///
/// int ndims = 5; // 5D tensor
/// dnnl_dims_t dims = {batch, channels, depth, height, width};
/// dnnl_memory_desc_t data_in_ncdhw;
/// dnnl_memory_desc_init_by_tag(
///      &data_in_ncdhw, 5, dims, dnnl_f32, dnnl_ncdhw);
///
/// // note that in both cases dims passed are the same
/// dnnl_memory_desc_t data_in_ndhwc;
/// dnnl_memory_desc_init_by_tag(
///      &data_in_ndhwc, 5, dims, dnnl_f32, dnnl_ndhwc);
/// ~~~
///
/// Memory format tags can be further divided into two categories:
///  - Domain-agnostic names, i.e. names the do not depend on the tensor usage
///    in the specific primitive. These names use letters from `a` to `l` to
///    denote logical dimension from 1 to 12, and form the order in which the
///    dimensions are laid in memory. For instance, #dnnl_ab is used to denote
///    2D tensor where the second logical dimension (aka `b`) is the innermost,
///    i.e. has stride = 1, and the first logical dimension (`a`) laid out in
///    memory with stride equal to the size of second dimension. On the other
///    hand, #dnnl_ba is just transposed version of the same tensor: the
///    first dimension (`a`) becomes the innermost one.
///  - Domain-specific names, i.e. names that make sense only in the context of
///    a certain domain, such as CNN. This names are just aliases to the
///    corresponding domain-agnostic tags and used mostly for the convenience.
///    For example, #dnnl_nc is used to denote 2D CNN activations tensor
///    memory format, where channels are the innermost dimension and batch is an
///    outermost one. Moreover, #dnnl_nc is just an alias to #dnnl_ab,
///    since for DNNL CNN primitives the logical dimensions of
///    activations tensors come in order: batch, channels, spatial.
///    In other words, batch corresponds to the first logical dimension (`a`),
///    channels correspond to the second one (`b`).
///
/// The following domain-specific notation applies to memory format tags:
///  - @c 'n' denotes the mini-batch dimension
///  - @c 'c' denotes a channels dimension
///  - When there are multiple channel dimensions (for example, in convolution
///    weights tensor), @c 'i' and @c 'o' denote dimensions of input and output
///    channels
///  - @c 'd', @c 'h', and @c 'w' denote spatial depth, height, and width
///    respectively
///
/// Upper-case letters indicate that the data is laid out in blocks for a
/// particular dimension. In such cases, the format name contains both upper-
/// and lower-case letters for that dimension with a lower-case letter preceded
/// by the block size. For example: #dnnl_nChw8c describes a format where the
/// outermost dimension is mini-batch, followed by the channel block number,
/// followed by the spatial height and width, and finally followed by 8-element
/// channel blocks.
///
/// @sa @ref dev_guide_understanding_memory_formats
typedef enum {
    /// Undefined memory format tag
    dnnl_format_tag_undef = 0,
    /// Undefined memory format tag.
    /// The primitive selects a format automatically.
    dnnl_format_tag_any,

    // Semantic agnostic section
    // The physical order of dimensions is defined by the permutation of the
    // characters, assuming that ab..z defines the natural order.

    // Plain formats

    dnnl_a, ///< plain 1D tensor
    dnnl_ab, ///< plain 2D tensor
    dnnl_abc, ///< plain 3D tensor
    dnnl_abcd, ///< plain 4D tensor
    dnnl_abcde, ///< plain 5D tensor
    dnnl_abcdef, ///< plain 6D tensor

    // Permuted plain formats

    dnnl_abdec, ///< permuted 5D tensor
    dnnl_acb, ///< permuted 3D tensor
    dnnl_acbde, ///< permuted 5D tensor
    dnnl_acbdef, ///< permuted 6D tensor
    dnnl_acdb, ///< permuted 4D tensor
    dnnl_acdeb, ///< permuted 5D tensor
    dnnl_ba, ///< permuted 2D tensor
    dnnl_bac, ///< permuted 3D tensor
    dnnl_bacd, ///< permuted 4D tensor
    dnnl_bca, ///< permuted 3D tensor
    dnnl_bcda, ///< permuted 4D tensor
    dnnl_bcdea, ///< permuted 5D tensor
    dnnl_cba, ///< permuted 3D tensor
    dnnl_cdba, ///< permuted 4D tensor
    dnnl_cdeba, ///< permuted 5D tensor
    dnnl_decab, ///< permuted 5D tensor
    dnnl_defcab, ///< permuted 6D tensor

    // Opaque blocked formats

    dnnl_Abc16a,
    dnnl_ABc16a16b,
    dnnl_ABc32a32b,
    dnnl_ABc4a4b,
    /// 3D tensor blocked by 2nd dimension with block size 16
    dnnl_aBc16b,
    dnnl_ABc16b16a,
    dnnl_Abc4a,
    dnnl_aBc32b,
    /// 3D tensor blocked by 2nd dimension with block size 4
    dnnl_aBc4b,
    dnnl_ABc4b16a4b,
    dnnl_ABc2b8a4b,
    dnnl_ABc4b4a,
    dnnl_ABc8a16b2a,
    dnnl_ABc8a8b,
    dnnl_ABc8a4b,
    /// 3D tensor blocked by 2nd dimension with block size 8
    dnnl_aBc8b,
    dnnl_ABc8b16a2b,
    dnnl_BAc8a16b2a,
    dnnl_ABc8b8a,
    dnnl_Abcd16a,
    dnnl_Abcd8a,
    dnnl_ABcd16a16b,
    dnnl_Abcd32a,
    dnnl_ABcd32a32b,
    /// 4D tensor blocked by 2nd dimension with block size 16
    dnnl_aBcd16b,
    dnnl_ABcd16b16a,
    dnnl_aBCd16b16c,
    dnnl_aBCd16c16b,
    dnnl_Abcd4a,
    dnnl_aBcd32b,
    /// 4D tensor blocked by 2nd dimension with block size 4
    dnnl_aBcd4b,
    dnnl_ABcd4b16a4b,
    dnnl_ABcd4b4a,
    dnnl_ABcd4a4b,
    dnnl_aBCd4c16b4c,
    dnnl_aBCd2c8b4c,
    dnnl_aBCd4c4b,
    dnnl_aBCd4b4c,
    dnnl_ABcd8a16b2a,
    dnnl_ABcd2b8a4b,
    dnnl_ABcd8a8b,
    dnnl_ABcd8a4b,
    /// 4D tensor blocked by 2nd dimension with block size 8
    dnnl_aBcd8b,
    dnnl_ABcd8b16a2b,
    dnnl_aBCd8b16c2b,
    dnnl_BAcd8a16b2a,
    /// 4D tensor blocked by 1st and 2nd dimension with block size 8
    dnnl_ABcd8b8a,
    dnnl_aBCd8b8c,
    dnnl_aBCd8b4c,
    dnnl_aBCd8c16b2c,
    dnnl_ABcde8a16b2a,
    dnnl_aCBd8b16c2b,
    dnnl_aBCd8c8b,
    dnnl_Abcde16a,
    dnnl_Abcde32a,
    dnnl_ABcde16a16b,
    dnnl_BAcde8a16b2a,
    /// 5D tensor blocked by 1st dimension with block size 16
    dnnl_ABcde4b16a4b,
    /// 5D tensor blocked by 1st dimension with block size 8
    dnnl_ABcde2b8a4b,
    /// 5D tensor blocked by 2nd dimension with block size 16
    dnnl_aBcde16b,
    dnnl_ABcde16b16a,
    dnnl_aBCde16b16c,
    dnnl_aBCde16c16b,
    dnnl_aBCde2c8b4c,
    dnnl_Abcde4a,
    dnnl_aBcde32b,
    /// 5D tensor blocked by 2nd dimension with block size 4
    dnnl_aBcde4b,
    dnnl_ABcde4b4a,
    dnnl_ABcde4a4b,
    dnnl_aBCde4b4c,
    dnnl_aBCde4c16b4c,
    dnnl_aBCde4c4b,
    dnnl_Abcde8a,
    dnnl_ABcde8a8b,
    dnnl_ABcde8a4b,
    dnnl_BAcde16b16a,
    /// 5D tensor blocked by 2nd dimension with block size 8
    dnnl_aBcde8b,
    dnnl_ABcde8b16a2b,
    dnnl_aBCde8b16c2b,
    dnnl_aCBde8b16c2b,
    dnnl_ABcde8b8a,
    dnnl_ABcde32a32b,
    dnnl_aBCde8b8c,
    dnnl_aBCde8b4c,
    dnnl_ABc4a8b8a4b,
    dnnl_ABcd4a8b8a4b,
    dnnl_ABcde4a8b8a4b,
    dnnl_BAc4b8a8b4a,
    dnnl_BAcd4b8a8b4a,
    dnnl_BAcde4b8a8b4a,
    dnnl_ABcd2a8b8a2b,
    dnnl_aBCd4b8c8b4c,
    dnnl_aBCde4b8c8b4c,
    dnnl_aBCde2b8c8b2c,
    dnnl_aBCde8c16b2c,
    dnnl_aBCde8c8b,
    /// 6D tensor blocked by 2nd dimension with block size 16
    dnnl_aBcdef16b,
    dnnl_aBCdef16b16c,
    dnnl_aBCdef16c16b,
    dnnl_aBCdef4c16b4c,
    /// 6D tensor blocked by 2nd dimension with block size 8
    dnnl_aBCdef2c8b4c,
    /// 6D tensor blocked by 2nd dimension with block size 4
    dnnl_aBcdef4b,
    dnnl_aBCdef4c4b,
    dnnl_aBCdef4b4c,
    dnnl_aBCdef8b8c,
    dnnl_aBCdef8b4c,
    dnnl_aBCdef8c16b2c,
    dnnl_aBCdef4b8c8b4c,
    dnnl_aBCdef8b16c2b,
    dnnl_aCBdef8b16c2b,
    dnnl_aBCdef8c8b,
    dnnl_aBdc16b,
    dnnl_aBdC16b2c,
    dnnl_aBdc4b,
    dnnl_aBdc8b,
    dnnl_aBdec16b,
    dnnl_aBdeC16b2c,
    dnnl_aBdec32b,
    dnnl_aBdec4b,
    dnnl_aBdec8b,
    dnnl_aBdefc16b,
    dnnl_aBdefC16b2c,
    dnnl_aCBdef16c16b,
    dnnl_aBdefc4b,
    dnnl_aBdefc8b,
    dnnl_Abcdef16a,
    dnnl_Abcdef32a,
    dnnl_Acb16a,
    dnnl_AcB16a2b,
    dnnl_Acb4a,
    dnnl_Acb8a,
    dnnl_aCBd16b16c,
    dnnl_aCBd16c16b,
    dnnl_aCBde16b16c,
    dnnl_aCBde16c16b,
    dnnl_Acdb16a,
    dnnl_AcdB16a2b,
    dnnl_Acdb32a,
    dnnl_Acdb4a,
    dnnl_Acdb8a,
    dnnl_Acdeb16a,
    dnnl_AcdeB16a2b,
    dnnl_Acdeb4a,
    dnnl_Acdeb8a,
    dnnl_BAc16a16b,
    dnnl_BAc16b16a,
    dnnl_BAcd16a16b,
    dnnl_BAcd16b16a,
<<<<<<< HEAD
    dnnl_aCBd4c8b8c4b,
    dnnl_aCBde4c8b8c4b,
    dnnl_aCBdef4c8b8c4b,
=======
    dnnl_BAcde16a16b,
    dnnl_aCBdef16b16c,
>>>>>>> 5f89148e

    /// Just a sentinel, not real memory format tag. Must be changed after new
    /// format tag is added.
    dnnl_format_tag_last,

    // Aliases

    /// 1D tensor, an alias to #dnnl_a
    dnnl_x = dnnl_a,
    /// 2D CNN activations tensor, an alias to #dnnl_ab
    dnnl_nc = dnnl_ab,
    /// 2D CNN activations tensor, an alias to #dnnl_ba
    dnnl_cn = dnnl_ba,
    /// 2D RNN statistics tensor, an alias to #dnnl_ab
    dnnl_tn = dnnl_ab,
    /// 2D RNN statistics tensor, an alias to #dnnl_ba
    dnnl_nt = dnnl_ba,
    /// 3D CNN activations tensor, an alias to #dnnl_abc
    dnnl_ncw = dnnl_abc,
    /// 3D CNN activations tensor, an alias to #dnnl_acb
    dnnl_nwc = dnnl_acb,
    /// 4D CNN activations tensor, an alias to #dnnl_abcd
    dnnl_nchw = dnnl_abcd,
    /// 4D CNN activations tensor, an alias to #dnnl_acdb
    dnnl_nhwc = dnnl_acdb,
    /// 4D CNN activations tensor, an alias to #dnnl_bcda
    dnnl_chwn = dnnl_bcda,
    /// 5D CNN activations tensor, an alias to #dnnl_abcde
    dnnl_ncdhw = dnnl_abcde,
    /// 5D CNN activations tensor, an alias to #dnnl_acdeb
    dnnl_ndhwc = dnnl_acdeb,

    /// 2D CNN weights tensor, an alias to #dnnl_ab
    dnnl_oi = dnnl_ab,
    /// 2D CNN weights tensor, an alias to #dnnl_ba
    dnnl_io = dnnl_ba,
    /// 3D CNN weights tensor, an alias to #dnnl_abc
    dnnl_oiw = dnnl_abc,
    /// 3D CNN weights tensor, an alias to #dnnl_acb
    dnnl_owi = dnnl_acb,
    /// 3D CNN weights tensor, an alias to #dnnl_cba
    dnnl_wio = dnnl_cba,
    /// 3D CNN weights tensor, an alias to #dnnl_bca
    dnnl_iwo = dnnl_bca,
    /// 4D CNN weights tensor, an alias to #dnnl_abcd
    dnnl_oihw = dnnl_abcd,
    /// 4D CNN weights tensor, an alias to #dnnl_cdba
    dnnl_hwio = dnnl_cdba,
    /// 4D CNN weights tensor, an alias to #dnnl_acdb
    dnnl_ohwi = dnnl_acdb,
    /// 4D CNN weights tensor, an alias to #dnnl_bcda
    dnnl_ihwo = dnnl_bcda,
    /// 4D CNN weights tensor, an alias to #dnnl_bacd
    dnnl_iohw = dnnl_bacd,
    /// 5D CNN weights tensor, an alias to #dnnl_abcde
    dnnl_oidhw = dnnl_abcde,
    /// 5D CNN weights tensor, an alias to #dnnl_cdeba
    dnnl_dhwio = dnnl_cdeba,
    /// 5D CNN weights tensor, an alias to #dnnl_acdeb
    dnnl_odhwi = dnnl_acdeb,
    /// 5D CNN weights tensor, an alias to #dnnl_bcdea
    dnnl_idhwo = dnnl_bcdea,

    /// 4D CNN weights tensor (incl. groups), an alias to #dnnl_abcd
    dnnl_goiw = dnnl_abcd,
    /// 5D CNN weights tensor (incl. groups), an alias to #dnnl_abcde
    dnnl_goihw = dnnl_abcde,
    /// 5D CNN weights tensor (incl. groups), an alias to #dnnl_decab
    dnnl_hwigo = dnnl_decab,
    /// 5D CNN weights tensor (incl. groups), an alias to #dnnl_acbde
    dnnl_giohw = dnnl_acbde,
    /// 6D CNN weights tensor (incl. groups), an alias to #dnnl_abcdef
    dnnl_goidhw = dnnl_abcdef,
    /// 6D CNN weights tensor (incl. groups), an alias to #dnnl_acbdef
    dnnl_giodhw = dnnl_acbdef,
    /// 6D CNN weights tensor (incl. groups), an alias to #dnnl_defcab
    dnnl_dhwigo = dnnl_defcab,

    /// 3D RNN data tensor in the format (seq_length, batch, input channels).
    dnnl_tnc = dnnl_abc,
    /// 3D RNN data tensor in the format (batch, seq_length, input channels).
    dnnl_ntc = dnnl_bac,
    /// 4D RNN states tensor in the format (num_layers, num_directions,
    /// batch, state channels).
    dnnl_ldnc = dnnl_abcd,
    /// 5D RNN weights tensor in the format (num_layers, num_directions,
    ///  input_channels, num_gates, output_channels).
    ///
    ///  - For LSTM cells, the gates order is input, forget, candidate
    ///    and output gate.
    ///  - For GRU cells, the gates order is update, reset and output gate.
    dnnl_ldigo = dnnl_abcde,
    /// 5D RNN weights tensor in the format (num_layers, num_directions,
    /// num_gates, output_channels, input_channels).
    ///
    ///  - For LSTM cells, the gates order is input, forget, candidate
    ///    and output gate.
    ///  - For GRU cells, the gates order is update, reset and output gate.
    dnnl_ldgoi = dnnl_abdec,
    /// 4D RNN bias tensor in the format (num_layers, num_directions,
    /// num_gates, output_channels).
    ///
    ///  - For LSTM cells, the gates order is input, forget, candidate
    ///    and output gate.
    ///  - For GRU cells, the gates order is update, reset and output gate.
    dnnl_ldgo = dnnl_abcd,

    // Opaque data types, are not to be used explicitly

    // data
    /// 5D CNN activations tensor blocked by channels with block size 32,
    /// an alias to #dnnl_aBcde32b
    dnnl_nCdhw32c = dnnl_aBcde32b,
    /// 5D CNN activations tensor blocked by channels with block size 16,
    /// an alias to #dnnl_aBcde16b
    dnnl_nCdhw16c = dnnl_aBcde16b,
    /// 5D CNN activations tensor blocked by channels with block size 4,
    /// an alias to #dnnl_aBcde4b
    dnnl_nCdhw4c = dnnl_aBcde4b,
    /// 5D CNN activations tensor blocked by channels with block size 8,
    /// an alias to #dnnl_aBcde8b
    dnnl_nCdhw8c = dnnl_aBcde8b,
    /// 4D CNN activations tensor blocked by channels with block size 32,
    /// an alias to #dnnl_aBcd32b
    dnnl_nChw32c = dnnl_aBcd32b,
    /// 4D CNN activations tensor blocked by channels with block size 16,
    /// an alias to #dnnl_aBcd16b
    dnnl_nChw16c = dnnl_aBcd16b,
    /// 4D CNN activations tensor blocked by channels with block size 4,
    /// an alias to #dnnl_aBcd4b
    dnnl_nChw4c = dnnl_aBcd4b,
    /// 4D CNN activations tensor blocked by channels with block size 8,
    /// an alias to #dnnl_aBcd8b
    dnnl_nChw8c = dnnl_aBcd8b,
    /// 3D CNN activations tensor blocked by channels with block size 32,
    /// an alias to #dnnl_aBc32b
    dnnl_nCw32c = dnnl_aBc32b,
    /// 3D CNN activations tensor blocked by channels with block size 16,
    /// an alias to #dnnl_aBc16b
    dnnl_nCw16c = dnnl_aBc16b,
    /// 3D CNN activations tensor blocked by channels with block size 4,
    /// an alias to #dnnl_aBc4b
    dnnl_nCw4c = dnnl_aBc4b,
    /// 3D CNN activations tensor blocked by channels with block size 8,
    /// an alias to #dnnl_aBc8b
    dnnl_nCw8c = dnnl_aBc8b,
    dnnl_NCw16n16c = dnnl_ABc16a16b,
    dnnl_NCdhw16n16c = dnnl_ABcde16a16b,
    dnnl_NChw16n16c = dnnl_ABcd16a16b,
    dnnl_NCw32n32c = dnnl_ABc32a32b,
    dnnl_NChw32n32c = dnnl_ABcd32a32b,
    dnnl_NCdhw32n32c = dnnl_ABcde32a32b,

    // weights, 3D
    dnnl_IOw16o16i = dnnl_BAc16a16b,
    dnnl_IOw16i16o = dnnl_BAc16b16a,
    dnnl_OIw16i16o = dnnl_ABc16b16a,
    dnnl_OIw16o16i = dnnl_ABc16a16b,
    dnnl_Oiw16o = dnnl_Abc16a,
    dnnl_OIw4i16o4i = dnnl_ABc4b16a4b,
    dnnl_OIw2i8o4i = dnnl_ABc2b8a4b,
    dnnl_OIw4i4o = dnnl_ABc4b4a,
    dnnl_OIw4o4i = dnnl_ABc4a4b,
    dnnl_Oiw4o = dnnl_Abc4a,
    dnnl_OIw8i16o2i = dnnl_ABc8b16a2b,
    dnnl_OIw8i8o = dnnl_ABc8b8a,
    dnnl_OIw8o16i2o = dnnl_ABc8a16b2a,
    dnnl_IOw8o16i2o = dnnl_BAc8a16b2a,
    dnnl_OIw8o8i = dnnl_ABc8a8b,
    dnnl_OIw8o4i = dnnl_ABc8a4b,
    dnnl_Owi16o = dnnl_Acb16a,
    dnnl_OwI16o2i = dnnl_AcB16a2b,
    dnnl_Owi4o = dnnl_Acb4a,
    dnnl_Owi8o = dnnl_Acb8a,

    // weights, 4D
    dnnl_IOhw16i16o = dnnl_BAcd16b16a,
    dnnl_IOhw16o16i = dnnl_BAcd16a16b,
    dnnl_Ohwi16o = dnnl_Acdb16a,
    dnnl_OhwI16o2i = dnnl_AcdB16a2b,
    dnnl_Ohwi32o = dnnl_Acdb32a,
    dnnl_Ohwi4o = dnnl_Acdb4a,
    dnnl_Ohwi8o = dnnl_Acdb8a,
    dnnl_OIhw16i16o = dnnl_ABcd16b16a,
    dnnl_OIhw16o16i = dnnl_ABcd16a16b,
    dnnl_Oihw16o = dnnl_Abcd16a,
    dnnl_OIhw4i16o4i = dnnl_ABcd4b16a4b,
    dnnl_OIhw4i4o = dnnl_ABcd4b4a,
    dnnl_OIhw4o4i = dnnl_ABcd4a4b,
    dnnl_Oihw4o = dnnl_Abcd4a,
    dnnl_OIhw8i16o2i = dnnl_ABcd8b16a2b,
    dnnl_OIhw8i8o = dnnl_ABcd8b8a,
    dnnl_OIhw8o16i2o = dnnl_ABcd8a16b2a,
    dnnl_OIhw2i8o4i = dnnl_ABcd2b8a4b,
    dnnl_IOhw8o16i2o = dnnl_BAcd8a16b2a,
    dnnl_OIhw8o8i = dnnl_ABcd8a8b,
    dnnl_OIhw8o4i = dnnl_ABcd8a4b,

    // weights, 5D
    dnnl_Odhwi16o = dnnl_Acdeb16a,
    dnnl_OdhwI16o2i = dnnl_AcdeB16a2b,
    dnnl_Odhwi4o = dnnl_Acdeb4a,
    dnnl_Odhwi8o = dnnl_Acdeb8a,
    dnnl_OIdhw16i16o = dnnl_ABcde16b16a,
    dnnl_OIdhw16o16i = dnnl_ABcde16a16b,
    dnnl_Oidhw16o = dnnl_Abcde16a,
    dnnl_OIdhw4i4o = dnnl_ABcde4b4a,
    dnnl_OIdhw4o4i = dnnl_ABcde4a4b,
    dnnl_Oidhw4o = dnnl_Abcde4a,
    dnnl_OIdhw8i16o2i = dnnl_ABcde8b16a2b,
    dnnl_OIdhw8i8o = dnnl_ABcde8b8a,
    dnnl_OIdhw8o16i2o = dnnl_ABcde8a16b2a,
    dnnl_IOdhw8o16i2o = dnnl_BAcde8a16b2a,
    dnnl_OIdhw4i16o4i = dnnl_ABcde4b16a4b,
    dnnl_OIdhw2i8o4i = dnnl_ABcde2b8a4b,
    dnnl_OIdhw8o8i = dnnl_ABcde8a8b,
    dnnl_OIdhw8o4i = dnnl_ABcde8a4b,
    dnnl_IOdhw16i16o = dnnl_BAcde16b16a,
<<<<<<< HEAD
    dnnl_OIdhw4o8i8o4i = dnnl_ABcde4a8b8a4b,
=======
    dnnl_IOdhw16o16i = dnnl_BAcde16a16b,
>>>>>>> 5f89148e

    // weights w/ groups, 3D
    dnnl_Goiw16g = dnnl_Abcd16a,
    dnnl_Goiw8g = dnnl_Abcd8a,
    dnnl_gIOw16o16i = dnnl_aCBd16b16c,
    dnnl_gIOw16i16o = dnnl_aCBd16c16b,
    dnnl_gOIw16i16o = dnnl_aBCd16c16b,
    dnnl_gOIw16o16i = dnnl_aBCd16b16c,
    dnnl_gOiw16o = dnnl_aBcd16b,
    dnnl_gOIw4i16o4i = dnnl_aBCd4c16b4c,
    dnnl_gOIw2i8o4i = dnnl_aBCd2c8b4c,
    dnnl_gOIw4i4o = dnnl_aBCd4c4b,
    dnnl_gOIw4o4i = dnnl_aBCd4b4c,
    dnnl_gOiw4o = dnnl_aBcd4b,
    dnnl_gOIw8i16o2i = dnnl_aBCd8c16b2c,
    dnnl_gOIw8i8o = dnnl_aBCd8c8b,
    dnnl_gOIw8o16i2o = dnnl_aBCd8b16c2b,
    dnnl_gIOw8o16i2o = dnnl_aCBd8b16c2b,
    dnnl_gOIw8o8i = dnnl_aBCd8b8c,
    dnnl_gOIw8o4i = dnnl_aBCd8b4c,
    dnnl_gOwi16o = dnnl_aBdc16b,
    dnnl_gOwI16o2i = dnnl_aBdC16b2c,
    dnnl_gOwi4o = dnnl_aBdc4b,
    dnnl_gOwi8o = dnnl_aBdc8b,
    dnnl_Goiw32g = dnnl_Abcd32a,

    // weights w/ groups, 4D
    dnnl_gIOhw16i16o = dnnl_aCBde16c16b,
    dnnl_gIOhw16o16i = dnnl_aCBde16b16c,
    dnnl_gOhwi16o = dnnl_aBdec16b,
    dnnl_gOhwI16o2i = dnnl_aBdeC16b2c,
    dnnl_gOhwi32o = dnnl_aBdec32b,
    dnnl_gOhwi4o = dnnl_aBdec4b,
    dnnl_gOhwi8o = dnnl_aBdec8b,
    dnnl_Goihw16g = dnnl_Abcde16a,
    dnnl_gOIhw16i16o = dnnl_aBCde16c16b,
    dnnl_gOIhw16o16i = dnnl_aBCde16b16c,
    dnnl_gOihw16o = dnnl_aBcde16b,
    dnnl_gOIhw2i8o4i = dnnl_aBCde2c8b4c,
    dnnl_gOIhw4i16o4i = dnnl_aBCde4c16b4c,
    dnnl_gOIhw4i4o = dnnl_aBCde4c4b,
    dnnl_gOIhw4o4i = dnnl_aBCde4b4c,
    dnnl_gOihw4o = dnnl_aBcde4b,
    dnnl_Goihw8g = dnnl_Abcde8a,
    dnnl_gOIhw8i16o2i = dnnl_aBCde8c16b2c,
    dnnl_gOIhw8i8o = dnnl_aBCde8c8b,
    dnnl_gOIhw8o16i2o = dnnl_aBCde8b16c2b,
    dnnl_gIOhw8o16i2o = dnnl_aCBde8b16c2b,
    dnnl_gOIhw8o8i = dnnl_aBCde8b8c,
    dnnl_gOIhw8o4i = dnnl_aBCde8b4c,
    dnnl_Goihw32g = dnnl_Abcde32a,

    dnnl_OIw4o8i8o4i = dnnl_ABc4a8b8a4b,
    dnnl_OIhw4o8i8o4i = dnnl_ABcd4a8b8a4b,
    dnnl_IOw4i8o8i4o = dnnl_BAc4b8a8b4a,
    dnnl_IOhw4i8o8i4o = dnnl_BAcd4b8a8b4a,
    dnnl_IOdhw4i8o8i4o = dnnl_BAcde4b8a8b4a,

    dnnl_OIhw2o8i8o2i = dnnl_ABcd2a8b8a2b,
    dnnl_gOIw4o8i8o4i = dnnl_aBCd4b8c8b4c,
    dnnl_gOIhw4o8i8o4i = dnnl_aBCde4b8c8b4c,
    dnnl_gOIdhw4o8i8o4i = dnnl_aBCdef4b8c8b4c,
    dnnl_gIOw4i8o8i4o = dnnl_aCBd4c8b8c4b,
    dnnl_gIOhw4i8o8i4o = dnnl_aCBde4c8b8c4b,
    dnnl_gIOdhw4i8o8i4o = dnnl_aCBdef4c8b8c4b,
    dnnl_gOIhw2o8i8o2i = dnnl_aBCde2b8c8b2c,

    // weights w/ groups, 6D
    dnnl_gIOdhw16i16o = dnnl_aCBdef16c16b,
    dnnl_gIOdhw16o16i = dnnl_aCBdef16b16c,
    dnnl_gOdhwi16o = dnnl_aBdefc16b,
    dnnl_gOdhwI16o2i = dnnl_aBdefC16b2c,
    dnnl_gOdhwi4o = dnnl_aBdefc4b,
    dnnl_gOdhwi8o = dnnl_aBdefc8b,
    dnnl_gOIdhw16i16o = dnnl_aBCdef16c16b,
    dnnl_gOIdhw4i16o4i = dnnl_aBCdef4c16b4c,
    dnnl_gOIdhw2i8o4i = dnnl_aBCdef2c8b4c,
    dnnl_gOIdhw16o16i = dnnl_aBCdef16b16c,
    dnnl_gOidhw16o = dnnl_aBcdef16b,
    dnnl_gOIdhw4i4o = dnnl_aBCdef4c4b,
    dnnl_gOIdhw4o4i = dnnl_aBCdef4b4c,
    dnnl_gOidhw4o = dnnl_aBcdef4b,
    dnnl_gOIdhw8i16o2i = dnnl_aBCdef8c16b2c,
    dnnl_gOIdhw8i8o = dnnl_aBCdef8c8b,
    dnnl_gOIdhw8o16i2o = dnnl_aBCdef8b16c2b,
    dnnl_gIOdhw8o16i2o = dnnl_aCBdef8b16c2b,
    dnnl_gOIdhw8o8i = dnnl_aBCdef8b8c,
    dnnl_gOIdhw8o4i = dnnl_aBCdef8b4c,
    dnnl_Goidhw16g = dnnl_Abcdef16a,
    dnnl_Goidhw32g = dnnl_Abcdef32a,
} dnnl_format_tag_t;

/// @} dnnl_api_memory

/// @addtogroup dnnl_api_primitives
/// @{
/// @addtogroup dnnl_api_primitives_common
/// @{

/// Kinds of propagation.
typedef enum {
    // TODO: suggest renames
    /// Undefined propagation type.
    dnnl_prop_kind_undef = 0,
    /// Forward data propagation (training mode). In this mode primitives
    /// perform computations necessary for subsequent backward propagation.
    dnnl_forward_training = 64,
    /// Forward data propagation (inference mode). In this mode primitives
    /// perform only computations that are necessary for inference and omit
    /// computations that are necessary only for backward propagation.
    dnnl_forward_inference = 96,
    /// Forward data propagation (alias for @c dnnl_forward_inference).
    dnnl_forward_scoring = dnnl_forward_inference,
    /// Forward data propagation (alias for @c dnnl_forward_training).
    dnnl_forward = dnnl_forward_training,
    /// Backward propagation (with respect to all parameters).
    dnnl_backward = 128,
    /// Backward data propagation.
    dnnl_backward_data = 160,
    /// Backward weights propagation.
    dnnl_backward_weights = 192,
    /// Backward bias propagation.
    dnnl_backward_bias = 193,
} dnnl_prop_kind_t;

/// Kinds of primitives. Used to implement a way to extend the library with new
/// primitives without changing the ABI.
typedef enum {
    /// Undefined primitive
    dnnl_undefined_primitive,
    /// A reorder primitive.
    dnnl_reorder,
    /// A shuffle primitive.
    dnnl_shuffle,
    /// A (out-of-place) concat primitive.
    dnnl_concat,
    /// A sum primitive.
    dnnl_sum,
    /// A convolution primitive.
    dnnl_convolution,
    /// A deconvolution primitive.
    dnnl_deconvolution,
    /// An element-wise primitive.
    dnnl_eltwise,
    /// A softmax primitive.
    dnnl_softmax,
    /// A pooling primitive.
    dnnl_pooling,
    /// An LRN primitive.
    dnnl_lrn,
    /// A batch normalization primitive.
    dnnl_batch_normalization,
    /// A layer normalization primitive.
    dnnl_layer_normalization,
    /// An inner product primitive.
    dnnl_inner_product,
    /// A rnn primitive.
    dnnl_rnn,
    /// A matrix multiplication primitive (internal).
    dnnl_gemm,
    /// A binary primitive.
    dnnl_binary,
    /// A logsoftmax primitive.
    dnnl_logsoftmax,
    /// A matrix multiplication primitive.
    dnnl_matmul,
    /// A resampling primitive.
    dnnl_resampling,
} dnnl_primitive_kind_t;

/// Kinds of algorithms.
typedef enum {
    dnnl_alg_kind_undef,
    /// Direct convolution
    dnnl_convolution_direct = 0x1,
    /// Winograd convolution
    dnnl_convolution_winograd = 0x2,
    /// Convolution algorithm(either direct or Winograd) is chosen just in time
    dnnl_convolution_auto = 0x3,
    /// Direct deconvolution
    dnnl_deconvolution_direct = 0xa,
    /// Winograd deconvolution
    dnnl_deconvolution_winograd = 0xb,
    /// Eltwise: ReLU
    dnnl_eltwise_relu = 0x1f,
    /// Eltwise: hyperbolic tangent non-linearity (tanh)
    dnnl_eltwise_tanh = 0x2f,
    /// Eltwise: exponential linear unit (elu)
    dnnl_eltwise_elu = 0x3f,
    /// Eltwise: square
    dnnl_eltwise_square = 0x4f,
    /// Eltwise: abs
    dnnl_eltwise_abs = 0x5f,
    /// Eltwise: square root
    dnnl_eltwise_sqrt = 0x6f,
    /// Eltwise: linear
    dnnl_eltwise_linear = 0x7f,
    /// Eltwise: bounded_relu
    dnnl_eltwise_bounded_relu = 0x8f,
    /// Eltwise: soft_relu
    dnnl_eltwise_soft_relu = 0x9f,
    /// Eltwise: logistic
    dnnl_eltwise_logistic = 0xaf,
    /// Eltwise: exponent
    dnnl_eltwise_exp = 0xbf,
    /// Eltwise: gelu
    ///
    /// @note Tanh approximation formula is used to approximate
    /// the cumulative distribution function of a Gaussian here
    dnnl_eltwise_gelu_tanh = 0xcf,
    /// Eltwise: tanh-based gelu (alias for dnnl_eltwise_gelu_tanh)
    dnnl_eltwise_gelu = dnnl_eltwise_gelu_tanh,
    /// Eltwise: swish
    dnnl_eltwise_swish = 0xdf,
    /// Eltwise: natural logarithm
    dnnl_eltwise_log = 0xef,
    /// Eltwise: clip
    dnnl_eltwise_clip = 0xff,
    /// Eltwise: pow
    dnnl_eltwise_pow = 0x20,
    /// Eltwise: erf-based gelu
    dnnl_eltwise_gelu_erf = 0x30,
    /// Eltwise: ReLU (dst for backward)
    dnnl_eltwise_relu_use_dst_for_bwd = 0x100,
    /// Eltwise: hyperbolic tangent non-linearity (tanh) (dst for backward)
    dnnl_eltwise_tanh_use_dst_for_bwd = 0x101,
    /// Eltwise: exponential linear unit (elu) (dst for backward)
    dnnl_eltwise_elu_use_dst_for_bwd = 0x102,
    /// Eltwise: square root (dst for backward)
    dnnl_eltwise_sqrt_use_dst_for_bwd = 0x103,
    /// Eltwise: logistic (dst for backward)
    dnnl_eltwise_logistic_use_dst_for_bwd = 0x104,
    /// Eltwise: exp (dst for backward)
    dnnl_eltwise_exp_use_dst_for_bwd = 0x105,
    /// Max pooling
    dnnl_pooling_max = 0x1ff,
    /// Average pooling include padding
    dnnl_pooling_avg_include_padding = 0x2ff,
    /// Average pooling exclude padding
    dnnl_pooling_avg_exclude_padding = 0x3ff,
    /// Average pooling (alias for #dnnl_pooling_avg_exclude_padding)
    dnnl_pooling_avg = dnnl_pooling_avg_exclude_padding,
    /// Local response normalization (LRN) across multiple channels
    dnnl_lrn_across_channels = 0xaff,
    /// LRN within a single channel
    dnnl_lrn_within_channel = 0xbff,
    /// RNN cell
    dnnl_vanilla_rnn = 0x1fff,
    /// LSTM cell
    dnnl_vanilla_lstm = 0x2fff,
    /// GRU cell
    dnnl_vanilla_gru = 0x3fff,
    /// GRU cell with linear before reset
    ///
    /// Modification of original GRU cell. Differs from #dnnl_vanilla_gru
    /// in how the new memory gate is calculated:
    /// \f[ c_t = tanh(W_c*x_t + b_{c_x} + r_t*(U_c*h_{t-1}+b_{c_h})) \f]
    /// Primitive expects 4 biases on input:
    /// \f$[b_{u}, b_{r}, b_{c_x}, b_{c_h}]\f$
    dnnl_lbr_gru = 0x4fff,
    /// Binary add
    dnnl_binary_add = 0x1fff0,
    /// Binary mul
    dnnl_binary_mul = 0x1fff1,
    /// Binary max
    dnnl_binary_max = 0x1fff2,
    /// Binary min
    dnnl_binary_min = 0x1fff3,
    /// Nearest Neighbor Resampling Method
    dnnl_resampling_nearest = 0x2fff0,
    /// Linear Resampling Method
    dnnl_resampling_linear = 0x2fff1,
} dnnl_alg_kind_t;

/// Flags for batch normalization primitive.
typedef enum {
    /// Use global statistics
    ///
    /// If specified
    ///  - on forward propagation use mean and variance provided by user (input)
    ///  - on backward propagation reduces the amount of computations, since
    ///    mean and variance are considered as constants
    ///
    ///  If not specified:
    ///   - on forward propagation mean and variance are computed and stored in
    ///     output
    ///   - on backward propagation compute full derivative wrt to data
    dnnl_use_global_stats = 0x1U,

    /// Use scale and shift parameters
    ///
    /// If specified:
    ///  - on forward propagation use scale and shift (aka scale and bias) for
    ///    the batch normalization results
    ///  - on backward propagation (for prop_kind == #dnnl_backward) compute
    ///    diff wrt to scale and shift (hence one extra output used)
    ///
    /// If no specified:
    ///  - on backward propagation prop_kind == #dnnl_backward_data has the
    ///    same behavior as prop_kind == #dnnl_backward
    dnnl_use_scaleshift = 0x2U,

    /// Fuse with ReLU
    ///
    /// The flag implies negative slope being 0. On training this is the only
    /// configuration supported. For inference, to use non-zero negative slope
    /// consider using @ref dev_guide_attributes_post_ops.
    ///
    /// If specified:
    ///  - on inference this option behaves the same as if the primitive were
    ///    fused with ReLU using post ops API with zero negative slope.
    ///  - on training primitive requires workspace (required to be able to
    ///    perform backward pass)
    dnnl_fuse_norm_relu = 0x4U,
} dnnl_normalization_flags_t;

/// @} dnnl_api_primitives_common
/// @} dnnl_api_primitives

/// @addtogroup dnnl_api_memory
/// @{

/// Maximum number of dimensions a tensor can have. Only restricts the amount
/// of space used for the tensor description. Individual computational
/// primitives may support only tensors of certain dimensions.
#define DNNL_MAX_NDIMS 12

/// A wildcard value for dimensions that are unknown at a primitive creation
/// time.
#define DNNL_RUNTIME_DIM_VAL INT64_MIN

/// A `size_t` counterpart of the DNNL_RUNTIME_DIM_VAL.
/// For instance, this value is returned by dnnl_memory_desc_get_size() if
/// either of the dimensions or strides equal to #DNNL_RUNTIME_DIM_VAL.
#define DNNL_RUNTIME_SIZE_VAL ((size_t)DNNL_RUNTIME_DIM_VAL)

/// @cond DO_NOT_DOCUMENT_THIS
/// Hex representation for a **special** quiet NAN (!= NAN from math.h)
static const union {
    unsigned u;
    float f;
} DNNL_RUNTIME_F32_VAL_REP = {0x7fc000d0};
/// @endcond

/// A wildcard value for floating point values that are unknown at a primitive
/// creation time.
#define DNNL_RUNTIME_F32_VAL (DNNL_RUNTIME_F32_VAL_REP.f)

/// @cond DO_NOT_DOCUMENT_THIS
static const int DNNL_RUNTIME_S32_VAL_REP = INT32_MIN;
/// @endcond

/// A wildcard value for int32_t values that are unknown at a primitive creation
/// time.
#define DNNL_RUNTIME_S32_VAL DNNL_RUNTIME_S32_VAL_REP

/// A type to describe tensor dimension.
typedef int64_t dnnl_dim_t;

/// A type to describe tensor dimensions.
typedef dnnl_dim_t dnnl_dims_t[DNNL_MAX_NDIMS];

/// Generic description of blocked data layout for most memory formats.
///
/// @sa @ref dev_guide_understanding_memory_formats
typedef struct {
    /// The strides between the outermost blocks.
    /// In case of plain (non-blocked) formats the strides between dimensions.
    dnnl_dims_t strides;
    // Innermost section
    // ASSUMPTION: the innermost blocks are always dense
    /// The number of innermost blocks, e.g. 3 in case of `OIhw_4i16o4i_`
    int inner_nblks;
    /// The size of the blocks, e.g. `{4, 16, 4}` in case of `OIhw_4i16o4i`
    dnnl_dims_t inner_blks;
    /// The logical indices of the blocks, e.g. `{1, 0, 1}` in case of
    /// `4i16o4i`, because `i` is the 1st dim and `o` is the 0st dim
    dnnl_dims_t inner_idxs;
} dnnl_blocking_desc_t;

/// Winograd-specific formats
typedef enum {
    /// Undefined memory format, used for empty memory descriptors.
    dnnl_wino_undef = 0,
    // Tensors of weights for 2x3 winograd convolutions.
    dnnl_wino_wei_aaOIoi, ///< Internal weights format for 2x3 Winograd
    dnnl_wino_wei_aaOio, ///< Internal weights format for 2x3 Winograd
    dnnl_wino_wei_aaOBiOo, ///< Internal weights format for 2x3 Winograd
    // Tensor of weights for 4x3 convolution.
    dnnl_wino_wei_OBaaIBOIio ///< Internal weights format for 4x3 Winograd
} dnnl_wino_memory_format_t;

/// Description of tensor of weights for winograd 2x3 convolution.
typedef struct {
    dnnl_wino_memory_format_t wino_format;
    int r;
    int alpha;
    int ic;
    int oc;
    int ic_block;
    int oc_block;
    int ic2_block;
    int oc2_block;
    float adj_scale;
    size_t size;
} dnnl_wino_desc_t;

typedef enum {
    dnnl_packed_format_undef = 0,
    dnnl_ldigo_p,
    dnnl_ldgoi_p
} dnnl_rnn_packed_memory_format_t;

/// Maximum number of parts of RNN weights tensor that require separate
/// computation.
#define DNNL_RNN_MAX_N_PARTS 4

/// Description of tensor of packed weights for rnn.
typedef struct {
    dnnl_rnn_packed_memory_format_t format;
    int n_parts;
    int n;
    int ldb;
    int parts[DNNL_RNN_MAX_N_PARTS];
    size_t part_pack_size[DNNL_RNN_MAX_N_PARTS];
    unsigned pack_part[DNNL_RNN_MAX_N_PARTS];
    size_t offset_compensation;
    size_t size;
    char reserved[200];
} dnnl_rnn_packed_desc_t;

/// Flags for memory special features
typedef enum {
    dnnl_memory_extra_flag_none = 0x0U,
    /// Indicates the weights have an additional buffer, that depends on the
    /// @p compensation_mask.
    ///
    /// For instance, in 4D case with the compensation mask equals (1 << 0)
    /// the additional buffer would consist of OC values:
    /// O[oc : 0,OC] =
    ///  -128 * SUM(ic : 0,IC; kh : 0,KH; kw : 0,KW){ weights(oc, ic, kh, kw) }
    dnnl_memory_extra_flag_compensation_conv_s8s8 = 0x1U,
    dnnl_memory_extra_flag_scale_adjust = 0x2U,
    dnnl_memory_extra_flag_gpu_rnn_u8s8_compensation = 0x4U,
} dnnl_memory_extra_flags_t;

/// Description of extra information stored in memory
typedef struct {
    /// The flags contain arbitrary extra information, such as compensation.
    /// @sa dnnl_memory_extra_flags_t
    uint64_t flags;
    /// Compensation mask
    int compensation_mask;
    /// Scale applied to the data
    float scale_adjust;
    /// For future backwards compatibility
    char reserved[64];
} dnnl_memory_extra_desc_t;

/// Memory descriptor. The description is based on a number of dimensions,
/// dimensions themselves, plus information about elements type and memory
/// format. Additionally, contains format-specific descriptions of the data
/// layout.
typedef struct {
    /// Number of dimensions
    int ndims;
    /// Dimensions in the following order:
    /// - CNN data tensors: mini-batch, channel, spatial
    ///   (<code>{N, C, [[D,] H,] W}</code>)
    /// - CNN weight tensors: group (optional), output channel, input channel,
    ///   spatial (<code>{[G,] O, I, [[D,] H,] W}</code>)
    /// - RNN data tensors: time, mini-batch, channels (<code>{T, N, C}</code>)
    ///   or layers, directions, states, mini-batch, channels (<code>{L, D, S, N, C}</code>)
    /// - RNN weight tensor: layers, directions, input channel, gates, output channels
    ///   (<code>{L, D, I, G, O}</code>).
    ///
    /// @note
    ///    The order of dimensions does not depend on the memory format, so
    ///    whether the data is laid out in #dnnl_nchw or #dnnl_nhwc
    ///    the dims for 4D CN data tensor would be <code>{N, C, H, W}</code>.
    dnnl_dims_t dims;

    /// Data type of the tensor elements.
    dnnl_data_type_t data_type;

    /// Size of the data including padding in each dimension.
    dnnl_dims_t padded_dims;

    /// Per-dimension offset from the padding to actual data, the top-level
    /// tensor with offsets applied must lie within the padding area.
    dnnl_dims_t padded_offsets;

    /// Offset from memory origin to the current block, non-zero only in
    /// a description of a memory sub-block.
    dnnl_dim_t offset0;

    /// Memory format kind.
    dnnl_format_kind_t format_kind;
    union {
        /// Description of the data layout for memory formats that use
        /// blocking.
        dnnl_blocking_desc_t blocking;
        /// Tensor of weights for integer 8bit winograd convolution.
        dnnl_wino_desc_t wino_desc;
        /// Tensor of packed weights for RNN.
        dnnl_rnn_packed_desc_t rnn_packed_desc;
        // ... other descriptions possible
    } format_desc;

    dnnl_memory_extra_desc_t extra;
} dnnl_memory_desc_t;

/// @struct dnnl_memory
/// An opaque structure to describe a memory.
struct dnnl_memory;

/// A memory handle.
typedef struct dnnl_memory *dnnl_memory_t;

/// A constant memory handle.
typedef const struct dnnl_memory *const_dnnl_memory_t;

#define DNNL_MEMORY_NONE (NULL)
#define DNNL_MEMORY_ALLOCATE ((void *)(size_t)-1)

/// @} dnnl_api_memory

/// @addtogroup dnnl_api_primitives
/// @{
/// @addtogroup dnnl_api_primitives_common
/// @{

/// A pointer to any of the operation descriptors.
typedef void *dnnl_op_desc_t;
/// A pointer to any of the operation descriptors (constant variant).
typedef const void *const_dnnl_op_desc_t;

/// @} dnnl_api_primitives_common
/// @} dnnl_api_primitives

/// @addtogroup dnnl_api_primitives
/// @{

/// @addtogroup dnnl_api_convolution
/// @{

/// A descriptor of a convolution operation.
typedef struct {
    /// The kind of primitive. Used for self-identifying the primitive
    /// descriptor. Must be #dnnl_convolution.
    dnnl_primitive_kind_t primitive_kind;
    /// The kind of propagation. Possible values: #dnnl_forward_training,
    /// #dnnl_forward_inference, #dnnl_backward_data,
    /// #dnnl_backward_weights, and #dnnl_backward_bias.
    dnnl_prop_kind_t prop_kind;
    /// The kind of the convolution algorithm. Possible values:
    /// #dnnl_convolution_direct.
    dnnl_alg_kind_t alg_kind;
    /// Source memory descriptor.
    dnnl_memory_desc_t src_desc;
    /// Source gradient memory descriptor.
    dnnl_memory_desc_t diff_src_desc;
    /// Weights memory descriptor.
    dnnl_memory_desc_t weights_desc;
    /// Weights gradient memory descriptor.
    dnnl_memory_desc_t diff_weights_desc;
    /// Bias memory descriptor.
    dnnl_memory_desc_t bias_desc;
    /// Bias gradient memory descriptor.
    dnnl_memory_desc_t diff_bias_desc;
    /// Destination memory descriptor.
    dnnl_memory_desc_t dst_desc;
    /// Destination gradient memory descriptor.
    dnnl_memory_desc_t diff_dst_desc;
    /// Convolution strides in each spatial dimension.
    dnnl_dims_t strides;
    /// Convolution dilates in each spatial dimension.
    dnnl_dims_t dilates;
    /// Padding in each spatial dimension. padding[0] is a padding in the
    /// beginning (@p padding_l), padding[1] is a padding in the end (@p
    /// padding_r).
    dnnl_dims_t padding[2];
    /// The accumulator data type. Initialized automatically.
    dnnl_data_type_t accum_data_type;
} dnnl_convolution_desc_t;

/// @} dnnl_api_convolution

/// @addtogroup dnnl_api_deconvolution
/// @{

/// A descriptor of a deconvolution operation.
typedef dnnl_convolution_desc_t dnnl_deconvolution_desc_t;

/// @} dnnl_api_deconvolution

/// @addtogroup dnnl_api_shuffle
/// @{

/// A descriptor of a shuffle operation.
typedef struct {
    /// The kind of primitive. Used for self-identifying the primitive
    /// descriptor. Must be #dnnl_shuffle.
    dnnl_primitive_kind_t primitive_kind;
    /// The kind of propagation. Possible values: #dnnl_forward_training,
    /// #dnnl_forward_inference, and #dnnl_backward_data.
    dnnl_prop_kind_t prop_kind;
    /// Source and destination memory descriptor,
    /// and source and destination gradient memory descriptor.
    dnnl_memory_desc_t data_desc;
    /// Axis for shuffling.
    int axis;
    /// Number of groups.
    dnnl_dim_t group_size;
} dnnl_shuffle_desc_t;

/// @} dnnl_api_shuffle

/// @addtogroup dnnl_api_eltwise
/// @{

/// A descriptor of a element-wise operation.
typedef struct {
    /// The kind of primitive. Used for self-identifying the primitive
    /// descriptor. Must be #dnnl_eltwise.
    dnnl_primitive_kind_t primitive_kind;
    /// The kind of propagation. Possible values: #dnnl_forward_training,
    /// #dnnl_forward_inference, #dnnl_backward, and #dnnl_backward_data.
    dnnl_prop_kind_t prop_kind;
    /// The kind of eltwise algorithm. Possible values: #dnnl_eltwise_relu,
    /// #dnnl_eltwise_tanh, #dnnl_eltwise_elu, #dnnl_eltwise_square,
    /// #dnnl_eltwise_abs, #dnnl_eltwise_sqrt, #dnnl_eltwise_linear,
    /// #dnnl_eltwise_bounded_relu, #dnnl_eltwise_soft_relu,
    /// #dnnl_eltwise_logistic, #dnnl_eltwise_exp, #dnnl_eltwise_gelu_tanh,
    /// #dnnl_eltwise_swish, #dnnl_eltwise_log, #dnnl_eltwise_clip,
    /// #dnnl_eltwise_pow, #dnnl_eltwise_gelu_erf.
    /// Possible values for passing destination memory on backward:
    /// #dnnl_eltwise_relu_use_dst_for_bwd, #dnnl_eltwise_tanh_use_dst_for_bwd,
    /// #dnnl_eltwise_elu_use_dst_for_bwd, #dnnl_eltwise_sqrt_use_dst_for_bwd,
    /// #dnnl_eltwise_logistic_use_dst_for_bwd,
    /// #dnnl_eltwise_exp_use_dst_for_bwd.
    dnnl_alg_kind_t alg_kind;
    /// Source and destination memory descriptor.
    dnnl_memory_desc_t data_desc;
    /// Source and destination gradient memory descriptor.
    dnnl_memory_desc_t diff_data_desc;
    /// Algorithm specific parameter.
    /// Accordance table:
    ///  - #dnnl_eltwise_relu: @p alpha -- negative slope, @p beta ignored
    ///  - #dnnl_eltwise_tanh: @p alpha and @p beta ignored
    ///  - #dnnl_eltwise_elu: @p alpha -- negative slope, @p beta ignored
    ///  - #dnnl_eltwise_square: @p alpha and @p beta ignored
    ///  - #dnnl_eltwise_abs: @p alpha and @p beta ignored
    ///  - #dnnl_eltwise_sqrt: @p alpha and @p beta ignored
    ///  - #dnnl_eltwise_linear: @p alpha -- scale, @p beta -- shift
    ///  - #dnnl_eltwise_bounded_relu: @p alpha -- upper bound, @p beta ignored
    ///  - #dnnl_eltwise_soft_relu: @p alpha and @p beta ignored
    ///  - #dnnl_eltwise_logistic: @p alpha and @p beta ignored
    ///  - #dnnl_eltwise_exp: @p alpha and @p beta ignored
    ///  - #dnnl_eltwise_gelu_tanh: @p alpha and @p beta ignored
    ///  - #dnnl_eltwise_swish: @p alpha -- sigmoid arg scaling, @p beta ignored
    ///  - #dnnl_eltwise_log: @p alpha and @p beta ignored
    ///  - #dnnl_eltwise_clip: @p alpha -- lower bound, @p beta -- upper bound
    ///  - #dnnl_eltwise_pow: @p alpha -- scale, @p beta -- exponent
    ///  - #dnnl_eltwise_gelu_erf: @p alpha and @p beta ignored
    float alpha, beta;
} dnnl_eltwise_desc_t;

/// @} dnnl_api_eltwise

/// @addtogroup dnnl_api_softmax
/// @{

/// A descriptor of a Softmax operation.
typedef struct {
    /// The kind of primitive. Used for self-identifying the primitive
    /// descriptor. Must be #dnnl_softmax.
    dnnl_primitive_kind_t primitive_kind;
    /// The kind of propagation. Possible values: #dnnl_forward_training and
    /// #dnnl_forward_inference.
    dnnl_prop_kind_t prop_kind;
    /// Source and destination memory descriptor.
    dnnl_memory_desc_t data_desc;
    /// Source and Destination of gradient memory descriptor.
    dnnl_memory_desc_t diff_desc;
    /// The axis along which to perform the softmax.
    int softmax_axis;
} dnnl_softmax_desc_t;

/// @} dnnl_api_softmax

/// @addtogroup dnnl_api_logsoftmax
/// @{

/// A descriptor of a LogSoftmax operation. An alias of Softmax structure, but
/// primitive_kind must be #dnnl_logsoftmax.
typedef dnnl_softmax_desc_t dnnl_logsoftmax_desc_t;

/// @} dnnl_api_logsoftmax

/// @addtogroup dnnl_api_pooling
/// @{

/// A descriptor of a pooling operation.
typedef struct {
    /// The kind of primitive. Used for self-identifying the primitive
    /// descriptor. Must be #dnnl_pooling.
    dnnl_primitive_kind_t primitive_kind;
    /// The kind of propagation. Possible values: #dnnl_forward_training,
    /// #dnnl_forward_inference, #dnnl_backward, and #dnnl_backward_data.
    dnnl_prop_kind_t prop_kind;
    /// The kind of pooling algorithm.
    /// Possible values: #dnnl_pooling_max,
    /// #dnnl_pooling_avg_include_padding, and
    /// #dnnl_pooling_avg_exclude_padding.
    dnnl_alg_kind_t alg_kind;
    /// Source memory descriptor.
    dnnl_memory_desc_t src_desc;
    /// Source gradient memory descriptor.
    dnnl_memory_desc_t diff_src_desc;
    /// Destination memory descriptor.
    dnnl_memory_desc_t dst_desc;
    /// Destination gradient memory descriptor.
    dnnl_memory_desc_t diff_dst_desc;
    /// Pooling kernel strides for spatial dimensions.
    dnnl_dims_t strides;
    /// Pooling kernel spatial dimensions.
    dnnl_dims_t kernel;
    /// Padding in each spatial dimension. padding[0] is a padding in the
    /// beginning (@p padding_l), padding[1] is a padding in the end (@p
    /// padding_r).
    dnnl_dims_t padding[2];
    /// The accumulator data type. Initialized automatically.
    dnnl_data_type_t accum_data_type;
} dnnl_pooling_desc_t;

/// @} dnnl_api_pooling

/// @addtogroup dnnl_api_lrn
/// @{

/// A descriptor of a Local Response Normalization (LRN) operation.
typedef struct {
    /// The kind of primitive. Used for self-identifying the primitive
    /// descriptor. Must be #dnnl_lrn.
    dnnl_primitive_kind_t primitive_kind;
    /// The kind of propagation. Possible values: #dnnl_forward_training,
    /// #dnnl_forward_inference, #dnnl_backward, and #dnnl_backward_data.
    dnnl_prop_kind_t prop_kind;
    /// LRN algorithm. Possible values: #dnnl_lrn_within_channel and
    /// #dnnl_lrn_across_channels.
    dnnl_alg_kind_t alg_kind;
    /// Source and destination memory descriptor.
    dnnl_memory_desc_t data_desc;
    /// Source and destination gradient memory descriptor.
    dnnl_memory_desc_t diff_data_desc;
    /// The number of channels to sum over (for cross-channel LRN) or the side
    /// length of the square region to sum over (for within-channel LRN).
    dnnl_dim_t local_size;
    /// LRN alpha parameter.
    float lrn_alpha;
    /// LRN beta parameter.
    float lrn_beta;
    /// LRN k parameter.
    float lrn_k;
} dnnl_lrn_desc_t;

/// @} dnnl_api_lrn

/// @addtogroup dnnl_api_batch_normalization
/// @{

/// A descriptor of a Batch Normalization operation.
typedef struct {
    /// The kind of primitive. Used for self-identifying the primitive
    /// descriptor. Must be #dnnl_batch_normalization.
    dnnl_primitive_kind_t primitive_kind;
    /// The kind of propagation. Possible values: #dnnl_forward_training,
    /// #dnnl_forward_inference, #dnnl_backward, and #dnnl_backward_data.
    dnnl_prop_kind_t prop_kind;
    /// Source and destination memory descriptor.
    dnnl_memory_desc_t data_desc;
    /// Source and destination gradient memory descriptor.
    dnnl_memory_desc_t diff_data_desc;
    /// Scale and shift data and gradient memory descriptors.
    ///
    /// Scaleshift memory descriptor uses 2D #dnnl_nc format[2,Channels]. 1-st
    /// dimension contains gamma parameter, 2-nd dimension contains beta
    /// parameter.
    dnnl_memory_desc_t data_scaleshift_desc;
    dnnl_memory_desc_t diff_data_scaleshift_desc;
    /// Statistics memory descriptor.
    ///
    /// Statistics (mean or variance) descriptor use 1D #dnnl_x format[Channels].
    dnnl_memory_desc_t stat_desc;
    /// Batch normalization epsilon parameter.
    float batch_norm_epsilon;
    unsigned flags;
} dnnl_batch_normalization_desc_t;

/// @} dnnl_api_batch_normalization

/// @addtogroup dnnl_api_layer_normalization
/// @{

/// A descriptor of a Layer Normalization operation.
typedef struct {
    /// The kind of primitive. Used for self-identifying the primitive
    /// descriptor. Must be #dnnl_layer_normalization.
    dnnl_primitive_kind_t primitive_kind;
    /// The kind of propagation. Possible values: #dnnl_forward_training,
    /// #dnnl_forward_inference, #dnnl_backward, and #dnnl_backward_data.
    dnnl_prop_kind_t prop_kind;
    /// Source and destination memory descriptor.
    dnnl_memory_desc_t data_desc;
    /// Source and destination gradient memory descriptor.
    dnnl_memory_desc_t diff_data_desc;
    /// Scale and shift data and gradient memory descriptors.
    ///
    /// Scaleshift memory descriptor uses 2D #dnnl_ab
    /// format[2, normalized_dim] where 1-st dimension contains gamma parameter,
    /// 2-nd dimension contains beta parameter. Normalized_dim is equal to the
    /// last logical dimension of the data tensor across which normalization is
    /// performed.
    dnnl_memory_desc_t data_scaleshift_desc;
    dnnl_memory_desc_t diff_data_scaleshift_desc;
    /// Mean and variance data memory descriptors.
    ///
    /// Statistics (mean and variance) memory descriptor is the k-dimensional tensor
    /// where k is equal to data_tensor_ndims - 1 and may have any plain
    /// (stride[last_dim] == 1) user-provided format.
    dnnl_memory_desc_t stat_desc;
    /// Layer normalization epsilon parameter.
    float layer_norm_epsilon;
    unsigned flags;
} dnnl_layer_normalization_desc_t;

/// @} dnnl_api_layer_normalization

/// @addtogroup dnnl_api_inner_product
/// @{

/// A descriptor of an inner product operation.
typedef struct {
    /// The kind of primitive. Used for self-identifying the primitive
    /// descriptor. Must be #dnnl_inner_product.
    dnnl_primitive_kind_t primitive_kind;
    /// The kind of propagation. Possible values: #dnnl_forward_training,
    /// #dnnl_forward_inference, #dnnl_backward_data,
    /// #dnnl_backward_weights, and #dnnl_backward_bias.
    dnnl_prop_kind_t prop_kind;
    /// Source memory descriptor.
    dnnl_memory_desc_t src_desc;
    /// Source gradient memory descriptor.
    dnnl_memory_desc_t diff_src_desc;
    /// Weights memory descriptor.
    dnnl_memory_desc_t weights_desc;
    /// Weights gradient memory descriptor.
    dnnl_memory_desc_t diff_weights_desc;
    /// Bias memory descriptor.
    dnnl_memory_desc_t bias_desc;
    /// Bias gradient memory descriptor.
    dnnl_memory_desc_t diff_bias_desc;
    /// Destination memory descriptor.
    dnnl_memory_desc_t dst_desc;
    /// Destination gradient memory descriptor.
    dnnl_memory_desc_t diff_dst_desc;
    /// The accumulator data type. Initialized automatically.
    dnnl_data_type_t accum_data_type;
} dnnl_inner_product_desc_t;

/// @} dnnl_api_inner_product

/// @addtogroup dnnl_api_rnn
/// @{

/// Flags for RNN cell.
typedef enum {
    /// Undefined RNN flags
    dnnl_rnn_flags_undef = 0x0
} dnnl_rnn_flags_t;

/// A direction of RNN primitive execution.
typedef enum {
    /// Unidirectional execution of RNN primitive from left to right.
    dnnl_unidirectional_left2right,
    /// Unidirectional execution of RNN primitive from right to left.
    dnnl_unidirectional_right2left,
    /// Bidirectional execution of RNN primitive with concatenation of the
    /// results.
    dnnl_bidirectional_concat,
    /// Bidirectional execution of RNN primitive with summation of the
    /// results.
    dnnl_bidirectional_sum,
    /// Alias for #dnnl_unidirectional_left2right.
    dnnl_unidirectional = dnnl_unidirectional_left2right,
} dnnl_rnn_direction_t;

/// A descriptor for an RNN operation.
typedef struct {
    /// The kind of primitive. Used for self-identifying the primitive
    /// descriptor. Must be #dnnl_rnn.
    dnnl_primitive_kind_t primitive_kind;
    /// The kind of propagation. Possible values: #dnnl_forward_training,
    /// #dnnl_forward_inference, and #dnnl_backward.
    dnnl_prop_kind_t prop_kind;
    /// RNN cell kind. Must be one of #dnnl_vanilla_rnn,
    /// #dnnl_vanilla_lstm, #dnnl_vanilla_gru, or #dnnl_lbr_gru.
    dnnl_alg_kind_t cell_kind;
    /// The direction of RNN primitive execution.
    dnnl_rnn_direction_t direction;
    /// Source layer memory descriptor.
    dnnl_memory_desc_t src_layer_desc;
    /// Source iteration memory descriptor for hidden state.
    dnnl_memory_desc_t src_iter_desc;
    /// Source iteration memory descriptor for cell state.
    dnnl_memory_desc_t src_iter_c_desc;
    /// Weights layer memory descriptor.
    dnnl_memory_desc_t weights_layer_desc;
    /// Weights iteration memory descriptor.
    dnnl_memory_desc_t weights_iter_desc;
    /// Bias memory descriptor.
    dnnl_memory_desc_t bias_desc;
    /// Destination layer memory descriptor.
    dnnl_memory_desc_t dst_layer_desc;
    /// Destination iter memory descriptor for hidden state.
    dnnl_memory_desc_t dst_iter_desc;
    /// Destination iter memory descriptor for cell state.
    dnnl_memory_desc_t dst_iter_c_desc;
    /// Weights peephole memory descriptor
    /// This memory descriptor is equal to zero memory descriptor in case of
    /// non-peephole LSTMs and other non-LSTM RNNs.
    dnnl_memory_desc_t weights_peephole_desc;
    /// Placeholders
    dnnl_memory_desc_t placeholder_desc;

    /// Source gradient layer memory descriptor.
    dnnl_memory_desc_t diff_src_layer_desc;
    /// Source gradient iter memory descriptor for hidden state.
    dnnl_memory_desc_t diff_src_iter_desc;
    /// Source gradient iter memory descriptor for cell state.
    dnnl_memory_desc_t diff_src_iter_c_desc;
    /// Weights gradient layer memory descriptor.
    dnnl_memory_desc_t diff_weights_layer_desc;
    /// Weights gradient iter memory descriptor.
    dnnl_memory_desc_t diff_weights_iter_desc;
    /// Bias gradient memory descriptor.
    dnnl_memory_desc_t diff_bias_desc;
    /// Destination gradient layer memory descriptor.
    dnnl_memory_desc_t diff_dst_layer_desc;
    /// Destination gradient iteration memory descriptor for hidden state.
    dnnl_memory_desc_t diff_dst_iter_desc;
    /// Destination gradient iteration memory descriptor for cell state.
    dnnl_memory_desc_t diff_dst_iter_c_desc;
    /// Weights gradient peephole memory descriptor
    /// This memory descriptor is equal to zero memory descriptor in case of
    /// non-peephole LSTMs and other non-LSTM RNNs.
    dnnl_memory_desc_t diff_weights_peephole_desc;
    /// Placeholders
    dnnl_memory_desc_t diff_placeholder_desc;

    /// RNN cell flags
    unsigned int flags;
    /// Activation function used for vanilla_rnn cell kind.
    /// Must be either #dnnl_eltwise_relu or #dnnl_eltwise_tanh.
    dnnl_alg_kind_t activation_kind;
    float alpha;
    float beta;

} dnnl_rnn_desc_t;

/// @} dnnl_api_rnn

/// @addtogroup dnnl_api_binary
/// @{

/// A descriptor of a binary operation.
typedef struct {
    /// The kind of primitive. Used for self-identifying the primitive
    /// descriptor. Must be #dnnl_binary.
    dnnl_primitive_kind_t primitive_kind;
    /// The kind of the binary algorithm. Possible values:
    /// #dnnl_binary_add, #dnnl_binary_mul, #dnnl_binary_max and
    /// #dnnl_binary_min.
    dnnl_alg_kind_t alg_kind;
    /// Source memory descriptors.
    dnnl_memory_desc_t src_desc[2];
    /// Destination memory descriptor.
    dnnl_memory_desc_t dst_desc;
} dnnl_binary_desc_t;

/// @} dnnl_api_binary

/// @addtogroup dnnl_api_matmul
/// @{

/// A descriptor of a matrix multiplication operation.
///
/// 2D case:
///     dst[m, n] = src[m, k] * weights[k, n] + bias[m, n]
///
/// 3D case:
///     dst[mb, m, n] = src[mb, m, k] * weights[mb, k, n] + bias[mb, m, n]
typedef struct {
    /// The kind of primitive. Used for self-identifying the primitive
    /// descriptor. Must be #dnnl_matmul.
    dnnl_primitive_kind_t primitive_kind;
    /// Source memory descriptor.
    dnnl_memory_desc_t src_desc;
    /// Weights memory descriptor.
    dnnl_memory_desc_t weights_desc;
    /// Bias memory descriptor.
    dnnl_memory_desc_t bias_desc;
    /// Destination memory descriptor.
    dnnl_memory_desc_t dst_desc;
    /// The accumulator data type. Initialized automatically.
    dnnl_data_type_t accum_data_type;
} dnnl_matmul_desc_t;

/// @} dnnl_api_matmul

/// @addtogroup dnnl_api_resampling
/// @{

/// A descriptor of resampling operation.
typedef struct {
    /// The kind of primitive. Used for self-identifying the primitive
    /// descriptor. Must be #dnnl_resampling.
    dnnl_primitive_kind_t primitive_kind;
    /// The kind of propagation. Possible values: #dnnl_forward_training,
    /// #dnnl_forward_inference, #dnnl_backward_data,
    dnnl_prop_kind_t prop_kind;
    /// The kind of the resampling algorithm. Possible values:
    /// #dnnl_resampling_nearest, #dnnl_resampling_linear.
    dnnl_alg_kind_t alg_kind;
    /// Source memory descriptor.
    dnnl_memory_desc_t src_desc;
    /// Source gradient memory descriptor.
    dnnl_memory_desc_t diff_src_desc;
    /// Destination memory descriptor.
    dnnl_memory_desc_t dst_desc;
    /// Destination gradient memory descriptor.
    dnnl_memory_desc_t diff_dst_desc;
    /// Resampling factor in each spatial dimension.
    float factors[DNNL_MAX_NDIMS];
} dnnl_resampling_desc_t;

/// @} dnnl_api_resampling

/// @} dnnl_api_primitives

/// @addtogroup dnnl_api_engine
/// @{

/// @brief Kinds of engines.
typedef enum {
    /// An unspecified engine.
    dnnl_any_engine,
    /// CPU engine.
    dnnl_cpu,
    /// GPU engine.
    dnnl_gpu,
} dnnl_engine_kind_t;

/// @struct dnnl_engine
/// @brief An opaque structure to describe an engine.
struct dnnl_engine;
/// @brief An engine handle.
typedef struct dnnl_engine *dnnl_engine_t;
#if 0
// FIXME: looks like this never happens
/// @brief A constant engine handle.
typedef const struct dnnl_engine *const_dnnl_engine_t;
#endif

/// @} dnnl_api_engine

/// @addtogroup dnnl_api_primitives
/// @{
/// @addtogroup dnnl_api_primitives_common
/// @{

/// @struct dnnl_primitive_desc_iterator
/// @brief An opaque structure to describe a primitive descriptor iterator.
struct dnnl_primitive_desc_iterator;

/// @brief A primitive descriptor iterator handle.
typedef struct dnnl_primitive_desc_iterator *dnnl_primitive_desc_iterator_t;

/// @brief A constant primitive descriptor iterator handle.
typedef const struct dnnl_primitive_desc_iterator
        *const_dnnl_primitive_desc_iterator_t;

/// @struct dnnl_primitive_desc
/// @brief An opaque structure to describe a primitive descriptor.
struct dnnl_primitive_desc;

/// @brief A primitive descriptor handle.
typedef struct dnnl_primitive_desc *dnnl_primitive_desc_t;

/// @brief A constant primitive descriptor handle.
typedef const struct dnnl_primitive_desc *const_dnnl_primitive_desc_t;

/// @} dnnl_api_primitives_common

/// @addtogroup dnnl_api_attributes
/// @{

/// Scratchpad mode
typedef enum {
    /// The library manages the scratchpad allocation according to the policy
    /// specified by the `DNNL_ENABLE_CONCURRENT_EXEC`
    /// [build option](@ref dev_guide_build_options) (default).
    ///
    /// When `DNNL_ENABLE_CONCURRENT_EXEC=OFF` (default), the library
    /// scratchpad is common to all primitives to reduce the memory footprint.
    /// This configuration comes with limited thread-safety properties, namely
    /// primitives can be created and executed in parallel but cannot migrate
    /// between threads (in other words, each primitive should be executed in
    /// the same thread it was created in).
    ///
    /// When `DNNL_ENABLE_CONCURRENT_EXEC=ON`, the library scratchpad is
    /// private to each primitive. The memory footprint is larger than when
    /// using `DNNL_ENABLE_CONCURRENT_EXEC=OFF` but different primitives can be
    /// created and run concurrently (the same primitive cannot be run
    /// concurrently from two different threads though).
    dnnl_scratchpad_mode_library,
    /// The user manages the scratchpad allocation by querying and providing
    /// the scratchpad memory to primitives. This mode is thread-safe as long
    /// as the scratchpad buffers are not used concurrently by two primitive
    /// executions.
    dnnl_scratchpad_mode_user,
} dnnl_scratchpad_mode_t;

/// @struct dnnl_primitive_attr
/// @brief An opaque structure for primitive descriptor attributes.
///
/// Attributes may contain:
///  - output scales (to scale the result prior to storing it to the memory)
struct dnnl_primitive_attr;

/// @brief A primitive descriptor attributes handle that controls primitive
/// behavior.
typedef struct dnnl_primitive_attr *dnnl_primitive_attr_t;

/// @brief A constant primitive descriptor attributes handle.
typedef const struct dnnl_primitive_attr *const_dnnl_primitive_attr_t;

/// @struct dnnl_post_ops
/// @brief An opaque structure for a chain of post operations.
///
/// dnnl_post_ops can be used to perform some (trivial) operations like
/// accumulation or eltwise after certain primitives like convolution.
///
/// Post operations might be combined together, making a chain of post
/// operations. For instance one can configure convolution followed by
/// accumulation followed by eltwise. This might be especially beneficial
/// for residual learning blocks.
///
/// @warning
///      Of course not all combinations are supported, so the user should handle
///      errors accordingly.
///
/// Supported post operations:
///  - accumulation (base primitive: convolution)
///  - eltwise (base primitive: convolution)
struct dnnl_post_ops;

/// @brief A post operation chain handle.
typedef struct dnnl_post_ops *dnnl_post_ops_t;

/// @brief A constant post operation chain handle.
typedef const struct dnnl_post_ops *const_dnnl_post_ops_t;

/// @} dnnl_api_attributes

/// @addtogroup dnnl_api_primitives_common
/// @{

/// @struct dnnl_primitive
/// An opaque structure to describe a primitive.
struct dnnl_primitive;
/// A primitive handle.
typedef struct dnnl_primitive *dnnl_primitive_t;
/// A constant primitive handle.
typedef const struct dnnl_primitive *const_dnnl_primitive_t;

/// Source argument #0.
#define DNNL_ARG_SRC_0 1
/// A special mnemonic for source argument for primitives that have a
/// single source. An alias for #DNNL_ARG_SRC_0.
#define DNNL_ARG_SRC DNNL_ARG_SRC_0
/// A special mnemonic for RNN input vector. An alias for
/// #DNNL_ARG_SRC_0.
#define DNNL_ARG_SRC_LAYER DNNL_ARG_SRC_0
/// A special mnemonic for reorder source argument. An alias for
/// #DNNL_ARG_SRC_0.
#define DNNL_ARG_FROM DNNL_ARG_SRC_0

/// Source argument #1.
#define DNNL_ARG_SRC_1 2
/// A special mnemonic for RNN input recurrent hidden state vector. An alias
/// for #DNNL_ARG_SRC_1.
#define DNNL_ARG_SRC_ITER DNNL_ARG_SRC_1

/// Source argument #2.
#define DNNL_ARG_SRC_2 3
/// A special mnemonic for RNN input recurrent cell state vector. An alias for
/// #DNNL_ARG_SRC_2.
#define DNNL_ARG_SRC_ITER_C DNNL_ARG_SRC_2

/// Destination argument #0.
#define DNNL_ARG_DST_0 17
/// A special mnemonic for destination argument for primitives that have a
/// single destination. An alias for #DNNL_ARG_DST_0.
#define DNNL_ARG_DST DNNL_ARG_DST_0
/// A special mnemonic for reorder destination argument. An alias for
/// #DNNL_ARG_DST_0.
#define DNNL_ARG_TO DNNL_ARG_DST_0
/// A special mnemonic for RNN output vector. An alias for #DNNL_ARG_DST_0.
#define DNNL_ARG_DST_LAYER DNNL_ARG_DST_0

/// Destination argument #1.
#define DNNL_ARG_DST_1 18
/// A special mnemonic for RNN input recurrent hidden state vector. An
/// alias for #DNNL_ARG_DST_1.
#define DNNL_ARG_DST_ITER DNNL_ARG_DST_1

/// Destination argument #2.
#define DNNL_ARG_DST_2 19
/// A special mnemonic for LSTM output recurrent cell state vector. An
/// alias for #DNNL_ARG_DST_2.
#define DNNL_ARG_DST_ITER_C DNNL_ARG_DST_2

/// Weights argument #0.
#define DNNL_ARG_WEIGHTS_0 33
/// A special mnemonic for primitives that have a single weights
/// argument. Alias for #DNNL_ARG_WEIGHTS_0.
#define DNNL_ARG_WEIGHTS DNNL_ARG_WEIGHTS_0
/// A special mnemonic for scale and shift argument of normalization
/// primitives. Alias for #DNNL_ARG_WEIGHTS_0.
#define DNNL_ARG_SCALE_SHIFT DNNL_ARG_WEIGHTS_0
/// A special mnemonic for RNN weights applied to the layer input. An
/// alias for #DNNL_ARG_WEIGHTS_0.
#define DNNL_ARG_WEIGHTS_LAYER DNNL_ARG_WEIGHTS_0

/// Weights argument #1.
#define DNNL_ARG_WEIGHTS_1 34
/// A special mnemonic for RNN weights applied to the recurrent input.
/// An alias for #DNNL_ARG_WEIGHTS_1.
#define DNNL_ARG_WEIGHTS_ITER DNNL_ARG_WEIGHTS_1

/// Weights argument #2.
#define DNNL_ARG_WEIGHTS_2 35
/// A special mnemonic for RNN weights applied to the peephole weights.
/// An alias for #DNNL_ARG_WEIGHTS_2.
#define DNNL_ARG_WEIGHTS_PEEPHOLE DNNL_ARG_WEIGHTS_2

/// Bias tensor argument.
#define DNNL_ARG_BIAS 41

/// Mean values tensor argument.
#define DNNL_ARG_MEAN 49
/// Variance values tensor argument.
#define DNNL_ARG_VARIANCE 50

/// Workspace tensor argument. Workspace is used to pass information
/// from forward propagation to backward propagation computations.
#define DNNL_ARG_WORKSPACE 64
/// Scratchpad (temporary storage) tensor argument.
#define DNNL_ARG_SCRATCHPAD 80

/// Gradient (diff) of the source argument #0.
#define DNNL_ARG_DIFF_SRC_0 129
/// A special mnemonic for primitives that have a single diff source argument.
/// An alias for #DNNL_ARG_DIFF_SRC_0.
#define DNNL_ARG_DIFF_SRC DNNL_ARG_DIFF_SRC_0
/// A special mnemonic for gradient (diff) of RNN input vector. An alias for
/// #DNNL_ARG_DIFF_SRC_0.
#define DNNL_ARG_DIFF_SRC_LAYER DNNL_ARG_DIFF_SRC_0

/// Gradient (diff) of the source argument #1.
#define DNNL_ARG_DIFF_SRC_1 130
/// A special mnemonic for gradient (diff) of RNN input recurrent hidden state
/// vector. An alias for #DNNL_ARG_DIFF_SRC_1.
#define DNNL_ARG_DIFF_SRC_ITER DNNL_ARG_DIFF_SRC_1

/// Gradient (diff) of the source argument #2.
#define DNNL_ARG_DIFF_SRC_2 131
/// A special mnemonic for gradient (diff) of RNN input recurrent cell state
/// vector. An alias for #DNNL_ARG_DIFF_SRC_1.
#define DNNL_ARG_DIFF_SRC_ITER_C DNNL_ARG_DIFF_SRC_2

/// Gradient (diff) of the destination argument #0.
#define DNNL_ARG_DIFF_DST_0 145
/// A special mnemonic for primitives that have a single diff destination
/// argument. An alias for #DNNL_ARG_DIFF_DST_0.
#define DNNL_ARG_DIFF_DST DNNL_ARG_DIFF_DST_0
/// A special mnemonic for gradient (diff) of RNN output vector. An alias for
/// #DNNL_ARG_DIFF_DST_0.
#define DNNL_ARG_DIFF_DST_LAYER DNNL_ARG_DIFF_DST_0

/// Gradient (diff) of the destination argument #1.
#define DNNL_ARG_DIFF_DST_1 146
/// A special mnemonic for gradient (diff) of RNN input recurrent hidden state
/// vector. An alias for #DNNL_ARG_DIFF_DST_1.
#define DNNL_ARG_DIFF_DST_ITER DNNL_ARG_DIFF_DST_1

/// Gradient (diff) of the destination argument #2.
#define DNNL_ARG_DIFF_DST_2 147
/// A special mnemonic for gradient (diff) of RNN input recurrent cell state
/// vector. An alias for #DNNL_ARG_DIFF_DST_2.
#define DNNL_ARG_DIFF_DST_ITER_C DNNL_ARG_DIFF_DST_2

/// Gradient (diff) of the weights argument #0.
#define DNNL_ARG_DIFF_WEIGHTS_0 161
/// A special mnemonic for primitives that have a single diff weights
/// argument. Alias for #DNNL_ARG_DIFF_WEIGHTS_0.
#define DNNL_ARG_DIFF_WEIGHTS DNNL_ARG_DIFF_WEIGHTS_0
/// A special mnemonic for diff of scale and shift argument of normalization
/// primitives. Alias for #DNNL_ARG_DIFF_WEIGHTS_0.
#define DNNL_ARG_DIFF_SCALE_SHIFT DNNL_ARG_DIFF_WEIGHTS_0
/// A special mnemonic for diff of RNN weights applied to the layer input. An
/// alias for #DNNL_ARG_DIFF_WEIGHTS_0.
#define DNNL_ARG_DIFF_WEIGHTS_LAYER DNNL_ARG_DIFF_WEIGHTS_0

/// Gradient (diff) of the weights argument #1.
#define DNNL_ARG_DIFF_WEIGHTS_1 162
/// A special mnemonic for diff of RNN weights applied to the recurrent input.
/// An alias for #DNNL_ARG_DIFF_WEIGHTS_1.
#define DNNL_ARG_DIFF_WEIGHTS_ITER DNNL_ARG_DIFF_WEIGHTS_1

/// Gradient (diff) of the weights argument #2.
#define DNNL_ARG_DIFF_WEIGHTS_2 163
/// A special mnemonic for diff of RNN weights applied to the peephole weights.
/// An alias for #DNNL_ARG_DIFF_WEIGHTS_2.
#define DNNL_ARG_DIFF_WEIGHTS_PEEPHOLE DNNL_ARG_DIFF_WEIGHTS_2

/// Gradient (diff) of the bias tensor argument.
#define DNNL_ARG_DIFF_BIAS 169

/// Output scaling factors provided at execution time.
#define DNNL_ARG_ATTR_OUTPUT_SCALES 513

/// Starting index for source arguments for primitives that take a variable
/// number of source arguments.
#define DNNL_ARG_MULTIPLE_SRC 1024
/// Starting index for destination arguments for primitives that produce a
/// variable number of destination arguments.
#define DNNL_ARG_MULTIPLE_DST 2048

/// Zero points provided at execution time.
#define DNNL_ARG_ATTR_ZERO_POINTS 4096

/// A structure that contains an index and a memory object, and is used to pass
/// arguments to dnnl_primitive_execute().
typedef struct {
    int arg; ///< An argument index, e.g. DNNL_ARG_SRC
    dnnl_memory_t memory; ///< Input/output memory
} dnnl_exec_arg_t;

/// @} dnnl_api_primitives_common

/// @addtogroup dnnl_api_primitives_common
/// @{

/// Primitive descriptor query specification
///
/// For generic function dnnl_primitive_desc_query(), the type of result must
/// agree with the queried argument. The correspondence table:
///
/// Query kind                      | Type of query result
/// --------------------------------|-----------------------------
/// #dnnl_query_engine              | #dnnl_engine_t *
/// #dnnl_query_scratchpad_engine   | #dnnl_engine_t *
/// #dnnl_query_primitive_kind      | #dnnl_primitive_kind_t *
/// dnnl_query_*_s32                | int *
/// dnnl_query_*_s64                | #dnnl_dim_t * (same as int64_t *)
/// dnnl_query_*_f64                | double *
/// dnnl_query_*_str                | const char **
/// #dnnl_query_op_d                | #const_dnnl_op_desc_t *
/// dnnl_query_*_md                 | const #dnnl_memory_desc_t **
/// dnnl_query_*_\<op\>_d           | const dnnl_\<op\>_desc_t **
/// dnnl_query_*_pd                 | #const_dnnl_primitive_desc_t *
///
/// @note
///     Rule of thumb: all opaque types and structures are returned by
///     reference. All numbers are returned by value.
///
/// @warning
///     All returned references point to constant objects and are valid only
///     during the lifetime of the queried primitive descriptor. Returned objects
///     must not be destroyed by the user. If you need to keep the object longer
///     than the lifetime of the queried primitive descriptor, use
///     dnnl_primitive_desc_clone() to make a copy.
typedef enum {
    dnnl_query_undef = 0, ///< no query

    dnnl_query_engine, ///< execution engine
    dnnl_query_primitive_kind, ///< primitive kind

    dnnl_query_num_of_inputs_s32, ///< number of inputs expected
    dnnl_query_num_of_outputs_s32, ///< number of outputs expected

    dnnl_query_time_estimate_f64, ///< runtime estimation (seconds)
    dnnl_query_memory_consumption_s64, ///< memory consumption -- extra
    ///  (scratch) memory, additional to
    ///  all inputs and outputs memory
    ///  (bytes)

    dnnl_query_scratchpad_engine, ///< scratchpad engine -- engine to be used
    ///  for creating scratchpad memory

    dnnl_query_impl_info_str, ///< implementation name

    dnnl_query_reorder_src_engine, ///< source engine
    dnnl_query_reorder_dst_engine, ///< destination engine

    dnnl_query_prop_kind, ///< propagation kind

    // memory and op descriptor section
    dnnl_query_some_d = 64, ///< stub
    dnnl_query_op_d, ///< op descriptor
    dnnl_query_convolution_d, ///< convolution descriptor
    dnnl_query_deconvolution_d, ///< deconvolution descriptor
    dnnl_query_shuffle_d, ///< shuffle descriptor
    dnnl_query_eltwise_d, ///< eltwise descriptor
    dnnl_query_softmax_d, ///< softmax descriptor
    dnnl_query_pooling_d, ///< pooling descriptor
    dnnl_query_lrn_d, ///< lrn descriptor
    dnnl_query_batch_normalization_d, ///< batch normalization descriptor
    dnnl_query_layer_normalization_d, ///< layer normalization descriptor
    dnnl_query_inner_product_d, ///< inner product descriptor
    dnnl_query_rnn_d, ///< rnn descriptor
    dnnl_query_gemm_d, ///< GEMM descriptor (internal)
    dnnl_query_binary_d, ///< binary descriptor
    dnnl_query_logsoftmax_d, ///< logsoftmax descriptor
    dnnl_query_matmul_d, ///< matrix multiplication (matmul) descriptor
    dnnl_query_resampling_d, ///< resampling descriptor

    // memory descriptor section
    dnnl_query_some_md = 128, ///< stub
    dnnl_query_src_md, ///< source memory desc
    dnnl_query_diff_src_md, ///< source gradient memory desc
    dnnl_query_weights_md, ///< weights memory descriptor desc
    dnnl_query_diff_weights_md, ///< weights grad. memory desc
    dnnl_query_dst_md, ///< destination memory desc
    dnnl_query_diff_dst_md, ///< destination grad. memory desc
    dnnl_query_workspace_md, ///< workspace memory desc
    dnnl_query_scratchpad_md, ///< scratchpad memory desc
    dnnl_query_exec_arg_md = 255, ///< memory desc of an execute argument
} dnnl_query_t;

/// @} dnnl_api_primitives_common

/// @} dnnl_api_primitives

/// @addtogroup dnnl_api_stream
/// @{

/// @brief Stream flags.
typedef enum {
    /// Default order execution. Either in-order or out-of-order depending on
    /// the runtime.
    dnnl_stream_default_order = 0x1U,
    /// In-order execution.
    dnnl_stream_in_order = 0x2U,
    /// Out-of-order execution.
    dnnl_stream_out_of_order = 0x4U,
    /// Default stream configuration.
    dnnl_stream_default_flags = dnnl_stream_default_order,
} dnnl_stream_flags_t;

/// @struct dnnl_stream
/// An opaque structure to describe an execution stream.
struct dnnl_stream;
/// An execution stream handle.
typedef struct dnnl_stream *dnnl_stream_t;
/// A constant execution stream handle.
typedef const struct dnnl_stream *const_dnnl_stream_t;

/// @} dnnl_api_stream

/// @addtogroup dnnl_api_service
/// @{

/// No runtime (disabled)
#define DNNL_RUNTIME_NONE 0u

/// Sequential runtime (CPU only)
#define DNNL_RUNTIME_SEQ 1u

/// OpenMP runtime (CPU only)
#define DNNL_RUNTIME_OMP 2u

/// TBB runtime (CPU only)
#define DNNL_RUNTIME_TBB 4u

/// OpenCL runtime
#define DNNL_RUNTIME_OCL 256u

/// Structure containing version information as per [Semantic
/// Versioning](https://semver.org)
typedef struct {
    int major; ///< Major version
    int minor; ///< Minor version
    int patch; ///< Patch version
    const char *hash; ///< Git hash of the sources (may be absent)
    unsigned cpu_runtime; ///< CPU runtime
    unsigned gpu_runtime; ///< GPU runtime
} dnnl_version_t;

/// Disable profiling completely
#define DNNL_JIT_PROFILE_NONE 0u

/// Enable VTune integration
#define DNNL_JIT_PROFILE_VTUNE 1u

/// Enable Linux perf integration via perfmap files
#define DNNL_JIT_PROFILE_LINUX_PERFMAP 2u

/// Enable Linux perf integration via jitdump files
#define DNNL_JIT_PROFILE_LINUX_JITDUMP 4u

/// Instruct Linux perf integration via jitdump files to use TSC. @ref
/// DNNL_JIT_PROFILE_LINUX_JITDUMP must be set too for this to take effect.
#define DNNL_JIT_PROFILE_LINUX_JITDUMP_USE_TSC 8u

/// Enable Linux perf integration (both jitdump and perfmap)
#define DNNL_JIT_PROFILE_LINUX_PERF \
    (DNNL_JIT_PROFILE_LINUX_JITDUMP | DNNL_JIT_PROFILE_LINUX_PERFMAP)

/// CPU instruction set flags
typedef enum {
    /// Any ISA (no restrictions)
    dnnl_cpu_isa_all = 0x0,

    /// Intel(R) SSE4.1.
    dnnl_cpu_isa_sse41 = 0x1,

    /// Intel(R) Advanced Vector Extensions.
    dnnl_cpu_isa_avx = 0x3,

    /// Intel(R) Advanced Vector Extensions 2.
    dnnl_cpu_isa_avx2 = 0x7,

    /// Intel(R) Advanced Vector Extensions 512 subset for Intel(R) Xeon
    /// Phi(TM) Processors x200 Series.
    dnnl_cpu_isa_avx512_mic = 0xf,

    /// Intel(R) Advanced Vector Extensions 512 subset for Intel(R) Xeon
    /// Phi(TM) Processors 7235, 7285, 7295 Series.
    dnnl_cpu_isa_avx512_mic_4ops = 0x1f,

    /// Intel(R) Advanced Vector Extensions 512 for Intel(R) Xeon(R) Processor
    /// Scalable Family and Intel(R) Core(TM) processor family.
    dnnl_cpu_isa_avx512_core = 0x27,

    /// Intel(R) Advanced Vector Extensions 512 with Intel(R) DL Boost Support
    /// for Intel(R) Xeon(R) Processor Scalable Family and Intel(R) Core(TM)
    /// processor family.
    dnnl_cpu_isa_avx512_core_vnni = 0x67,

    /// Intel(R) Advanced Vector Extensions 512 with Intel(R) DL Boost and
    /// Bfloat16 Support for Intel(R) Xeon(R) Processor Scalable Family and
    /// Intel(R) Core(TM) processor family.
    dnnl_cpu_isa_avx512_core_bf16 = 0xe7,
} dnnl_cpu_isa_t;

/// @} dnnl_api_service

/// @} dnnl_api

#ifdef __cplusplus
}
#endif

#endif<|MERGE_RESOLUTION|>--- conflicted
+++ resolved
@@ -366,14 +366,11 @@
     dnnl_BAc16b16a,
     dnnl_BAcd16a16b,
     dnnl_BAcd16b16a,
-<<<<<<< HEAD
     dnnl_aCBd4c8b8c4b,
     dnnl_aCBde4c8b8c4b,
     dnnl_aCBdef4c8b8c4b,
-=======
     dnnl_BAcde16a16b,
     dnnl_aCBdef16b16c,
->>>>>>> 5f89148e
 
     /// Just a sentinel, not real memory format tag. Must be changed after new
     /// format tag is added.
@@ -592,11 +589,8 @@
     dnnl_OIdhw8o8i = dnnl_ABcde8a8b,
     dnnl_OIdhw8o4i = dnnl_ABcde8a4b,
     dnnl_IOdhw16i16o = dnnl_BAcde16b16a,
-<<<<<<< HEAD
     dnnl_OIdhw4o8i8o4i = dnnl_ABcde4a8b8a4b,
-=======
     dnnl_IOdhw16o16i = dnnl_BAcde16a16b,
->>>>>>> 5f89148e
 
     // weights w/ groups, 3D
     dnnl_Goiw16g = dnnl_Abcd16a,
