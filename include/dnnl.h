--- conflicted
+++ resolved
@@ -818,16 +818,6 @@
         dnnl_data_type_t *dst_data_type, dnnl_dim_t *count, int *mask,
         const float **scales);
 
-<<<<<<< HEAD
-/// TODO: Add doc
-dnnl_status_t DNNL_API dnnl_post_ops_append_binary(dnnl_post_ops_t post_ops,
-        dnnl_alg_kind_t alg_kind, const dnnl_memory_desc_t *src1_desc);
-
-/// TODO: Add doc
-dnnl_status_t DNNL_API dnnl_post_ops_get_params_binary(
-        const_dnnl_post_ops_t post_ops, int index, dnnl_alg_kind_t *alg_kind,
-        dnnl_memory_desc_t *src1_desc);
-=======
 /// Appends a binary post-op.
 ///
 /// The kind of this post operation is #dnnl_binary.
@@ -861,7 +851,6 @@
 dnnl_status_t DNNL_API dnnl_post_ops_get_params_binary(
         const_dnnl_post_ops_t post_ops, int index, dnnl_alg_kind_t *alg_kind,
         const dnnl_memory_desc_t **src1_desc);
->>>>>>> be499680
 
 /// @} dnnl_api_attributes
 
